/*!
 * \file SU2_DEF.cpp
 * \brief Main file of Mesh Deformation Code (SU2_DEF).
 * \author F. Palacios, T. Economon
 * \version 6.2.0 "Falcon"
 *
 * The current SU2 release has been coordinated by the
 * SU2 International Developers Society <www.su2devsociety.org>
 * with selected contributions from the open-source community.
 *
 * The main research teams contributing to the current release are:
 *  - Prof. Juan J. Alonso's group at Stanford University.
 *  - Prof. Piero Colonna's group at Delft University of Technology.
 *  - Prof. Nicolas R. Gauger's group at Kaiserslautern University of Technology.
 *  - Prof. Alberto Guardone's group at Polytechnic University of Milan.
 *  - Prof. Rafael Palacios' group at Imperial College London.
 *  - Prof. Vincent Terrapon's group at the University of Liege.
 *  - Prof. Edwin van der Weide's group at the University of Twente.
 *  - Lab. of New Concepts in Aeronautics at Tech. Institute of Aeronautics.
 *
 * Copyright 2012-2019, Francisco D. Palacios, Thomas D. Economon,
 *                      Tim Albring, and the SU2 contributors.
 *
 * SU2 is free software; you can redistribute it and/or
 * modify it under the terms of the GNU Lesser General Public
 * License as published by the Free Software Foundation; either
 * version 2.1 of the License, or (at your option) any later version.
 *
 * SU2 is distributed in the hope that it will be useful,
 * but WITHOUT ANY WARRANTY; without even the implied warranty of
 * MERCHANTABILITY or FITNESS FOR A PARTICULAR PURPOSE. See the GNU
 * Lesser General Public License for more details.
 *
 * You should have received a copy of the GNU Lesser General Public
 * License along with SU2. If not, see <http://www.gnu.org/licenses/>.
 */

#include "../include/SU2_DEF.hpp"
using namespace std;

int main(int argc, char *argv[]) {
  
  unsigned short iZone, nZone = SINGLE_ZONE;
  su2double StartTime = 0.0, StopTime = 0.0, UsedTime = 0.0;
  char config_file_name[MAX_STRING_SIZE];
  int rank, size;
  string str;

  /*--- MPI initialization ---*/

#ifdef HAVE_MPI
  SU2_MPI::Init(&argc,&argv);
  SU2_MPI::Comm MPICommunicator(MPI_COMM_WORLD);
#else
  SU2_Comm MPICommunicator(0);
#endif

  rank = SU2_MPI::GetRank();
  size = SU2_MPI::GetSize();
  
  /*--- Pointer to different structures that will be used throughout
   the entire code ---*/
  
  CConfig **config_container          = NULL;
  CGeometry **geometry_container      = NULL;
  CSurfaceMovement **surface_movement = NULL;
  CVolumetricMovement **grid_movement = NULL;
  COutput **output                     = NULL;
  CConfig *driver_config                = NULL;

  /*--- Load in the number of zones and spatial dimensions in the mesh file
   (if no config file is specified, default.cfg is used) ---*/
  
  if (argc == 2) { strcpy(config_file_name, argv[1]); }
  else { strcpy(config_file_name, "default.cfg"); }

  /*--- Read the name and format of the input mesh file to get from the mesh
   file the number of zones and dimensions from the numerical grid (required
   for variables allocation)  ---*/

  CConfig *config = NULL;
  config = new CConfig(config_file_name, SU2_DEF);

  nZone    = config->GetnZone();

  /*--- Definition of the containers per zones ---*/
  
  config_container = new CConfig*[nZone];
  geometry_container = new CGeometry*[nZone];
  surface_movement   = new CSurfaceMovement*[nZone];
  grid_movement      = new CVolumetricMovement*[nZone];
  output             = new COutput*[nZone];
  
  driver_config       = NULL;

  for (iZone = 0; iZone < nZone; iZone++) {
    config_container[iZone]       = NULL;
    geometry_container[iZone]     = NULL;
    surface_movement[iZone]       = NULL;
    grid_movement[iZone]          = NULL;
    output[iZone]                 = NULL;
  }
  
  /*--- Initialize the configuration of the driver ---*/
  driver_config = new CConfig(config_file_name, SU2_DEF, nZone, false);

  /*--- Initialize a char to store the zone filename ---*/
  char zone_file_name[MAX_STRING_SIZE];

  /*--- Loop over all zones to initialize the various classes. In most
   cases, nZone is equal to one. This represents the solution of a partial
   differential equation on a single block, unstructured mesh. ---*/
  
  for (iZone = 0; iZone < nZone; iZone++) {
    
    /*--- Definition of the configuration option class for all zones. In this
     constructor, the input configuration file is parsed and all options are
     read and stored. ---*/
    
    if (driver_config->GetnConfigFiles() > 0){
      strcpy(zone_file_name, driver_config->GetConfigFilename(iZone).c_str());
      config_container[iZone] = new CConfig(driver_config, zone_file_name, SU2_DEF, iZone, nZone, true);
    }
    else{
      config_container[iZone] = new CConfig(driver_config, config_file_name, SU2_DEF, iZone, nZone, true);
    }
    config_container[iZone]->SetMPICommunicator(MPICommunicator);
  }
  
  /*--- Set the multizone part of the problem. ---*/
  if (driver_config->GetMultizone_Problem()){
    for (iZone = 0; iZone < nZone; iZone++) {
      /*--- Set the interface markers for multizone ---*/
      config_container[iZone]->SetMultizone(driver_config, config_container);
    }
  }
  
  for (iZone = 0; iZone < nZone; iZone++) {
    
    /*--- Definition of the geometry class to store the primal grid in the partitioning process. ---*/
    
    CGeometry *geometry_aux = NULL;
    
    /*--- All ranks process the grid and call ParMETIS for partitioning ---*/
    
    geometry_aux = new CPhysicalGeometry(config_container[iZone], iZone, nZone);
    
    /*--- Color the initial grid and set the send-receive domains (ParMETIS) ---*/
    
    geometry_aux->SetColorGrid_Parallel(config_container[iZone]);
    
    /*--- Build the grid data structures using the ParMETIS coloring. ---*/

    geometry_container[iZone] = new CPhysicalGeometry(geometry_aux, config_container[iZone]);
    
    /*--- Deallocate the memory of geometry_aux ---*/
    
    delete geometry_aux;

    /*--- Add the Send/Receive boundaries ---*/
    
    geometry_container[iZone]->SetSendReceive(config_container[iZone]);
    
    /*--- Add the Send/Receive boundaries ---*/
    
    geometry_container[iZone]->SetBoundaries(config_container[iZone]);
    
  }
  
  /*--- Set up a timer for performance benchmarking (preprocessing time is included) ---*/
  
#ifdef HAVE_MPI
  StartTime = MPI_Wtime();
#else
  StartTime = su2double(clock())/su2double(CLOCKS_PER_SEC);
#endif
  for (iZone = 0; iZone < nZone; iZone++) {

    /*--- Computational grid preprocesing ---*/

    if (rank == MASTER_NODE) cout << endl << "----------------------- Preprocessing computations ----------------------" << endl;

    /*--- Compute elements surrounding points, points surrounding points ---*/

    if (rank == MASTER_NODE) cout << "Setting local point connectivity." <<endl;
    geometry_container[iZone]->SetPoint_Connectivity();

    /*--- Check the orientation before computing geometrical quantities ---*/

    geometry_container[iZone]->SetBoundVolume();
    if (config_container[iZone]->GetReorientElements()) {
      if (rank == MASTER_NODE) cout << "Checking the numerical grid orientation of the interior elements." <<endl;
      geometry_container[iZone]->Check_IntElem_Orientation(config_container[iZone]);
      geometry_container[iZone]->Check_BoundElem_Orientation(config_container[iZone]);
    }

    /*--- Create the edge structure ---*/

    if (rank == MASTER_NODE) cout << "Identify edges and vertices." <<endl;
    geometry_container[iZone]->SetEdges(); geometry_container[iZone]->SetVertex(config_container[iZone]);

    if (config_container[iZone]->GetDesign_Variable(0) != NO_DEFORMATION) {
      
      /*--- Compute center of gravity ---*/
      
      if (rank == MASTER_NODE) cout << "Computing centers of gravity." << endl;
      geometry_container[iZone]->SetCoord_CG();
      
      /*--- Create the dual control volume structures ---*/
      
      if (rank == MASTER_NODE) cout << "Setting the bound control volume structure." << endl;
      geometry_container[iZone]->SetBoundControlVolume(config_container[iZone], ALLOCATE);
      
    }
    /*--- Create the point-to-point MPI communication structures. ---*/
    
    geometry_container[iZone]->PreprocessP2PComms(geometry_container[iZone], config_container[iZone]);
    
    /*--- Allocate the mesh output ---*/
    
    output[iZone] = new CMeshOutput(config_container[iZone], geometry_container[iZone]->GetnDim());
    
    /*--- Preprocess the volume output ---*/
    
<<<<<<< HEAD
    output[iZone]->PreprocessVolumeOutput(config_container[iZone]);    
=======
    output[iZone]->PreprocessVolumeOutput(config_container[iZone]);
    
    /*--- Preprocess history --- */
    
    output[iZone]->PreprocessHistoryOutput(config_container[iZone], false);
>>>>>>> a6544479
    

  }
  

  /*--- Output original grid for visualization, if requested (surface and volumetric) ---*/
  
  if ((config_container[ZONE_0]->GetVisualize_Volume_Def() ||
       config_container[ZONE_0]->GetVisualize_Surface_Def()) &&
      config_container[ZONE_0]->GetDesign_Variable(0) != NO_DEFORMATION) {
    
    for (iZone = 0; iZone < nZone; iZone++){
      
//      /*--- Load the data --- */
      
//      output[iZone]->Load_Data(geometry_container[iZone], config_container[iZone], NULL);
      
//      if (config_container[iZone]->GetVisualize_Volume_Def()){
        
//        /*--- If requested, write the volume output for visualization purposes --- */
        
//        output[iZone]->SetVolume_Output(geometry_container[iZone], config_container[iZone], config->GetOutput_FileFormat(), false);
      
//      } 
      
//      if (config_container[iZone]->GetVisualize_Surface_Def()){
        
//        /*--- If requested, write the volume output for visualization purposes --- */
        
//        output[iZone]->SetSurface_Output(geometry_container[iZone], config_container[iZone], config->GetOutput_FileFormat(), false);
        
//      }
      
//      output[iZone]->DeallocateData_Parallel();
      
    }
  }
  
  /*--- Surface grid deformation using design variables ---*/
  
  for (iZone = 0; iZone < nZone; iZone++){
    
    if (config_container[iZone]->GetDesign_Variable(0) != NO_DEFORMATION) {
      
      /*--- Definition of the Class for grid movement ---*/
      grid_movement[iZone] = new CVolumetricMovement(geometry_container[iZone], config_container[iZone]);
      
      /*--- First check for volumetric grid deformation/transformations ---*/
      
      if (config_container[iZone]->GetDesign_Variable(0) == SCALE_GRID) {
        
        if (rank == MASTER_NODE)
          cout << endl << "--------------------- Volumetric grid scaling (ZONE " << iZone <<") ------------------" << endl;
        grid_movement[iZone]->SetVolume_Scaling(geometry_container[iZone], config_container[iZone], false);
        
      } else if (config_container[iZone]->GetDesign_Variable(0) == TRANSLATE_GRID) {
        
        if (rank == MASTER_NODE)
          cout << endl << "------------------- Volumetric grid translation (ZONE " << iZone <<") ----------------" << endl;
        grid_movement[iZone]->SetVolume_Translation(geometry_container[iZone], config_container[iZone], false);
        
      } else if (config_container[iZone]->GetDesign_Variable(0) == ROTATE_GRID) {
        
        if (rank == MASTER_NODE)
          cout << endl << "--------------------- Volumetric grid rotation (ZONE " << iZone <<") -----------------" << endl;
        grid_movement[iZone]->SetVolume_Rotation(geometry_container[iZone], config_container[iZone], false);
        
      } else {
        
        /*--- If no volume-type deformations are requested, then this is a
         surface-based deformation or FFD set up. ---*/
        
        if (rank == MASTER_NODE)
          cout << endl << "--------------------- Surface grid deformation (ZONE " << iZone <<") -----------------" << endl;

        /*--- Definition and initialization of the surface deformation class ---*/

        surface_movement[iZone] = new CSurfaceMovement();

        /*--- Copy coordinates to the surface structure ---*/

        surface_movement[iZone]->CopyBoundary(geometry_container[iZone], config_container[iZone]);

        /*--- Surface grid deformation ---*/

        if (rank == MASTER_NODE) cout << "Performing the deformation of the surface grid." << endl;
        surface_movement[iZone]->SetSurface_Deformation(geometry_container[iZone], config_container[iZone]);

        if (config_container[iZone]->GetDesign_Variable(0) != FFD_SETTING) {

          if (rank == MASTER_NODE)
            cout << endl << "------------------- Volumetric grid deformation (ZONE " << iZone <<") ----------------" << endl;

          if (rank == MASTER_NODE)
            cout << "Performing the deformation of the volumetric grid." << endl;
          grid_movement[iZone]->SetVolume_Deformation(geometry_container[iZone], config_container[iZone], false);
          
        }
        
      }
      
    }
    
  }
  
  /*--- Computational grid preprocesing ---*/
  
  if (rank == MASTER_NODE) cout << endl << "----------------------- Write deformed grid files -----------------------" << endl;
  
  /*--- Output deformed grid for visualization, if requested (surface and volumetric), in parallel
   requires to move all the data to the master node---*/
<<<<<<< HEAD
  
  bool NewFile = false;
  if (config_container[ZONE_0]->GetDesign_Variable(0) == NO_DEFORMATION) NewFile = true;
  
=======

>>>>>>> a6544479
  for (iZone = 0; iZone < nZone; iZone++){
    
    /*--- Load the data --- */
    
    output[iZone]->Load_Data(geometry_container[iZone], config_container[iZone], NULL);
    
    output[iZone]->WriteToFile(config_container[iZone], geometry_container[iZone], MESH, config->GetMesh_Out_FileName());
    
    /*--- Set the file names for the visualization files ---*/
    
    output[iZone]->SetVolume_Filename("volume_deformed");
    output[iZone]->SetSurface_Filename("surface_deformed");
    
    if (config_container[iZone]->GetVisualize_Volume_Def()){
      for (unsigned short iFile = 0; iFile < config_container[iZone]->GetnVolumeOutputFiles(); iFile++){
        unsigned short* FileFormat = config_container[iZone]->GetVolumeOutputFiles();
        if (FileFormat[iFile] != RESTART_ASCII && FileFormat[iFile] != RESTART_BINARY)
          output[iZone]->WriteToFile(config_container[iZone], geometry_container[iZone], FileFormat[iFile]);
      }
    } 
<<<<<<< HEAD
    
    output[iZone]->DeallocateData_Parallel();
    
=======
       
>>>>>>> a6544479
  }

  
  if ((config_container[ZONE_0]->GetDesign_Variable(0) != NO_DEFORMATION) &&
      (config_container[ZONE_0]->GetDesign_Variable(0) != SCALE_GRID)     &&
      (config_container[ZONE_0]->GetDesign_Variable(0) != TRANSLATE_GRID) &&
      (config_container[ZONE_0]->GetDesign_Variable(0) != ROTATE_GRID)) {
  
    /*--- Write the the free-form deformation boxes after deformation. ---*/
    
    if (rank == MASTER_NODE) cout << "Adding any FFD information to the SU2 file." << endl;
    
    surface_movement[ZONE_0]->WriteFFDInfo(surface_movement, geometry_container, config_container);
    
  }
  
  delete config;
  config = NULL;
  if (rank == MASTER_NODE)
    cout << endl <<"------------------------- Solver Postprocessing -------------------------" << endl;
  
  if (geometry_container != NULL) {
    for (iZone = 0; iZone < nZone; iZone++) {
      if (geometry_container[iZone] != NULL) {
        delete geometry_container[iZone];
      }
    }
    delete [] geometry_container;
  }
  if (rank == MASTER_NODE) cout << "Deleted CGeometry container." << endl;
  
  if (surface_movement != NULL) {
    for (iZone = 0; iZone < nZone; iZone++) {
      if (surface_movement[iZone] != NULL) {
        delete surface_movement[iZone];
      }
    }
    delete [] surface_movement;
  }
  if (rank == MASTER_NODE) cout << "Deleted CSurfaceMovement class." << endl;
  
  if (grid_movement != NULL) {
    for (iZone = 0; iZone < nZone; iZone++) {
      if (grid_movement[iZone] != NULL) {
        delete grid_movement[iZone];
      }
    }
    delete [] grid_movement;
  }
  if (rank == MASTER_NODE) cout << "Deleted CVolumetricMovement class." << endl;
  
  if (config_container != NULL) {
    for (iZone = 0; iZone < nZone; iZone++) {
      if (config_container[iZone] != NULL) {
        delete config_container[iZone];
      }
    }
    delete [] config_container;
  }
  if (output != NULL) {
    for (iZone = 0; iZone < nZone; iZone++) {
      if (output[iZone] != NULL) {
        delete output[iZone];
      }
    }
    delete [] output;
  }
  if (rank == MASTER_NODE) cout << "Deleted CConfig container." << endl;
  
  if (rank == MASTER_NODE) cout << "Deleted COutput class." << endl;

  /*--- Synchronization point after a single solver iteration. Compute the
   wall clock time required. ---*/
  
#ifdef HAVE_MPI
  StopTime = MPI_Wtime();
#else
  StopTime = su2double(clock())/su2double(CLOCKS_PER_SEC);
#endif
  
  /*--- Compute/print the total time for performance benchmarking. ---*/
  
  UsedTime = StopTime-StartTime;
  if (rank == MASTER_NODE) {
    cout << "\nCompleted in " << fixed << UsedTime << " seconds on "<< size;
    if (size == 1) cout << " core." << endl; else cout << " cores." << endl;
  }
  
  /*--- Exit the solver cleanly ---*/
  
  if (rank == MASTER_NODE)
    cout << endl << "------------------------- Exit Success (SU2_DEF) ------------------------" << endl << endl;
  
  /*--- Finalize MPI parallelization ---*/

#ifdef HAVE_MPI
  SU2_MPI::Finalize();
#endif
  
  return EXIT_SUCCESS;
  
}<|MERGE_RESOLUTION|>--- conflicted
+++ resolved
@@ -222,15 +222,11 @@
     
     /*--- Preprocess the volume output ---*/
     
-<<<<<<< HEAD
-    output[iZone]->PreprocessVolumeOutput(config_container[iZone]);    
-=======
     output[iZone]->PreprocessVolumeOutput(config_container[iZone]);
     
     /*--- Preprocess history --- */
     
     output[iZone]->PreprocessHistoryOutput(config_container[iZone], false);
->>>>>>> a6544479
     
 
   }
@@ -342,14 +338,7 @@
   
   /*--- Output deformed grid for visualization, if requested (surface and volumetric), in parallel
    requires to move all the data to the master node---*/
-<<<<<<< HEAD
-  
-  bool NewFile = false;
-  if (config_container[ZONE_0]->GetDesign_Variable(0) == NO_DEFORMATION) NewFile = true;
-  
-=======
-
->>>>>>> a6544479
+
   for (iZone = 0; iZone < nZone; iZone++){
     
     /*--- Load the data --- */
@@ -370,13 +359,7 @@
           output[iZone]->WriteToFile(config_container[iZone], geometry_container[iZone], FileFormat[iFile]);
       }
     } 
-<<<<<<< HEAD
-    
-    output[iZone]->DeallocateData_Parallel();
-    
-=======
        
->>>>>>> a6544479
   }
 
   

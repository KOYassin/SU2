--- conflicted
+++ resolved
@@ -217,11 +217,8 @@
          Intel-MKL:      @7@
          OpenBlas:       @8@
          PaStiX:         @9@
-<<<<<<< HEAD
-         libROM:         @10@
-=======
          Mixed Float:    @10@
->>>>>>> fd2fa75e
+         libROM:         @11@
 
          Please be sure to add the $SU2_HOME and $SU2_RUN environment variables,
          and update your $PATH (and $PYTHONPATH if applicable) with $SU2_RUN
@@ -236,8 +233,4 @@
          Use './ninja -C @11@ install' to compile and install SU2
 '''.format(get_option('prefix')+'/bin', meson.source_root(), get_option('enable-tecio'), get_option('enable-cgns'),
            get_option('enable-autodiff'), get_option('enable-directdiff'), get_option('enable-pywrapper'), get_option('enable-mkl'),
-<<<<<<< HEAD
-           get_option('enable-openblas'), get_option('enable-pastix'), get_option('enable-librom'), meson.build_root().split('/')[-1]))
-=======
-           get_option('enable-openblas'), get_option('enable-pastix'), get_option('enable-mixedprec'), meson.build_root().split('/')[-1]))
->>>>>>> fd2fa75e
+           get_option('enable-openblas'), get_option('enable-pastix'), get_option('enable-mixedprec'), get_option('enable-librom'), meson.build_root().split('/')[-1]))

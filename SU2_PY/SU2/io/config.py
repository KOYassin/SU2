#!/usr/bin/env python

## \file config.py
#  \brief python package for config 
#  \author T. Lukaczyk, F. Palacios
#  \version 6.2.0 "Falcon"
#
# The current SU2 release has been coordinated by the
# SU2 International Developers Society <www.su2devsociety.org>
# with selected contributions from the open-source community.
#
# The main research teams contributing to the current release are:
#  - Prof. Juan J. Alonso's group at Stanford University.
#  - Prof. Piero Colonna's group at Delft University of Technology.
#  - Prof. Nicolas R. Gauger's group at Kaiserslautern University of Technology.
#  - Prof. Alberto Guardone's group at Polytechnic University of Milan.
#  - Prof. Rafael Palacios' group at Imperial College London.
#  - Prof. Vincent Terrapon's group at the University of Liege.
#  - Prof. Edwin van der Weide's group at the University of Twente.
#  - Lab. of New Concepts in Aeronautics at Tech. Institute of Aeronautics.
#
# Copyright 2012-2019, Francisco D. Palacios, Thomas D. Economon,
#                      Tim Albring, and the SU2 contributors.
#
# SU2 is free software; you can redistribute it and/or
# modify it under the terms of the GNU Lesser General Public
# License as published by the Free Software Foundation; either
# version 2.1 of the License, or (at your option) any later version.
#
# SU2 is distributed in the hope that it will be useful,
# but WITHOUT ANY WARRANTY; without even the implied warranty of
# MERCHANTABILITY or FITNESS FOR A PARTICULAR PURPOSE. See the GNU
# Lesser General Public License for more details.
#
# You should have received a copy of the GNU Lesser General Public
# License along with SU2. If not, see <http://www.gnu.org/licenses/>.

# ----------------------------------------------------------------------
#  Imports
# ----------------------------------------------------------------------

import os, sys, shutil, copy
import numpy as np
from ..util import ordered_bunch, switch
from .tools import *
from .config_options import *

from ..util.ordered_dict import OrderedDict

inf = 1.0e20


# ----------------------------------------------------------------------
#  Configuration Class
# ----------------------------------------------------------------------

class Config(ordered_bunch):
    """ config = SU2.io.Config(filename="")
        
        Starts a config class, an extension of 
        ordered_bunch()
        
        use 1: initialize by reading config file
            config = SU2.io.Config('filename')
        use 2: initialize from dictionary or bunch
            config = SU2.io.Config(param_dict)
        use 3: initialize empty
            config = SU2.io.Config()
        
        Parameters can be accessed by item or attribute
        ie: config['MESH_FILENAME'] or config.MESH_FILENAME
        
        Methods:
            read()       - read from a config file
            write()      - write to a config file (requires existing file)
            dump()       - dump a raw config file
            unpack_dvs() - unpack a design vector 
            diff()       - returns the difference from another config
            dist()       - computes the distance from another config
    """    

    _filename = 'config.cfg'
    
    def __init__(self,*args,**kwarg):
        
        # look for filename in inputs
        if args and isinstance(args[0],str):
            filename = args[0]
            args = args[1:]
        elif 'filename' in kwarg:
            filename = kwarg['filename']
            del kwarg['filename']
        else:
            filename = ''
        
        # initialize ordered bunch
        super(Config,self).__init__(*args,**kwarg)
        
        # read config if it exists
        if filename:
            try:
                self.read(filename)
            except IOError:
                print('Could not find config file: %s' % filename)
            except:
                print('Unexpected error: ', sys.exc_info()[0])
                raise
        
        self._filename = filename
    
    def read(self,filename):
        """ reads from a config file """
        konfig = read_config(filename)
        self.update(konfig)
        
    def write(self,filename=''):
        """ updates an existing config file """
        if not filename: filename = self._filename
        assert os.path.exists(filename) , 'must write over an existing config file'
        write_config(filename,self)
        
    def dump(self,filename=''):
        """ dumps all items in the config bunch, without comments """
        if not filename: filename = self._filename
        dump_config(filename,self)
    
    def __getattr__(self,k):
        try:
            return super(Config,self).__getattr__(k)
        except AttributeError:
            raise AttributeError('Config parameter not found')
        
    def __getitem__(self,k):
        try:
            return super(Config,self).__getitem__(k)
        except KeyError:
            raise KeyError('Config parameter not found: %s' % k)

    def unpack_dvs(self,dv_new,dv_old=None):
        """ updates config with design variable vectors
            will scale according to each DEFINITION_DV scale parameter
            
            Modifies:
                DV_KIND
                DV_MARKER
                DV_PARAM
                DV_VALUE_OLD
                DV_VALUE_NEW
            
            Inputs:
                dv_new - list or array of new dv values
                dv_old - optional, list or array of old dv values, defaults to zeros
                         
        """
        
        dv_new = copy.deepcopy(dv_new)
        dv_old = copy.deepcopy(dv_old)
        
        # handle unpacking cases
        def_dv = self['DEFINITION_DV']

        n_dv   = sum(def_dv['SIZE'])

        if not dv_old: dv_old = [0.0]*n_dv
        assert len(dv_new) == len(dv_old) , 'unexpected design vector length'
        
        # handle param
        param_dv = self['DV_PARAM']

        # apply scale
        dv_scales = def_dv['SCALE']

        k = 0
        for i, dv_scl in enumerate(dv_scales):
            for j in range(def_dv['SIZE'][i]):
                dv_new[k] = dv_new[k]*dv_scl;
                dv_old[k] = dv_old[k]*dv_scl;
                k = k + 1
        
        # Change the parameters of the design variables

        self['DV_KIND'] = def_dv['KIND']
        param_dv['PARAM'] = def_dv['PARAM']
        param_dv['FFDTAG'] = def_dv['FFDTAG']
        param_dv['SIZE']   = def_dv['SIZE']
        
        self.update({ 'DV_VALUE_OLD'     : dv_old              ,
                      'DV_VALUE_NEW'     : dv_new              })

    def __eq__(self,konfig):
        return super(Config,self).__eq__(konfig)
    def __ne__(self,konfig):
        return super(Config,self).__ne__(konfig)
    
    
    def local_files(self):
        """ removes path prefix from all *_FILENAME params
        """
        for key, value in self.items():
            if key.split('_')[-1] == 'FILENAME':
                self[key] = os.path.basename(value)    
    
    def diff(self,konfig):
        """ compares self to another config
            
            Inputs: 
                konfig - a second config
            
            Outputs:
                config_diff - a config containing only the differing 
                    keys, each with values of a list of the different 
                    config values.
                for example: 
                config_diff.MATH_PROBLEM = ['DIRECT','CONTINUOUS_ADJOINT']
                
        """
        
        keys = set([])
        keys.update( self.keys() )
        keys.update( konfig.keys() )
        
        konfig_diff = Config()
        
        for key in keys:
            value1 = self.get(key,None)
            value2 = konfig.get(key,None)
            if not value1 == value2:
                konfig_diff[key] = [value1,value2]
        
        return konfig_diff
    
    def dist(self,konfig,keys_check='ALL'):
        """ calculates a distance to another config
            
            Inputs: 
                konfig     - a second config
                keys_check - optional, a list of keys to check
            
            Outputs:
                distance   - a float
                
            Currently only works for DV_VALUE_NEW and DV_VALUE_OLD
            Returns a large value otherwise
                
        """        

        konfig_diff = self.diff(konfig)
        
        if keys_check == 'ALL':
            keys_check = konfig_diff.keys()
    
        distance = 0.0
        
        for key in keys_check:
            if key in konfig_diff:
                
                val1 = konfig_diff[key][0]
                val2 = konfig_diff[key][1]
                
                if key in ['DV_VALUE_NEW',
                           'DV_VALUE_OLD']:
                    val1 = np.array( val1 )
                    val2 = np.array( val2 )
                    this_diff = np.sqrt( np.sum( (val1-val2)**2 ) )
                
                else:
                    print('Warning, unexpected config difference')
                    this_diff = inf
                    
                distance += this_diff
            
            #: if key different
        #: for each keys_check
        
        return distance
    
    def __repr__(self):
        #return '<Config> %s' % self._filename
        return self.__str__()
    
    def __str__(self):
        output = 'Config: %s' % self._filename
        for k,v in self.items():
            output +=  '\n    %s= %s' % (k,v)
        return output
#: class Config







# -------------------------------------------------------------------
#  Get SU2 Configuration Parameters
# -------------------------------------------------------------------

def read_config(filename):
    """ reads a config file """
      
    # initialize output dictionary
    data_dict = OrderedDict()
    
    input_file = open(filename)
    
    # process each line
    while 1:
        # read the line
        line = input_file.readline()
        if not line:
            break
        
        # remove line returns
        line = line.strip('\r\n')
        # make sure it has useful data
        if (not "=" in line) or (line[0] == '%'):
            continue
        # split across equals sign
        line = line.split("=",1)
        this_param = line[0].strip()
        this_value = line[1].strip()
        
        assert this_param not in data_dict, ('Config file has multiple specifications of %s' % this_param )
        for case in switch(this_param):
            
            # comma delimited lists of strings with or without paren's
            if case("MARKER_EULER")      or\
               case("MARKER_FAR")        or\
               case("MARKER_PLOTTING")   or\
               case("MARKER_MONITORING") or\
               case("MARKER_SYM")        or\
               case("DV_KIND")           : 
                # remove white space
                this_value = ''.join(this_value.split())   
                # remove parens
                this_value = this_value.strip('()')
                # split by comma
                data_dict[this_param] = this_value.split(",")
                break

            # semicolon delimited lists of comma delimited lists of floats
            if case("DV_PARAM"):
                # remove white space
                info_General = ''.join(this_value.split())
                # split by semicolon
                info_General = info_General.split(';')
                # build list of dv params, convert string to float
                dv_Parameters = []
                dv_FFDTag     = []
                dv_Size       = []

                for this_dvParam in info_General:
                    this_dvParam = this_dvParam.strip('()')
                    this_dvParam = this_dvParam.split(",")
                    this_dvSize  = 1

                    # if FFD change the first element to work with numbers and float(x)
                    if data_dict["DV_KIND"][0] in ['FFD_SETTING','FFD_ANGLE_OF_ATTACK','FFD_CONTROL_POINT','FFD_NACELLE','FFD_GULL','FFD_TWIST_2D','FFD_TWIST','FFD_ROTATION','FFD_CAMBER','FFD_THICKNESS','FFD_CONTROL_POINT_2D','FFD_CAMBER_2D','FFD_THICKNESS_2D']:
                        this_dvFFDTag = this_dvParam[0]
                        this_dvParam[0] = '0'
                    else:
                        this_dvFFDTag = []

                    if not data_dict["DV_KIND"][0] in ['NO_DEFORMATION']:
                        this_dvParam = [ float(x) for x in this_dvParam ]

                    if data_dict["DV_KIND"][0] in ['FFD_CONTROL_POINT_2D']:
                        if this_dvParam[3] == 0 and this_dvParam[4] == 0:
                            this_dvSize = 2

                    if data_dict["DV_KIND"][0]in ['FFD_CONTROL_POINT']:
                        if this_dvParam[4] == 0 and this_dvParam[5] == 0 and this_dvParam[6] == 0:
                            this_dvSize = 3

                    dv_FFDTag     = dv_FFDTag     + [this_dvFFDTag]
                    dv_Parameters = dv_Parameters + [this_dvParam]
                    dv_Size       = dv_Size       + [this_dvSize]
            
            # store in a dictionary
                dv_Definitions = { 'FFDTAG' : dv_FFDTag     ,
                                   'PARAM'  : dv_Parameters ,
                                   'SIZE'   : dv_Size}

                data_dict[this_param] = dv_Definitions
                break
            
            # comma delimited lists of floats
            if case("DV_VALUE_OLD")    or\
               case("DV_VALUE_NEW")    or\
               case("DV_VALUE")        :           
                # remove white space
                this_value = ''.join(this_value.split())                
                # split by comma, map to float, store in dictionary
                data_dict[this_param] = list(map(float,this_value.split(",")))
                break              

            # float parameters
            if case("MACH_NUMBER")            or\
               case("AOA")                    or\
               case("FIN_DIFF_STEP")          or\
               case("CFL_NUMBER")             or\
               case("HB_PERIOD")              or\
               case("WRT_SOL_FREQ")           :
                data_dict[this_param] = float(this_value)
                break   
            
            # int parameters
            if case("NUMBER_PART")            or\
               case("AVAILABLE_PROC")         or\
               case("ITER")               or\
               case("TIME_INSTANCES")         or\
               case("UNST_ADJOINT_ITER")      or\
               case("ITER_AVERAGE_OBJ")       or\
               case("INNER_ITER")             or\
               case("OUTER_ITER")             or\
               case("TIME_ITER")             or\
               case("ADAPT_CYCLES")           :
                data_dict[this_param] = int(this_value)
                break                
            
            if case("OUTPUT_FILES"):
                data_dict[this_param] = this_value.strip("()").split(",")
<<<<<<< HEAD
                break

=======
                data_dict[this_param] = [i.strip(" ") for i in data_dict[this_param]]
                break
            if case("HISTORY_OUTPUT"):
                data_dict[this_param] = this_value.strip("()").split(",")
                data_dict[this_param] = [i.strip(" ") for i in data_dict[this_param]]
                break
            
>>>>>>> a6544479
            # unitary design variable definition
            if case("DEFINITION_DV"):
                # remove white space
                this_value = ''.join(this_value.split())                
                # split into unitary definitions
                info_Unitary = this_value.split(";")
                # process each Design Variable
                dv_Kind       = []
                dv_Scale      = []
                dv_Markers    = []
                dv_FFDTag     = []
                dv_Parameters = []
                dv_Size       = []

                for this_General in info_Unitary:
                    if not this_General: continue
                    # split each unitary definition into one general definition
                    info_General = this_General.strip("()").split("|") # check for needed strip()?
                    # split information for dv Kinds
                    info_Kind    = info_General[0].split(",")
                    # pull processed dv values
                    this_dvKind       = get_dvKind( int( info_Kind[0] ) )     
                    this_dvScale      = float( info_Kind[1] )
                    this_dvMarkers    = info_General[1].split(",")
                    this_dvSize       = 1

                    if this_dvKind=='MACH_NUMBER' or this_dvKind=='AOA':
                        this_dvParameters = []
                    else:
                        this_dvParameters = info_General[2].split(",")
                        # if FFD change the first element to work with numbers and float(x), save also the tag
                        if this_dvKind in ['FFD_SETTING','FFD_ANGLE_OF_ATTACK','FFD_CONTROL_POINT','FFD_NACELLE','FFD_GULL','FFD_TWIST','FFD_TWIST_2D','FFD_TWIST_ANGLE','FFD_ROTATION','FFD_CAMBER','FFD_THICKNESS','FFD_CONTROL_POINT_2D','FFD_CAMBER_2D','FFD_THICKNESS_2D']:
                          this_dvFFDTag = this_dvParameters[0]
                          this_dvParameters[0] = '0'
                        else:
                          this_dvFFDTag = []
                        
                        this_dvParameters = [ float(x) for x in this_dvParameters ]

                        if this_dvKind in ['FFD_CONTROL_POINT_2D']:
                            if this_dvParameters[3] == 0 and this_dvParameters[4] == 0:
                                this_dvSize = 2

                        if this_dvKind in ['FFD_CONTROL_POINT']:
                            if this_dvParameters[4] == 0 and this_dvParameters[5] == 0 and this_dvParameters[6] == 0:
                                this_dvSize = 3

                    # add to lists
                    dv_Kind       = dv_Kind       + [this_dvKind]
                    dv_Scale      = dv_Scale      + [this_dvScale]
                    dv_Markers    = dv_Markers    + [this_dvMarkers]
                    dv_FFDTag     = dv_FFDTag     + [this_dvFFDTag]
                    dv_Parameters = dv_Parameters + [this_dvParameters]
                    dv_Size       = dv_Size       + [this_dvSize]
                # store in a dictionary
                dv_Definitions = { 'KIND'   : dv_Kind       ,
                                   'SCALE'  : dv_Scale      ,
                                   'MARKER' : dv_Markers    ,
                                   'FFDTAG' : dv_FFDTag     ,
                                   'PARAM'  : dv_Parameters ,
                                   'SIZE'   : dv_Size}

                # save to output dictionary
                data_dict[this_param] = dv_Definitions
                break  
            
            # unitary objective definition
            if case('OPT_OBJECTIVE'):
                # remove white space
                this_value = ''.join(this_value.split())
                #split by ; 
                this_def=OrderedDict()
                this_value = this_value.split(";")
                
                for  this_obj in this_value:       
                    # split by scale
                    this_obj = this_obj.split("*")
                    this_name  = this_obj[0]
                    this_scale = 1.0
                    if len(this_obj) > 1:
                        this_scale = float( this_obj[1] )
                    # check for penalty-based constraint function 
                    for this_sgn in ['<','>','=']:
                        if this_sgn in this_name: break
                    this_obj = this_name.strip('()').split(this_sgn)
                    if len(this_obj)>1:
                        this_type = this_sgn
                        this_val = this_obj[1]
                    else:
                        this_type = 'DEFAULT'
                        this_val  = 0.0 
                    this_name = this_obj[0]
                    # Print an error and exit if the same key appears twice
                    if (this_name in this_def):
                      raise SystemExit('Multiple occurrences of the same objective in the OPT_OBJECTIVE definition are not currently supported. To evaluate one objective over multiple surfaces, list the objective once.')
                    # Set up dict for objective, including scale, whether it is a penalty, and constraint value 
                    this_def.update({ this_name : {'SCALE':this_scale, 'OBJTYPE':this_type, 'VALUE':this_val} })
                    if (len(data_dict['MARKER_MONITORING'])>1):
                        this_def[this_name]['MARKER'] = data_dict['MARKER_MONITORING'][len(this_def)-1]
                    else:
                        this_def[this_name]['MARKER'] = data_dict['MARKER_MONITORING'][0]

                # save to output dictionary
                data_dict[this_param] = this_def
                break
            
            # unitary constraint definition
            if case('OPT_CONSTRAINT'):
                # remove white space
                this_value = ''.join(this_value.split())                    
                # check for none case
                if this_value == 'NONE':
                    data_dict[this_param] = {'EQUALITY':OrderedDict(), 'INEQUALITY':OrderedDict()}
                    break                    
                # split definitions
                this_value = this_value.split(';')
                this_def = OrderedDict()
                for this_con in this_value:
                    if not this_con: continue # if no definition
                    # defaults
                    this_obj = 'NONE'
                    this_sgn = '='
                    this_scl = 1.0
                    this_val = 0.0
                    # split scale if present
                    this_con = this_con.split('*')
                    if len(this_con) > 1:
                        this_scl = float( this_con[1] )
                    this_con = this_con[0]
                    # find sign
                    for this_sgn in ['<','>','=']:
                        if this_sgn in this_con: break
                    # split sign, store objective and value
                    this_con = this_con.strip('()').split(this_sgn)
                    assert len(this_con) == 2 , 'incorrect constraint definition'
                    this_obj = this_con[0]
                    this_val = float( this_con[1] )
                    # store in dictionary
                    this_def[this_obj] = { 'SIGN'  : this_sgn ,
                                           'VALUE' : this_val ,
                                           'SCALE' : this_scl  }
                #: for each constraint definition
                # sort constraints by type
                this_sort = { 'EQUALITY'   : OrderedDict() ,
                              'INEQUALITY' : OrderedDict()  }
                for key,value in this_def.items():
                    if value['SIGN'] == '=':
                        this_sort['EQUALITY'][key]   = value
                    else:
                        this_sort['INEQUALITY'][key] = value
                #: for each definition                
                # save to output dictionary
                data_dict[this_param] = this_sort
                break
            
            # otherwise
            # string parameters
            if case():
                data_dict[this_param] = this_value
                break              
            
            #: if case DEFINITION_DV
                        
        #: for case
        
    #: for line

    if 'OPT_CONSTRAINT' in data_dict: 
        if 'BUFFET' in data_dict['OPT_CONSTRAINT']['EQUALITY'] or 'BUFFET' in data_dict['OPT_CONSTRAINT']['INEQUALITY']:
            data_dict['BUFFET_MONITORING'] = "YES"

    if 'OPT_OBJECTIVE' in data_dict:
        if 'BUFFET' in data_dict['OPT_OBJECTIVE']:
            data_dict['BUFFET_MONITORING'] = "YES"

    #hack - twl
    if 'DV_VALUE_NEW' not in data_dict:
        data_dict['DV_VALUE_NEW'] = [0]
    if 'DV_VALUE_OLD' not in data_dict:
        data_dict['DV_VALUE_OLD'] = [0]
    if 'OPT_ITERATIONS' not in data_dict:
        data_dict['OPT_ITERATIONS'] = 100
    if 'OPT_ACCURACY' not in data_dict:
        data_dict['OPT_ACCURACY'] = 1e-10
    if 'OPT_RELAX_FACTOR' not in data_dict:
        data_dict['OPT_RELAX_FACTOR'] = 1.0
    if 'OPT_GRADIENT_FACTOR' not in data_dict:
        data_dict['OPT_GRADIENT_FACTOR'] = 1.0
    if 'OPT_BOUND_UPPER' not in data_dict:
        data_dict['OPT_BOUND_UPPER'] = 1e10
    if 'OPT_BOUND_LOWER' not in data_dict:
        data_dict['OPT_BOUND_LOWER'] = -1e10
    if 'OPT_COMBINE_OBJECTIVE' not in data_dict:
        data_dict['OPT_COMBINE_OBJECTIVE'] = "NO"
    # ensure that per-surface output will be included when there are multiple objectives
    if 'WRT_SURFACE' not in data_dict and 'OPT_OBJECTIVE' in data_dict and len(data_dict['OPT_OBJECTIVE'])>1:
        data_dict['WRT_SURFACE'] = "YES"
    if 'OPT_CONSTRAINT' not in data_dict:
        data_dict['OPT_CONSTRAINT'] =  {'INEQUALITY': OrderedDict(), 'EQUALITY': OrderedDict()}
    if 'VALUE_OBJFUNC_FILENAME' not in data_dict:
        data_dict['VALUE_OBJFUNC_FILENAME'] = 'of_eval.dat'
    if 'GRAD_OBJFUNC_FILENAME' not in data_dict:
        data_dict['GRAD_OBJFUNC_FILENAME'] = 'of_grad.dat'
    if 'AOA' not in data_dict:
        data_dict['AOA'] = 0.0
    if 'SIDESLIP_ANGLE' not in data_dict:
        data_dict['SIDESLIP_ANGLE'] = 0.0
    if 'MACH_NUMBER' not in data_dict:
        data_dict['MACH_NUMBER'] = 0.0
    if 'REYNOLDS_NUMBER' not in data_dict:
        data_dict['REYNOLDS_NUMBER'] = 0.0
    if 'TARGET_CL' not in data_dict:
        data_dict['TARGET_CL'] = 0.0
    if 'FREESTREAM_PRESSURE' not in data_dict:
        data_dict['FREESTREAM_PRESSURE'] = 101325.0
    if 'FREESTREAM_TEMPERATURE' not in data_dict:
        data_dict['FREESTREAM_TEMPERATURE'] = 288.15
    if 'MARKER_OUTLET' not in data_dict:
        data_dict['MARKER_OUTLET'] = '(NONE)'

    #
    # Multipoints requires some particular default values
    #
    multipoints = 1
    if 'MULTIPOINT_WEIGHT' not in data_dict:
      data_dict['MULTIPOINT_WEIGHT'] = "(1.0)"
      multipoints = 1
    else:
      multipoints = len(data_dict['MULTIPOINT_WEIGHT'].replace("(", "").replace(")", "").split(','))

    if 'MULTIPOINT_MACH_NUMBER' not in data_dict:
      Mach_Value = data_dict['MACH_NUMBER']
      Mach_List = "("
      for i in range(multipoints):
        if i != 0: Mach_List +=  ", "
        Mach_List +=  str(Mach_Value)
      Mach_List += ")"
      data_dict['MULTIPOINT_MACH_NUMBER'] = Mach_List
      
    if 'MULTIPOINT_AOA' not in data_dict:
      Alpha_Value = data_dict['AOA']
      Alpha_List = "("
      for i in range(multipoints):
        if i != 0: Alpha_List +=  ", "
        Alpha_List +=  str(Alpha_Value)
      Alpha_List += ")"
      data_dict['MULTIPOINT_AOA'] = Alpha_List

    if 'MULTIPOINT_SIDESLIP_ANGLE' not in data_dict:
      Beta_Value = data_dict['SIDESLIP_ANGLE']
      Beta_List = "("
      for i in range(multipoints):
        if i != 0: Beta_List +=  ", "
        Beta_List +=  str(Beta_Value)
      Beta_List += ")"
      data_dict['MULTIPOINT_SIDESLIP_ANGLE'] = Beta_List
      
    if 'MULTIPOINT_REYNOLDS_NUMBER' not in data_dict:
      Reynolds_Value = data_dict['REYNOLDS_NUMBER']
      Reynolds_List = "("
      for i in range(multipoints):
        if i != 0: Reynolds_List +=  ", "
        Reynolds_List +=  str(Reynolds_Value)
      Reynolds_List += ")"
      data_dict['MULTIPOINT_REYNOLDS_NUMBER'] = Reynolds_List

    if 'MULTIPOINT_TARGET_CL' not in data_dict:
      TargetCLValue = data_dict['TARGET_CL']
      TargetCL_List = "("
      for i in range(multipoints):
        if i != 0: TargetCL_List +=  ", "
        TargetCL_List +=  str(TargetCLValue)
      TargetCL_List += ")"
      data_dict['MULTIPOINT_TARGET_CL'] = TargetCL_List

    if 'MULTIPOINT_FREESTREAM_PRESSURE' not in data_dict:
      Pressure_Value = data_dict['FREESTREAM_PRESSURE']
      Pressure_List = "("
      for i in range(multipoints):
        if i != 0: Pressure_List +=  ", "
        Pressure_List +=  str(Pressure_Value)
      Pressure_List += ")"
      data_dict['MULTIPOINT_FREESTREAM_PRESSURE'] = Pressure_List

    if 'MULTIPOINT_FREESTREAM_TEMPERATURE' not in data_dict:
      Temperature_Value = data_dict['FREESTREAM_TEMPERATURE']
      Temperature_List = "("
      for i in range(multipoints):
        if i != 0: Temperature_List +=  ", "
        Temperature_List +=  str(Temperature_Value)
      Temperature_List += ")"
      data_dict['MULTIPOINT_FREESTREAM_TEMPERATURE'] = Temperature_List

    if 'MULTIPOINT_OUTLET_VALUE' not in data_dict:
      if 'NONE' in data_dict['MARKER_OUTLET']:
        Outlet_Value = 0.0
      else:
        Outlet_Value = data_dict['MARKER_OUTLET'].replace("(", "").replace(")", "").split(',')[1]
      Outlet_Value_List = "("
      for i in range(multipoints):
        if i != 0: Outlet_Value_List +=  ", "
        Outlet_Value_List +=  str(Outlet_Value)
      Outlet_Value_List += ")"
      data_dict['MULTIPOINT_OUTLET_VALUE'] = Outlet_Value_List

    if 'MULTIPOINT_MESH_FILENAME' not in data_dict:
      Mesh_Filename = data_dict['MESH_FILENAME']
      Mesh_List = "("
      for i in range(multipoints):
        if i != 0: Mesh_List +=  ", "
        Mesh_List +=  str(Mesh_Filename)
      Mesh_List += ")"
      data_dict['MULTIPOINT_MESH_FILENAME'] = Mesh_List  

    if 'HISTORY_OUTPUT' not in data_dict:
        data_dict['HISTORY_OUTPUT'] = ['ITER', 'RMS_RES']

    #
    # Default values for optimization parameters (needed for some eval functions
    # that can be called outside of an opt. context.
    #
    if 'OBJECTIVE_FUNCTION' not in data_dict:
        data_dict['OBJECTIVE_FUNCTION']='DRAG'
    if 'DV_KIND' not in data_dict:
        data_dict['DV_KIND']=['FFD_SETTING']
    if 'DV_PARAM' not in data_dict:
        data_dict['DV_PARAM']={'FFDTAG': ['1'], 'PARAM': [[0.0, 0.5]], 'SIZE': [1]}
    if 'DEFINITION_DV' not in data_dict:
        data_dict['DEFINITION_DV']={'FFDTAG': [[]],
            'KIND': ['HICKS_HENNE'],
            'MARKER': [['WING']],
            'PARAM': [[0.0, 0.05]],
            'SCALE': [1.0],
            'SIZE': [1]}
    if 'VALUE_OBJFUNC_FILENAME' not in data_dict:
        data_dict['VALUE_OBJFUNC_FILENAME'] = 'of_eval.dat'
    if 'GRAD_OBJFUNC_FILENAME' not in data_dict:
        data_dict['GRAD_OBJFUNC_FILENAME'] = 'of_grad.dat'
 
    return data_dict
    
#: def read_config()



# -------------------------------------------------------------------
#  Set SU2 Configuration Parameters
# -------------------------------------------------------------------

def write_config(filename,param_dict):
    """ updates an existing config file """
    
    temp_filename = "temp.cfg"
    shutil.copy(filename,temp_filename)
    output_file = open(filename,"w")

    # break pointers
    param_dict = copy.deepcopy(param_dict)
    
    for raw_line in open(temp_filename):
        # remove line returns
        line = raw_line.strip('\r\n')
        
        # make sure it has useful data
        if not "=" in line:
            output_file.write(raw_line)
            continue
        
        # split across equals sign
        line = line.split("=")
        this_param = line[0].strip()
        old_value  = line[1].strip()
        
        # skip if parameter unwanted
        if this_param not in param_dict:
            output_file.write(raw_line)
            continue
        
        # start writing parameter
        new_value = param_dict[this_param] 
        output_file.write(this_param + "= ")
        
        # handle parameter types
        for case in switch(this_param):  
              
            # comma delimited list of floats
            if case("DV_VALUE_NEW") : pass
            if case("DV_VALUE_OLD") : pass
            if case("DV_VALUE")     :           
                n_lists = len(new_value)
                for i_value in range(n_lists):
                    output_file.write("%s" % new_value[i_value])
                    if i_value+1 < n_lists:
                        output_file.write(", ")               
                break
            
            # comma delimited list of strings no paren's
            if case("DV_KIND")            : pass
            if case("TASKS")              : pass
            if case("GRADIENTS")          :            
                if not isinstance(new_value,list):
                    new_value = [ new_value ]
                n_lists = len(new_value)
                for i_value in range(n_lists):
                    output_file.write(new_value[i_value])
                    if i_value+1 < n_lists:
                        output_file.write(", ")               
                break            
            
            # comma delimited list of strings inside paren's
            if case("MARKER_EULER")      : pass
            if case("MARKER_FAR")        : pass
            if case("MARKER_PLOTTING")   : pass
            if case("MARKER_MONITORING") : pass
            if case("MARKER_SYM")        : pass            
            if case("DV_MARKER") : 
                if not isinstance(new_value,list):
                    new_value = [ new_value ]                
                output_file.write("( ")
                n_lists = len(new_value)
                for i_value in range(n_lists):
                    output_file.write(new_value[i_value])
                    if i_value+1 < n_lists:
                        output_file.write(", ")
                output_file.write(" )") 
                break                
            if case("OUTPUT_FILES"):
                n_lists = len(new_value)
                output_file.write("(")
                for i_value in range(n_lists):
                    output_file.write(new_value[i_value])
                    if i_value+1 < n_lists:
                        output_file.write(", ")
                output_file.write(")")
                break
<<<<<<< HEAD
=======
            
            if case("HISTORY_OUTPUT"):
                n_lists = len(new_value)
                for i_value in range(n_lists):
                    output_file.write(new_value[i_value])
                    if i_value+1 < n_lists:
                        output_file.write(", ")
                break
>>>>>>> a6544479

            # semicolon delimited lists of comma delimited lists
            if case("DV_PARAM") :

                assert isinstance(new_value['PARAM'],list) , 'incorrect specification of DV_PARAM'
                if not isinstance(new_value['PARAM'][0],list): new_value = [ new_value ]
                
                for i_value in range(len(new_value['PARAM'])):

                    output_file.write("( ")
                    this_param_list = new_value['PARAM'][i_value]
                    this_ffd_list = new_value['FFDTAG'][i_value]
                    n_lists = len(this_param_list)
                    
                    if this_ffd_list != []:
                      output_file.write("%s, " % this_ffd_list)
                      for j_value in range(1,n_lists):
                        output_file.write("%s" % this_param_list[j_value])
                        if j_value+1 < n_lists:
                          output_file.write(", ")
                    else:
                      for j_value in range(n_lists):
                        output_file.write("%s" % this_param_list[j_value])
                        if j_value+1 < n_lists:
                          output_file.write(", ")

                    output_file.write(") ")
                    if i_value+1 < len(new_value['PARAM']):
                        output_file.write("; ")
                break
            
            # int parameters
            if case("NUMBER_PART")            : pass
            if case("ADAPT_CYCLES")           : pass
            if case("TIME_INSTANCES")         : pass
            if case("AVAILABLE_PROC")         : pass
            if case("UNST_ADJOINT_ITER")      : pass
            if case("ITER")              or\
               case("TIME_ITER")         or\
               case("INNER_ITER")        or\
               case("OUTER_ITER"): 
                output_file.write("%i" % new_value)
                break
                        
            if case("DEFINITION_DV") :
                n_dv = len(new_value['KIND'])
                if not n_dv:
                    output_file.write("NONE")
                for i_dv in range(n_dv):
                    this_kind = new_value['KIND'][i_dv]
                    output_file.write("( ")
                    output_file.write("%i , " % get_dvID(this_kind) )
                    output_file.write("%s " % new_value['SCALE'][i_dv])
                    output_file.write("| ")
                    # markers                  
                    n_mark = len(new_value['MARKER'][i_dv])
                    for i_mark in range(n_mark):                       
                        output_file.write("%s " % new_value['MARKER'][i_dv][i_mark])
                        if i_mark+1 < n_mark:
                            output_file.write(", ")
                    #: for each marker
                    if not this_kind in ['AOA','MACH_NUMBER']:
                        output_file.write(" | ")
                        # params
                        if this_kind in ['FFD_SETTING','FFD_ANGLE_OF_ATTACK','FFD_CONTROL_POINT','FFD_NACELLE','FFD_GULL','FFD_TWIST_ANGLE','FFD_TWIST','FFD_TWIST_2D','FFD_ROTATION','FFD_CAMBER','FFD_THICKNESS','FFD_CONTROL_POINT_2D','FFD_CAMBER_2D','FFD_THICKNESS_2D']:
                            n_param = len(new_value['PARAM'][i_dv])
                            output_file.write("%s , " % new_value['FFDTAG'][i_dv])
                            for i_param in range(1,n_param):
                                output_file.write("%s " % new_value['PARAM'][i_dv][i_param])
                                if i_param+1 < n_param:
                                    output_file.write(", ")
                        else:
                            n_param = len(new_value['PARAM'][i_dv])
                            for i_param in range(n_param):
                                output_file.write("%s " % new_value['PARAM'][i_dv][i_param])
                                if i_param+1 < n_param:
                                    output_file.write(", ")
                    
                        #: for each param                    
                    output_file.write(" )")
                    if i_dv+1 < n_dv:
                        output_file.write("; ")
                #: for each dv
                break
            
            if case("OPT_OBJECTIVE"):
                n_obj = 0
                for name,value in new_value.items():
                    if n_obj>0: output_file.write("; ")
                    if value['OBJTYPE']=='DEFAULT':
                        output_file.write( "%s * %s " % (name,value['SCALE']) )
                    else:
                        output_file.write( "( %s %s %s ) * %s" 
                                           % (name, value['OBJTYPE'], value['VALUE'], value['SCALE']) )
                    n_obj += 1
                break
            
            if case("OPT_CONSTRAINT"):
                i_con = 0
                for con_type in ['EQUALITY','INEQUALITY']:
                    this_con = new_value[con_type]
                    for name,value in this_con.items():
                        if i_con>0: output_file.write("; ")
                        output_file.write( "( %s %s %s ) * %s" 
                                          % (name, value['SIGN'], value['VALUE'], value['SCALE']) ) 
                        i_con += 1
                    #: for each constraint
                #: for each constraint type
                if not i_con: output_file.write("NONE")
                break
            
            # default, assume string, integer or unformatted float 
            if case():
                output_file.write('%s' % new_value)
                break                         
                
        #: for case
        
        # remove from param dictionary
        del param_dict[this_param]
        
        # next line
        output_file.write("\n")        
        
    #: for each line
    
    # check that all params were used
    for this_param in param_dict.keys():
        if not this_param in ['JOB_NUMBER']:
            print('Warning: Parameter %s not found in config file and was not written' % (this_param))
        
    output_file.close()
    os.remove(temp_filename)
    
#: def write_config()


def dump_config(filename,config):
    ''' dumps a raw config file with all options in config 
        and no comments
    '''
    
    # HACK - twl
    if 'DV_VALUE_NEW' in config:
        config.DV_VALUE = config.DV_VALUE_NEW
        
    config_file = open(filename,'w')
    # write dummy file
    for key in config.keys():
        config_file.write( '%s= 0 \n' % key )
    config_file.close()
    # dump data
    write_config(filename,config)    
<|MERGE_RESOLUTION|>--- conflicted
+++ resolved
@@ -420,10 +420,6 @@
             
             if case("OUTPUT_FILES"):
                 data_dict[this_param] = this_value.strip("()").split(",")
-<<<<<<< HEAD
-                break
-
-=======
                 data_dict[this_param] = [i.strip(" ") for i in data_dict[this_param]]
                 break
             if case("HISTORY_OUTPUT"):
@@ -431,7 +427,6 @@
                 data_dict[this_param] = [i.strip(" ") for i in data_dict[this_param]]
                 break
             
->>>>>>> a6544479
             # unitary design variable definition
             if case("DEFINITION_DV"):
                 # remove white space
@@ -867,8 +862,6 @@
                         output_file.write(", ")
                 output_file.write(")")
                 break
-<<<<<<< HEAD
-=======
             
             if case("HISTORY_OUTPUT"):
                 n_lists = len(new_value)
@@ -877,7 +870,6 @@
                     if i_value+1 < n_lists:
                         output_file.write(", ")
                 break
->>>>>>> a6544479
 
             # semicolon delimited lists of comma delimited lists
             if case("DV_PARAM") :

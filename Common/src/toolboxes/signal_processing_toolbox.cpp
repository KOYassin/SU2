/*!
 * \file signal_processing_toolbox.cpp
 * \brief Signal processing tools
 * \author T. Albring
 * \version 7.0.0 "Blackbird"
 *
 * SU2 Project Website: https://su2code.github.io
 *
 * The SU2 Project is maintained by the SU2 Foundation 
 * (http://su2foundation.org)
 *
 * Copyright 2012-2019, SU2 Contributors (cf. AUTHORS.md)
 *
 * SU2 is free software; you can redistribute it and/or
 * modify it under the terms of the GNU Lesser General Public
 * License as published by the Free Software Foundation; either
 * version 2.1 of the License, or (at your option) any later version.
 *
 * SU2 is distributed in the hope that it will be useful,
 * but WITHOUT ANY WARRANTY; without even the implied warranty of
 * MERCHANTABILITY or FITNESS FOR A PARTICULAR PURPOSE. See the GNU
 * Lesser General Public License for more details.
 *
 * You should have received a copy of the GNU Lesser General Public
 * License along with SU2. If not, see <http://www.gnu.org/licenses/>.
 */

#include "../../include/toolboxes/signal_processing_toolbox.hpp"

//WindowingTools
/*! \brief Returns the value of a windowing function given by fctIdx at CurTimeIdx with given endTimeIdx (i.e. endTimeIdx=nTimeIter, if one starts  windowing at time t =0.) */
su2double WindowingTools::GetWndWeight(int fctIdx, unsigned long CurTimeIdx, unsigned long endTimeIdx){
    switch (fctIdx){
      case 1: return HannWindow(CurTimeIdx, endTimeIdx);
      case 2: return HannSquaredWindow(CurTimeIdx, endTimeIdx);
      case 3: return BumpWindow(CurTimeIdx, endTimeIdx);
      default:return 1.0;
    }
}
su2double WindowingTools::HannWindow(unsigned long i, unsigned long endTimeIdx){
  if(i==0) return 0; //catch div by zero error
  su2double currTime = static_cast<su2double>(i);
  su2double endTime = static_cast<su2double>(endTimeIdx);
  su2double tau = currTime/endTime;
  return 1.0-cos(2*PI_NUMBER*tau);
}

<<<<<<< HEAD
su2double WindowingTools::HannSquaredWindow(unsigned long i, unsigned long endTimeIdx){
  if(i==0) return 0; //catch div by zero error
  su2double currTime = static_cast<su2double>(i);
  su2double endTime = static_cast<su2double>(endTimeIdx);
  su2double tau = currTime/endTime;
  return 2.0/3.0*(1-cos(2*PI_NUMBER*tau))*(1-cos(2*PI_NUMBER*tau));
}

su2double WindowingTools::BumpWindow(unsigned long i, unsigned long endTimeIdx){
  if(i==0) return 0;
  if(i==endTimeIdx) return 0;
  su2double currTime = static_cast<su2double>(i);
  su2double endTime = static_cast<su2double>(endTimeIdx);
  su2double tau = currTime/endTime;
  return 1.0/0.00702986*(exp(-1/(tau-tau*tau)));
}


//WindowedAverage
WindowedAverage::WindowedAverage(){
  this->Reset();
}

su2double WindowedAverage::Update(su2double valIn){
      su2double scaling = 1. / (su2double)(count + 1);
      val = valIn * scaling + val * (1. - scaling);
      count++;
      return val;
}

su2double WindowedAverage::Get(){
  return val;
}

unsigned long WindowedAverage::Count(){
  return count;
}

void WindowedAverage::Reset(){

  val = 0.;
  count = 0;
}


void WindowedAverage::addValue(su2double valIn, unsigned long currentIter,unsigned long startIter){
    if(currentIter >= startIter)values.push_back(valIn);
}

su2double WindowedAverage::WindowedUpdate(int fctIdx){ //Computes a windowed time average (integral)
  if(values.size()>0){
      switch (fctIdx){
        case 1: val    = HannWindowing();         return val;
        case 2: val    = HannSquaredWindowing();  return val;
        case 3: val    = BumpWindowing();         return val;
        default: val   = NoWindowing();           return val;
      }
  }
  return 0.0;
}

su2double WindowedAverage::NoWindowing(){
  su2double wnd_timeAvg = 0.0;
  for(unsigned long i=0; i<values.size(); i++){
      wnd_timeAvg+=values[i];
    }
  return wnd_timeAvg/static_cast<su2double>(values.size());
}

su2double WindowedAverage::HannWindowing(){
  su2double wnd_timeAvg = 0.0;
  for(unsigned long i=0; i<values.size(); i++){
      wnd_timeAvg+=values[i]*HannWindow(i,values.size()-1);
  }
  return wnd_timeAvg/static_cast<su2double>(values.size());
}

su2double WindowedAverage::HannSquaredWindowing(){
  su2double wnd_timeAvg = 0.0;
  for(unsigned long i=0; i<values.size(); i++){
      wnd_timeAvg+=values[i]*HannSquaredWindow(i,values.size()-1);
    }
  return wnd_timeAvg/static_cast<su2double>(values.size());
}

su2double WindowedAverage::BumpWindowing(){
  su2double wnd_timeAvg = 0.0;
  for(unsigned long i=0; i<values.size(); i++){
      wnd_timeAvg+=values[i]*BumpWindow(i,values.size()-1);
    }
  return wnd_timeAvg/static_cast<su2double>(values.size());
}

=======
su2double Signal_Processing::Average(const std::vector<su2double> &data){
  su2double avg = 0.0;
  for (const su2double& val : data){
    avg += val;
  }
  return avg/data.size();
}
>>>>>>> d93803a6
<|MERGE_RESOLUTION|>--- conflicted
+++ resolved
@@ -45,7 +45,6 @@
   return 1.0-cos(2*PI_NUMBER*tau);
 }
 
-<<<<<<< HEAD
 su2double WindowingTools::HannSquaredWindow(unsigned long i, unsigned long endTimeIdx){
   if(i==0) return 0; //catch div by zero error
   su2double currTime = static_cast<su2double>(i);
@@ -139,12 +138,3 @@
   return wnd_timeAvg/static_cast<su2double>(values.size());
 }
 
-=======
-su2double Signal_Processing::Average(const std::vector<su2double> &data){
-  su2double avg = 0.0;
-  for (const su2double& val : data){
-    avg += val;
-  }
-  return avg/data.size();
-}
->>>>>>> d93803a6

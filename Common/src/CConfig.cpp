--- conflicted
+++ resolved
@@ -5634,28 +5634,16 @@
         break;
       case NEMO_EULER:
         if (Kind_Regime == COMPRESSIBLE) cout << "Compressible two-temperature thermochemical non-equilibrium Euler equations." << endl;
-<<<<<<< HEAD
         if(Kind_FluidModel == USER_DEFINED_NONEQ){ 
           if ((GasModel != "N2") && (GasModel != "AIR-5") && (GasModel != "ARGON"))
           SU2_MPI::Error("The GAS_MODEL given as input is not valid. Choose one of the options: N2, AIR-5, ARGON.", CURRENT_FUNCTION);
-=======
-        if(Kind_FluidModel == USER_DEFINED_NONEQ){
-          if ((GasModel != "N2") && (GasModel != "AIR-5"))
-          SU2_MPI::Error("The GAS_MODEL given as input is not valid. Choose one of the options: N2, AIR-5.", CURRENT_FUNCTION);
->>>>>>> 9cf9d5d1
         }
         break;
       case NEMO_NAVIER_STOKES:
         if (Kind_Regime == COMPRESSIBLE) cout << "Compressible two-temperature thermochemical non-equilibrium Navier-Stokes equations." << endl;
-<<<<<<< HEAD
         if(Kind_FluidModel == USER_DEFINED_NONEQ){  
           if ((GasModel != "N2") && (GasModel != "AIR-5") && (GasModel != "ARGON"))
           SU2_MPI::Error("The GAS_MODEL given as input is not valid. Choose one of the options: N2, AIR-5, ARGON.", CURRENT_FUNCTION);
-=======
-        if(Kind_FluidModel == USER_DEFINED_NONEQ){
-          if ((GasModel != "N2") && (GasModel != "AIR-5"))
-          SU2_MPI::Error("The GAS_MODEL given as input is not valid. Choose one of the options: N2, AIR-5.", CURRENT_FUNCTION);
->>>>>>> 9cf9d5d1
         }
         break;
       case FEM_LES:

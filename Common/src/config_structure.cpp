--- conflicted
+++ resolved
@@ -619,11 +619,7 @@
   /*!\brief PHYSICAL_PROBLEM_ZONEWISE \n DESCRIPTION: Physical governing equations for each zone \n Options: see \link Solver_Map \endlink \n DEFAULT: NO_SOLVER \ingroup Config*/
   addEnumListOption("PHYSICAL_PROBLEM_ZONEWISE", nZoneSpecified, Kind_Solver_PerZone, Solver_Map);
   /*!\brief PHYSICAL_PROBLEM \n DESCRIPTION: Physical governing equations \n Options: see \link Solver_Map \endlink \n DEFAULT: NO_SOLVER \ingroup Config*/
-<<<<<<< HEAD
-  addEnumOption("MULTIZONE_PROBLEM", Kind_MZSolver, Multizone_Map, MZ_NO_SOLVER);
-=======
   addEnumOption("MULTIZONE_SOLVER", Kind_MZSolver, Multizone_Map, MZ_BLOCK_GAUSS_SEIDEL);
->>>>>>> 3e09b894
   /*!\brief MATH_PROBLEM  \n DESCRIPTION: Mathematical problem \n  Options: DIRECT, ADJOINT \ingroup Config*/
   addMathProblemOption("MATH_PROBLEM", ContinuousAdjoint, false, DiscreteAdjoint, false, Restart_Flow, false);
   /*!\brief KIND_TURB_MODEL \n DESCRIPTION: Specify turbulence model \n Options: see \link Turb_Model_Map \endlink \n DEFAULT: NO_TURB_MODEL \ingroup Config*/
@@ -2552,18 +2548,6 @@
   else { FSI_Problem = false; }
 
   if (Kind_Solver == MULTIZONE) {
-<<<<<<< HEAD
-    /*--- Initialize the derivative values ---*/
-    switch (Kind_MZSolver) {
-      case MZ_FLUID_STRUCTURE_INTERACTION:
-        FSI_Problem = true;
-        break;
-      default:
-        /*--- All other cases are handled in the specific solver ---*/
-        break;
-      }
-=======
->>>>>>> 3e09b894
     Multizone_Problem = true;
   }
   else{

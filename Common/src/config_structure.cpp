/*!
 * \file config_structure.cpp
 * \brief Main file for managing the config file
 * \author F. Palacios, T. Economon, B. Tracey, H. Kline
 * \version 6.0.1 "Falcon"
 *
 * The current SU2 release has been coordinated by the
 * SU2 International Developers Society <www.su2devsociety.org>
 * with selected contributions from the open-source community.
 *
 * The main research teams contributing to the current release are:
 *  - Prof. Juan J. Alonso's group at Stanford University.
 *  - Prof. Piero Colonna's group at Delft University of Technology.
 *  - Prof. Nicolas R. Gauger's group at Kaiserslautern University of Technology.
 *  - Prof. Alberto Guardone's group at Polytechnic University of Milan.
 *  - Prof. Rafael Palacios' group at Imperial College London.
 *  - Prof. Vincent Terrapon's group at the University of Liege.
 *  - Prof. Edwin van der Weide's group at the University of Twente.
 *  - Lab. of New Concepts in Aeronautics at Tech. Institute of Aeronautics.
 *
 * Copyright 2012-2018, Francisco D. Palacios, Thomas D. Economon,
 *                      Tim Albring, and the SU2 contributors.
 *
 * SU2 is free software; you can redistribute it and/or
 * modify it under the terms of the GNU Lesser General Public
 * License as published by the Free Software Foundation; either
 * version 2.1 of the License, or (at your option) any later version.
 *
 * SU2 is distributed in the hope that it will be useful,
 * but WITHOUT ANY WARRANTY; without even the implied warranty of
 * MERCHANTABILITY or FITNESS FOR A PARTICULAR PURPOSE. See the GNU
 * Lesser General Public License for more details.
 *
 * You should have received a copy of the GNU Lesser General Public
 * License along with SU2. If not, see <http://www.gnu.org/licenses/>.
 */

#include "../include/config_structure.hpp"
#include "../include/gauss_jacobi_quadrature.hpp"

vector<string> Profile_Function_tp;       /*!< \brief Vector of string names for profiled functions. */
vector<double> Profile_Time_tp;           /*!< \brief Vector of elapsed time for profiled functions. */
vector<double> Profile_ID_tp;             /*!< \brief Vector of group ID number for profiled functions. */
map<string, vector<int> > Profile_Map_tp; /*!< \brief Map containing the final results for profiled functions. */

vector<string> GEMM_Profile_Function;       /*!< \brief Vector of string names for profiled functions. */
vector<double> GEMM_Profile_Time;           /*!< \brief Vector of elapsed time for profiled functions. */
vector<double> GEMM_Profile_M;             /*!< \brief Vector of group ID number for profiled functions. */
vector<double> GEMM_Profile_N;             /*!< \brief Vector of group ID number for profiled functions. */
vector<double> GEMM_Profile_K;             /*!< \brief Vector of group ID number for profiled functions. */
map<string, vector<int> > GEMM_Profile_Map; /*!< \brief Map containing the final results for profiled functions. */

//#pragma omp threadprivate(Profile_Function_tp, Profile_Time_tp, Profile_ID_tp, Profile_Map_tp)

#include "../include/ad_structure.hpp"


CConfig::CConfig(char case_filename[MAX_STRING_SIZE], unsigned short val_software, unsigned short val_iZone, unsigned short val_nZone, unsigned short val_nDim, unsigned short verb_level) {
  
  /*--- Store MPI rank and size ---*/ 
  
  rank = SU2_MPI::GetRank();
  size = SU2_MPI::GetSize();

  /*--- Initialize pointers to Null---*/

  SetPointersNull();

  /*--- Reading config options  ---*/

  SetConfig_Options(val_iZone, val_nZone);

  /*--- Parsing the config file  ---*/

  SetConfig_Parsing(case_filename);

  /*--- Configuration file postprocessing ---*/

  SetPostprocessing(val_software, val_iZone, val_nDim);

  /*--- Configuration file boundaries/markers setting ---*/

  SetMarkers(val_software);

  /*--- Configuration file output ---*/

  if ((rank == MASTER_NODE) && (verb_level == VERB_HIGH) && (val_iZone == 0))
    SetOutput(val_software, val_iZone);

}

CConfig::CConfig(char case_filename[MAX_STRING_SIZE], unsigned short val_software) {

  /*--- Store MPI rank and size ---*/ 
  
  rank = SU2_MPI::GetRank();
  size = SU2_MPI::GetSize();
  
  /*--- Initialize pointers to Null---*/

  SetPointersNull();

  /*--- Reading config options  ---*/

  SetConfig_Options(0, 1);

  /*--- Parsing the config file  ---*/

  SetConfig_Parsing(case_filename);

  /*--- Configuration file postprocessing ---*/

  SetPostprocessing(val_software, 0, 1);

  /*--- Configuration file boundaries/markers setting ---*/

  SetMarkers(val_software);

}

CConfig::CConfig(char case_filename[MAX_STRING_SIZE], CConfig *config) {

  /*--- Store MPI rank and size ---*/ 
  
  rank = SU2_MPI::GetRank();
  size = SU2_MPI::GetSize();
  
  bool runtime_file = false;

  /*--- Initialize pointers to Null---*/

  SetPointersNull();

  /*--- Reading config options  ---*/

  SetRunTime_Options();

  /*--- Parsing the config file  ---*/

  runtime_file = SetRunTime_Parsing(case_filename);

  /*--- Update original config file ---*/

  if (runtime_file) {
    config->SetnExtIter(nExtIter);
  }

}

SU2_MPI::Comm CConfig::GetMPICommunicator() {

  return SU2_Communicator;

}

void CConfig::SetMPICommunicator(SU2_MPI::Comm Communicator) {

  SU2_Communicator = Communicator;

}

unsigned short CConfig::GetnZone(string val_mesh_filename, unsigned short val_format, CConfig *config) {

  int nZone = 1; /* Default value if nothing is specified. */

  switch (val_format) {
    case SU2: {

      /*--- Local variables for reading the SU2 file. ---*/
      string text_line;
      ifstream mesh_file;

      /*--- Check if the mesh file can be opened for reading. ---*/
      mesh_file.open(val_mesh_filename.c_str(), ios::in);
      if (mesh_file.fail())
        SU2_MPI::Error(string("There is no geometry file called ") + val_mesh_filename,
                              CURRENT_FUNCTION);

      /*--- Read the SU2 mesh file until the zone data is reached or
            when it can be decided that it is not present. ---*/
      while( getline (mesh_file, text_line) ) {

        /*--- Search for the "NZONE" keyword to see if there are multiple Zones ---*/
        if(text_line.find ("NZONE=",0) != string::npos) {
          text_line.erase (0,6); nZone = atoi(text_line.c_str());
          break;
        }

        /*--- If one of the keywords IZONE, NELEM or NPOIN, NMARK is encountered,
              it can be assumed that the NZONE keyword is not present and the loop
              can be terminated. ---*/
        if(text_line.find ("IZONE=",0) != string::npos) break;
        if(text_line.find ("NELEM=",0) != string::npos) break;
        if(text_line.find ("NPOIN=",0) != string::npos) break;
        if(text_line.find ("NMARK=",0) != string::npos) break;
      }

      mesh_file.close();
      break;
    }

    case CGNS: {

#ifdef HAVE_CGNS

      /*--- Local variables which are needed when calling the CGNS mid-level API. ---*/
      int fn, nbases, file_type;

      /*--- Check whether the supplied file is truly a CGNS file. ---*/
      if ( cg_is_cgns(val_mesh_filename.c_str(), &file_type) != CG_OK )
        SU2_MPI::Error(val_mesh_filename + string(" is not a CGNS file"),
                       CURRENT_FUNCTION);

      /*--- Open the CGNS file for reading. The value of fn returned
            is the specific index number for this file and will be
            repeatedly used in the function calls. ---*/
      if (cg_open(val_mesh_filename.c_str(), CG_MODE_READ, &fn) != CG_OK) cg_error_exit();

      /*--- Get the number of databases. This is the highest node
            in the CGNS heirarchy. ---*/
      if (cg_nbases(fn, &nbases) != CG_OK) cg_error_exit();

      /*--- Check if there is more than one database. Throw an
            error if there is because this reader can currently
            only handle one database. ---*/
      if ( nbases > 1 )
        SU2_MPI::Error("CGNS reader currently incapable of handling more than 1 database.",
                       CURRENT_FUNCTION);

      /*--- Determine the number of zones present in the first base.
            Note that the indexing starts at 1 in CGNS. Afterwards
            close the file again. ---*/
      if(cg_nzones(fn, 1, &nZone) != CG_OK) cg_error_exit();
      if (cg_close(fn) != CG_OK) cg_error_exit();
#endif

      break;
    }
  }

  /*--- For harmonic balance integration, nZones = nTimeInstances. ---*/
  if (config->GetUnsteady_Simulation() == HARMONIC_BALANCE && (config->GetKind_SU2() != SU2_DEF)   ) {
    nZone = config->GetnTimeInstances();
  }

  return (unsigned short) nZone;
}

unsigned short CConfig::GetnDim(string val_mesh_filename, unsigned short val_format) {

  short nDim = 3;   /* Default value if nothing is specified. */

  switch (val_format) {
    case SU2: {

      /*--- Local variables for reading the SU2 file. ---*/
      string text_line;
      ifstream mesh_file;

      /*--- Check if the mesh file can be opened for reading. ---*/
      mesh_file.open(val_mesh_filename.c_str(), ios::in);
      if (mesh_file.fail())
        SU2_MPI::Error(string("There is no geometry file called ") + val_mesh_filename,
                              CURRENT_FUNCTION);

      /*--- Read the SU2 mesh file until the dimension data is reached
            or when it can be decided that it is not present. ---*/
      while( getline (mesh_file, text_line) ) {

        /*--- Search for the "NDIME" keyword to determine the number
              of dimensions.  ---*/
        if(text_line.find ("NDIME=",0) != string::npos) {
          text_line.erase (0,6); nDim = atoi(text_line.c_str());
          break;
        }

        /*--- If one of the keywords NELEM or NPOIN, NMARK is encountered,
              it can be assumed that the NZONE keyword is not present and
              the loop can be terminated. ---*/
        if(text_line.find ("NELEM=",0) != string::npos) break;
        if(text_line.find ("NPOIN=",0) != string::npos) break;
        if(text_line.find ("NMARK=",0) != string::npos) break;
      }

      mesh_file.close();
      break;
    }

    case CGNS: {

#ifdef HAVE_CGNS

      /*--- Local variables which are needed when calling the CGNS mid-level API. ---*/
      int fn, nbases, file_type;
      int cell_dim, phys_dim;
      char basename[CGNS_STRING_SIZE];

      /*--- Check whether the supplied file is truly a CGNS file. ---*/
      if ( cg_is_cgns(val_mesh_filename.c_str(), &file_type) != CG_OK )
        SU2_MPI::Error(val_mesh_filename + string(" is not a CGNS file."),
                       CURRENT_FUNCTION);

      /*--- Open the CGNS file for reading. The value of fn returned
            is the specific index number for this file and will be
            repeatedly used in the function calls. ---*/
      if (cg_open(val_mesh_filename.c_str(), CG_MODE_READ, &fn) != CG_OK) cg_error_exit();

      /*--- Get the number of databases. This is the highest node
            in the CGNS heirarchy. ---*/
      if (cg_nbases(fn, &nbases) != CG_OK) cg_error_exit();

      /*--- Check if there is more than one database. Throw an
            error if there is because this reader can currently
            only handle one database. ---*/
      if ( nbases > 1 )
        SU2_MPI::Error("CGNS reader currently incapable of handling more than 1 database." ,
                       CURRENT_FUNCTION);

      /*--- Read the database. Note that the indexing starts at 1.
            Afterwards close the file again. ---*/
      if (cg_base_read(fn, 1, basename, &cell_dim, &phys_dim) != CG_OK) cg_error_exit();
      if (cg_close(fn) != CG_OK) cg_error_exit();

      /*--- Set the problem dimension as read from the CGNS file ---*/
      nDim = cell_dim;
#endif

      break;
    }
  }

  return (unsigned short) nDim;
}

bool CConfig::GetPeriodic(string val_mesh_filename,
                          unsigned short val_format,
                          CConfig *config) {

  bool isPeriodic = false;

  /*--- For now, assume that if we have periodic BCs in the config, that
   the user's intent is for there to be periodic BCs in the mesh too. ---*/

  if (config->GetnMarker_Periodic() > 0) isPeriodic = true;

  return isPeriodic;
  
}

void CConfig::SetPointersNull(void) {
  
  Marker_CfgFile_GeoEval      = NULL;   Marker_All_GeoEval       = NULL;
  Marker_CfgFile_Monitoring   = NULL;   Marker_All_Monitoring    = NULL;
  Marker_CfgFile_Designing    = NULL;   Marker_All_Designing     = NULL;
  Marker_CfgFile_Plotting     = NULL;   Marker_All_Plotting      = NULL;
  Marker_CfgFile_Analyze      = NULL;   Marker_All_Analyze       = NULL;
  Marker_CfgFile_DV           = NULL;   Marker_All_DV            = NULL;
  Marker_CfgFile_Moving       = NULL;   Marker_All_Moving        = NULL;
  Marker_CfgFile_PerBound     = NULL;   Marker_All_PerBound      = NULL;    Marker_PerBound   = NULL;
  Marker_CfgFile_Turbomachinery = NULL; Marker_All_Turbomachinery = NULL;
  Marker_CfgFile_TurbomachineryFlag = NULL; Marker_All_TurbomachineryFlag = NULL;
  Marker_CfgFile_MixingPlaneInterface = NULL; Marker_All_MixingPlaneInterface = NULL;
  Marker_CfgFile_ZoneInterface = NULL;

  Marker_CfgFile_Turbomachinery       = NULL; Marker_All_Turbomachinery       = NULL;
  Marker_CfgFile_TurbomachineryFlag   = NULL; Marker_All_TurbomachineryFlag   = NULL;
  Marker_CfgFile_MixingPlaneInterface = NULL; Marker_All_MixingPlaneInterface = NULL;

  Marker_CfgFile_PyCustom     = NULL;   Marker_All_PyCustom      = NULL;
  
  Marker_DV                   = NULL;   Marker_Moving            = NULL;    Marker_Monitoring = NULL;
  Marker_Designing            = NULL;   Marker_GeoEval           = NULL;    Marker_Plotting   = NULL;
  Marker_Analyze              = NULL;   Marker_PyCustom          = NULL;    Marker_WallFunctions        = NULL;
  Marker_CfgFile_KindBC       = NULL;   Marker_All_KindBC        = NULL;

  Kind_WallFunctions       = NULL;
  IntInfo_WallFunctions    = NULL;
  DoubleInfo_WallFunctions = NULL;
  
  /*--- Marker Pointers ---*/

  Marker_Euler                = NULL;    Marker_FarField         = NULL;    Marker_Custom         = NULL;
  Marker_SymWall              = NULL;    Marker_PerBound       = NULL;
  Marker_PerDonor             = NULL;    Marker_NearFieldBound   = NULL;    Marker_InterfaceBound = NULL;
  Marker_Dirichlet            = NULL;    Marker_Inlet            = NULL;    
  Marker_Supersonic_Inlet     = NULL;    Marker_Outlet           = NULL;
  Marker_Isothermal           = NULL;    Marker_HeatFlux         = NULL;    Marker_EngineInflow   = NULL;
  Marker_Supersonic_Outlet    = NULL;    Marker_Load             = NULL;    Marker_Disp_Dir       = NULL;
  Marker_EngineExhaust        = NULL;    Marker_Displacement     = NULL;    Marker_Load           = NULL;
  Marker_Load_Dir             = NULL;    Marker_Load_Sine        = NULL;    Marker_Clamped        = NULL;
  Marker_FlowLoad             = NULL;    Marker_Neumann          = NULL;    Marker_Internal       = NULL;
  Marker_All_TagBound         = NULL;    Marker_CfgFile_TagBound = NULL;    Marker_All_KindBC     = NULL;
  Marker_CfgFile_KindBC       = NULL;    Marker_All_SendRecv     = NULL;    Marker_All_PerBound   = NULL;
  Marker_ZoneInterface        = NULL;    Marker_All_ZoneInterface= NULL;    Marker_Riemann        = NULL;
  Marker_Fluid_InterfaceBound = NULL;    Marker_CHTInterface     = NULL;    Marker_Damper           = NULL;


    /*--- Boundary Condition settings ---*/

  Dirichlet_Value = NULL;    Isothermal_Temperature = NULL;
  Heat_Flux       = NULL;    Displ_Value            = NULL;    Load_Value = NULL;
  FlowLoad_Value  = NULL;    Damper_Constant        = NULL;
  
  /*--- Inlet Outlet Boundary Condition settings ---*/

  Inlet_Ttotal    = NULL;    Inlet_Ptotal      = NULL;
  Inlet_FlowDir   = NULL;    Inlet_Temperature = NULL;    Inlet_Pressure = NULL;
  Inlet_Velocity  = NULL;
  Outlet_Pressure = NULL;

  /*--- Engine Boundary Condition settings ---*/

  Inflow_Pressure      = NULL;    Inflow_MassFlow    = NULL;    Inflow_ReverseMassFlow  = NULL;
  Inflow_TotalPressure = NULL;    Inflow_Temperature = NULL;    Inflow_TotalTemperature = NULL;
  Inflow_RamDrag       = NULL;    Inflow_Force       = NULL;    Inflow_Power            = NULL;
  Inflow_Mach          = NULL;

  Exhaust_Pressure        = NULL;   Exhaust_Temperature        = NULL;    Exhaust_MassFlow = NULL;
  Exhaust_TotalPressure   = NULL;   Exhaust_TotalTemperature   = NULL;
  Exhaust_GrossThrust     = NULL;   Exhaust_Force              = NULL;
  Exhaust_Power           = NULL;   Exhaust_Temperature_Target = NULL;
  Exhaust_Pressure_Target = NULL;

  Engine_Mach  = NULL;    Engine_Force        = NULL;
  Engine_Power = NULL;    Engine_NetThrust    = NULL;    Engine_GrossThrust = NULL;
  Engine_Area  = NULL;    EngineInflow_Target = NULL;

  Periodic_Translate   = NULL;   Periodic_Rotation  = NULL;   Periodic_Center    = NULL;
  Periodic_Translation = NULL;   Periodic_RotAngles = NULL;   Periodic_RotCenter = NULL;

  Dirichlet_Value           = NULL;     Exhaust_Temperature_Target  = NULL;     Exhaust_Temperature   = NULL;
  Exhaust_Pressure_Target   = NULL;     Inlet_Ttotal                = NULL;     Inlet_Ptotal          = NULL;
  Inlet_FlowDir             = NULL;     Inlet_Temperature           = NULL;     Inlet_Pressure        = NULL;
  Inlet_Velocity            = NULL;     Inflow_Mach                 = NULL;     Inflow_Pressure       = NULL;
  Exhaust_Pressure          = NULL;     Outlet_Pressure             = NULL;     Isothermal_Temperature= NULL;
  Heat_Flux                 = NULL;     Displ_Value                 = NULL;     Load_Value            = NULL;
  FlowLoad_Value            = NULL;     Periodic_RotCenter          = NULL;     Periodic_RotAngles    = NULL;
  Periodic_Translation      = NULL;     Periodic_Center             = NULL;     Periodic_Rotation     = NULL;
  Periodic_Translate        = NULL;

  ElasticityMod             = NULL;     PoissonRatio                = NULL;     MaterialDensity       = NULL;

  Load_Dir = NULL;	          Load_Dir_Value = NULL;          Load_Dir_Multiplier = NULL;
  Disp_Dir = NULL;            Disp_Dir_Value = NULL;          Disp_Dir_Multiplier = NULL;
  Load_Sine_Dir = NULL;	      Load_Sine_Amplitude = NULL;     Load_Sine_Frequency = NULL;
  Electric_Field_Mod = NULL;  Electric_Field_Dir = NULL;      RefNode_Displacement = NULL;

  Electric_Constant = NULL;

  /*--- Actuator Disk Boundary Condition settings ---*/

  ActDiskInlet_Pressure         = NULL;    ActDiskInlet_TotalPressure = NULL;    ActDiskInlet_Temperature = NULL;
  ActDiskInlet_TotalTemperature = NULL;    ActDiskInlet_MassFlow      = NULL;    ActDiskInlet_RamDrag     = NULL;
  ActDiskInlet_Force            = NULL;    ActDiskInlet_Power         = NULL;

  ActDiskOutlet_Pressure      = NULL;
  ActDiskOutlet_TotalPressure = NULL;   ActDiskOutlet_GrossThrust = NULL;  ActDiskOutlet_Force            = NULL;
  ActDiskOutlet_Power         = NULL;   ActDiskOutlet_Temperature = NULL;  ActDiskOutlet_TotalTemperature = NULL;
  ActDiskOutlet_MassFlow      = NULL;

  ActDisk_DeltaPress      = NULL;    ActDisk_DeltaTemp      = NULL;
  ActDisk_TotalPressRatio = NULL;    ActDisk_TotalTempRatio = NULL;    ActDisk_StaticPressRatio = NULL;
  ActDisk_StaticTempRatio = NULL;    ActDisk_NetThrust      = NULL;    ActDisk_GrossThrust      = NULL;
  ActDisk_Power           = NULL;    ActDisk_MassFlow       = NULL;    ActDisk_Area             = NULL;
  ActDisk_ReverseMassFlow = NULL;    Surface_MassFlow        = NULL;   Surface_Mach             = NULL;
  Surface_Temperature      = NULL;   Surface_Pressure         = NULL;  Surface_Density          = NULL;   Surface_Enthalpy          = NULL;
  Surface_NormalVelocity   = NULL;   Surface_TotalTemperature = NULL;  Surface_TotalPressure    = NULL;   Surface_PressureDrop    = NULL;
  Surface_DC60             = NULL;    Surface_IDC = NULL;

  Surface_Uniformity = NULL; Surface_SecondaryStrength = NULL; Surface_SecondOverUniform = NULL;
  Surface_MomentumDistortion = NULL;

  Surface_IDC_Mach        = NULL;    Surface_IDR            = NULL;    ActDisk_Mach             = NULL;
  ActDisk_Force           = NULL;    ActDisk_BCThrust       = NULL;    ActDisk_BCThrust_Old     = NULL;

  /*--- Miscellaneous/unsorted ---*/

  Aeroelastic_plunge  = NULL;
  Aeroelastic_pitch   = NULL;
  MassFrac_FreeStream = NULL;
  Velocity_FreeStream = NULL;
  Inc_Velocity_Init   = NULL;

  RefOriginMoment     = NULL;
  CFL_AdaptParam      = NULL;
  CFL                 = NULL;
  HTP_Axis = NULL;
  PlaneTag            = NULL;
  Kappa_Flow          = NULL;
  Kappa_AdjFlow       = NULL;
  Kappa_Heat          = NULL;
  Stations_Bounds     = NULL;
  ParamDV             = NULL;     
  DV_Value            = NULL;    
  Design_Variable     = NULL;

  Hold_GridFixed_Coord      = NULL;
  SubsonicEngine_Cyl        = NULL;
  EA_IntLimit               = NULL;
  TimeDOFsADER_DG           = NULL;
  TimeIntegrationADER_DG    = NULL;
  WeightsIntegrationADER_DG = NULL;
  RK_Alpha_Step             = NULL;
  MG_CorrecSmooth           = NULL;
  MG_PreSmooth              = NULL;
  MG_PostSmooth             = NULL;
  Int_Coeffs                = NULL;

  Kind_Inc_Inlet = NULL;

  Kind_ObjFunc   = NULL;

  Weight_ObjFunc = NULL;

  /*--- Moving mesh pointers ---*/

  Kind_GridMovement   = NULL;    LocationStations   = NULL;
  Motion_Origin_X     = NULL;    Motion_Origin_Y     = NULL;    Motion_Origin_Z     = NULL;
  Translation_Rate_X  = NULL;    Translation_Rate_Y  = NULL;    Translation_Rate_Z  = NULL;
  Rotation_Rate_X     = NULL;    Rotation_Rate_Y     = NULL;    Rotation_Rate_Z     = NULL;
  Pitching_Omega_X    = NULL;    Pitching_Omega_Y    = NULL;    Pitching_Omega_Z    = NULL;
  Pitching_Ampl_X     = NULL;    Pitching_Ampl_Y     = NULL;    Pitching_Ampl_Z     = NULL;
  Pitching_Phase_X    = NULL;    Pitching_Phase_Y    = NULL;    Pitching_Phase_Z    = NULL;
  Plunging_Omega_X    = NULL;    Plunging_Omega_Y    = NULL;    Plunging_Omega_Z    = NULL;
  Plunging_Ampl_X     = NULL;    Plunging_Ampl_Y     = NULL;    Plunging_Ampl_Z     = NULL;
  RefOriginMoment_X   = NULL;    RefOriginMoment_Y   = NULL;    RefOriginMoment_Z   = NULL;
  MoveMotion_Origin   = NULL;
  Periodic_Translate  = NULL;    Periodic_Rotation   = NULL;    Periodic_Center     = NULL;
  Periodic_Translation= NULL;    Periodic_RotAngles  = NULL;    Periodic_RotCenter  = NULL;


  /* Harmonic Balance Frequency pointer */
  Omega_HB = NULL;

  /*--- Initialize some default arrays to NULL. ---*/
  default_vel_inf            = NULL;
  default_ffd_axis           = NULL;
  default_eng_cyl            = NULL;
  default_eng_val            = NULL;
  default_cfl_adapt          = NULL;
  default_jst_coeff          = NULL;
  default_ffd_coeff          = NULL;
  default_mixedout_coeff     = NULL;
  default_extrarelfac        = NULL;
  default_rampRotFrame_coeff = NULL;
  default_rampOutPres_coeff  = NULL;
  default_jst_adj_coeff      = NULL;
  default_ad_coeff_heat      = NULL;
  default_obj_coeff          = NULL;
  default_geo_loc            = NULL;
  default_distortion         = NULL;
  default_ea_lim             = NULL;
  default_grid_fix           = NULL;
  default_inc_crit           = NULL;
  default_htp_axis           = NULL;
  default_body_force         = NULL;
  default_sineload_coeff     = NULL;
  default_nacelle_location   = NULL;

  Riemann_FlowDir       = NULL;
  Giles_FlowDir         = NULL;
  CoordFFDBox           = NULL;
  DegreeFFDBox          = NULL;
  FFDTag                = NULL;
  nDV_Value             = NULL;
  TagFFDBox             = NULL;

  Kind_Data_Riemann        = NULL;
  Riemann_Var1             = NULL;
  Riemann_Var2             = NULL;
  Kind_Data_Giles          = NULL;
  Giles_Var1               = NULL;
  Giles_Var2               = NULL;
  RelaxFactorAverage       = NULL;
  RelaxFactorFourier       = NULL;
  nSpan_iZones             = NULL;
  FinalRotation_Rate_Z     = NULL;
  ExtraRelFacGiles         = NULL;
  Mixedout_Coeff           = NULL;
  RampRotatingFrame_Coeff  = NULL;
  RampOutletPressure_Coeff = NULL;
  Kind_TurboMachinery      = NULL;
  SineLoad_Coeff           = NULL;

  Marker_MixingPlaneInterface  = NULL;
  Marker_TurboBoundIn          = NULL;
  Marker_TurboBoundOut         = NULL;
  Marker_Giles                 = NULL;
  Marker_Shroud                = NULL;

  nBlades                      = NULL;
  FreeStreamTurboNormal        = NULL;

  ConvHistFile                 = NULL;

  /*--- Variable initialization ---*/

  ExtIter    = 0;
  IntIter    = 0;
  nIntCoeffs = 0;
  FSIIter    = 0;

  AoA_Offset = 0;
  AoS_Offset = 0;

  nMarker_PerBound = 0;
  nPeriodic_Index  = 0;

  Grid_Movement = false;
  Aeroelastic_Simulation = false;
  ZoneSpecific_Problem = false;

  nSpanMaxAllZones = 1;

<<<<<<< HEAD
=======
  Wrt_InletFile = false;
  
>>>>>>> 9954df56
}

void CConfig::SetRunTime_Options(void) {

  /* DESCRIPTION: Number of external iterations */

  addUnsignedLongOption("EXT_ITER", nExtIter, 999999);

}

void CConfig::SetConfig_Options(unsigned short val_iZone, unsigned short val_nZone) {

  nZone = val_nZone;
  iZone = val_iZone;

  /*--- Allocate some default arrays needed for lists of doubles. ---*/

  default_vel_inf            = new su2double[3];
  default_ffd_axis           = new su2double[3];
  default_eng_cyl            = new su2double[7];
  default_eng_val            = new su2double[5];
  default_cfl_adapt          = new su2double[4];
  default_jst_coeff          = new su2double[2];
  default_ffd_coeff          = new su2double[3];
  default_mixedout_coeff     = new su2double[3];
  default_extrarelfac        = new su2double[2];
  default_rampRotFrame_coeff = new su2double[3];
  default_rampOutPres_coeff  = new su2double[3];
  default_jst_adj_coeff      = new su2double[2];
  default_ad_coeff_heat      = new su2double[2];
  default_obj_coeff          = new su2double[5];
  default_geo_loc            = new su2double[2];
  default_distortion         = new su2double[2];
  default_ea_lim             = new su2double[3];
  default_grid_fix           = new su2double[6];
  default_inc_crit           = new su2double[3];
  default_htp_axis           = new su2double[2];
  default_body_force         = new su2double[3];
  default_sineload_coeff     = new su2double[3];
  default_nacelle_location   = new su2double[5];

  // This config file is parsed by a number of programs to make it easy to write SU2
  // wrapper scripts (in python, go, etc.) so please do
  // the best you can to follow the established format. It's very hard to parse c++ code
  // and none of us that write the parsers want to write a full c++ interpreter. Please
  // play nice with the existing format so that you don't break the existing scripts.

  /* BEGIN_CONFIG_OPTIONS */

  /*!\par CONFIG_CATEGORY: Problem Definition \ingroup Config */
  /*--- Options related to problem definition and partitioning ---*/

  /*!\brief REGIME_TYPE \n  DESCRIPTION: Regime type \n OPTIONS: see \link Regime_Map \endlink \ingroup Config*/
  addEnumOption("REGIME_TYPE", Kind_Regime, Regime_Map, COMPRESSIBLE);

  /*!\brief PHYSICAL_PROBLEM \n DESCRIPTION: Physical governing equations \n Options: see \link Solver_Map \endlink \n DEFAULT: NO_SOLVER \ingroup Config*/
  addEnumOption("PHYSICAL_PROBLEM", Kind_Solver, Solver_Map, NO_SOLVER);
  /*!\brief PHYSICAL_PROBLEM_ZONEWISE \n DESCRIPTION: Physical governing equations for each zone \n Options: see \link Solver_Map \endlink \n DEFAULT: NO_SOLVER \ingroup Config*/
  addEnumListOption("PHYSICAL_PROBLEM_ZONEWISE", nZoneSpecified, Kind_Solver_PerZone, Solver_Map);
  /*!\brief MATH_PROBLEM  \n DESCRIPTION: Mathematical problem \n  Options: DIRECT, ADJOINT \ingroup Config*/
  addMathProblemOption("MATH_PROBLEM", ContinuousAdjoint, false, DiscreteAdjoint, false, Restart_Flow, false);
  /*!\brief KIND_TURB_MODEL \n DESCRIPTION: Specify turbulence model \n Options: see \link Turb_Model_Map \endlink \n DEFAULT: NO_TURB_MODEL \ingroup Config*/
  addEnumOption("KIND_TURB_MODEL", Kind_Turb_Model, Turb_Model_Map, NO_TURB_MODEL);

  /*!\brief KIND_TRANS_MODEL \n DESCRIPTION: Specify transition model OPTIONS: see \link Trans_Model_Map \endlink \n DEFAULT: NO_TRANS_MODEL \ingroup Config*/
  addEnumOption("KIND_TRANS_MODEL", Kind_Trans_Model, Trans_Model_Map, NO_TRANS_MODEL);

  /*!\brief KIND_SGS_MODEL \n DESCRIPTION: Specify subgrid scale model OPTIONS: see \link SGS_Model_Map \endlink \n DEFAULT: NO_SGS_MODEL \ingroup Config*/
  addEnumOption("KIND_SGS_MODEL", Kind_SGS_Model, SGS_Model_Map, NO_SGS_MODEL);

  /*!\brief KIND_FEM_DG_SHOCK \n DESCRIPTION: Specify shock capturing method for DG OPTIONS: see \link ShockCapturingDG_Map \endlink \n DEFAULT: NO_SHOCK_CAPTURING \ingroup Config*/
  addEnumOption("KIND_FEM_DG_SHOCK", Kind_FEM_DG_Shock, ShockCapturingDG_Map, NO_SHOCK_CAPTURING);

  /*!\brief KIND_MATRIX_COLORING \n DESCRIPTION: Specify the method for matrix coloring for Jacobian computations OPTIONS: see \link MatrixColoring_Map \endlink \n DEFAULT GREEDY_COLORING \ingroup Config*/
  addEnumOption("KIND_MATRIX_COLORING", Kind_Matrix_Coloring, MatrixColoring_Map, GREEDY_COLORING);

  /*!\brief HEAT_EQUATION \n DESCRIPTION: Enable heat equation for incompressible flows. \ingroup Config*/
  addBoolOption("WEAKLY_COUPLED_HEAT_EQUATION", Weakly_Coupled_Heat, NO);

  /*\brief AXISYMMETRIC \n DESCRIPTION: Axisymmetric simulation \n DEFAULT: false \ingroup Config */
  addBoolOption("AXISYMMETRIC", Axisymmetric, false);
  /* DESCRIPTION: Add the gravity force */
  addBoolOption("GRAVITY_FORCE", GravityForce, false);
  /* DESCRIPTION: Apply a body force as a source term (NO, YES) */
  addBoolOption("BODY_FORCE", Body_Force, false);
  default_body_force[0] = 0.0; default_body_force[1] = 0.0; default_body_force[2] = 0.0;
  /* DESCRIPTION: Vector of body force values (BodyForce_X, BodyForce_Y, BodyForce_Z) */
  addDoubleArrayOption("BODY_FORCE_VECTOR", 3, Body_Force_Vector, default_body_force);
  /*!\brief RESTART_SOL \n DESCRIPTION: Restart solution from native solution file \n Options: NO, YES \ingroup Config */
  addBoolOption("RESTART_SOL", Restart, false);
  /*!\brief BINARY_RESTART \n DESCRIPTION: Read / write binary SU2 native restart files. \n Options: YES, NO \ingroup Config */
  addBoolOption("WRT_BINARY_RESTART", Wrt_Binary_Restart, true);
  /*!\brief BINARY_RESTART \n DESCRIPTION: Read / write binary SU2 native restart files. \n Options: YES, NO \ingroup Config */
  addBoolOption("READ_BINARY_RESTART", Read_Binary_Restart, true);
  /*!\brief SYSTEM_MEASUREMENTS \n DESCRIPTION: System of measurements \n OPTIONS: see \link Measurements_Map \endlink \n DEFAULT: SI \ingroup Config*/
  addEnumOption("SYSTEM_MEASUREMENTS", SystemMeasurements, Measurements_Map, SI);

  /*!\par CONFIG_CATEGORY: FluidModel \ingroup Config*/
  /*!\brief FLUID_MODEL \n DESCRIPTION: Fluid model \n OPTIONS: See \link FluidModel_Map \endlink \n DEFAULT: STANDARD_AIR \ingroup Config*/
  addEnumOption("FLUID_MODEL", Kind_FluidModel, FluidModel_Map, STANDARD_AIR);


  /*!\par CONFIG_CATEGORY: Freestream Conditions \ingroup Config*/
  /*--- Options related to freestream specification ---*/

  /*!\brief GAS_CONSTANT \n DESCRIPTION: Specific gas constant (287.058 J/kg*K (air), only for compressible flows) \ingroup Config*/
  addDoubleOption("GAS_CONSTANT", Gas_Constant, 287.058);
  /*!\brief GAMMA_VALUE  \n DESCRIPTION: Ratio of specific heats (1.4 (air), only for compressible flows) \ingroup Config*/
  addDoubleOption("GAMMA_VALUE", Gamma, 1.4);
  /*!\brief CP_VALUE  \n DESCRIPTION: Specific heat at constant pressure, Cp (1004.703 J/kg*K (air), constant density incompressible fluids only) \ingroup Config*/
  addDoubleOption("SPECIFIC_HEAT_CP", Specific_Heat_Cp, 1004.703);
  /*!\brief CP_VALUE  \n DESCRIPTION: Specific heat at constant volume, Cp (717.645 J/kg*K (air), constant density incompressible fluids only) \ingroup Config*/
  addDoubleOption("SPECIFIC_HEAT_CV", Specific_Heat_Cv, 717.645);
  /* DESCRIPTION: Heat capacity used for heat equation */
  addDoubleOption("SPECIFIC_HEAT_CP_SOLID", Specific_Heat_Cp_Solid, 896.0);
  /*!\brief THERMAL_EXPANSION_COEFF  \n DESCRIPTION: Thermal expansion coefficient (0.00347 K^-1 (air), used for Boussinesq approximation for liquids/non-ideal gases) \ingroup Config*/
  addDoubleOption("THERMAL_EXPANSION_COEFF", Thermal_Expansion_Coeff, 0.00347);

  /*--- Options related to VAN der WAALS MODEL and PENG ROBINSON ---*/

  /* DESCRIPTION: Critical Temperature, default value for AIR */
  addDoubleOption("CRITICAL_TEMPERATURE", Temperature_Critical, 131.00);
  /* DESCRIPTION: Critical Pressure, default value for MDM */
  addDoubleOption("CRITICAL_PRESSURE", Pressure_Critical, 3588550.0);
  /* DESCRIPTION: Critical Density, default value for MDM */
  addDoubleOption("CRITICAL_DENSITY", Density_Critical, 263.0);

  /*--- Options related to VAN der WAALS MODEL and PENG ROBINSON ---*/
  /* DESCRIPTION: Critical Density, default value for MDM */
   addDoubleOption("ACENTRIC_FACTOR", Acentric_Factor, 0.035);

   /*--- Options related to Viscosity Model ---*/
  /*!\brief VISCOSITY_MODEL \n DESCRIPTION: model of the viscosity \n OPTIONS: See \link ViscosityModel_Map \endlink \n DEFAULT: SUTHERLAND \ingroup Config*/
  addEnumOption("VISCOSITY_MODEL", Kind_ViscosityModel, ViscosityModel_Map, SUTHERLAND);

  /*--- Options related to Constant Viscosity Model ---*/

  /* DESCRIPTION: default value for AIR */
  addDoubleOption("MU_CONSTANT", Mu_Constant , 1.716E-5);

  /*--- Options related to Sutherland Viscosity Model ---*/

  /* DESCRIPTION: Sutherland Viscosity Ref default value for AIR SI */
  addDoubleOption("MU_REF", Mu_Ref, 1.716E-5);
  /* DESCRIPTION: Sutherland Temperature Ref, default value for AIR SI */
  addDoubleOption("MU_T_REF", Mu_Temperature_Ref, 273.15);
  /* DESCRIPTION: Sutherland constant, default value for AIR SI */
  addDoubleOption("SUTHERLAND_CONSTANT", Mu_S, 110.4);

  /*--- Options related to Thermal Conductivity Model ---*/

  addEnumOption("CONDUCTIVITY_MODEL", Kind_ConductivityModel, ConductivityModel_Map, CONSTANT_PRANDTL);

 /*--- Options related to Constant Thermal Conductivity Model ---*/

 /* DESCRIPTION: default value for AIR */
  addDoubleOption("KT_CONSTANT", Kt_Constant , 0.0257);

  /*!\brief REYNOLDS_NUMBER \n DESCRIPTION: Reynolds number (non-dimensional, based on the free-stream values). Needed for viscous solvers. For incompressible solvers the Reynolds length will always be 1.0 \n DEFAULT: 0.0 \ingroup Config */
  addDoubleOption("REYNOLDS_NUMBER", Reynolds, 0.0);
  /*!\brief REYNOLDS_LENGTH \n DESCRIPTION: Reynolds length (1 m by default). Used for compressible solver: incompressible solver will use 1.0. \ingroup Config */
  addDoubleOption("REYNOLDS_LENGTH", Length_Reynolds, 1.0);
  /*!\brief PRANDTL_LAM \n DESCRIPTION: Laminar Prandtl number (0.72 (air), only for compressible flows) \n DEFAULT: 0.72 \ingroup Config*/
  addDoubleOption("PRANDTL_LAM", Prandtl_Lam, 0.72);
  /*!\brief PRANDTL_TURB \n DESCRIPTION: Turbulent Prandtl number (0.9 (air), only for compressible flows) \n DEFAULT 0.90 \ingroup Config*/
  addDoubleOption("PRANDTL_TURB", Prandtl_Turb, 0.90);
  /*!\brief BULK_MODULUS \n DESCRIPTION: Value of the Bulk Modulus  \n DEFAULT 1.42E5 \ingroup Config*/
  addDoubleOption("BULK_MODULUS", Bulk_Modulus, 1.42E5);
  /* DESCRIPTION: Artifical compressibility factor  */
  addDoubleOption("ARTCOMP_FACTOR", ArtComp_Factor, 4.1);
  /*!\brief MACH_NUMBER  \n DESCRIPTION:  Mach number (non-dimensional, based on the free-stream values). 0.0 by default \ingroup Config*/
  addDoubleOption("MACH_NUMBER", Mach, 0.0);
  /*!\brief INIT_OPTION \n DESCRIPTION: Init option to choose between Reynolds or thermodynamics quantities for initializing the solution \n OPTIONS: see \link InitOption_Map \endlink \n DEFAULT REYNOLDS \ingroup Config*/
  addEnumOption("INIT_OPTION", Kind_InitOption, InitOption_Map, REYNOLDS);
  /* DESCRIPTION: Free-stream option to choose between density and temperature for initializing the solution */
  addEnumOption("FREESTREAM_OPTION", Kind_FreeStreamOption, FreeStreamOption_Map, TEMPERATURE_FS);
  /*!\brief FREESTREAM_PRESSURE\n DESCRIPTION: Free-stream pressure (101325.0 N/m^2 by default) \ingroup Config*/
  addDoubleOption("FREESTREAM_PRESSURE", Pressure_FreeStream, 101325.0);
  /*!\brief FREESTREAM_DENSITY\n DESCRIPTION: Free-stream density (1.2886 Kg/m^3 (air), 998.2 Kg/m^3 (water)) \n DEFAULT -1.0 (calculated from others) \ingroup Config*/
  addDoubleOption("FREESTREAM_DENSITY", Density_FreeStream, -1.0);
  /*!\brief FREESTREAM_TEMPERATURE\n DESCRIPTION: Free-stream temperature (288.15 K by default) \ingroup Config*/
  addDoubleOption("FREESTREAM_TEMPERATURE", Temperature_FreeStream, 288.15);

  /*--- Options related to incompressible flow solver ---*/

  /* DESCRIPTION: Option to choose the density model used in the incompressible flow solver. */
  addEnumOption("INC_DENSITY_MODEL", Kind_DensityModel, DensityModel_Map, CONSTANT);
    /*!\brief ENERGY_EQUATION \n DESCRIPTION: Solve the energy equation in the incompressible flow solver. \ingroup Config*/
  addBoolOption("INC_ENERGY_EQUATION", Energy_Equation, false);
  /*!\brief INC_DENSITY_REF \n DESCRIPTION: Reference density for incompressible flows  \ingroup Config*/
  addDoubleOption("INC_DENSITY_REF", Inc_Density_Ref, 1.0);
  /*!\brief INC_VELOCITY_REF \n DESCRIPTION: Reference velocity for incompressible flows (1.0 by default) \ingroup Config*/
  addDoubleOption("INC_VELOCITY_REF", Inc_Velocity_Ref, 1.0);
  /*!\brief INC_TEMPERATURE_REF \n DESCRIPTION: Reference temperature for incompressible flows with the energy equation (1.0 by default) \ingroup Config*/
  addDoubleOption("INC_TEMPERATURE_REF", Inc_Temperature_Ref, 1.0);
  /*!\brief INC_DENSITY_INIT \n DESCRIPTION: Initial density for incompressible flows (1.2886 kg/m^3 by default) \ingroup Config*/
  addDoubleOption("INC_DENSITY_INIT", Inc_Density_Init, 1.2886);
  /*!\brief INC_VELOCITY_INIT \n DESCRIPTION: Initial velocity for incompressible flows (1.0,0,0 m/s by default) \ingroup Config*/
  default_vel_inf[0] = 1.0; default_vel_inf[1] = 0.0; default_vel_inf[2] = 0.0;
  addDoubleArrayOption("INC_VELOCITY_INIT", 3, Inc_Velocity_Init, default_vel_inf);
  /*!\brief INC_TEMPERATURE_INIT \n DESCRIPTION: Initial temperature for incompressible flows with the energy equation (288.15 K by default) \ingroup Config*/
  addDoubleOption("INC_TEMPERATURE_INIT", Inc_Temperature_Init, 288.15);
  /*!\brief INC_NONDIM \n DESCRIPTION: Non-dimensionalization scheme for incompressible flows. \ingroup Config*/
  addEnumOption("INC_NONDIM", Ref_Inc_NonDim, NonDim_Map, INITIAL_VALUES);
 /*!\brief INC_INLET_TYPE \n DESCRIPTION: List of inlet types for incompressible flows. List length must match number of inlet markers. Options: VELOCITY_INLET, PRESSURE_INLET. \ingroup Config*/
  addEnumListOption("INC_INLET_TYPE", nInc_Inlet, Kind_Inc_Inlet, Inlet_Map);
    /*!\brief INC_INLET_USENORMAL \n DESCRIPTION: Use the local boundary normal for the flow direction with the incompressible pressure inlet. \ingroup Config*/
  addBoolOption("INC_INLET_USENORMAL", Inc_Inlet_UseNormal, false);

  /*!\brief FREESTREAM_TEMPERATURE_VE\n DESCRIPTION: Free-stream vibrational-electronic temperature (288.15 K by default) \ingroup Config*/
  addDoubleOption("FREESTREAM_TEMPERATURE_VE", Temperature_ve_FreeStream, 288.15);
  default_vel_inf[0] = 1.0; default_vel_inf[1] = 0.0; default_vel_inf[2] = 0.0;
  /*!\brief FREESTREAM_VELOCITY\n DESCRIPTION: Free-stream velocity (m/s) */
  addDoubleArrayOption("FREESTREAM_VELOCITY", 3, Velocity_FreeStream, default_vel_inf);
  /* DESCRIPTION: Free-stream viscosity (1.853E-5 Ns/m^2 (air), 0.798E-3 Ns/m^2 (water)) */
  addDoubleOption("FREESTREAM_VISCOSITY", Viscosity_FreeStream, -1.0);
  /* DESCRIPTION: Thermal conductivity used for heat equation */
  addDoubleOption("THERMAL_CONDUCTIVITY_SOLID", Thermal_Conductivity_Solid, 0.0);
  /* DESCRIPTION: Solids temperature at freestream conditions */
  addDoubleOption("SOLID_TEMPERATURE_INIT", Temperature_Freestream_Solid, 288.15);
  /* DESCRIPTION: Density used in solids */
  addDoubleOption("SOLID_DENSITY", Density_Solid, 2710.0);
  /* DESCRIPTION:  */
  addDoubleOption("FREESTREAM_INTERMITTENCY", Intermittency_FreeStream, 1.0);
  /* DESCRIPTION:  */
  addDoubleOption("FREESTREAM_TURBULENCEINTENSITY", TurbulenceIntensity_FreeStream, 0.05);
  /* DESCRIPTION:  */
  addDoubleOption("FREESTREAM_NU_FACTOR", NuFactor_FreeStream, 3.0);
  /* DESCRIPTION:  */
  addDoubleOption("ENGINE_NU_FACTOR", NuFactor_Engine, 3.0);
  /* DESCRIPTION:  */
  addDoubleOption("ACTDISK_SECONDARY_FLOW", SecondaryFlow_ActDisk, 0.0);
  /* DESCRIPTION:  */
  addDoubleOption("INITIAL_BCTHRUST", Initial_BCThrust, 4000.0);
  /* DESCRIPTION:  */
  addDoubleOption("FREESTREAM_TURB2LAMVISCRATIO", Turb2LamViscRatio_FreeStream, 10.0);
  /* DESCRIPTION: Side-slip angle (degrees, only for compressible flows) */
  addDoubleOption("SIDESLIP_ANGLE", AoS, 0.0);
  /*!\brief AOA  \n DESCRIPTION: Angle of attack (degrees, only for compressible flows) \ingroup Config*/
  addDoubleOption("AOA", AoA, 0.0);
  /* DESCRIPTION: Activate fixed CL mode (specify a CL instead of AoA). */
  addBoolOption("FIXED_CL_MODE", Fixed_CL_Mode, false);
  /* DESCRIPTION: Activate fixed CM mode (specify a CM instead of iH). */
  addBoolOption("FIXED_CM_MODE", Fixed_CM_Mode, false);
  /* DESCRIPTION: Evaluate the dOF_dCL or dOF_dCMy during run time. */
  addBoolOption("EVAL_DOF_DCX", Eval_dOF_dCX, false);
  /* DESCRIPTION: DIscard the angle of attack in the solution and the increment in the geometry files. */
  addBoolOption("DISCARD_INFILES", Discard_InFiles, false);
  /* DESCRIPTION: Specify a fixed coefficient of lift instead of AoA (only for compressible flows) */
  addDoubleOption("TARGET_CL", Target_CL, 0.0);
  /* DESCRIPTION: Specify a fixed coefficient of lift instead of AoA (only for compressible flows) */
  addDoubleOption("TARGET_CM", Target_CM, 0.0);
  /* DESCRIPTION: Damping factor for fixed CL mode. */
  addDoubleOption("DCL_DALPHA", dCL_dAlpha, 0.2);
  /* DESCRIPTION: Damping factor for fixed CL mode. */
  addDoubleOption("DCM_DIH", dCM_diH, 0.05);
  /* DESCRIPTION: Number of times Alpha is updated in a fix CL problem. */
  addUnsignedLongOption("UPDATE_ALPHA", Update_Alpha, 5);
  /* DESCRIPTION: Number of times Alpha is updated in a fix CL problem. */
  addUnsignedLongOption("UPDATE_IH", Update_iH, 5);
  /* DESCRIPTION: Number of iterations to evaluate dCL_dAlpha . */
  addUnsignedLongOption("ITER_DCL_DALPHA", Iter_dCL_dAlpha, 500);
  /* DESCRIPTION: Damping factor for fixed CL mode. */
  addDoubleOption("DNETTHRUST_DBCTHRUST", dNetThrust_dBCThrust, 2.0);
  /* DESCRIPTION: Number of times Alpha is updated in a fix CL problem. */
  addUnsignedLongOption("UPDATE_BCTHRUST", Update_BCThrust, 5);


  /*!\par CONFIG_CATEGORY: Reference Conditions \ingroup Config*/
  /*--- Options related to reference values for nondimensionalization ---*/

  Length_Ref = 1.0; //<---- NOTE: this should be given an option or set as a const

  /*!\brief REF_ORIGIN_MOMENT_X\n DESCRIPTION: X Reference origin for moment computation \ingroup Config*/
  addDoubleListOption("REF_ORIGIN_MOMENT_X", nRefOriginMoment_X, RefOriginMoment_X);
  /*!\brief REF_ORIGIN_MOMENT_Y\n DESCRIPTION: Y Reference origin for moment computation \ingroup Config*/
  addDoubleListOption("REF_ORIGIN_MOMENT_Y", nRefOriginMoment_Y, RefOriginMoment_Y);
  /*!\brief REF_ORIGIN_MOMENT_Z\n DESCRIPTION: Z Reference origin for moment computation \ingroup Config*/
  addDoubleListOption("REF_ORIGIN_MOMENT_Z", nRefOriginMoment_Z, RefOriginMoment_Z);
  /*!\brief REF_AREA\n DESCRIPTION: Reference area for force coefficients (0 implies automatic calculation) \ingroup Config*/
  addDoubleOption("REF_AREA", RefArea, 1.0);
  /*!\brief SEMI_SPAN\n DESCRIPTION: Wing semi-span (0 implies automatic calculation) \ingroup Config*/
  addDoubleOption("SEMI_SPAN", SemiSpan, 0.0);
  /*!\brief REF_LENGTH\n DESCRIPTION: Reference length for pitching, rolling, and yawing non-dimensional moment \ingroup Config*/
  addDoubleOption("REF_LENGTH", RefLength, 1.0);
  /*!\brief REF_SHARP_EDGES\n DESCRIPTION: Reference coefficient for detecting sharp edges \ingroup Config*/
  addDoubleOption("REF_SHARP_EDGES", RefSharpEdges, 3.0);
	/*!\brief REF_VELOCITY\n DESCRIPTION: Reference velocity (incompressible only)  \ingroup Config*/
  addDoubleOption("REF_VELOCITY", Velocity_Ref, -1.0);
	/* !\brief REF_VISCOSITY  \n DESCRIPTION: Reference viscosity (incompressible only)  \ingroup Config*/
  addDoubleOption("REF_VISCOSITY", Viscosity_Ref, -1.0);
  /* DESCRIPTION: Type of mesh motion */
  addEnumOption("REF_DIMENSIONALIZATION", Ref_NonDim, NonDim_Map, DIMENSIONAL);

  /*!\par CONFIG_CATEGORY: Boundary Markers \ingroup Config*/
  /*--- Options related to various boundary markers ---*/

  /*!\brief HTP_AXIS\n DESCRIPTION: Location of the HTP axis*/
  default_htp_axis[0] = 0.0; default_htp_axis[1] = 0.0;
  addDoubleArrayOption("HTP_AXIS", 2, HTP_Axis, default_htp_axis);
  /*!\brief MARKER_PLOTTING\n DESCRIPTION: Marker(s) of the surface in the surface flow solution file  \ingroup Config*/
  addStringListOption("MARKER_PLOTTING", nMarker_Plotting, Marker_Plotting);
  /*!\brief MARKER_MONITORING\n DESCRIPTION: Marker(s) of the surface where evaluate the non-dimensional coefficients \ingroup Config*/
  addStringListOption("MARKER_MONITORING", nMarker_Monitoring, Marker_Monitoring);
  /*!\brief MARKER_CONTROL_VOLUME\n DESCRIPTION: Marker(s) of the surface in the surface flow solution file  \ingroup Config*/
  addStringListOption("MARKER_ANALYZE", nMarker_Analyze, Marker_Analyze);
  /*!\brief MARKER_DESIGNING\n DESCRIPTION: Marker(s) of the surface where objective function (design problem) will be evaluated \ingroup Config*/
  addStringListOption("MARKER_DESIGNING", nMarker_Designing, Marker_Designing);
  /*!\brief GEO_MARKER\n DESCRIPTION: Marker(s) of the surface where evaluate the geometrical functions \ingroup Config*/
  addStringListOption("GEO_MARKER", nMarker_GeoEval, Marker_GeoEval);
  /*!\brief MARKER_EULER\n DESCRIPTION: Euler wall boundary marker(s) \ingroup Config*/
  addStringListOption("MARKER_EULER", nMarker_Euler, Marker_Euler);
  /*!\brief MARKER_FAR\n DESCRIPTION: Far-field boundary marker(s) \ingroup Config*/
  addStringListOption("MARKER_FAR", nMarker_FarField, Marker_FarField);
  /*!\brief MARKER_SYM\n DESCRIPTION: Symmetry boundary condition \ingroup Config*/
  addStringListOption("MARKER_SYM", nMarker_SymWall, Marker_SymWall);
  /*!\brief MARKER_NEARFIELD\n DESCRIPTION: Near-Field boundary condition \ingroup Config*/
  addStringListOption("MARKER_NEARFIELD", nMarker_NearFieldBound, Marker_NearFieldBound);
  /*!\brief MARKER_FLUID_INTERFACE\n DESCRIPTION: Fluid interface boundary marker(s) \ingroup Config*/
  addStringListOption("MARKER_FLUID_INTERFACE", nMarker_Fluid_InterfaceBound, Marker_Fluid_InterfaceBound);
  /*!\brief MARKER_INTERFACE\n DESCRIPTION: Zone interface boundary marker(s) \ingroup Config*/
  addStringListOption("MARKER_INTERFACE", nMarker_InterfaceBound, Marker_InterfaceBound);
  /*!\brief MARKER_FSI_INTERFACE \n DESCRIPTION: ZONE interface boundary marker(s) \ingroup Config*/
  addStringListOption("MARKER_ZONE_INTERFACE", nMarker_ZoneInterface, Marker_ZoneInterface);
  /*!\brief MARKER_CHT_INTERFACE \n DESCRIPTION: CHT interface boundary marker(s) \ingroup Config*/
  addStringListOption("MARKER_CHT_INTERFACE", nMarker_CHTInterface, Marker_CHTInterface);
  /*!\brief MARKER_DIRICHLET  \n DESCRIPTION: Dirichlet boundary marker(s) \ingroup Config*/
  addStringListOption("MARKER_DIRICHLET", nMarker_Dirichlet, Marker_Dirichlet);
  /* DESCRIPTION: Neumann boundary marker(s) */
  addStringListOption("MARKER_NEUMANN", nMarker_Neumann, Marker_Neumann);
  /* DESCRIPTION: Neumann boundary marker(s) */
  addStringListOption("MARKER_INTERNAL", nMarker_Internal, Marker_Internal);
  /* DESCRIPTION: Custom boundary marker(s) */
  addStringListOption("MARKER_CUSTOM", nMarker_Custom, Marker_Custom);
  /* DESCRIPTION: Periodic boundary marker(s) for use with SU2_MSH
   Format: ( periodic marker, donor marker, rotation_center_x, rotation_center_y,
   rotation_center_z, rotation_angle_x-axis, rotation_angle_y-axis,
   rotation_angle_z-axis, translation_x, translation_y, translation_z, ... ) */
  addPeriodicOption("MARKER_PERIODIC", nMarker_PerBound, Marker_PerBound, Marker_PerDonor,
                    Periodic_RotCenter, Periodic_RotAngles, Periodic_Translation);

  /*!\brief MARKER_PYTHON_CUSTOM\n DESCRIPTION: Python customizable marker(s) \ingroup Config*/
  addStringListOption("MARKER_PYTHON_CUSTOM", nMarker_PyCustom, Marker_PyCustom);

  /*!\brief MARKER_WALL_FUNCTIONS\n DESCRIPTION: Viscous wall markers for which wall functions must be applied.
   Format: (Wall function marker, wall function type, ...) \ingroup Config*/
  addWallFunctionOption("MARKER_WALL_FUNCTIONS", nMarker_WallFunctions, Marker_WallFunctions,
                        Kind_WallFunctions, IntInfo_WallFunctions, DoubleInfo_WallFunctions);

  /*!\brief ACTDISK_TYPE  \n DESCRIPTION: Actuator Disk boundary type \n OPTIONS: see \link ActDisk_Map \endlink \n Default: VARIABLES_JUMP \ingroup Config*/
  addEnumOption("ACTDISK_TYPE", Kind_ActDisk, ActDisk_Map, VARIABLES_JUMP);

  /*!\brief MARKER_ACTDISK\n DESCRIPTION: Periodic boundary marker(s) for use with SU2_MSH
   Format: ( periodic marker, donor marker, rotation_center_x, rotation_center_y,
   rotation_center_z, rotation_angle_x-axis, rotation_angle_y-axis,
   rotation_angle_z-axis, translation_x, translation_y, translation_z, ... ) \ingroup Config*/
  addActDiskOption("MARKER_ACTDISK",
                   nMarker_ActDiskInlet, nMarker_ActDiskOutlet,  Marker_ActDiskInlet, Marker_ActDiskOutlet,
                   ActDisk_PressJump, ActDisk_TempJump, ActDisk_Omega);

  /*!\brief INLET_TYPE  \n DESCRIPTION: Inlet boundary type \n OPTIONS: see \link Inlet_Map \endlink \n DEFAULT: TOTAL_CONDITIONS \ingroup Config*/
  addEnumOption("INLET_TYPE", Kind_Inlet, Inlet_Map, TOTAL_CONDITIONS);
  addBoolOption("SPECIFIED_INLET_PROFILE", Inlet_From_File, false);
  /*!\brief INLET_FILENAME \n DESCRIPTION: Input file for a specified inlet profile (w/ extension) \n DEFAULT: inlet.dat \ingroup Config*/
  addStringOption("INLET_FILENAME", Inlet_Filename, string("inlet.dat"));
  /*!\brief INLET_MATCHING_TOLERANCE
   * \n DESCRIPTION: If a file is provided to specify the inlet profile,
   * this tolerance will be used to match the coordinates in the input file to
   * the points on the grid. \n DEFAULT: 1E-6 \ingroup Config*/
  addDoubleOption("INLET_MATCHING_TOLERANCE", Inlet_Matching_Tol, 1e-6);
  /*!\brief MARKER_INLET  \n DESCRIPTION: Inlet boundary marker(s) with the following formats,
   Total Conditions: (inlet marker, total temp, total pressure, flow_direction_x,
   flow_direction_y, flow_direction_z, ... ) where flow_direction is
   a unit vector.
   Mass Flow: (inlet marker, density, velocity magnitude, flow_direction_x,
   flow_direction_y, flow_direction_z, ... ) where flow_direction is
   a unit vector. \ingroup Config*/
  addInletOption("MARKER_INLET", nMarker_Inlet, Marker_Inlet, Inlet_Ttotal, Inlet_Ptotal, Inlet_FlowDir);

  /*!\brief MARKER_RIEMANN \n DESCRIPTION: Riemann boundary marker(s) with the following formats, a unit vector.
   * \n OPTIONS: See \link Riemann_Map \endlink. The variables indicated by the option and the flow direction unit vector must be specified. \ingroup Config*/
  addRiemannOption("MARKER_RIEMANN", nMarker_Riemann, Marker_Riemann, Kind_Data_Riemann, Riemann_Map, Riemann_Var1, Riemann_Var2, Riemann_FlowDir);
  /*!\brief MARKER_GILES \n DESCRIPTION: Giles boundary marker(s) with the following formats, a unit vector. */
  /* \n OPTIONS: See \link Giles_Map \endlink. The variables indicated by the option and the flow direction unit vector must be specified. \ingroup Config*/
  addGilesOption("MARKER_GILES", nMarker_Giles, Marker_Giles, Kind_Data_Giles, Giles_Map, Giles_Var1, Giles_Var2, Giles_FlowDir, RelaxFactorAverage, RelaxFactorFourier);
  /*!\brief SPATIAL_FOURIER \n DESCRIPTION: Option to compute the spatial fourier trasformation for the Giles BC. */
  addBoolOption("SPATIAL_FOURIER", SpatialFourier, false);
  /*!\brief GILES_EXTRA_RELAXFACTOR \n DESCRIPTION: the 1st coeff the value of the under relaxation factor to apply to the shroud and hub,
   * the 2nd coefficient is the the percentage of span-wise height influenced by this extra under relaxation factor.*/
  default_extrarelfac[0] = 0.1; default_extrarelfac[1] = 0.1;
  addDoubleArrayOption("GILES_EXTRA_RELAXFACTOR", 2, ExtraRelFacGiles, default_extrarelfac);
  /*!\brief AVERAGE_PROCESS_TYPE \n DESCRIPTION: types of mixing process for averaging quantities at the boundaries.
    \n OPTIONS: see \link MixingProcess_Map \endlink \n DEFAULT: AREA_AVERAGE \ingroup Config*/
  addEnumOption("MIXINGPLANE_INTERFACE_KIND", Kind_MixingPlaneInterface, MixingPlaneInterface_Map, NEAREST_SPAN);
  /*!\brief AVERAGE_PROCESS_KIND \n DESCRIPTION: types of mixing process for averaging quantities at the boundaries.
    \n OPTIONS: see \link MixingProcess_Map \endlink \n DEFAULT: AREA_AVERAGE \ingroup Config*/
  addEnumOption("AVERAGE_PROCESS_KIND", Kind_AverageProcess, AverageProcess_Map, AREA);
  /*!\brief PERFORMANCE_AVERAGE_PROCESS_KIND \n DESCRIPTION: types of mixing process for averaging quantities at the boundaries for performance computation.
      \n OPTIONS: see \link MixingProcess_Map \endlink \n DEFAULT: AREA_AVERAGE \ingroup Config*/
  addEnumOption("PERFORMANCE_AVERAGE_PROCESS_KIND", Kind_PerformanceAverageProcess, AverageProcess_Map, AREA);
  default_mixedout_coeff[0] = 1.0; default_mixedout_coeff[1] = 1.0E-05; default_mixedout_coeff[2] = 15.0;
  /*!\brief MIXEDOUT_COEFF \n DESCRIPTION: the 1st coeff is an under relaxation factor for the Newton method,
   * the 2nd coefficient is the tolerance for the Newton method, 3rd coefficient is the maximum number of
   * iteration for the Newton Method.*/
  addDoubleArrayOption("MIXEDOUT_COEFF", 3, Mixedout_Coeff, default_mixedout_coeff);
  /*!\brief RAMP_ROTATING_FRAME\n DESCRIPTION: option to ramp up or down the rotating frame velocity value*/
  addBoolOption("RAMP_ROTATING_FRAME", RampRotatingFrame, false);
  default_rampRotFrame_coeff[0] = 0; default_rampRotFrame_coeff[1] = 1.0; default_rampRotFrame_coeff[2] = 1000.0;
      /*!\brief RAMP_ROTATING_FRAME_COEFF \n DESCRIPTION: the 1st coeff is the staring velocity,
   * the 2nd coeff is the number of iterations for the update, 3rd is the number of iteration */
  addDoubleArrayOption("RAMP_ROTATING_FRAME_COEFF", 3, RampRotatingFrame_Coeff, default_rampRotFrame_coeff);
  /* DESCRIPTION: AVERAGE_MACH_LIMIT is a limit value for average procedure based on the mass flux. */
  addDoubleOption("AVERAGE_MACH_LIMIT", AverageMachLimit, 0.03);
  /*!\brief RAMP_OUTLET_PRESSURE\n DESCRIPTION: option to ramp up or down the rotating frame velocity value*/
  addBoolOption("RAMP_OUTLET_PRESSURE", RampOutletPressure, false);
  default_rampOutPres_coeff[0] = 100000.0; default_rampOutPres_coeff[1] = 1.0; default_rampOutPres_coeff[2] = 1000.0;
  /*!\brief RAMP_OUTLET_PRESSURE_COEFF \n DESCRIPTION: the 1st coeff is the staring outlet pressure,
   * the 2nd coeff is the number of iterations for the update, 3rd is the number of total iteration till reaching the final outlet pressure value */
  addDoubleArrayOption("RAMP_OUTLET_PRESSURE_COEFF", 3, RampOutletPressure_Coeff, default_rampOutPres_coeff);
  /*!\brief MARKER_MIXINGPLANE \n DESCRIPTION: Identify the boundaries in which the mixing plane is applied. \ingroup Config*/
  addStringListOption("MARKER_MIXINGPLANE_INTERFACE", nMarker_MixingPlaneInterface, Marker_MixingPlaneInterface);
  /*!\brief TURBULENT_MIXINGPLANE \n DESCRIPTION: Activate mixing plane also for turbulent quantities \ingroup Config*/
  addBoolOption("TURBULENT_MIXINGPLANE", turbMixingPlane, false);
  /*!\brief MARKER_TURBOMACHINERY \n DESCRIPTION: Identify the inflow and outflow boundaries in which the turbomachinery settings are  applied. \ingroup Config*/
  addTurboPerfOption("MARKER_TURBOMACHINERY", nMarker_Turbomachinery, Marker_TurboBoundIn, Marker_TurboBoundOut);
  /*!\brief NUM_SPANWISE_SECTIONS \n DESCRIPTION: Integer number of spanwise sections to compute 3D turbo BC and Performance for turbomachinery */
  addUnsignedShortOption("NUM_SPANWISE_SECTIONS", nSpanWiseSections_User, 1);
  /*!\brief SPANWISE_KIND \n DESCRIPTION: type of algorithm to identify the span-wise sections at the turbo boundaries.
   \n OPTIONS: see \link SpanWise_Map \endlink \n Default: AUTOMATIC */
  addEnumOption("SPANWISE_KIND", Kind_SpanWise, SpanWise_Map, AUTOMATIC);
  /*!\brief TURBOMACHINERY_KIND \n DESCRIPTION: types of turbomachynery architecture.
      \n OPTIONS: see \link TurboMachinery_Map \endlink \n Default: AXIAL */
  addEnumListOption("TURBOMACHINERY_KIND",nTurboMachineryKind, Kind_TurboMachinery, TurboMachinery_Map);
  /*!\brief MARKER_SHROUD \n DESCRIPTION: markers in which velocity is forced to 0.0 .
   * \n Format: (shroud1, shroud2, ...)*/
  addStringListOption("MARKER_SHROUD", nMarker_Shroud, Marker_Shroud);
  /*!\brief MARKER_SUPERSONIC_INLET  \n DESCRIPTION: Supersonic inlet boundary marker(s)
   * \n   Format: (inlet marker, temperature, static pressure, velocity_x,   velocity_y, velocity_z, ... ), i.e. primitive variables specified. \ingroup Config*/
  addInletOption("MARKER_SUPERSONIC_INLET", nMarker_Supersonic_Inlet, Marker_Supersonic_Inlet, Inlet_Temperature, Inlet_Pressure, Inlet_Velocity);
  /*!\brief MARKER_SUPERSONIC_OUTLET \n DESCRIPTION: Supersonic outlet boundary marker(s) \ingroup Config*/
  addStringListOption("MARKER_SUPERSONIC_OUTLET", nMarker_Supersonic_Outlet, Marker_Supersonic_Outlet);
  /*!\brief MARKER_OUTLET  \n DESCRIPTION: Outlet boundary marker(s)\n
   Format: ( outlet marker, back pressure (static), ... ) \ingroup Config*/
  addStringDoubleListOption("MARKER_OUTLET", nMarker_Outlet, Marker_Outlet, Outlet_Pressure);
  /*!\brief MARKER_ISOTHERMAL DESCRIPTION: Isothermal wall boundary marker(s)\n
   * Format: ( isothermal marker, wall temperature (static), ... ) \ingroup Config  */
  addStringDoubleListOption("MARKER_ISOTHERMAL", nMarker_Isothermal, Marker_Isothermal, Isothermal_Temperature);
  /*!\brief MARKER_HEATFLUX  \n DESCRIPTION: Specified heat flux wall boundary marker(s)
   Format: ( Heat flux marker, wall heat flux (static), ... ) \ingroup Config*/
  addStringDoubleListOption("MARKER_HEATFLUX", nMarker_HeatFlux, Marker_HeatFlux, Heat_Flux);
  /*!\brief MARKER_ENGINE_INFLOW  \n DESCRIPTION: Engine inflow boundary marker(s)
   Format: ( nacelle inflow marker, fan face Mach, ... ) \ingroup Config*/
  addStringDoubleListOption("MARKER_ENGINE_INFLOW", nMarker_EngineInflow, Marker_EngineInflow, EngineInflow_Target);
  /* DESCRIPTION: Highlite area */
  addDoubleOption("HIGHLITE_AREA", Highlite_Area, 1.0);
  /* DESCRIPTION: Fan poly efficiency */
  addDoubleOption("FAN_POLY_EFF", Fan_Poly_Eff, 1.0);
  /*!\brief SUBSONIC_ENGINE\n DESCRIPTION: Engine subsonic intake region \ingroup Config*/
  addBoolOption("INTEGRATED_HEATFLUX", Integrated_HeatFlux, false);
  /*!\brief SUBSONIC_ENGINE\n DESCRIPTION: Engine subsonic intake region \ingroup Config*/
  addBoolOption("SUBSONIC_ENGINE", SubsonicEngine, false);
  /* DESCRIPTION: Actuator disk double surface */
  addBoolOption("ACTDISK_DOUBLE_SURFACE", ActDisk_DoubleSurface, false);
  /* DESCRIPTION: Only half engine is in the computational grid */
  addBoolOption("ENGINE_HALF_MODEL", Engine_HalfModel, false);
  /* DESCRIPTION: Actuator disk double surface */
  addBoolOption("ACTDISK_SU2_DEF", ActDisk_SU2_DEF, false);
  /* DESCRIPTION: Definition of the distortion rack (radial number of proves / circumferential density (degree) */
  default_distortion[0] =  5.0; default_distortion[1] =  15.0;
  addDoubleArrayOption("DISTORTION_RACK", 2, DistortionRack, default_distortion);
  /* DESCRIPTION: Values of the box to impose a subsonic nacellle (mach, Pressure, Temperature) */
  default_eng_val[0]=0.0; default_eng_val[1]=0.0; default_eng_val[2]=0.0;
  default_eng_val[3]=0.0;  default_eng_val[4]=0.0;
  addDoubleArrayOption("SUBSONIC_ENGINE_VALUES", 5, SubsonicEngine_Values, default_eng_val);
  /* DESCRIPTION: Coordinates of the box to impose a subsonic nacellle cylinder (Xmin, Ymin, Zmin, Xmax, Ymax, Zmax, Radius) */
  default_eng_cyl[0] = 0.0; default_eng_cyl[1] = 0.0; default_eng_cyl[2] = 0.0;
  default_eng_cyl[3] =  1E15; default_eng_cyl[4] =  1E15; default_eng_cyl[5] =  1E15; default_eng_cyl[6] =  1E15;
  addDoubleArrayOption("SUBSONIC_ENGINE_CYL", 7, SubsonicEngine_Cyl, default_eng_cyl);
  /* DESCRIPTION: Engine exhaust boundary marker(s)
   Format: (nacelle exhaust marker, total nozzle temp, total nozzle pressure, ... )*/
  addExhaustOption("MARKER_ENGINE_EXHAUST", nMarker_EngineExhaust, Marker_EngineExhaust, Exhaust_Temperature_Target, Exhaust_Pressure_Target);
  /* DESCRIPTION: Clamped boundary marker(s) */
  addStringListOption("MARKER_CLAMPED", nMarker_Clamped, Marker_Clamped);
  /* DESCRIPTION: Displacement boundary marker(s) */
  addStringDoubleListOption("MARKER_NORMAL_DISPL", nMarker_Displacement, Marker_Displacement, Displ_Value);
  /* DESCRIPTION: Load boundary marker(s) - uniform pressure in Pa */
  addStringDoubleListOption("MARKER_PRESSURE", nMarker_Load, Marker_Load, Load_Value);
  /* DESCRIPTION: Load boundary marker(s) */
  addStringDoubleListOption("MARKER_DAMPER", nMarker_Damper, Marker_Damper, Damper_Constant);
  /* DESCRIPTION: Load boundary marker(s)
   Format: (inlet marker, load, multiplier, dir_x, dir_y, dir_z, ... ), i.e. primitive variables specified. */
  addInletOption("MARKER_LOAD", nMarker_Load_Dir, Marker_Load_Dir, Load_Dir_Value, Load_Dir_Multiplier, Load_Dir);
  /* DESCRIPTION: Load boundary marker(s)
   Format: (inlet marker, load, multiplier, dir_x, dir_y, dir_z, ... ), i.e. primitive variables specified. */
  addInletOption("MARKER_DISPLACEMENT", nMarker_Disp_Dir, Marker_Disp_Dir, Disp_Dir_Value, Disp_Dir_Multiplier, Disp_Dir);
  /* DESCRIPTION: Sine load boundary marker(s)
   Format: (inlet marker, load, multiplier, dir_x, dir_y, dir_z, ... ), i.e. primitive variables specified. */
  addInletOption("MARKER_SINE_LOAD", nMarker_Load_Sine, Marker_Load_Sine, Load_Sine_Amplitude, Load_Sine_Frequency, Load_Sine_Dir);
  /*!\brief SINE_LOAD\n DESCRIPTION: option to apply the load as a sine*/
  addBoolOption("SINE_LOAD", Sine_Load, false);
  default_sineload_coeff[0] = 0.0; default_sineload_coeff[1] = 0.0; default_sineload_coeff[2] = 0.0;
  /*!\brief SINE_LOAD_COEFF \n DESCRIPTION: the 1st coeff is the amplitude, the 2nd is the frequency, 3rd is the phase in radians */
  addDoubleArrayOption("SINE_LOAD_COEFF", 3, SineLoad_Coeff, default_sineload_coeff);
  /*!\brief RAMP_AND_RELEASE\n DESCRIPTION: release the load after applying the ramp*/
  addBoolOption("RAMP_AND_RELEASE_LOAD", RampAndRelease, false);

  /* DESCRIPTION: Flow load boundary marker(s) */
  addStringDoubleListOption("MARKER_FLOWLOAD", nMarker_FlowLoad, Marker_FlowLoad, FlowLoad_Value);
  /* DESCRIPTION: Damping factor for engine inlet condition */
  addDoubleOption("DAMP_ENGINE_INFLOW", Damp_Engine_Inflow, 0.95);
  /* DESCRIPTION: Damping factor for engine exhaust condition */
  addDoubleOption("DAMP_ENGINE_EXHAUST", Damp_Engine_Exhaust, 0.95);
  /*!\brief ENGINE_INFLOW_TYPE  \n DESCRIPTION: Inlet boundary type \n OPTIONS: see \link Engine_Inflow_Map \endlink \n Default: FAN_FACE_MACH \ingroup Config*/
  addEnumOption("ENGINE_INFLOW_TYPE", Kind_Engine_Inflow, Engine_Inflow_Map, FAN_FACE_MACH);
  /* DESCRIPTION: Evaluate a problem with engines */
  addBoolOption("ENGINE", Engine, false);


  /*!\par CONFIG_CATEGORY: Time-marching \ingroup Config*/
  /*--- Options related to time-marching ---*/

  /* DESCRIPTION: Unsteady simulation  */
  addEnumOption("UNSTEADY_SIMULATION", Unsteady_Simulation, Unsteady_Map, STEADY);
  /* DESCRIPTION:  Courant-Friedrichs-Lewy condition of the finest grid */
  addDoubleOption("CFL_NUMBER", CFLFineGrid, 1.25);
  /* DESCRIPTION:  Courant-Friedrichs-Lewy condition of the finest grid in (heat fvm) solid solvers */
  addDoubleOption("CFL_NUMBER_SOLID", CFLSolid, 1.25);
  /* DESCRIPTION:  Max time step in local time stepping simulations */
  addDoubleOption("MAX_DELTA_TIME", Max_DeltaTime, 1000000);
  /* DESCRIPTION: Activate The adaptive CFL number. */
  addBoolOption("CFL_ADAPT", CFL_Adapt, false);
  /* !\brief CFL_ADAPT_PARAM
   * DESCRIPTION: Parameters of the adaptive CFL number (factor down, factor up, CFL limit (min and max) )
   * Factor down generally >1.0, factor up generally < 1.0 to cause the CFL to increase when residual is decreasing,
   * and decrease when the residual is increasing or stalled. \ingroup Config*/
  default_cfl_adapt[0] = 0.0; default_cfl_adapt[1] = 0.0; default_cfl_adapt[2] = 1.0; default_cfl_adapt[3] = 100.0;
  addDoubleArrayOption("CFL_ADAPT_PARAM", 4, CFL_AdaptParam, default_cfl_adapt);
  /* DESCRIPTION: Reduction factor of the CFL coefficient in the adjoint problem */
  addDoubleOption("CFL_REDUCTION_ADJFLOW", CFLRedCoeff_AdjFlow, 0.8);
  /* DESCRIPTION: Reduction factor of the CFL coefficient in the level set problem */
  addDoubleOption("CFL_REDUCTION_TURB", CFLRedCoeff_Turb, 1.0);
  /* DESCRIPTION: Reduction factor of the CFL coefficient in the turbulent adjoint problem */
  addDoubleOption("CFL_REDUCTION_ADJTURB", CFLRedCoeff_AdjTurb, 1.0);
  /* DESCRIPTION: Number of total iterations */
  addUnsignedLongOption("EXT_ITER", nExtIter, 999999);
  /* DESCRIPTION: External iteration offset due to restart */
  addUnsignedLongOption("EXT_ITER_OFFSET", ExtIter_OffSet, 0);
  // these options share nRKStep as their size, which is not a good idea in general
  /* DESCRIPTION: Runge-Kutta alpha coefficients */
  addDoubleListOption("RK_ALPHA_COEFF", nRKStep, RK_Alpha_Step);
  /* DESCRIPTION: Number of time levels for time accurate local time stepping. */
  addUnsignedShortOption("LEVELS_TIME_ACCURATE_LTS", nLevels_TimeAccurateLTS, 1);
  /* DESCRIPTION: Number of time DOFs used in the predictor step of ADER-DG. */
  addUnsignedShortOption("TIME_DOFS_ADER_DG", nTimeDOFsADER_DG, 2);
  /* DESCRIPTION: Time Step for dual time stepping simulations (s) */
  addDoubleOption("UNST_TIMESTEP", Delta_UnstTime, 0.0);
  /* DESCRIPTION: Total Physical Time for dual time stepping simulations (s) */
  addDoubleOption("UNST_TIME", Total_UnstTime, 1.0);
  /* DESCRIPTION: Unsteady Courant-Friedrichs-Lewy number of the finest grid */
  addDoubleOption("UNST_CFL_NUMBER", Unst_CFL, 0.0);
  /* DESCRIPTION: Number of internal iterations (dual time method) */
  addUnsignedLongOption("UNST_INT_ITER", Unst_nIntIter, 100);
  /* DESCRIPTION: Integer number of periodic time instances for Harmonic Balance */
  addUnsignedShortOption("TIME_INSTANCES", nTimeInstances, 1);
  /* DESCRIPTION: Time period for Harmonic Balance wihtout moving meshes */
  addDoubleOption("HB_PERIOD", HarmonicBalance_Period, -1.0);
  /* DESCRIPTION:  Turn on/off harmonic balance preconditioning */
  addBoolOption("HB_PRECONDITION", HB_Precondition, false);
  /* DESCRIPTION: Iteration number to begin unsteady restarts (dual time method) */
  addLongOption("UNST_RESTART_ITER", Unst_RestartIter, 0);
  /* DESCRIPTION: Starting direct solver iteration for the unsteady adjoint */
  addLongOption("UNST_ADJOINT_ITER", Unst_AdjointIter, 0);
  /* DESCRIPTION: Number of iterations to average the objective */
  addLongOption("ITER_AVERAGE_OBJ", Iter_Avg_Objective , 0);
  /* DESCRIPTION: Iteration number to begin unsteady restarts (structural analysis) */
  addLongOption("DYN_RESTART_ITER", Dyn_RestartIter, 0);
  /* DESCRIPTION: Time discretization */
  addEnumOption("TIME_DISCRE_FLOW", Kind_TimeIntScheme_Flow, Time_Int_Map, EULER_IMPLICIT);
  /* DESCRIPTION: Time discretization */
  addEnumOption("TIME_DISCRE_FEM_FLOW", Kind_TimeIntScheme_FEM_Flow, Time_Int_Map, RUNGE_KUTTA_EXPLICIT);
  /* DESCRIPTION: ADER-DG predictor step */
  addEnumOption("ADER_PREDICTOR", Kind_ADER_Predictor, Ader_Predictor_Map, ADER_ALIASED_PREDICTOR);
  /* DESCRIPTION: Time discretization */
  addEnumOption("TIME_DISCRE_ADJFLOW", Kind_TimeIntScheme_AdjFlow, Time_Int_Map, EULER_IMPLICIT);
  /* DESCRIPTION: Time discretization */
  addEnumOption("TIME_DISCRE_TURB", Kind_TimeIntScheme_Turb, Time_Int_Map, EULER_IMPLICIT);
  /* DESCRIPTION: Time discretization */
  addEnumOption("TIME_DISCRE_ADJTURB", Kind_TimeIntScheme_AdjTurb, Time_Int_Map, EULER_IMPLICIT);
  /* DESCRIPTION: Time discretization */
  addEnumOption("TIME_DISCRE_WAVE", Kind_TimeIntScheme_Wave, Time_Int_Map, EULER_IMPLICIT);
  /* DESCRIPTION: Time discretization */
  addEnumOption("TIME_DISCRE_FEA", Kind_TimeIntScheme_FEA, Time_Int_Map_FEA, NEWMARK_IMPLICIT);
  /* DESCRIPTION: Time discretization */
  addEnumOption("TIME_DISCRE_HEAT", Kind_TimeIntScheme_Heat, Time_Int_Map, EULER_IMPLICIT);
  /* DESCRIPTION: Time discretization */
  addEnumOption("TIMESTEP_HEAT", Kind_TimeStep_Heat, Heat_TimeStep_Map, MINIMUM);
  /* DESCRIPTION: Time discretization */
  addEnumOption("TIME_DISCRE_POISSON", Kind_TimeIntScheme_Poisson, Time_Int_Map, EULER_IMPLICIT);

  /*!\par CONFIG_CATEGORY: Linear solver definition \ingroup Config*/
  /*--- Options related to the linear solvers ---*/

  /*!\brief LINEAR_SOLVER
   *  \n DESCRIPTION: Linear solver for the implicit, mesh deformation, or discrete adjoint systems \n OPTIONS: see \link Linear_Solver_Map \endlink \n DEFAULT: FGMRES \ingroup Config*/
  addEnumOption("LINEAR_SOLVER", Kind_Linear_Solver, Linear_Solver_Map, FGMRES);
  /*!\brief LINEAR_SOLVER_PREC
   *  \n DESCRIPTION: Preconditioner for the Krylov linear solvers \n OPTIONS: see \link Linear_Solver_Prec_Map \endlink \n DEFAULT: LU_SGS \ingroup Config*/
  addEnumOption("LINEAR_SOLVER_PREC", Kind_Linear_Solver_Prec, Linear_Solver_Prec_Map, ILU);
  /* DESCRIPTION: Minimum error threshold for the linear solver for the implicit formulation */
  addDoubleOption("LINEAR_SOLVER_ERROR", Linear_Solver_Error, 1E-6);
  /* DESCRIPTION: Minimum error threshold for the linear solver for the implicit formulation for the FVM heat solver. */
  addDoubleOption("LINEAR_SOLVER_ERROR_HEAT", Linear_Solver_Error_Heat, 1E-8);
  /* DESCRIPTION: Maximum number of iterations of the linear solver for the implicit formulation */
  addUnsignedLongOption("LINEAR_SOLVER_ITER", Linear_Solver_Iter, 10);
  /* DESCRIPTION: Max iterations of the linear solver for the FVM heat solver. */
  addUnsignedLongOption("LINEAR_SOLVER_ITER_HEAT", Linear_Solver_Iter_Heat, 10);
  /* DESCRIPTION: Fill in level for the ILU preconditioner */
  addUnsignedShortOption("LINEAR_SOLVER_ILU_FILL_IN", Linear_Solver_ILU_n, 0);
  /* DESCRIPTION: Maximum number of iterations of the linear solver for the implicit formulation */
  addUnsignedLongOption("LINEAR_SOLVER_RESTART_FREQUENCY", Linear_Solver_Restart_Frequency, 10);
  /* DESCRIPTION: Relaxation of the flow equations solver for the implicit formulation */
  addDoubleOption("RELAXATION_FACTOR_FLOW", Relaxation_Factor_Flow, 1.0);
  /* DESCRIPTION: Relaxation of the turb equations solver for the implicit formulation */
  addDoubleOption("RELAXATION_FACTOR_TURB", Relaxation_Factor_Turb, 1.0);
  /* DESCRIPTION: Relaxation of the adjoint flow equations solver for the implicit formulation */
  addDoubleOption("RELAXATION_FACTOR_ADJFLOW", Relaxation_Factor_AdjFlow, 1.0);
  /* DESCRIPTION: Relaxation of the CHT coupling */
  addDoubleOption("RELAXATION_FACTOR_CHT", Relaxation_Factor_CHT, 1.0);
  /* DESCRIPTION: Roe coefficient */
  addDoubleOption("ROE_KAPPA", Roe_Kappa, 0.5);
  /* DESCRIPTION: Roe-Turkel preconditioning for low Mach number flows */
  addBoolOption("LOW_MACH_PREC", Low_Mach_Precon, false);
  /* DESCRIPTION: Post-reconstruction correction for low Mach number flows */
  addBoolOption("LOW_MACH_CORR", Low_Mach_Corr, false);
  /* DESCRIPTION: Time Step for dual time stepping simulations (s) */
  addDoubleOption("MIN_ROE_TURKEL_PREC", Min_Beta_RoeTurkel, 0.01);
  /* DESCRIPTION: Time Step for dual time stepping simulations (s) */
  addDoubleOption("MAX_ROE_TURKEL_PREC", Max_Beta_RoeTurkel, 0.2);
  /* DESCRIPTION: Linear solver for the turbulent adjoint systems */
  addEnumOption("ADJTURB_LIN_SOLVER", Kind_AdjTurb_Linear_Solver, Linear_Solver_Map, FGMRES);
  /* DESCRIPTION: Preconditioner for the turbulent adjoint Krylov linear solvers */
  addEnumOption("ADJTURB_LIN_PREC", Kind_AdjTurb_Linear_Prec, Linear_Solver_Prec_Map, ILU);
  /* DESCRIPTION: Minimum error threshold for the turbulent adjoint linear solver for the implicit formulation */
  addDoubleOption("ADJTURB_LIN_ERROR", AdjTurb_Linear_Error, 1E-5);
  /* DESCRIPTION: Maximum number of iterations of the turbulent adjoint linear solver for the implicit formulation */
  addUnsignedShortOption("ADJTURB_LIN_ITER", AdjTurb_Linear_Iter, 10);
  /* DESCRIPTION: Entropy fix factor */
  addDoubleOption("ENTROPY_FIX_COEFF", EntropyFix_Coeff, 0.001);
  /* DESCRIPTION: Linear solver for the discete adjoint systems */
  addEnumOption("DISCADJ_LIN_SOLVER", Kind_DiscAdj_Linear_Solver, Linear_Solver_Map, FGMRES);
  /* DESCRIPTION: Preconditioner for the discrete adjoint Krylov linear solvers */
  addEnumOption("DISCADJ_LIN_PREC", Kind_DiscAdj_Linear_Prec, Linear_Solver_Prec_Map, ILU);
  /* DESCRIPTION: Linear solver for the discete adjoint systems */
  addEnumOption("FSI_DISCADJ_LIN_SOLVER_STRUC", Kind_DiscAdj_Linear_Solver_FSI_Struc, Linear_Solver_Map, CONJUGATE_GRADIENT);
  /* DESCRIPTION: Preconditioner for the discrete adjoint Krylov linear solvers */
  addEnumOption("FSI_DISCADJ_LIN_PREC_STRUC", Kind_DiscAdj_Linear_Prec_FSI_Struc, Linear_Solver_Prec_Map, JACOBI);
  
  /*!\par CONFIG_CATEGORY: Convergence\ingroup Config*/
  /*--- Options related to convergence ---*/

  /*!\brief CONV_CRITERIA
   *  \n DESCRIPTION: Convergence criteria \n OPTIONS: see \link Converge_Crit_Map \endlink \n DEFAULT: RESIDUAL \ingroup Config*/
  addEnumOption("CONV_CRITERIA", ConvCriteria, Converge_Crit_Map, RESIDUAL);
  /*!\brief RESIDUAL_REDUCTION \n DESCRIPTION: Residual reduction (order of magnitude with respect to the initial value)\n DEFAULT: 3.0 \ingroup Config*/
  addDoubleOption("RESIDUAL_REDUCTION", OrderMagResidual, 5.0);
  /*!\brief RESIDUAL_MINVAL\n DESCRIPTION: Min value of the residual (log10 of the residual)\n DEFAULT: -14.0 \ingroup Config*/
  addDoubleOption("RESIDUAL_MINVAL", MinLogResidual, -14.0);
  /* DESCRIPTION: Residual reduction (order of magnitude with respect to the initial value) */
  addDoubleOption("RESIDUAL_REDUCTION_FSI", OrderMagResidualFSI, 3.0);
  /* DESCRIPTION: Min value of the residual (log10 of the residual) */
  addDoubleOption("RESIDUAL_MINVAL_FSI", MinLogResidualFSI, -5.0);
  /*!\brief RESIDUAL_REDUCTION \n DESCRIPTION: Residual reduction (order of magnitude with respect to the initial value)\n DEFAULT: 3.0 \ingroup Config*/
  addDoubleOption("RESIDUAL_REDUCTION_BGS_FLOW", OrderMagResidual_BGS_F, 3.0);
  /*!\brief RESIDUAL_MINVAL\n DESCRIPTION: Min value of the residual (log10 of the residual)\n DEFAULT: -8.0 \ingroup Config*/
  addDoubleOption("RESIDUAL_MINVAL_BGS_FLOW", MinLogResidual_BGS_F, -8.0);
  /*!\brief RESIDUAL_REDUCTION \n DESCRIPTION: Residual reduction (order of magnitude with respect to the initial value)\n DEFAULT: 3.0 \ingroup Config*/
  addDoubleOption("RESIDUAL_REDUCTION_BGS_STRUCTURE", OrderMagResidual_BGS_S, 3.0);
  /*!\brief RESIDUAL_MINVAL\n DESCRIPTION: Min value of the residual (log10 of the residual)\n DEFAULT: -8.0 \ingroup Config*/
  addDoubleOption("RESIDUAL_MINVAL_BGS_STRUCTURE", MinLogResidual_BGS_S, -8.0);
  /* DESCRIPTION: FEM: UTOL = norm(Delta_U(k)) / norm(U(k)) */
  addDoubleOption("RESIDUAL_FEM_UTOL", Res_FEM_UTOL, -9.0);
  /* DESCRIPTION: FEM: RTOL = norm(Residual(k)) / norm(Residual(0)) */
  addDoubleOption("RESIDUAL_FEM_RTOL", Res_FEM_RTOL, -9.0);
  /* DESCRIPTION: FEM: ETOL = Delta_U(k) * Residual(k) / Delta_U(0) * Residual(0) */
  addDoubleOption("RESIDUAL_FEM_ETOL", Res_FEM_ETOL, -9.0);
  /* DESCRIPTION: FEM: ETOL = Delta_U(k) * Residual(k) / Delta_U(0) * Residual(0) */
  addEnumOption("RESIDUAL_CRITERIA_FEM", Res_FEM_CRIT, ResFem_Map, RESFEM_RELATIVE);
  /*!\brief RESIDUAL_FUNC_FLOW\n DESCRIPTION: Flow functional for the Residual criteria\n OPTIONS: See \link Residual_Map \endlink \n DEFAULT: RHO_RESIDUAL \ingroup Config*/
  addEnumOption("RESIDUAL_FUNC_FLOW", Residual_Func_Flow, Residual_Map, RHO_RESIDUAL);
  /*!\brief STARTCONV_ITER\n DESCRIPTION: Iteration number to begin convergence monitoring\n DEFAULT: 5 \ingroup Config*/
  addUnsignedLongOption("STARTCONV_ITER", StartConv_Iter, 5);
  /*!\brief CAUCHY_ELEMS\n DESCRIPTION: Number of elements to apply the criteria. \n DEFAULT 100 \ingroup Config*/
  addUnsignedShortOption("CAUCHY_ELEMS", Cauchy_Elems, 100);
  /*!\brief CAUCHY_EPS\n DESCRIPTION: Epsilon to control the series convergence \n DEFAULT: 1e-10 \ingroup Config*/
  addDoubleOption("CAUCHY_EPS", Cauchy_Eps, 1E-10);
  /*!\brief CAUCHY_FUNC_FLOW
   *  \n DESCRIPTION: Flow functional for the Cauchy criteria \n OPTIONS: see \link Objective_Map \endlink \n DEFAULT: DRAG_COEFFICIENT \ingroup Config*/
  addEnumOption("CAUCHY_FUNC_FLOW", Cauchy_Func_Flow, Objective_Map, DRAG_COEFFICIENT);
  /*!\brief CAUCHY_FUNC_ADJFLOW\n DESCRIPTION: Adjoint functional for the Cauchy criteria.\n OPTIONS: See \link Sens_Map \endlink. \n DEFAULT: SENS_GEOMETRY \ingroup Config*/
  addEnumOption("CAUCHY_FUNC_ADJFLOW", Cauchy_Func_AdjFlow, Sens_Map, SENS_GEOMETRY);

  /*!\par CONFIG_CATEGORY: Multi-grid \ingroup Config*/
  /*--- Options related to Multi-grid ---*/

  /*!\brief START_UP_ITER \n DESCRIPTION: Start up iterations using the fine grid only. DEFAULT: 0 \ingroup Config*/
  addUnsignedShortOption("START_UP_ITER", nStartUpIter, 0);
  /*!\brief MGLEVEL\n DESCRIPTION: Multi-grid Levels. DEFAULT: 0 \ingroup Config*/
  addUnsignedShortOption("MGLEVEL", nMGLevels, 0);
  /*!\brief MGCYCLE\n DESCRIPTION: Multi-grid cycle. OPTIONS: See \link MG_Cycle_Map \endlink. Defualt V_CYCLE \ingroup Config*/
  addEnumOption("MGCYCLE", MGCycle, MG_Cycle_Map, V_CYCLE);
  /*!\brief MG_PRE_SMOOTH\n DESCRIPTION: Multi-grid pre-smoothing level \ingroup Config*/
  addUShortListOption("MG_PRE_SMOOTH", nMG_PreSmooth, MG_PreSmooth);
  /*!\brief MG_POST_SMOOTH\n DESCRIPTION: Multi-grid post-smoothing level \ingroup Config*/
  addUShortListOption("MG_POST_SMOOTH", nMG_PostSmooth, MG_PostSmooth);
  /*!\brief MG_CORRECTION_SMOOTH\n DESCRIPTION: Jacobi implicit smoothing of the correction \ingroup Config*/
  addUShortListOption("MG_CORRECTION_SMOOTH", nMG_CorrecSmooth, MG_CorrecSmooth);
  /*!\brief MG_DAMP_RESTRICTION\n DESCRIPTION: Damping factor for the residual restriction. DEFAULT: 0.75 \ingroup Config*/
  addDoubleOption("MG_DAMP_RESTRICTION", Damp_Res_Restric, 0.75);
  /*!\brief MG_DAMP_PROLONGATION\n DESCRIPTION: Damping factor for the correction prolongation. DEFAULT 0.75 \ingroup Config*/
  addDoubleOption("MG_DAMP_PROLONGATION", Damp_Correc_Prolong, 0.75);

  /*!\par CONFIG_CATEGORY: Spatial Discretization \ingroup Config*/
  /*--- Options related to the spatial discretization ---*/

  /*!\brief NUM_METHOD_GRAD
   *  \n DESCRIPTION: Numerical method for spatial gradients \n OPTIONS: See \link Gradient_Map \endlink. \n DEFAULT: WEIGHTED_LEAST_SQUARES. \ingroup Config*/
  addEnumOption("NUM_METHOD_GRAD", Kind_Gradient_Method, Gradient_Map, WEIGHTED_LEAST_SQUARES);
  /*!\brief VENKAT_LIMITER_COEFF
   *  \n DESCRIPTION: Coefficient for the limiter. DEFAULT value 0.5. Larger values decrease the extent of limiting, values approaching zero cause lower-order approximation to the solution. \ingroup Config */
  addDoubleOption("VENKAT_LIMITER_COEFF", Venkat_LimiterCoeff, 0.05);
  /*!\brief ADJ_SHARP_LIMITER_COEFF
   *  \n DESCRIPTION: Coefficient for detecting the limit of the sharp edges. DEFAULT value 3.0.  Use with sharp edges limiter. \ingroup Config*/
  addDoubleOption("ADJ_SHARP_LIMITER_COEFF", AdjSharp_LimiterCoeff, 3.0);
  /*!\brief LIMITER_ITER
   *  \n DESCRIPTION: Freeze the value of the limiter after a number of iterations. DEFAULT value 999999. \ingroup Config*/
  addUnsignedLongOption("LIMITER_ITER", LimiterIter, 999999);

  /*!\brief CONV_NUM_METHOD_FLOW
   *  \n DESCRIPTION: Convective numerical method \n OPTIONS: See \link Upwind_Map \endlink , \link Centered_Map \endlink. \ingroup Config*/
  addConvectOption("CONV_NUM_METHOD_FLOW", Kind_ConvNumScheme_Flow, Kind_Centered_Flow, Kind_Upwind_Flow);

  /*!\brief NUM_METHOD_FEM_FLOW
   *  \n DESCRIPTION: Numerical method \n OPTIONS: See \link Upwind_Map \endlink , \link Centered_Map \endlink. \ingroup Config*/
  addConvectFEMOption("NUM_METHOD_FEM_FLOW", Kind_ConvNumScheme_FEM_Flow, Kind_FEM_Flow);

  /*!\brief MUSCL_FLOW \n DESCRIPTION: Check if the MUSCL scheme should be used \ingroup Config*/
  addBoolOption("MUSCL_FLOW", MUSCL_Flow, true);
  /*!\brief SLOPE_LIMITER_FLOW
   * DESCRIPTION: Slope limiter for the direct solution. \n OPTIONS: See \link Limiter_Map \endlink \n DEFAULT VENKATAKRISHNAN \ingroup Config*/
  addEnumOption("SLOPE_LIMITER_FLOW", Kind_SlopeLimit_Flow, Limiter_Map, VENKATAKRISHNAN);
  default_jst_coeff[0] = 0.5; default_jst_coeff[1] = 0.02;
  /*!\brief JST_SENSOR_COEFF \n DESCRIPTION: 2nd and 4th order artificial dissipation coefficients for the JST method \ingroup Config*/
  addDoubleArrayOption("JST_SENSOR_COEFF", 2, Kappa_Flow, default_jst_coeff);
  /*!\brief LAX_SENSOR_COEFF \n DESCRIPTION: 1st order artificial dissipation coefficients for the Lax–Friedrichs method. \ingroup Config*/
  addDoubleOption("LAX_SENSOR_COEFF", Kappa_1st_Flow, 0.15);
  default_ad_coeff_heat[0] = 0.5; default_ad_coeff_heat[1] = 0.02;
  /*!\brief JST_SENSOR_COEFF_HEAT \n DESCRIPTION: 2nd and 4th order artificial dissipation coefficients for the JST method \ingroup Config*/
  addDoubleArrayOption("JST_SENSOR_COEFF_HEAT", 2, Kappa_Heat, default_ad_coeff_heat);

  /*!\brief CONV_NUM_METHOD_ADJFLOW
   *  \n DESCRIPTION: Convective numerical method for the adjoint solver.
   *  \n OPTIONS:  See \link Upwind_Map \endlink , \link Centered_Map \endlink. Note: not all methods are guaranteed to be implemented for the adjoint solver. \ingroup Config */
  addConvectOption("CONV_NUM_METHOD_ADJFLOW", Kind_ConvNumScheme_AdjFlow, Kind_Centered_AdjFlow, Kind_Upwind_AdjFlow);
  /*!\brief MUSCL_FLOW \n DESCRIPTION: Check if the MUSCL scheme should be used \ingroup Config*/
  addBoolOption("MUSCL_ADJFLOW", MUSCL_AdjFlow, true);
  /*!\brief SLOPE_LIMITER_ADJFLOW
     * DESCRIPTION: Slope limiter for the adjoint solution. \n OPTIONS: See \link Limiter_Map \endlink \n DEFAULT VENKATAKRISHNAN \ingroup Config*/
  addEnumOption("SLOPE_LIMITER_ADJFLOW", Kind_SlopeLimit_AdjFlow, Limiter_Map, VENKATAKRISHNAN);
  default_jst_adj_coeff[0] = 0.5; default_jst_adj_coeff[1] = 0.02;
  /*!\brief ADJ_JST_SENSOR_COEFF \n DESCRIPTION: 2nd and 4th order artificial dissipation coefficients for the adjoint JST method. \ingroup Config*/
  addDoubleArrayOption("ADJ_JST_SENSOR_COEFF", 2, Kappa_AdjFlow, default_jst_adj_coeff);
  /*!\brief LAX_SENSOR_COEFF \n DESCRIPTION: 1st order artificial dissipation coefficients for the adjoint Lax–Friedrichs method. \ingroup Config*/
  addDoubleOption("ADJ_LAX_SENSOR_COEFF", Kappa_1st_AdjFlow, 0.15);

  /*!\brief MUSCL_FLOW \n DESCRIPTION: Check if the MUSCL scheme should be used \ingroup Config*/
  addBoolOption("MUSCL_TURB", MUSCL_Turb, false);
  /*!\brief SLOPE_LIMITER_TURB
   *  \n DESCRIPTION: Slope limiter  \n OPTIONS: See \link Limiter_Map \endlink \n DEFAULT VENKATAKRISHNAN \ingroup Config*/
  addEnumOption("SLOPE_LIMITER_TURB", Kind_SlopeLimit_Turb, Limiter_Map, VENKATAKRISHNAN);
  /*!\brief CONV_NUM_METHOD_TURB
   *  \n DESCRIPTION: Convective numerical method \ingroup Config*/
  addConvectOption("CONV_NUM_METHOD_TURB", Kind_ConvNumScheme_Turb, Kind_Centered_Turb, Kind_Upwind_Turb);
  
  /*!\brief MUSCL_FLOW \n DESCRIPTION: Check if the MUSCL scheme should be used \ingroup Config*/
  addBoolOption("MUSCL_ADJTURB", MUSCL_AdjTurb, false);
  /*!\brief SLOPE_LIMITER_ADJTURB
   *  \n DESCRIPTION: Slope limiter \n OPTIONS: See \link Limiter_Map \endlink \n DEFAULT VENKATAKRISHNAN \ingroup Config */
  addEnumOption("SLOPE_LIMITER_ADJTURB", Kind_SlopeLimit_AdjTurb, Limiter_Map, VENKATAKRISHNAN);
  /*!\brief CONV_NUM_METHOD_ADJTURB\n DESCRIPTION: Convective numerical method for the adjoint/turbulent problem \ingroup Config*/
  addConvectOption("CONV_NUM_METHOD_ADJTURB", Kind_ConvNumScheme_AdjTurb, Kind_Centered_AdjTurb, Kind_Upwind_AdjTurb);

  /*!\brief MUSCL_FLOW \n DESCRIPTION: Check if the MUSCL scheme should be used \ingroup Config*/
  addBoolOption("MUSCL_HEAT", MUSCL_Heat, false);
  /*!\brief CONV_NUM_METHOD_HEAT
   *  \n DESCRIPTION: Convective numerical method \n DEFAULT: UPWIND */
  addEnumOption("CONV_NUM_METHOD_HEAT", Kind_ConvNumScheme_Heat, Space_Map, SPACE_UPWIND);

  /*!\par CONFIG_CATEGORY: Adjoint and Gradient \ingroup Config*/
  /*--- Options related to the adjoint and gradient ---*/

  /*!\brief LIMIT_ADJFLOW \n DESCRIPTION: Limit value for the adjoint variable.\n DEFAULT: 1E6. \ingroup Config*/
  addDoubleOption("LIMIT_ADJFLOW", AdjointLimit, 1E6);
  /*!\brief MG_ADJFLOW\n DESCRIPTION: Multigrid with the adjoint problem. \n Defualt: YES \ingroup Config*/
  addBoolOption("MG_ADJFLOW", MG_AdjointFlow, true);

  /*!\brief OBJECTIVE_WEIGHT  \n DESCRIPTION: Adjoint problem boundary condition weights. Applies scaling factor to objective(s) \ingroup Config*/
  addDoubleListOption("OBJECTIVE_WEIGHT", nObjW, Weight_ObjFunc);
  /*!\brief OBJECTIVE_FUNCTION
   *  \n DESCRIPTION: Adjoint problem boundary condition \n OPTIONS: see \link Objective_Map \endlink \n DEFAULT: DRAG_COEFFICIENT \ingroup Config*/
  addEnumListOption("OBJECTIVE_FUNCTION", nObj, Kind_ObjFunc, Objective_Map);

  /* DESCRIPTION: parameter for the definition of a complex objective function */
  addDoubleOption("DCD_DCL_VALUE", dCD_dCL, 0.0);
  /* DESCRIPTION: parameter for the definition of a complex objective function */
  addDoubleOption("DCMX_DCL_VALUE", dCMx_dCL, 0.0);
  /* DESCRIPTION: parameter for the definition of a complex objective function */
  addDoubleOption("DCMY_DCL_VALUE", dCMy_dCL, 0.0);
  /* DESCRIPTION: parameter for the definition of a complex objective function */
  addDoubleOption("DCMZ_DCL_VALUE", dCMz_dCL, 0.0);

  /* DESCRIPTION: parameter for the definition of a complex objective function */
  addDoubleOption("DCD_DCMY_VALUE", dCD_dCMy, 0.0);

  default_obj_coeff[0]=0.0; default_obj_coeff[1]=0.0; default_obj_coeff[2]=0.0;
  default_obj_coeff[3]=0.0;  default_obj_coeff[4]=0.0;
  /*!\brief OBJ_CHAIN_RULE_COEFF
  * \n DESCRIPTION: Coefficients defining the objective function gradient using the chain rule
  * with area-averaged outlet primitive variables. This is used with the genereralized outflow
  * objective.  \ingroup Config   */
  addDoubleArrayOption("OBJ_CHAIN_RULE_COEFF", 5, Obj_ChainRuleCoeff, default_obj_coeff);

  default_geo_loc[0] = 0.0; default_geo_loc[1] = 1.0;
  /* DESCRIPTION: Definition of the airfoil section */
  addDoubleArrayOption("GEO_BOUNDS", 2, Stations_Bounds, default_geo_loc);
  /* DESCRIPTION: Identify the body to slice */
  addEnumOption("GEO_DESCRIPTION", Geo_Description, Geo_Description_Map, WING);
  /* DESCRIPTION: Z location of the waterline */
  addDoubleOption("GEO_WATERLINE_LOCATION", Geo_Waterline_Location, 0.0);
  /* DESCRIPTION: Number of section cuts to make when calculating internal volume */
  addUnsignedShortOption("GEO_NUMBER_STATIONS", nWingStations, 25);
  /* DESCRIPTION: Definition of the airfoil sections */
  addDoubleListOption("GEO_LOCATION_STATIONS", nLocationStations, LocationStations);
  default_nacelle_location[0] = 0.0; default_nacelle_location[1] = 0.0; default_nacelle_location[2] = 0.0;
  default_nacelle_location[3] = 0.0; default_nacelle_location[4] = 0.0;
  /* DESCRIPTION: Definition of the nacelle location (higlite coordinates, tilt angle, toe angle) */
  addDoubleArrayOption("GEO_NACELLE_LOCATION", 5, NacelleLocation, default_nacelle_location);
  /* DESCRIPTION: Output sectional forces for specified markers. */
  addBoolOption("GEO_PLOT_STATIONS", Plot_Section_Forces, false);
  /* DESCRIPTION: Mode of the GDC code (analysis, or gradient) */
  addEnumOption("GEO_MODE", GeometryMode, GeometryMode_Map, FUNCTION);

  /* DESCRIPTION: Drag weight in sonic boom Objective Function (from 0.0 to 1.0) */
  addDoubleOption("DRAG_IN_SONICBOOM", WeightCd, 0.0);
  /* DESCRIPTION: Sensitivity smoothing  */
  addEnumOption("SENS_SMOOTHING", Kind_SensSmooth, Sens_Smoothing_Map, NO_SMOOTH);
  /* DESCRIPTION: Continuous Adjoint frozen viscosity */
  addBoolOption("FROZEN_VISC_CONT", Frozen_Visc_Cont, true);
  /* DESCRIPTION: Discrete Adjoint frozen viscosity */
  addBoolOption("FROZEN_VISC_DISC", Frozen_Visc_Disc, false);
  /* DESCRIPTION: Discrete Adjoint frozen limiter */
  addBoolOption("FROZEN_LIMITER_DISC", Frozen_Limiter_Disc, false);
  /* DESCRIPTION: Use an inconsistent (primal/dual) discrete adjoint formulation */
  addBoolOption("INCONSISTENT_DISC", Inconsistent_Disc, false);
   /* DESCRIPTION:  */
  addDoubleOption("FIX_AZIMUTHAL_LINE", FixAzimuthalLine, 90.0);
  /*!\brief SENS_REMOVE_SHARP
   * \n DESCRIPTION: Remove sharp edges from the sensitivity evaluation  \n Format: SENS_REMOVE_SHARP = YES \n DEFAULT: NO \ingroup Config*/
  addBoolOption("SENS_REMOVE_SHARP", Sens_Remove_Sharp, false);

  /* DESCRIPTION: Automatically reorient elements that seem flipped */
  addBoolOption("REORIENT_ELEMENTS",ReorientElements, true);

  /*!\par CONFIG_CATEGORY: Input/output files and formats \ingroup Config */
  /*--- Options related to input/output files and formats ---*/

  /*!\brief OUTPUT_FORMAT \n DESCRIPTION: I/O format for output plots. \n OPTIONS: see \link Output_Map \endlink \n DEFAULT: TECPLOT \ingroup Config */
  addEnumOption("OUTPUT_FORMAT", Output_FileFormat, Output_Map, TECPLOT);
  /*!\brief ACTDISK_JUMP \n DESCRIPTION: The jump is given by the difference in values or a ratio */
  addEnumOption("ACTDISK_JUMP", ActDisk_Jump, Jump_Map, DIFFERENCE);
  /*!\brief MESH_FORMAT \n DESCRIPTION: Mesh input file format \n OPTIONS: see \link Input_Map \endlink \n DEFAULT: SU2 \ingroup Config*/
  addEnumOption("MESH_FORMAT", Mesh_FileFormat, Input_Map, SU2);
  /* DESCRIPTION:  Mesh input file */
  addStringOption("MESH_FILENAME", Mesh_FileName, string("mesh.su2"));
  /*!\brief MESH_OUT_FILENAME \n DESCRIPTION: Mesh output file name. Used when converting, scaling, or deforming a mesh. \n DEFAULT: mesh_out.su2 \ingroup Config*/
  addStringOption("MESH_OUT_FILENAME", Mesh_Out_FileName, string("mesh_out.su2"));

  /*!\brief CONV_FILENAME \n DESCRIPTION: Output file convergence history (w/o extension) \n DEFAULT: history \ingroup Config*/
  addStringOption("CONV_FILENAME", Conv_FileName, string("history"));
  /*!\brief BREAKDOWN_FILENAME \n DESCRIPTION: Output file forces breakdown \ingroup Config*/
  addStringOption("BREAKDOWN_FILENAME", Breakdown_FileName, string("forces_breakdown.dat"));
  /*!\brief CONV_FILENAME \n DESCRIPTION: Output file convergence history (w/o extension) \n DEFAULT: history \ingroup Config*/
  addStringOption("CONV_FILENAME_FSI", Conv_FileName_FSI, string("historyFSI.csv"));
  /* DESCRIPTION: Viscous limiter turbulent equations */
  addBoolOption("WRITE_CONV_FILENAME_FSI", Write_Conv_FSI, false);
  /*!\brief SOLUTION_FLOW_FILENAME \n DESCRIPTION: Restart flow input file (the file output under the filename set by RESTART_FLOW_FILENAME) \n DEFAULT: solution_flow.dat \ingroup Config */
  addStringOption("SOLUTION_FLOW_FILENAME", Solution_FlowFileName, string("solution_flow.dat"));
  /*!\brief SOLUTION_ADJ_FILENAME\n DESCRIPTION: Restart adjoint input file. Objective function abbreviation is expected. \ingroup Config*/
  addStringOption("SOLUTION_ADJ_FILENAME", Solution_AdjFileName, string("solution_adj.dat"));
  /*!\brief SOLUTION_FLOW_FILENAME \n DESCRIPTION: Restart structure input file (the file output under the filename set by RESTART_FLOW_FILENAME) \n Default: solution_flow.dat \ingroup Config */
  addStringOption("SOLUTION_STRUCTURE_FILENAME", Solution_FEMFileName, string("solution_structure.dat"));
  /*!\brief SOLUTION_FLOW_FILENAME \n DESCRIPTION: Restart structure input file (the file output under the filename set by RESTART_FLOW_FILENAME) \n Default: solution_flow.dat \ingroup Config */
  addStringOption("SOLUTION_ADJ_STRUCTURE_FILENAME", Solution_AdjFEMFileName, string("solution_adjoint_structure.dat"));
  /*!\brief RESTART_FLOW_FILENAME \n DESCRIPTION: Output file restart flow \ingroup Config*/
  addStringOption("RESTART_FLOW_FILENAME", Restart_FlowFileName, string("restart_flow.dat"));
  /*!\brief RESTART_ADJ_FILENAME  \n DESCRIPTION: Output file restart adjoint. Objective function abbreviation will be appended. \ingroup Config*/
  addStringOption("RESTART_ADJ_FILENAME", Restart_AdjFileName, string("restart_adj.dat"));
  /*!\brief RESTART_WAVE_FILENAME \n DESCRIPTION: Output file restart wave \ingroup Config*/
  addStringOption("RESTART_WAVE_FILENAME", Restart_WaveFileName, string("restart_wave.dat"));
  /*!\brief RESTART_STRUCTURE_FILENAME \n DESCRIPTION: Output file restart structure \ingroup Config*/
  addStringOption("RESTART_STRUCTURE_FILENAME", Restart_FEMFileName, string("restart_structure.dat"));
  /*!\brief RESTART_ADJ_STRUCTURE_FILENAME \n DESCRIPTION: Output file restart structure \ingroup Config*/
  addStringOption("RESTART_ADJ_STRUCTURE_FILENAME", Restart_AdjFEMFileName, string("restart_adjoint_structure.dat"));
  /*!\brief VOLUME_FLOW_FILENAME  \n DESCRIPTION: Output file flow (w/o extension) variables \ingroup Config */
  addStringOption("VOLUME_FLOW_FILENAME", Flow_FileName, string("flow"));
  /*!\brief VOLUME_STRUCTURE_FILENAME
   * \n  DESCRIPTION: Output file structure (w/o extension) variables \ingroup Config*/
  addStringOption("VOLUME_STRUCTURE_FILENAME", Structure_FileName, string("structure"));
  /*!\brief VOLUME_ADJ_STRUCTURE_FILENAME
   * \n  DESCRIPTION: Output file structure (w/o extension) variables \ingroup Config*/
  addStringOption("VOLUME_ADJ_STRUCTURE_FILENAME", AdjStructure_FileName, string("adj_structure"));
  /*!\brief SURFACE_STRUCTURE_FILENAME
   *  \n DESCRIPTION: Output file structure (w/o extension) variables \ingroup Config*/
  addStringOption("SURFACE_STRUCTURE_FILENAME", SurfStructure_FileName, string("surface_structure"));
  /*!\brief SURFACE_STRUCTURE_FILENAME
   *  \n DESCRIPTION: Output file structure (w/o extension) variables \ingroup Config*/
  addStringOption("SURFACE_ADJ_STRUCTURE_FILENAME", AdjSurfStructure_FileName, string("adj_surface_structure"));
  /*!\brief SURFACE_WAVE_FILENAME
   *  \n DESCRIPTION: Output file structure (w/o extension) variables \ingroup Config*/
  addStringOption("SURFACE_WAVE_FILENAME", SurfWave_FileName, string("surface_wave"));
  /*!\brief SURFACE_HEAT_FILENAME
   *  \n DESCRIPTION: Output file structure (w/o extension) variables \ingroup Config */
  addStringOption("SURFACE_HEAT_FILENAME", SurfHeat_FileName, string("surface_heat"));
  /*!\brief VOLUME_WAVE_FILENAME
   *  \n DESCRIPTION: Output file wave (w/o extension) variables  \ingroup Config*/
  addStringOption("VOLUME_WAVE_FILENAME", Wave_FileName, string("wave"));
  /*!\brief VOLUME_HEAT_FILENAME
   *  \n DESCRIPTION: Output file wave (w/o extension) variables  \ingroup Config*/
  addStringOption("VOLUME_HEAT_FILENAME", Heat_FileName, string("heat"));
  /*!\brief VOLUME_ADJWAVE_FILENAME
   *  \n DESCRIPTION: Output file adj. wave (w/o extension) variables  \ingroup Config*/
  addStringOption("VOLUME_ADJWAVE_FILENAME", AdjWave_FileName, string("adjoint_wave"));
  /*!\brief VOLUME_ADJ_FILENAME
   *  \n DESCRIPTION: Output file adjoint (w/o extension) variables  \ingroup Config*/
  addStringOption("VOLUME_ADJ_FILENAME", Adj_FileName, string("adjoint"));
  /*!\brief GRAD_OBJFUNC_FILENAME
   *  \n DESCRIPTION: Output objective function gradient  \ingroup Config*/
  addStringOption("GRAD_OBJFUNC_FILENAME", ObjFunc_Grad_FileName, string("of_grad.dat"));
  /*!\brief VALUE_OBJFUNC_FILENAME
   *  \n DESCRIPTION: Output objective function  \ingroup Config*/
  addStringOption("VALUE_OBJFUNC_FILENAME", ObjFunc_Value_FileName, string("of_func.dat"));
  /*!\brief SURFACE_FLOW_FILENAME
   *  \n DESCRIPTION: Output file surface flow coefficient (w/o extension)  \ingroup Config*/
  addStringOption("SURFACE_FLOW_FILENAME", SurfFlowCoeff_FileName, string("surface_flow"));
  /*!\brief SURFACE_ADJ_FILENAME
   *  \n DESCRIPTION: Output file surface adjoint coefficient (w/o extension)  \ingroup Config*/
  addStringOption("SURFACE_ADJ_FILENAME", SurfAdjCoeff_FileName, string("surface_adjoint"));
  /*!\brief SURFACE_SENS_FILENAME_FILENAME
   *  \n DESCRIPTION: Output file surface sensitivity (discrete adjoint) (w/o extension)  \ingroup Config*/
  addStringOption("SURFACE_SENS_FILENAME", SurfSens_FileName, string("surface_sens"));
  /*!\brief VOLUME_SENS_FILENAME
   *  \n DESCRIPTION: Output file volume sensitivity (discrete adjoint))  \ingroup Config*/
  addStringOption("VOLUME_SENS_FILENAME", VolSens_FileName, string("volume_sens"));
  /*!\brief WRT_SOL_FREQ
   *  \n DESCRIPTION: Writing solution file frequency  \ingroup Config*/
  addUnsignedLongOption("WRT_SOL_FREQ", Wrt_Sol_Freq, 1000);
  /*!\brief WRT_SOL_FREQ_DUALTIME
   *  \n DESCRIPTION: Writing solution file frequency for dual time  \ingroup Config*/
  addUnsignedLongOption("WRT_SOL_FREQ_DUALTIME", Wrt_Sol_Freq_DualTime, 1);
  /*!\brief WRT_CON_FREQ
   *  \n DESCRIPTION: Writing convergence history frequency  \ingroup Config*/
  addUnsignedLongOption("WRT_CON_FREQ",  Wrt_Con_Freq, 1);
  /*!\brief WRT_CON_FREQ_DUALTIME
   *  \n DESCRIPTION: Writing convergence history frequency for the dual time  \ingroup Config*/
  addUnsignedLongOption("WRT_CON_FREQ_DUALTIME",  Wrt_Con_Freq_DualTime, 10);
  /*!\brief LOW_MEMORY_OUTPUT
   *  \n DESCRIPTION: Output less information for lower memory use.  \ingroup Config*/
  addBoolOption("LOW_MEMORY_OUTPUT", Low_MemoryOutput, false);
  /*!\brief WRT_OUTPUT
   *  \n DESCRIPTION: Write output files (disable all output by setting to NO)  \ingroup Config*/
  addBoolOption("WRT_OUTPUT", Wrt_Output, true);
  /*!\brief WRT_VOL_SOL
   *  \n DESCRIPTION: Write a volume solution file  \ingroup Config*/
  addBoolOption("WRT_VOL_SOL", Wrt_Vol_Sol, true);
  /*!\brief WRT_SRF_SOL
   *  \n DESCRIPTION: Write a surface solution file  \ingroup Config*/
  addBoolOption("WRT_SRF_SOL", Wrt_Srf_Sol, true);
  /*!\brief WRT_CSV_SOL
   *  \n DESCRIPTION: Write a surface CSV solution file  \ingroup Config*/
  addBoolOption("WRT_CSV_SOL", Wrt_Csv_Sol, true);
  /*!\brief WRT_SURFACE
   *  \n DESCRIPTION: Output solution at each surface  \ingroup Config*/
  addBoolOption("WRT_SURFACE", Wrt_Surface, false);
  /*!\brief WRT_RESIDUALS
   *  \n DESCRIPTION: Output residual info to solution/restart file  \ingroup Config*/
  addBoolOption("WRT_RESIDUALS", Wrt_Residuals, false);
  /*!\brief WRT_LIMITERS
   *  \n DESCRIPTION: Output limiter value information to solution/restart file  \ingroup Config*/
  addBoolOption("WRT_LIMITERS", Wrt_Limiters, false);
  /*!\brief WRT_SHARPEDGES
   *  \n DESCRIPTION: Output sharp edge limiter information to solution/restart file  \ingroup Config*/
  addBoolOption("WRT_SHARPEDGES", Wrt_SharpEdges, false);
  /* DESCRIPTION: Output the rind layers in the solution files  \ingroup Config*/
  addBoolOption("WRT_HALO", Wrt_Halo, false);
    /* DESCRIPTION: Output a 1D slice of a 2D cartesian solution \ingroup Config*/
  addBoolOption("WRT_SLICE", Wrt_Slice, false);
  /*!\brief MARKER_ANALYZE_AVERAGE
   *  \n DESCRIPTION: Output averaged flow values on specified analyze marker.
   *  Options: AREA, MASSFLUX
   *  \n Use with MARKER_ANALYZE. \ingroup Config*/
  addEnumOption("MARKER_ANALYZE_AVERAGE", Kind_Average, Average_Map, AVERAGE_MASSFLUX);
  /*!\brief CONSOLE_OUTPUT_VERBOSITY
   *  \n DESCRIPTION: Verbosity level for console output  \ingroup Config*/
  addEnumOption("CONSOLE_OUTPUT_VERBOSITY", Console_Output_Verb, Verb_Map, VERB_HIGH);


  /*!\par CONFIG_CATEGORY: Dynamic mesh definition \ingroup Config*/
  /*--- Options related to dynamic meshes ---*/

  /* DESCRIPTION: Mesh motion for unsteady simulations */
  addBoolOption("GRID_MOVEMENT", Grid_Movement, false);
  /* DESCRIPTION: Type of mesh motion */
  addEnumListOption("GRID_MOVEMENT_KIND", nGridMovement, Kind_GridMovement, GridMovement_Map);
  /* DESCRIPTION: Marker(s) of moving surfaces (MOVING_WALL or DEFORMING grid motion). */
  addStringListOption("MARKER_MOVING", nMarker_Moving, Marker_Moving);
  /* DESCRIPTION: Mach number (non-dimensional, based on the mesh velocity and freestream vals.) */
  addDoubleOption("MACH_MOTION", Mach_Motion, 0.0);
  /* DESCRIPTION: Coordinates of the rigid motion origin */
  addDoubleListOption("MOTION_ORIGIN_X", nMotion_Origin_X, Motion_Origin_X);
  /* DESCRIPTION: Coordinates of the rigid motion origin */
  addDoubleListOption("MOTION_ORIGIN_Y", nMotion_Origin_Y, Motion_Origin_Y);
  /* DESCRIPTION: Coordinates of the rigid motion origin */
  addDoubleListOption("MOTION_ORIGIN_Z", nMotion_Origin_Z, Motion_Origin_Z);
  /* DESCRIPTION: Translational velocity vector (m/s) in the x, y, & z directions (RIGID_MOTION only) */
  addDoubleListOption("TRANSLATION_RATE_X", nTranslation_Rate_X, Translation_Rate_X);
  /* DESCRIPTION: Translational velocity vector (m/s) in the x, y, & z directions (RIGID_MOTION only) */
  addDoubleListOption("TRANSLATION_RATE_Y", nTranslation_Rate_Y, Translation_Rate_Y);
  /* DESCRIPTION: Translational velocity vector (m/s) in the x, y, & z directions (RIGID_MOTION only) */
  addDoubleListOption("TRANSLATION_RATE_Z", nTranslation_Rate_Z, Translation_Rate_Z);
  /* DESCRIPTION: Angular velocity vector (rad/s) about x, y, & z axes (RIGID_MOTION only) */
  addDoubleListOption("ROTATION_RATE_X", nRotation_Rate_X, Rotation_Rate_X);
  /* DESCRIPTION: Angular velocity vector (rad/s) about x, y, & z axes (RIGID_MOTION only) */
  addDoubleListOption("ROTATION_RATE_Y", nRotation_Rate_Y, Rotation_Rate_Y);
  /* DESCRIPTION: Angular velocity vector (rad/s) about x, y, & z axes (RIGID_MOTION only) */
  addDoubleListOption("ROTATION_RATE_Z", nRotation_Rate_Z, Rotation_Rate_Z);
  /* DESCRIPTION: Pitching angular freq. (rad/s) about x, y, & z axes (RIGID_MOTION only) */
  addDoubleListOption("PITCHING_OMEGA_X", nPitching_Omega_X, Pitching_Omega_X);
  /* DESCRIPTION: Pitching angular freq. (rad/s) about x, y, & z axes (RIGID_MOTION only) */
  addDoubleListOption("PITCHING_OMEGA_Y", nPitching_Omega_Y, Pitching_Omega_Y);
  /* DESCRIPTION: Pitching angular freq. (rad/s) about x, y, & z axes (RIGID_MOTION only) */
  addDoubleListOption("PITCHING_OMEGA_Z", nPitching_Omega_Z, Pitching_Omega_Z);
  /* DESCRIPTION: Pitching amplitude (degrees) about x, y, & z axes (RIGID_MOTION only) */
  addDoubleListOption("PITCHING_AMPL_X", nPitching_Ampl_X, Pitching_Ampl_X);
  /* DESCRIPTION: Pitching amplitude (degrees) about x, y, & z axes (RIGID_MOTION only) */
  addDoubleListOption("PITCHING_AMPL_Y", nPitching_Ampl_Y, Pitching_Ampl_Y);
  /* DESCRIPTION: Pitching amplitude (degrees) about x, y, & z axes (RIGID_MOTION only) */
  addDoubleListOption("PITCHING_AMPL_Z", nPitching_Ampl_Z, Pitching_Ampl_Z);
  /* DESCRIPTION: Pitching phase offset (degrees) about x, y, & z axes (RIGID_MOTION only) */
  addDoubleListOption("PITCHING_PHASE_X", nPitching_Phase_X, Pitching_Phase_X);
  /* DESCRIPTION: Pitching phase offset (degrees) about x, y, & z axes (RIGID_MOTION only) */
  addDoubleListOption("PITCHING_PHASE_Y", nPitching_Phase_Y, Pitching_Phase_Y);
  /* DESCRIPTION: Pitching phase offset (degrees) about x, y, & z axes (RIGID_MOTION only) */
  addDoubleListOption("PITCHING_PHASE_Z", nPitching_Phase_Z, Pitching_Phase_Z);
  /* DESCRIPTION: Plunging angular freq. (rad/s) in x, y, & z directions (RIGID_MOTION only) */
  addDoubleListOption("PLUNGING_OMEGA_X", nPlunging_Omega_X, Plunging_Omega_X);
  /* DESCRIPTION: Plunging angular freq. (rad/s) in x, y, & z directions (RIGID_MOTION only) */
  addDoubleListOption("PLUNGING_OMEGA_Y", nPlunging_Omega_Y, Plunging_Omega_Y);
  /* DESCRIPTION: Plunging angular freq. (rad/s) in x, y, & z directions (RIGID_MOTION only) */
  addDoubleListOption("PLUNGING_OMEGA_Z", nPlunging_Omega_Z, Plunging_Omega_Z);
  /* DESCRIPTION: Plunging amplitude (m) in x, y, & z directions (RIGID_MOTION only) */
  addDoubleListOption("PLUNGING_AMPL_X", nPlunging_Ampl_X, Plunging_Ampl_X);
  /* DESCRIPTION: Plunging amplitude (m) in x, y, & z directions (RIGID_MOTION only) */
  addDoubleListOption("PLUNGING_AMPL_Y", nPlunging_Ampl_Y, Plunging_Ampl_Y);
  /* DESCRIPTION: Plunging amplitude (m) in x, y, & z directions (RIGID_MOTION only) */
  addDoubleListOption("PLUNGING_AMPL_Z", nPlunging_Ampl_Z, Plunging_Ampl_Z);
  /* DESCRIPTION: Value to move motion origins (1 or 0) */
  addUShortListOption("MOVE_MOTION_ORIGIN", nMoveMotion_Origin, MoveMotion_Origin);
  /* DESCRIPTION:  */
  addStringOption("MOTION_FILENAME", Motion_Filename, string("mesh_motion.dat"));

  /*!\par CONFIG_CATEGORY: Grid adaptation \ingroup Config*/
  /*--- Options related to grid adaptation ---*/

  /* DESCRIPTION: Kind of grid adaptation */
  addEnumOption("KIND_ADAPT", Kind_Adaptation, Adapt_Map, NO_ADAPT);
  /* DESCRIPTION: Percentage of new elements (% of the original number of elements) */
  addDoubleOption("NEW_ELEMS", New_Elem_Adapt, -1.0);
  /* DESCRIPTION: Scale factor for the dual volume */
  addDoubleOption("DUALVOL_POWER", DualVol_Power, 0.5);
  /* DESCRIPTION: Use analytical definition for surfaces */
  addEnumOption("ANALYTICAL_SURFDEF", Analytical_Surface, Geo_Analytic_Map, NO_GEO_ANALYTIC);
  /* DESCRIPTION: Before each computation, implicitly smooth the nodal coordinates */
  addBoolOption("SMOOTH_GEOMETRY", SmoothNumGrid, false);
  /* DESCRIPTION: Adapt the boundary elements */
  addBoolOption("ADAPT_BOUNDARY", AdaptBoundary, true);

  /*!\par CONFIG_CATEGORY: Aeroelastic Simulation (Typical Section Model) \ingroup Config*/
  /*--- Options related to aeroelastic simulations using the Typical Section Model) ---*/
  /* DESCRIPTION: The flutter speed index (modifies the freestream condition) */
  addDoubleOption("FLUTTER_SPEED_INDEX", FlutterSpeedIndex, 0.6);
  /* DESCRIPTION: Natural frequency of the spring in the plunging direction (rad/s). */
  addDoubleOption("PLUNGE_NATURAL_FREQUENCY", PlungeNaturalFrequency, 100);
  /* DESCRIPTION: Natural frequency of the spring in the pitching direction (rad/s). */
  addDoubleOption("PITCH_NATURAL_FREQUENCY", PitchNaturalFrequency, 100);
  /* DESCRIPTION: The airfoil mass ratio. */
  addDoubleOption("AIRFOIL_MASS_RATIO", AirfoilMassRatio, 60);
  /* DESCRIPTION: Distance in semichords by which the center of gravity lies behind the elastic axis. */
  addDoubleOption("CG_LOCATION", CG_Location, 1.8);
  /* DESCRIPTION: The radius of gyration squared (expressed in semichords) of the typical section about the elastic axis. */
  addDoubleOption("RADIUS_GYRATION_SQUARED", RadiusGyrationSquared, 3.48);
  /* DESCRIPTION: Solve the aeroelastic equations every given number of internal iterations. */
  addUnsignedShortOption("AEROELASTIC_ITER", AeroelasticIter, 3);
  
  /*!\par CONFIG_CATEGORY: Optimization Problem*/
  
  /* DESCRIPTION: Scale the line search in the optimizer */
  addDoubleOption("OPT_RELAX_FACTOR", Opt_RelaxFactor, 1.0);

  /* DESCRIPTION: Bound the line search in the optimizer */
  addDoubleOption("OPT_LINE_SEARCH_BOUND", Opt_LineSearch_Bound, 1E6);

  /*!\par CONFIG_CATEGORY: Wind Gust \ingroup Config*/
  /*--- Options related to wind gust simulations ---*/

  /* DESCRIPTION: Apply a wind gust */
  addBoolOption("WIND_GUST", Wind_Gust, false);
  /* DESCRIPTION: Type of gust */
  addEnumOption("GUST_TYPE", Gust_Type, Gust_Type_Map, NO_GUST);
  /* DESCRIPTION: Gust wavelenght (meters) */
  addDoubleOption("GUST_WAVELENGTH", Gust_WaveLength, 0.0);
  /* DESCRIPTION: Number of gust periods */
  addDoubleOption("GUST_PERIODS", Gust_Periods, 1.0);
  /* DESCRIPTION: Gust amplitude (m/s) */
  addDoubleOption("GUST_AMPL", Gust_Ampl, 0.0);
  /* DESCRIPTION: Time at which to begin the gust (sec) */
  addDoubleOption("GUST_BEGIN_TIME", Gust_Begin_Time, 0.0);
  /* DESCRIPTION: Location at which the gust begins (meters) */
  addDoubleOption("GUST_BEGIN_LOC", Gust_Begin_Loc, 0.0);
  /* DESCRIPTION: Direction of the gust X or Y dir */
  addEnumOption("GUST_DIR", Gust_Dir, Gust_Dir_Map, Y_DIR);

  /* Harmonic Balance config */
  /* DESCRIPTION: Omega_HB = 2*PI*frequency - frequencies for Harmonic Balance method */
  addDoubleListOption("OMEGA_HB", nOmega_HB, Omega_HB);

  /*!\par CONFIG_CATEGORY: Equivalent Area \ingroup Config*/
  /*--- Options related to the equivalent area ---*/

  /* DESCRIPTION: Evaluate equivalent area on the Near-Field  */
  addBoolOption("EQUIV_AREA", EquivArea, false);
  default_ea_lim[0] = 0.0; default_ea_lim[1] = 1.0; default_ea_lim[2] = 1.0;
  /* DESCRIPTION: Integration limits of the equivalent area ( xmin, xmax, Dist_NearField ) */
  addDoubleArrayOption("EA_INT_LIMIT", 3, EA_IntLimit, default_ea_lim);
  /* DESCRIPTION: Equivalent area scaling factor */
  addDoubleOption("EA_SCALE_FACTOR", EA_ScaleFactor, 1.0);

	// these options share nDV as their size in the option references; not a good idea
	/*!\par CONFIG_CATEGORY: Grid deformation \ingroup Config*/
  /*--- Options related to the grid deformation ---*/

	/* DESCRIPTION: Kind of deformation */
	addEnumListOption("DV_KIND", nDV, Design_Variable, Param_Map);
	/* DESCRIPTION: Marker of the surface to which we are going apply the shape deformation */
  addStringListOption("DV_MARKER", nMarker_DV, Marker_DV);
	/* DESCRIPTION: Parameters of the shape deformation
   - FFD_CONTROL_POINT_2D ( FFDBox ID, i_Ind, j_Ind, x_Disp, y_Disp )
   - FFD_RADIUS_2D ( FFDBox ID )
   - FFD_CAMBER_2D ( FFDBox ID, i_Ind )
   - FFD_THICKNESS_2D ( FFDBox ID, i_Ind )
   - HICKS_HENNE ( Lower Surface (0)/Upper Surface (1)/Only one Surface (2), x_Loc )
   - SURFACE_BUMP ( x_start, x_end, x_Loc )
   - CST ( Lower Surface (0)/Upper Surface (1), Kulfan parameter number, Total number of Kulfan parameters for surface )
   - NACA_4DIGITS ( 1st digit, 2nd digit, 3rd and 4th digit )
   - PARABOLIC ( Center, Thickness )
   - TRANSLATION ( x_Disp, y_Disp, z_Disp )
   - ROTATION ( x_Orig, y_Orig, z_Orig, x_End, y_End, z_End )
   - OBSTACLE ( Center, Bump size )
   - SPHERICAL ( ControlPoint_Index, Theta_Disp, R_Disp )
   - FFD_CONTROL_POINT ( FFDBox ID, i_Ind, j_Ind, k_Ind, x_Disp, y_Disp, z_Disp )
   - FFD_TWIST_ANGLE ( FFDBox ID, x_Orig, y_Orig, z_Orig, x_End, y_End, z_End )
   - FFD_ROTATION ( FFDBox ID, x_Orig, y_Orig, z_Orig, x_End, y_End, z_End )
   - FFD_CONTROL_SURFACE ( FFDBox ID, x_Orig, y_Orig, z_Orig, x_End, y_End, z_End )
   - FFD_CAMBER ( FFDBox ID, i_Ind, j_Ind )
   - FFD_THICKNESS ( FFDBox ID, i_Ind, j_Ind ) */
	addDVParamOption("DV_PARAM", nDV, ParamDV, FFDTag, Design_Variable);
  /* DESCRIPTION: New value of the shape deformation */
  addDVValueOption("DV_VALUE", nDV_Value, DV_Value, nDV, ParamDV, Design_Variable);
	/* DESCRIPTION: Hold the grid fixed in a region */
  addBoolOption("HOLD_GRID_FIXED", Hold_GridFixed, false);
	default_grid_fix[0] = -1E15; default_grid_fix[1] = -1E15; default_grid_fix[2] = -1E15;
	default_grid_fix[3] =  1E15; default_grid_fix[4] =  1E15; default_grid_fix[5] =  1E15;
	/* DESCRIPTION: Coordinates of the box where the grid will be deformed (Xmin, Ymin, Zmin, Xmax, Ymax, Zmax) */
	addDoubleArrayOption("HOLD_GRID_FIXED_COORD", 6, Hold_GridFixed_Coord, default_grid_fix);
	/* DESCRIPTION: Visualize the deformation */
  addBoolOption("VISUALIZE_DEFORMATION", Visualize_Deformation, false);
  /* DESCRIPTION: Print the residuals during mesh deformation to the console */
  addBoolOption("DEFORM_CONSOLE_OUTPUT", Deform_Output, true);
  /* DESCRIPTION: Number of nonlinear deformation iterations (surface deformation increments) */
  addUnsignedLongOption("DEFORM_NONLINEAR_ITER", GridDef_Nonlinear_Iter, 1);
  /* DESCRIPTION: Number of smoothing iterations for FEA mesh deformation */
  addUnsignedLongOption("DEFORM_LINEAR_ITER", GridDef_Linear_Iter, 1000);
  /* DESCRIPTION: Factor to multiply smallest volume for deform tolerance (0.001 default) */
  addDoubleOption("DEFORM_TOL_FACTOR", Deform_Tol_Factor, 1E-6);
  /* DESCRIPTION: Deform coefficient (-1.0 to 0.5) */
  addDoubleOption("DEFORM_COEFF", Deform_Coeff, 1E6);
  /* DESCRIPTION: Deform limit in m or inches */
  addDoubleOption("DEFORM_LIMIT", Deform_Limit, 1E6);
  /* DESCRIPTION: Type of element stiffness imposed for FEA mesh deformation (INVERSE_VOLUME, WALL_DISTANCE, CONSTANT_STIFFNESS) */
  addEnumOption("DEFORM_STIFFNESS_TYPE", Deform_Stiffness_Type, Deform_Stiffness_Map, SOLID_WALL_DISTANCE);
  /* DESCRIPTION: Poisson's ratio for constant stiffness FEA method of grid deformation*/
  addDoubleOption("DEFORM_ELASTICITY_MODULUS", Deform_ElasticityMod, 2E11);
  /* DESCRIPTION: Young's modulus and Poisson's ratio for constant stiffness FEA method of grid deformation*/
  addDoubleOption("DEFORM_POISSONS_RATIO", Deform_PoissonRatio, 0.3);
  /*  DESCRIPTION: Linear solver for the mesh deformation\n OPTIONS: see \link Linear_Solver_Map \endlink \n DEFAULT: FGMRES \ingroup Config*/
  addEnumOption("DEFORM_LINEAR_SOLVER", Kind_Deform_Linear_Solver, Linear_Solver_Map, FGMRES);
  /*  \n DESCRIPTION: Preconditioner for the Krylov linear solvers \n OPTIONS: see \link Linear_Solver_Prec_Map \endlink \n DEFAULT: LU_SGS \ingroup Config*/
  addEnumOption("DEFORM_LINEAR_SOLVER_PREC", Kind_Deform_Linear_Solver_Prec, Linear_Solver_Prec_Map, ILU);
  /* DESCRIPTION: Minimum error threshold for the linear solver for the implicit formulation */
  addDoubleOption("DEFORM_LINEAR_SOLVER_ERROR", Deform_Linear_Solver_Error, 1E-5);
  /* DESCRIPTION: Maximum number of iterations of the linear solver for the implicit formulation */
  addUnsignedLongOption("DEFORM_LINEAR_SOLVER_ITER", Deform_Linear_Solver_Iter, 1000);

  /*!\par CONFIG_CATEGORY: Rotorcraft problem \ingroup Config*/
  /*--- option related to rotorcraft problems ---*/

  /* DESCRIPTION: MISSING ---*/
  addDoubleOption("CYCLIC_PITCH", Cyclic_Pitch, 0.0);
  /* DESCRIPTION: MISSING ---*/
  addDoubleOption("COLLECTIVE_PITCH", Collective_Pitch, 0.0);

  /*!\par CONFIG_CATEGORY: FEM flow solver definition \ingroup Config*/
  /*--- Options related to the finite element flow solver---*/

  /* DESCRIPTION: Riemann solver used for DG (ROE, LAX-FRIEDRICH, AUSM, AUSMPW+, HLLC, VAN_LEER) */
  addEnumOption("RIEMANN_SOLVER_FEM", Riemann_Solver_FEM, Upwind_Map, ROE);
  /* DESCRIPTION: Constant factor applied for quadrature with straight elements (2.0 by default) */
  addDoubleOption("QUADRATURE_FACTOR_STRAIGHT_FEM", Quadrature_Factor_Straight, 2.0);
  /* DESCRIPTION: Constant factor applied for quadrature with curved elements (3.0 by default) */
  addDoubleOption("QUADRATURE_FACTOR_CURVED_FEM", Quadrature_Factor_Curved, 3.0);
  /* DESCRIPTION: Factor applied during quadrature in time for ADER-DG. (2.0 by default) */
  addDoubleOption("QUADRATURE_FACTOR_TIME_ADER_DG", Quadrature_Factor_Time_ADER_DG, 2.0);
  /* DESCRIPTION: Factor for the symmetrizing terms in the DG FEM discretization (1.0 by default) */
  addDoubleOption("THETA_INTERIOR_PENALTY_DG_FEM", Theta_Interior_Penalty_DGFEM, 1.0);
  /* DESCRIPTION: Compute the entropy in the fluid model (YES, NO) */
  addBoolOption("COMPUTE_ENTROPY_FLUID_MODEL", Compute_Entropy, true);
  /* DESCRIPTION: Use the lumped mass matrix for steady DGFEM computations */
  addBoolOption("USE_LUMPED_MASSMATRIX_DGFEM", Use_Lumped_MassMatrix_DGFEM, false);
  /* DESCRIPTION: Only compute the exact Jacobian of the spatial discretization (NO, YES) */
  addBoolOption("JACOBIAN_SPATIAL_DISCRETIZATION_ONLY", Jacobian_Spatial_Discretization_Only, false);

  /*!\par CONFIG_CATEGORY: FEA solver \ingroup Config*/
  /*--- Options related to the FEA solver ---*/

  /*!\brief FEA_FILENAME \n DESCRIPTION: Filename to input for element-based properties \n Default: element_properties.dat \ingroup Config */
  addStringOption("FEA_FILENAME", FEA_FileName, string("element_properties.dat"));

  /* DESCRIPTION: Modulus of elasticity */
  addDoubleListOption("ELASTICITY_MODULUS", nElasticityMod, ElasticityMod);
  /* DESCRIPTION: Poisson ratio */
  addDoubleListOption("POISSON_RATIO", nPoissonRatio, PoissonRatio);
  /* DESCRIPTION: Material density */
  addDoubleListOption("MATERIAL_DENSITY", nMaterialDensity, MaterialDensity);
  /* DESCRIPTION: Knowles B constant */
  addDoubleOption("KNOWLES_B", Knowles_B, 1.0);
  /* DESCRIPTION: Knowles N constant */
  addDoubleOption("KNOWLES_N", Knowles_N, 1.0);

  /*  DESCRIPTION: Include DE effects
  *  Options: NO, YES \ingroup Config */
  addBoolOption("DE_EFFECTS", DE_Effects, false);
  /*!\brief ELECTRIC_FIELD_CONST \n DESCRIPTION: Value of the Dielectric Elastomer constant */
  addDoubleListOption("ELECTRIC_FIELD_CONST", nElectric_Constant, Electric_Constant);
  /* DESCRIPTION: Modulus of the Electric Fields */
  addDoubleListOption("ELECTRIC_FIELD_MOD", nElectric_Field, Electric_Field_Mod);
  /* DESCRIPTION: Direction of the Electic Fields */
  addDoubleListOption("ELECTRIC_FIELD_DIR", nDim_Electric_Field, Electric_Field_Dir);

  /* DESCRIPTION: Convergence criteria for FEM adjoint */
  addDoubleOption("CRITERIA_FEM_ADJ", Res_FEM_ADJ, -5.0);

  /*!\brief DESIGN_VARIABLE_FEA
   *  \n DESCRIPTION: Design variable for FEA problems \n OPTIONS: See \link DVFEA_Map \endlink \n DEFAULT VENKATAKRISHNAN \ingroup Config */
  addEnumOption("DESIGN_VARIABLE_FEA", Kind_DV_FEA, DVFEA_Map, NODV_FEA);

  /*  DESCRIPTION: Consider a reference solution for the structure (optimization applications)
  *  Options: NO, YES \ingroup Config */
  addBoolOption("REFERENCE_GEOMETRY", RefGeom, false);
  /*!\brief REFERENCE_GEOMETRY_PENALTY\n DESCRIPTION: Penalty weight value for the objective function \ingroup Config*/
  addDoubleOption("REFERENCE_GEOMETRY_PENALTY", RefGeom_Penalty, 1E6);
  /*!\brief SOLUTION_FLOW_FILENAME \n DESCRIPTION: Restart structure input file (the file output under the filename set by RESTART_FLOW_FILENAME) \n Default: solution_flow.dat \ingroup Config */
  addStringOption("REFERENCE_GEOMETRY_FILENAME", RefGeom_FEMFileName, string("reference_geometry.dat"));
  /*!\brief MESH_FORMAT \n DESCRIPTION: Mesh input file format \n OPTIONS: see \link Input_Map \endlink \n DEFAULT: SU2 \ingroup Config*/
  addEnumOption("REFERENCE_GEOMETRY_FORMAT", RefGeom_FileFormat, Input_Ref_Map, SU2_REF);

  /*!\brief TOTAL_DV_PENALTY\n DESCRIPTION: Penalty weight value to maintain the total sum of DV constant \ingroup Config*/
  addDoubleOption("TOTAL_DV_PENALTY", DV_Penalty, 0);

  /*!\brief REFERENCE_NODE\n  DESCRIPTION: Reference node for the structure (optimization applications) */
  addUnsignedLongOption("REFERENCE_NODE", refNodeID, 0);
  /* DESCRIPTION: Modulus of the electric fields */
  addDoubleListOption("REFERENCE_NODE_DISPLACEMENT", nDim_RefNode, RefNode_Displacement);
  /*!\brief REFERENCE_NODE_PENALTY\n DESCRIPTION: Penalty weight value for the objective function \ingroup Config*/
  addDoubleOption("REFERENCE_NODE_PENALTY", RefNode_Penalty, 1E3);

  /*!\brief REGIME_TYPE \n  DESCRIPTION: Geometric condition \n OPTIONS: see \link Struct_Map \endlink \ingroup Config*/
  addEnumOption("GEOMETRIC_CONDITIONS", Kind_Struct_Solver, Struct_Map, SMALL_DEFORMATIONS);
  /*!\brief REGIME_TYPE \n  DESCRIPTION: Material model \n OPTIONS: see \link Material_Map \endlink \ingroup Config*/
  addEnumOption("MATERIAL_MODEL", Kind_Material, Material_Map, LINEAR_ELASTIC);
  /*!\brief REGIME_TYPE \n  DESCRIPTION: Compressibility of the material \n OPTIONS: see \link MatComp_Map \endlink \ingroup Config*/
  addEnumOption("MATERIAL_COMPRESSIBILITY", Kind_Material_Compress, MatComp_Map, COMPRESSIBLE_MAT);

  /*  DESCRIPTION: Consider a prestretch in the structural domain
  *  Options: NO, YES \ingroup Config */
  addBoolOption("PRESTRETCH", Prestretch, false);
  /*!\brief PRESTRETCH_FILENAME \n DESCRIPTION: Filename to input for prestretching membranes \n Default: prestretch_file.dat \ingroup Config */
  addStringOption("PRESTRETCH_FILENAME", Prestretch_FEMFileName, string("prestretch_file.dat"));

  /* DESCRIPTION: Iterative method for non-linear structural analysis */
  addEnumOption("NONLINEAR_FEM_SOLUTION_METHOD", Kind_SpaceIteScheme_FEA, Space_Ite_Map_FEA, NEWTON_RAPHSON);
  /* DESCRIPTION: Number of internal iterations for Newton-Raphson Method in nonlinear structural applications */
  addUnsignedLongOption("NONLINEAR_FEM_INT_ITER", Dyn_nIntIter, 10);

  /* DESCRIPTION: Formulation for bidimensional elasticity solver */
  addEnumOption("FORMULATION_ELASTICITY_2D", Kind_2DElasForm, ElasForm_2D, PLANE_STRAIN);
  /*  DESCRIPTION: Apply dead loads
  *  Options: NO, YES \ingroup Config */
  addBoolOption("DEAD_LOAD", DeadLoad, false);
  /*  DESCRIPTION: Temporary: pseudo static analysis (no density in dynamic analysis)
  *  Options: NO, YES \ingroup Config */
  addBoolOption("PSEUDO_STATIC", PseudoStatic, false);
  /* DESCRIPTION: Dynamic or static structural analysis */
  addEnumOption("DYNAMIC_ANALYSIS", Dynamic_Analysis, Dynamic_Map, STATIC);
  /* DESCRIPTION: Time Step for dynamic analysis (s) */
  addDoubleOption("DYN_TIMESTEP", Delta_DynTime, 0.0);
  /* DESCRIPTION: Total Physical Time for dual time stepping simulations (s) */
  addDoubleOption("DYN_TIME", Total_DynTime, 1.0);
  /* DESCRIPTION: Parameter alpha for Newmark scheme (s) */
  addDoubleOption("NEWMARK_BETA", Newmark_beta, 0.25);
  /* DESCRIPTION: Parameter delta for Newmark scheme (s) */
  addDoubleOption("NEWMARK_GAMMA", Newmark_gamma, 0.5);
  /* DESCRIPTION: Apply the load as a ramp */
  addBoolOption("RAMP_LOADING", Ramp_Load, false);
  /* DESCRIPTION: Time while the load is to be increased linearly */
  addDoubleOption("RAMP_TIME", Ramp_Time, 1.0);
  /* DESCRIPTION: Transfer method used for multiphysics problems */
  addEnumOption("DYNAMIC_LOAD_TRANSFER", Dynamic_LoadTransfer, Dyn_Transfer_Method_Map, POL_ORDER_1);

  /* DESCRIPTION: Newmark - Generalized alpha - coefficients */
  addDoubleListOption("TIME_INT_STRUCT_COEFFS", nIntCoeffs, Int_Coeffs);

  /*  DESCRIPTION: Apply dead loads. Options: NO, YES \ingroup Config */
  addBoolOption("INCREMENTAL_LOAD", IncrementalLoad, false);
  /* DESCRIPTION: Maximum number of increments of the  */
  addUnsignedLongOption("NUMBER_INCREMENTS", IncLoad_Nincrements, 10);

  default_inc_crit[0] = 0.0; default_inc_crit[1] = 0.0; default_inc_crit[2] = 0.0;
  /* DESCRIPTION: Definition of the  UTOL RTOL ETOL*/
  addDoubleArrayOption("INCREMENTAL_CRITERIA", 3, IncLoad_Criteria, default_inc_crit);

  /* DESCRIPTION: Order of the predictor */
  addUnsignedShortOption("PREDICTOR_ORDER", Pred_Order, 0);

  /* DESCRIPTION: Transfer method used for multiphysics problems */
  addEnumOption("MULTIPHYSICS_TRANSFER_METHOD", Kind_TransferMethod, Transfer_Method_Map, BROADCAST_DATA);


  /* CONFIG_CATEGORY: FSI solver */
  /*--- Options related to the FSI solver ---*/

  /*!\brief PHYSICAL_PROBLEM_FLUID_FSI
   *  DESCRIPTION: Physical governing equations \n
   *  Options: NONE (default),EULER, NAVIER_STOKES, RANS,
   *  \ingroup Config*/
  addEnumOption("FSI_FLUID_PROBLEM", Kind_Solver_Fluid_FSI, FSI_Fluid_Solver_Map, NO_SOLVER_FFSI);

  /*!\brief PHYSICAL_PROBLEM_STRUCTURAL_FSI
   *  DESCRIPTION: Physical governing equations \n
   *  Options: NONE (default), FEM_ELASTICITY
   *  \ingroup Config*/
  addEnumOption("FSI_STRUCTURAL_PROBLEM", Kind_Solver_Struc_FSI, FSI_Struc_Solver_Map, NO_SOLVER_SFSI);

  /* DESCRIPTION: Linear solver for the structural side on FSI problems */
  addEnumOption("FSI_LINEAR_SOLVER_STRUC", Kind_Linear_Solver_FSI_Struc, Linear_Solver_Map, FGMRES);
  /* DESCRIPTION: Preconditioner for the Krylov linear solvers */
  addEnumOption("FSI_LINEAR_SOLVER_PREC_STRUC", Kind_Linear_Solver_Prec_FSI_Struc, Linear_Solver_Prec_Map, ILU);
  /* DESCRIPTION: Maximum number of iterations of the linear solver for the implicit formulation */
  addUnsignedLongOption("FSI_LINEAR_SOLVER_ITER_STRUC", Linear_Solver_Iter_FSI_Struc, 500);
  /* DESCRIPTION: Minimum error threshold for the linear solver for the implicit formulation */
  addDoubleOption("FSI_LINEAR_SOLVER_ERROR_STRUC", Linear_Solver_Error_FSI_Struc, 1E-6);

  /* DESCRIPTION: ID of the region we want to compute the sensitivities using direct differentiation */
  addUnsignedShortOption("FEA_ID_DIRECTDIFF", nID_DV, 0);

  /* DESCRIPTION: Restart from a steady state (sets grid velocities to 0 when loading the restart). */
  addBoolOption("RESTART_STEADY_STATE", SteadyRestart, false);

  /*  DESCRIPTION: Apply dead loads
  *  Options: NO, YES \ingroup Config */
  addBoolOption("MATCHING_MESH", MatchingMesh, true);

  /*!\par KIND_INTERPOLATION \n
   * DESCRIPTION: Type of interpolation to use for multi-zone problems. \n OPTIONS: see \link Interpolator_Map \endlink
   * Sets Kind_Interpolation \ingroup Config
   */
  addEnumOption("KIND_INTERPOLATION", Kind_Interpolation, Interpolator_Map, NEAREST_NEIGHBOR);

  /* DESCRIPTION: Maximum number of FSI iterations */
  addUnsignedShortOption("FSI_ITER", nIterFSI, 1);
  /* DESCRIPTION: Number of FSI iterations during which a ramp is applied */
  addUnsignedShortOption("RAMP_FSI_ITER", nIterFSI_Ramp, 2);
  /* DESCRIPTION: Aitken's static relaxation factor */
  addDoubleOption("STAT_RELAX_PARAMETER", AitkenStatRelax, 0.4);
  /* DESCRIPTION: Aitken's dynamic maximum relaxation factor for the first iteration */
  addDoubleOption("AITKEN_DYN_MAX_INITIAL", AitkenDynMaxInit, 0.5);
  /* DESCRIPTION: Aitken's dynamic minimum relaxation factor for the first iteration */
  addDoubleOption("AITKEN_DYN_MIN_INITIAL", AitkenDynMinInit, 0.5);
  /* DESCRIPTION: Type of gust */
  addEnumOption("BGS_RELAXATION", Kind_BGS_RelaxMethod, AitkenForm_Map, NO_RELAXATION);


  /*!\par CONFIG_CATEGORY: Wave solver \ingroup Config*/
  /*--- options related to the wave solver ---*/

  /* DESCRIPTION: Constant wave speed */
  addDoubleOption("WAVE_SPEED", Wave_Speed, 331.79);

  /*!\par CONFIG_CATEGORY: Heat solver \ingroup Config*/
  /*--- options related to the heat solver ---*/

  /* DESCRIPTION: Thermal diffusivity constant */
  addDoubleOption("THERMAL_DIFFUSIVITY", Thermal_Diffusivity, 1.172E-5);

  /* DESCRIPTION: Thermal diffusivity constant */
  addDoubleOption("THERMAL_DIFFUSIVITY_SOLID", Thermal_Diffusivity_Solid, 1.172E-5);

  /*!\par CONFIG_CATEGORY: Visualize Control Volumes \ingroup Config*/
  /*--- options related to visualizing control volumes ---*/

  /* DESCRIPTION: Node number for the CV to be visualized */
  addLongOption("VISUALIZE_CV", Visualize_CV, -1);

  /*!\par CONFIG_CATEGORY: Inverse design problem \ingroup Config*/
  /*--- options related to inverse design problem ---*/

  /* DESCRIPTION: Evaluate inverse design on the surface  */
  addBoolOption("INV_DESIGN_CP", InvDesign_Cp, false);

  /* DESCRIPTION: Evaluate inverse design on the surface  */
  addBoolOption("INV_DESIGN_HEATFLUX", InvDesign_HeatFlux, false);

  /*!\par CONFIG_CATEGORY: Unsupported options \ingroup Config*/
  /*--- Options that are experimental and not intended for general use ---*/

  /* DESCRIPTION: Write extra output */
  addBoolOption("EXTRA_OUTPUT", ExtraOutput, false);

  /* DESCRIPTION: Write extra heat output for a given zone heat solver zone */
  addLongOption("EXTRA_HEAT_ZONE_OUTPUT", ExtraHeatOutputZone, -1);

  /*--- options related to the FFD problem ---*/
  /*!\par CONFIG_CATEGORY:FFD point inversion \ingroup Config*/

  /* DESCRIPTION: Fix I plane */
  addShortListOption("FFD_FIX_I", nFFD_Fix_IDir, FFD_Fix_IDir);

  /* DESCRIPTION: Fix J plane */
  addShortListOption("FFD_FIX_J", nFFD_Fix_JDir, FFD_Fix_JDir);

  /* DESCRIPTION: Fix K plane */
  addShortListOption("FFD_FIX_K", nFFD_Fix_KDir, FFD_Fix_KDir);

  /* DESCRIPTION: FFD symmetry plane (j=0) */
  addBoolOption("FFD_SYMMETRY_PLANE", FFD_Symmetry_Plane, false);

  /* DESCRIPTION: Define different coordinates systems for the FFD */
  addEnumOption("FFD_COORD_SYSTEM", FFD_CoordSystem, CoordSystem_Map, CARTESIAN);

  /* DESCRIPTION: Axis information for the spherical and cylindrical coord system */
  default_ffd_axis[0] = 0.0; default_ffd_axis[1] = 0.0; default_ffd_axis[2] =0.0;
  addDoubleArrayOption("FFD_AXIS", 3, FFD_Axis, default_ffd_axis);

  /* DESCRIPTION: Number of total iterations in the FFD point inversion */
  addUnsignedShortOption("FFD_ITERATIONS", nFFD_Iter, 500);

  /* DESCRIPTION: Free surface damping coefficient */
	addDoubleOption("FFD_TOLERANCE", FFD_Tol, 1E-10);

  /* DESCRIPTION: Definition of the FFD boxes */
  addFFDDefOption("FFD_DEFINITION", nFFDBox, CoordFFDBox, TagFFDBox);

  /* DESCRIPTION: Definition of the FFD boxes */
  addFFDDegreeOption("FFD_DEGREE", nFFDBox, DegreeFFDBox);

  /* DESCRIPTION: Surface continuity at the intersection with the FFD */
  addEnumOption("FFD_CONTINUITY", FFD_Continuity, Continuity_Map, DERIVATIVE_2ND);

  /* DESCRIPTION: Kind of blending for the FFD definition */
  addEnumOption("FFD_BLENDING", FFD_Blending, Blending_Map, BEZIER );

  /* DESCRIPTION: Order of the BSplines for BSpline Blending function */
  default_ffd_coeff[0] = 2; default_ffd_coeff[1] = 2; default_ffd_coeff[2] = 2;
  addDoubleArrayOption("FFD_BSPLINE_ORDER", 3, FFD_BSpline_Order, default_ffd_coeff);

  /*--- Options for the automatic differentiation methods ---*/
  /*!\par CONFIG_CATEGORY: Automatic Differentation options\ingroup Config*/

  /* DESCRIPTION: Direct differentiation mode (forward) */
  addEnumOption("DIRECT_DIFF", DirectDiff, DirectDiff_Var_Map, NO_DERIVATIVE);

  /* DESCRIPTION: Automatic differentiation mode (reverse) */
  addBoolOption("AUTO_DIFF", AD_Mode, NO);

  /* DESCRIPTION: Preaccumulation in the AD mode. */
  addBoolOption("PREACC", AD_Preaccumulation, YES);

  /*--- options that are used in the python optimization scripts. These have no effect on the c++ toolsuite ---*/
  /*!\par CONFIG_CATEGORY:Python Options\ingroup Config*/

  /* DESCRIPTION: Gradient method */
  addPythonOption("GRADIENT_METHOD");

  /* DESCRIPTION: Geometrical Parameter */
  addPythonOption("GEO_PARAM");

  /* DESCRIPTION: Setup for design variables */
  addPythonOption("DEFINITION_DV");

  /* DESCRIPTION: Maximum number of iterations */
  addPythonOption("OPT_ITERATIONS");

  /* DESCRIPTION: Requested accuracy */
  addPythonOption("OPT_ACCURACY");

  /*!\brief OPT_COMBINE_OBJECTIVE
   *  \n DESCRIPTION: Flag specifying whether to internally combine a multi-objective function or treat separately */
  addPythonOption("OPT_COMBINE_OBJECTIVE");

  /* DESCRIPTION: Current value of the design variables */
  addPythonOption("DV_VALUE_NEW");

  /* DESCRIPTION: Previous value of the design variables */
  addPythonOption("DV_VALUE_OLD");

  /* DESCRIPTION: Number of partitions of the mesh */
  addPythonOption("NUMBER_PART");

  /* DESCRIPTION: Optimization objective function with optional scaling factor*/
  addPythonOption("OPT_OBJECTIVE");

  /* DESCRIPTION: Optimization constraint functions with optional scaling factor */
  addPythonOption("OPT_CONSTRAINT");

  /* DESCRIPTION: Finite different step for gradient estimation */
  addPythonOption("FIN_DIFF_STEP");

  /* DESCRIPTION: Verbosity of the python scripts to Stdout */
  addPythonOption("CONSOLE");

  /* DESCRIPTION: Flag specifying if the mesh was decomposed */
  addPythonOption("DECOMPOSED");

  /* DESCRIPTION: Optimization gradient factor */
  addPythonOption("OPT_GRADIENT_FACTOR");
  
  /* DESCRIPTION: Upper bound for the optimizer */
  addPythonOption("OPT_BOUND_UPPER");
  
  /* DESCRIPTION: Lower bound for the optimizer */
  addPythonOption("OPT_BOUND_LOWER");

  /* DESCRIPTION: Number of zones of the problem */
  addPythonOption("NZONES");

  /* DESCRIPTION: Activate ParMETIS mode for testing */
  addBoolOption("PARMETIS", ParMETIS, false);
    
  /*--- options that are used in the Hybrid RANS/LES Simulations  ---*/
  /*!\par CONFIG_CATEGORY:Hybrid_RANSLES Options\ingroup Config*/
    
  /* DESCRIPTION: Writing surface solution file frequency for dual time */
  addUnsignedLongOption("WRT_SURF_FREQ_DUALTIME", Wrt_Surf_Freq_DualTime, 1);

  /* DESCRIPTION: DES Constant */
  addDoubleOption("DES_CONST", Const_DES, 0.65);

  /* DESCRIPTION: Specify Hybrid RANS/LES model */
  addEnumOption("HYBRID_RANSLES", Kind_HybridRANSLES, HybridRANSLES_Map, NO_HYBRIDRANSLES);
    
  /* DESCRIPTION:  Roe with low dissipation for unsteady flows */
  addEnumOption("ROE_LOW_DISSIPATION", Kind_RoeLowDiss, RoeLowDiss_Map, NO_ROELOWDISS);

  /* DESCRIPTION: Activate SA Quadratic Constitutive Relation, 2000 version */
  addBoolOption("SA_QCR", QCR, false);
  
  /* DESCRIPTION: Multipoint design Mach number*/
  addPythonOption("MULTIPOINT_MACH_NUMBER");

  /* DESCRIPTION: Multipoint design Weight */
  addPythonOption("MULTIPOINT_WEIGHT");

  /* DESCRIPTION: Multipoint design Angle of Attack */
  addPythonOption("MULTIPOINT_AOA");

  /* DESCRIPTION: Multipoint design Sideslip angle */
  addPythonOption("MULTIPOINT_SIDESLIP_ANGLE");

  /* DESCRIPTION: Multipoint design target CL*/
  addPythonOption("MULTIPOINT_TARGET_CL");

  /* DESCRIPTION: Multipoint design Reynolds number */
  addPythonOption("MULTIPOINT_REYNOLDS_NUMBER");

  /* DESCRIPTION: Multipoint design freestream temperature */
  addPythonOption("MULTIPOINT_FREESTREAM_TEMPERATURE");

  /* DESCRIPTION: Multipoint design freestream pressure */
  addPythonOption("MULTIPOINT_FREESTREAM_PRESSURE");

  /* END_CONFIG_OPTIONS */

}

void CConfig::SetConfig_Parsing(char case_filename[MAX_STRING_SIZE]) {
  string text_line, option_name;
  ifstream case_file;
  vector<string> option_value;
  
  /*--- Read the configuration file ---*/

  case_file.open(case_filename, ios::in);

  if (case_file.fail()) {
    SU2_MPI::Error("The configuration file (.cfg) is missing!!", CURRENT_FUNCTION);
  }

  string errorString;

  int  err_count = 0;  // How many errors have we found in the config file
  int max_err_count = 30; // Maximum number of errors to print before stopping

  map<string, bool> included_options;

  /*--- Parse the configuration file and set the options ---*/

  while (getline (case_file, text_line)) {

    if (err_count >= max_err_count) {
      errorString.append("too many errors. Stopping parse");

      cout << errorString << endl;
      throw(1);
    }

    if (TokenizeString(text_line, option_name, option_value)) {

      /*--- See if it's a python option ---*/

      if (option_map.find(option_name) == option_map.end()) {
          string newString;
          newString.append(option_name);
          newString.append(": invalid option name");
          newString.append(". Check current SU2 options in config_template.cfg.");
          newString.append("\n");
          if (!option_name.compare("AD_COEFF_FLOW")) newString.append("AD_COEFF_FLOW= (1st, 2nd, 4th) is now JST_SENSOR_COEFF= (2nd, 4th).\n");
          if (!option_name.compare("AD_COEFF_ADJFLOW")) newString.append("AD_COEFF_ADJFLOW= (1st, 2nd, 4th) is now ADJ_JST_SENSOR_COEFF= (2nd, 4th).\n");
          if (!option_name.compare("SPATIAL_ORDER_FLOW")) newString.append("SPATIAL_ORDER_FLOW is now the boolean MUSCL_FLOW and the appropriate SLOPE_LIMITER_FLOW.\n");
          if (!option_name.compare("SPATIAL_ORDER_ADJFLOW")) newString.append("SPATIAL_ORDER_ADJFLOW is now the boolean MUSCL_ADJFLOW and the appropriate SLOPE_LIMITER_ADJFLOW.\n");
          if (!option_name.compare("SPATIAL_ORDER_TURB")) newString.append("SPATIAL_ORDER_TURB is now the boolean MUSCL_TURB and the appropriate SLOPE_LIMITER_TURB.\n");
          if (!option_name.compare("SPATIAL_ORDER_ADJTURB")) newString.append("SPATIAL_ORDER_ADJTURB is now the boolean MUSCL_ADJTURB and the appropriate SLOPE_LIMITER_ADJTURB.\n");
          if (!option_name.compare("LIMITER_COEFF")) newString.append("LIMITER_COEFF is now VENKAT_LIMITER_COEFF.\n");
          if (!option_name.compare("SHARP_EDGES_COEFF")) newString.append("SHARP_EDGES_COEFF is now ADJ_SHARP_LIMITER_COEFF.\n");
          errorString.append(newString);
          err_count++;
        continue;
      }

      /*--- Option exists, check if the option has already been in the config file ---*/

      if (included_options.find(option_name) != included_options.end()) {
        string newString;
        newString.append(option_name);
        newString.append(": option appears twice");
        newString.append("\n");
        errorString.append(newString);
        err_count++;
        continue;
      }


      /*--- New found option. Add it to the map, and delete from all options ---*/

      included_options.insert(pair<string, bool>(option_name, true));
      all_options.erase(option_name);

      /*--- Set the value and check error ---*/

      string out = option_map[option_name]->SetValue(option_value);
      if (out.compare("") != 0) {
        errorString.append(out);
        errorString.append("\n");
        err_count++;
      }
    }
  }

  /*--- See if there were any errors parsing the config file ---*/

  if (errorString.size() != 0) {
    SU2_MPI::Error(errorString, CURRENT_FUNCTION);
  }

  /*--- Set the default values for all of the options that weren't set ---*/

  for (map<string, bool>::iterator iter = all_options.begin(); iter != all_options.end(); ++iter) {
    option_map[iter->first]->SetDefault();
  }

  case_file.close();

}

bool CConfig::SetRunTime_Parsing(char case_filename[MAX_STRING_SIZE]) {
  string text_line, option_name;
  ifstream case_file;
  vector<string> option_value;
  
  /*--- Read the configuration file ---*/

  case_file.open(case_filename, ios::in);

  if (case_file.fail()) { return false; }

  string errorString;

  int err_count = 0;  // How many errors have we found in the config file
  int max_err_count = 30; // Maximum number of errors to print before stopping

  map<string, bool> included_options;

  /*--- Parse the configuration file and set the options ---*/

  while (getline (case_file, text_line)) {

    if (err_count >= max_err_count) {
      errorString.append("too many errors. Stopping parse");

      cout << errorString << endl;
      throw(1);
    }

    if (TokenizeString(text_line, option_name, option_value)) {

      if (option_map.find(option_name) == option_map.end()) {

        /*--- See if it's a python option ---*/

        string newString;
        newString.append(option_name);
        newString.append(": invalid option name");
        newString.append("\n");
        errorString.append(newString);
        err_count++;
        continue;
      }

      /*--- Option exists, check if the option has already been in the config file ---*/

      if (included_options.find(option_name) != included_options.end()) {
        string newString;
        newString.append(option_name);
        newString.append(": option appears twice");
        newString.append("\n");
        errorString.append(newString);
        err_count++;
        continue;
      }

      /*--- New found option. Add it to the map, and delete from all options ---*/

      included_options.insert(pair<string, bool>(option_name, true));
      all_options.erase(option_name);

      /*--- Set the value and check error ---*/

      string out = option_map[option_name]->SetValue(option_value);
      if (out.compare("") != 0) {
        errorString.append(out);
        errorString.append("\n");
        err_count++;
      }

    }
  }

  /*--- See if there were any errors parsing the runtime file ---*/

  if (errorString.size() != 0) {
    SU2_MPI::Error(errorString, CURRENT_FUNCTION);
  }

  case_file.close();

  return true;

}

void CConfig::SetPostprocessing(unsigned short val_software, unsigned short val_izone, unsigned short val_nDim) {

  unsigned short iZone, iCFL, iMarker;
  bool ideal_gas = ((Kind_FluidModel == STANDARD_AIR) ||
                    (Kind_FluidModel == IDEAL_GAS) ||
                    (Kind_FluidModel == INC_STANDARD_AIR) ||
                    (Kind_FluidModel == INC_IDEAL_GAS) ||
                    (Kind_FluidModel == CONSTANT_DENSITY));
  bool standard_air = ((Kind_FluidModel == STANDARD_AIR) || 
                      (Kind_FluidModel == INC_STANDARD_AIR));
  
#ifndef HAVE_TECIO
  if (Output_FileFormat == TECPLOT_BINARY) {
    cout << "Tecplot binary file requested but SU2 was built without TecIO support." << "\n";
    Output_FileFormat = TECPLOT;
  }
#endif

  /*--- Fixed CM mode requires a static movement of the grid ---*/

  if (Fixed_CM_Mode) {
    Grid_Movement= true;
  	 nGridMovement = 1;
  	 Kind_GridMovement = new unsigned short[nGridMovement];
  	 Kind_GridMovement[0] = MOVING_HTP;
  }

  /*--- Initialize the AoA and Sideslip variables for the incompressible
   solver. This is typically unused (often internal flows). This also
   is necessary to avoid any issues with the AoA adjustments for the
   compressible code for fixed lift mode (including the adjoint). ---*/

  if (Kind_Regime == INCOMPRESSIBLE) {

    /*--- Compute x-velocity with a safegaurd for 0.0. ---*/

    su2double Vx = 1e-10;
    if (Inc_Velocity_Init[0] != 0.0) {
      Vx = Inc_Velocity_Init[0];
    }

    /*--- Compute the angle-of-attack and sideslip. ---*/

    su2double alpha = 0.0, beta = 0.0;
    if (val_nDim == 2) {
      alpha = atan(Inc_Velocity_Init[1]/Vx)*180.0/PI_NUMBER;
    } else {
      alpha = atan(Inc_Velocity_Init[2]/Vx)*180.0/PI_NUMBER;
      beta  = atan(Inc_Velocity_Init[1]/Vx)*180.0/PI_NUMBER;
    }

    /*--- Set alpha and beta in the config class. ---*/

    SetAoA(alpha);
    SetAoS(beta);
    
  }

  /*--- By default, in 2D we should use TWOD_AIRFOIL (independenly from the input file) ---*/

  if (val_nDim == 2) Geo_Description = TWOD_AIRFOIL;

  /*--- Store the SU2 module that we are executing. ---*/

  Kind_SU2 = val_software;

  /*--- Set limiter for no MUSCL reconstructions ---*/
  
  if ((!MUSCL_Flow) || (Kind_ConvNumScheme_Flow == SPACE_CENTERED)) Kind_SlopeLimit_Flow = NO_LIMITER;
  if ((!MUSCL_Turb) || (Kind_ConvNumScheme_Turb == SPACE_CENTERED)) Kind_SlopeLimit_Turb = NO_LIMITER;
  if ((!MUSCL_AdjFlow) || (Kind_ConvNumScheme_AdjFlow == SPACE_CENTERED)) Kind_SlopeLimit_AdjFlow = NO_LIMITER;
  if ((!MUSCL_AdjTurb) || (Kind_ConvNumScheme_AdjTurb == SPACE_CENTERED)) Kind_SlopeLimit_AdjTurb = NO_LIMITER;

  /*--- Set the default for thrust in ActDisk ---*/

  if ((Kind_ActDisk == NET_THRUST) || (Kind_ActDisk == BC_THRUST)
      || (Kind_ActDisk == DRAG_MINUS_THRUST) || (Kind_ActDisk == MASSFLOW)
      || (Kind_ActDisk == POWER))
    ActDisk_Jump = RATIO;

  /*--- Error-catching and automatic array adjustments for objective, marker, and weights arrays --- */

  /*--- If Kind_Obj has not been specified, these arrays need to take a default --*/

  if (Weight_ObjFunc == NULL && Kind_ObjFunc == NULL) {
    Kind_ObjFunc = new unsigned short[1];
    Kind_ObjFunc[0] = DRAG_COEFFICIENT;
    Weight_ObjFunc = new su2double[1];
    Weight_ObjFunc[0] = 1.0;
    nObj=1;
    nObjW=1;
  }

  /*--- Maker sure that arrays are the same length ---*/

  if (nObj>0) {
    if (nMarker_Monitoring!=nObj && Marker_Monitoring!= NULL) {
      if (nMarker_Monitoring==1) {
        /*-- If only one marker was listed with multiple objectives, set that marker as the marker for each objective ---*/
        nMarker_Monitoring = nObj;
        string marker = Marker_Monitoring[0];
        delete[] Marker_Monitoring;
        Marker_Monitoring = new string[nMarker_Monitoring];
        for (iMarker=0; iMarker<nMarker_Monitoring; iMarker++)
          Marker_Monitoring[iMarker] = marker;
      }
      else if(nObj==1){
        /*--- If one objective and more than one marker: repeat objective over each marker, evenly weighted ---*/
        unsigned int obj = Kind_ObjFunc[0];
        su2double wt=1.0;
        delete[] Kind_ObjFunc;
        if (Weight_ObjFunc!=NULL){
         wt = Weight_ObjFunc[0];
         delete[] Weight_ObjFunc;
        }
        Kind_ObjFunc = new short unsigned int[nMarker_Monitoring];
        Weight_ObjFunc = new su2double[nMarker_Monitoring];
        for (unsigned short iObj=0; iObj<nMarker_Monitoring; iObj++){
          Kind_ObjFunc[iObj] = obj;
          Weight_ObjFunc[iObj] = wt;
        }
        nObjW = nObj;
      }
      else if(nObj>1) {
        SU2_MPI::Error(string("When using more than one OBJECTIVE_FUNCTION, MARKER_MONTIORING must be the same length or length 1.\n ") +
                       string("For multiple surfaces per objective, either use one objective or list the objective multiple times.\n") +
                       string("For multiple objectives per marker either use one marker or list the marker multiple times.\n")+
                       string("Similar rules apply for multi-objective optimization using OPT_OBJECTIVE rather than OBJECTIVE_FUNCTION."),
                       CURRENT_FUNCTION);
      }
    }
  }

  /*-- Correct for case where Weight_ObjFunc has not been provided or has length < kind_objfunc---*/
  
  if (nObjW<nObj) {
    if (Weight_ObjFunc!= NULL && nObjW>1) {
      SU2_MPI::Error(string("The option OBJECTIVE_WEIGHT must either have the same length as OBJECTIVE_FUNCTION,\n") +
                     string("be lenght 1, or be deleted from the config file (equal weights will be applied)."), CURRENT_FUNCTION);
    }
    Weight_ObjFunc = new su2double[nObj];
    for (unsigned short iObj=0; iObj<nObj; iObj++)
      Weight_ObjFunc[iObj] = 1.0;
  }

  /*--- Low memory only for ASCII Tecplot ---*/

  if (Output_FileFormat != TECPLOT) Low_MemoryOutput = NO;

  /*--- Deactivate the multigrid in the adjoint problem ---*/

  if ((ContinuousAdjoint && !MG_AdjointFlow) ||
      (Unsteady_Simulation == TIME_STEPPING)) { nMGLevels = 0; }

  /*--- If Fluid Structure Interaction, set the solver for each zone.
   *--- ZONE_0 is the zone of the fluid.
   *--- All the other zones are structure.
   *--- This will allow us to define multiple physics structural problems */

  if (Kind_Solver == FLUID_STRUCTURE_INTERACTION) {
    if (val_izone == 0) {Kind_Solver = Kind_Solver_Fluid_FSI; FSI_Problem = true;}

    else {Kind_Solver = Kind_Solver_Struc_FSI; FSI_Problem = true;
    Kind_Linear_Solver = Kind_Linear_Solver_FSI_Struc;
    Kind_Linear_Solver_Prec = Kind_Linear_Solver_Prec_FSI_Struc;
    Linear_Solver_Error = Linear_Solver_Error_FSI_Struc;
    Linear_Solver_Iter = Linear_Solver_Iter_FSI_Struc;
    // Discrete adjoint linear solver
    Kind_DiscAdj_Linear_Solver = Kind_DiscAdj_Linear_Solver_FSI_Struc;
    Kind_DiscAdj_Linear_Prec = Kind_DiscAdj_Linear_Prec_FSI_Struc;}
  }
  else { FSI_Problem = false; }

  if(Kind_Solver == HEAT_EQUATION_FVM) {
    Linear_Solver_Iter = Linear_Solver_Iter_Heat;
    Linear_Solver_Error = Linear_Solver_Error_Heat;
  }

  if ((rank == MASTER_NODE) && ContinuousAdjoint && (Ref_NonDim == DIMENSIONAL) && (Kind_SU2 == SU2_CFD)) {
    cout << "WARNING: The adjoint solver should use a non-dimensional flow solution." << endl;
  }
  
  /*--- Initialize non-physical points/reconstructions to zero ---*/

  Nonphys_Points   = 0;
  Nonphys_Reconstr = 0;

  if (Kind_Solver == POISSON_EQUATION) {
    Unsteady_Simulation = STEADY;
  }

  /*--- Set the number of external iterations to 1 for the steady state problem ---*/

  if ((Kind_Solver == HEAT_EQUATION) ||
      (Kind_Solver == WAVE_EQUATION) || (Kind_Solver == POISSON_EQUATION)) {
    nMGLevels = 0;
    if (Unsteady_Simulation == STEADY) nExtIter = 1;
    else Unst_nIntIter = 2;
  }

  if (Kind_Solver == FEM_ELASTICITY) {
    nMGLevels = 0;
    if (Dynamic_Analysis == STATIC)
	nExtIter = 1;
  }

  /*--- Initialize the ofstream ConvHistFile. ---*/
  ofstream ConvHistFile;

  /*--- Decide whether we should be writing unsteady solution files. ---*/

  if (Unsteady_Simulation == STEADY ||
      Unsteady_Simulation == HARMONIC_BALANCE)
 { Wrt_Unsteady = false; }
  else { Wrt_Unsteady = true; }

  if (Kind_Solver == FEM_ELASTICITY) {

	  if (Dynamic_Analysis == STATIC) { Wrt_Dynamic = false; }
	  else { Wrt_Dynamic = true; }

  } else {
    Wrt_Dynamic = false;
  }

  if (Kind_Solver == ZONE_SPECIFIC) {

    ZoneSpecific_Problem = true;
    Kind_Solver = Kind_Solver_PerZone[val_izone];
  }

  /*--- Check for unsupported features. ---*/

  if ((Kind_Regime == INCOMPRESSIBLE) && (Unsteady_Simulation == HARMONIC_BALANCE)){
    SU2_MPI::Error("Harmonic Balance not yet implemented for the incompressible solver.", CURRENT_FUNCTION);
  }

  /*--- Check for Fluid model consistency ---*/

  if (standard_air) {
    if (Gamma != 1.4 || Gas_Constant != 287.058) {
      Gamma = 1.4;
      Gas_Constant = 287.058;
    }
  }

  /*--- Overrule the default values for viscosity if the US measurement system is used. ---*/

  if (SystemMeasurements == US) {

    /* Correct the viscosities, if they contain the default SI values. */
    if(fabs(Mu_Constant-1.716E-5) < 1.0E-15) Mu_Constant /= 47.88025898;
    if(fabs(Mu_Ref-1.716E-5)      < 1.0E-15) Mu_Ref      /= 47.88025898;

    /* Correct the values with temperature dimension, if they contain the default SI values. */
    if(fabs(Mu_Temperature_Ref-273.15) < 1.0E-8) Mu_Temperature_Ref *= 1.8;
    if(fabs(Mu_S-110.4)                < 1.0E-8) Mu_S               *= 1.8;

    /* Correct the thermal conductivity, if it contains the default SI value. */
    if(fabs(Kt_Constant-0.0257) < 1.0E-10) Kt_Constant *= 0.577789317;
  }

  /*--- Check for Measurement System ---*/

  if (SystemMeasurements == US && !standard_air) {
    SU2_MPI::Error("Only STANDARD_AIR fluid model can be used with US Measurement System", CURRENT_FUNCTION);
  }

  /*--- Check for Convective scheme available for NICFD ---*/

  if (!ideal_gas) {
    if (Kind_Upwind_Flow != ROE && Kind_Upwind_Flow != HLLC && Kind_Centered_Flow != JST) {
      SU2_MPI::Error("Only ROE Upwind, HLLC Upwind scheme, and JST scheme can be used for Non-Ideal Compressible Fluids", CURRENT_FUNCTION);
    }

  }

  if(GetBoolTurbomachinery()){
    nBlades = new su2double[nZone];
    FreeStreamTurboNormal= new su2double[3];
  }

  /*--- Check if Giles are used with turbo markers ---*/

  if (nMarker_Giles > 0 && !GetBoolTurbomachinery()){
    SU2_MPI::Error("Giles Boundary conditions can only be used with turbomachinery markers", CURRENT_FUNCTION);
  }

  /*--- Check for Boundary condition available for NICFD ---*/

  if (!ideal_gas) {
    if (nMarker_Inlet != 0) {
      SU2_MPI::Error("Riemann Boundary conditions or Giles must be used for inlet and outlet with Not Ideal Compressible Fluids ", CURRENT_FUNCTION);
    }
    if (nMarker_Outlet != 0) {
      SU2_MPI::Error("Riemann Boundary conditions or Giles must be used outlet with Not Ideal Compressible Fluids ", CURRENT_FUNCTION);
    }

    if (nMarker_FarField != 0) {
      SU2_MPI::Error("Riemann Boundary conditions or Giles must be used outlet with Not Ideal Compressible Fluids ", CURRENT_FUNCTION);
    }

  }

  /*--- Check for Boundary condition available for NICF ---*/
  
  if (ideal_gas && (Kind_Regime != INCOMPRESSIBLE)) {
    if (SystemMeasurements == US && standard_air) {
      if (Kind_ViscosityModel != SUTHERLAND) {
        SU2_MPI::Error("Only SUTHERLAND viscosity model can be used with US Measurement", CURRENT_FUNCTION);
      }
    }
    if (Kind_ConductivityModel != CONSTANT_PRANDTL ) {
      SU2_MPI::Error("Only CONSTANT_PRANDTL thermal conductivity model can be used with STANDARD_AIR and IDEAL_GAS", CURRENT_FUNCTION);
    }

  }

  /*--- Force number of span-wise section to 1 if 2D case ---*/
  if(val_nDim ==2){
    nSpanWiseSections_User=1;
    Kind_SpanWise= EQUISPACED;
  }

  /*--- Set number of TurboPerformance markers ---*/
  if(nMarker_Turbomachinery > 0){
    if(nMarker_Turbomachinery > 1){
      nMarker_TurboPerformance = nMarker_Turbomachinery + SU2_TYPE::Int(nMarker_Turbomachinery/2) + 1;
    }else{
      nMarker_TurboPerformance = nMarker_Turbomachinery;
    }
  } else {
    nMarker_TurboPerformance = 0;
    nSpanWiseSections =1;
  }

  /*--- Set number of TurboPerformance markers ---*/
  if(nMarker_Turbomachinery != 0){
    nSpan_iZones = new unsigned short[nZone];
  }

  /*--- Set number of TurboPerformance markers ---*/
  if(RampRotatingFrame && !DiscreteAdjoint){
    FinalRotation_Rate_Z = new su2double[nZone];
    for(iZone=0; iZone <nZone; iZone ++){
      FinalRotation_Rate_Z[iZone] = Rotation_Rate_Z[iZone];
      if(abs(FinalRotation_Rate_Z[iZone]) > 0.0){
        Rotation_Rate_Z[iZone] = RampRotatingFrame_Coeff[0];
      }
    }
  }

  if(RampOutletPressure && !DiscreteAdjoint){
    for (iMarker = 0; iMarker < nMarker_Giles; iMarker++){
      if (Kind_Data_Giles[iMarker] == STATIC_PRESSURE || Kind_Data_Giles[iMarker] == STATIC_PRESSURE_1D || Kind_Data_Giles[iMarker] == RADIAL_EQUILIBRIUM ){
        FinalOutletPressure   = Giles_Var1[iMarker];
        Giles_Var1[iMarker] = RampOutletPressure_Coeff[0];
      }
    }
    for (iMarker = 0; iMarker < nMarker_Riemann; iMarker++){
      if (Kind_Data_Riemann[iMarker] == STATIC_PRESSURE || Kind_Data_Riemann[iMarker] == RADIAL_EQUILIBRIUM){
        FinalOutletPressure      = Riemann_Var1[iMarker];
        Riemann_Var1[iMarker] = RampOutletPressure_Coeff[0];
      }
    }
  }

  /*--- Check on extra Relaxation factor for Giles---*/
  if(ExtraRelFacGiles[1] > 0.5){
    ExtraRelFacGiles[1] = 0.5;
  }


  /*--- Set grid movement kind to NO_MOVEMENT if not specified, which means
   that we also set the Grid_Movement flag to false. We initialize to the
   number of zones here, because we are guaranteed to at least have one. ---*/

  if (Kind_GridMovement == NULL) {
    Kind_GridMovement = new unsigned short[nZone];
    for (unsigned short iZone = 0; iZone < nZone; iZone++ )
      Kind_GridMovement[iZone] = NO_MOVEMENT;
    if (Grid_Movement == true) {
      SU2_MPI::Error("GRID_MOVEMENT = YES but no type provided in GRID_MOVEMENT_KIND!!", CURRENT_FUNCTION);
    }
  }

  /*--- If we're solving a purely steady problem with no prescribed grid
   movement (both rotating frame and moving walls can be steady), make sure that
   there is no grid motion ---*/

  if ((Kind_SU2 == SU2_CFD || Kind_SU2 == SU2_SOL) &&
      (Unsteady_Simulation == STEADY) &&
      ((Kind_GridMovement[ZONE_0] != MOVING_WALL) &&
       (Kind_GridMovement[ZONE_0] != ROTATING_FRAME) &&
       (Kind_GridMovement[ZONE_0] != STEADY_TRANSLATION) &&
       (Kind_GridMovement[ZONE_0] != FLUID_STRUCTURE)))
    Grid_Movement = false;

  if ((Kind_SU2 == SU2_CFD || Kind_SU2 == SU2_SOL) &&
      (Unsteady_Simulation == STEADY) &&
      ((Kind_GridMovement[ZONE_0] == MOVING_HTP)))
    Grid_Movement = true;

  /*--- The Line Search should be applied only in the deformation stage. ---*/

  if (Kind_SU2 != SU2_DEF) {
  	Opt_RelaxFactor = 1.0;
  }

  /*--- If it is not specified, set the mesh motion mach number
   equal to the freestream value. ---*/

  if (Grid_Movement && Mach_Motion == 0.0)
    Mach_Motion = Mach;

  /*--- Set the boolean flag if we are in a rotating frame (source term). ---*/

  if (Grid_Movement && Kind_GridMovement[ZONE_0] == ROTATING_FRAME)
    Rotating_Frame = true;
  else
    Rotating_Frame = false;

  /*--- Check the number of moving markers against the number of grid movement
   types provided (should be equal, except that rigid motion and rotating frame
   do not depend on surface specification). ---*/

  if (Grid_Movement &&
      (Kind_GridMovement[ZONE_0] != RIGID_MOTION) &&
      (Kind_GridMovement[ZONE_0] != ROTATING_FRAME) &&
      (Kind_GridMovement[ZONE_0] != MOVING_HTP) &&
      (Kind_GridMovement[ZONE_0] != STEADY_TRANSLATION) &&
      (Kind_GridMovement[ZONE_0] != FLUID_STRUCTURE) &&
      (Kind_GridMovement[ZONE_0] != GUST) &&
      (nGridMovement != nMarker_Moving)) {
    SU2_MPI::Error("Number of GRID_MOVEMENT_KIND must match number of MARKER_MOVING!!", CURRENT_FUNCTION);
  }

  /*--- In case the grid movement parameters have not been declared in the
   config file, set them equal to zero for safety. Also check to make sure
   that for each option, a value has been declared for each moving marker. ---*/

  unsigned short nMoving;
  if (nGridMovement > nZone) nMoving = nGridMovement;
  else nMoving = nZone;

  /*--- Motion Origin: ---*/

  if (Motion_Origin_X == NULL) {
    Motion_Origin_X = new su2double[nMoving];
    for (iZone = 0; iZone < nMoving; iZone++ )
      Motion_Origin_X[iZone] = 0.0;
  } else {
    if (Grid_Movement && (nMotion_Origin_X != nGridMovement)) {
      SU2_MPI::Error("Length of MOTION_ORIGIN_X must match GRID_MOVEMENT_KIND!!", CURRENT_FUNCTION);
    }
  }

  if (Motion_Origin_Y == NULL) {
    Motion_Origin_Y = new su2double[nMoving];
    for (iZone = 0; iZone < nMoving; iZone++ )
      Motion_Origin_Y[iZone] = 0.0;
  } else {
    if (Grid_Movement && (nMotion_Origin_Y != nGridMovement)) {
      SU2_MPI::Error("Length of MOTION_ORIGIN_Y must match GRID_MOVEMENT_KIND!!", CURRENT_FUNCTION);
    }
  }

  if (Motion_Origin_Z == NULL) {
    Motion_Origin_Z = new su2double[nMoving];
    for (iZone = 0; iZone < nMoving; iZone++ )
      Motion_Origin_Z[iZone] = 0.0;
  } else {
    if (Grid_Movement && (nMotion_Origin_Z != nGridMovement)) {
      SU2_MPI::Error("Length of MOTION_ORIGIN_Z must match GRID_MOVEMENT_KIND!!", CURRENT_FUNCTION);
    }
  }

  if (MoveMotion_Origin == NULL) {
    MoveMotion_Origin = new unsigned short[nMoving];
    for (iZone = 0; iZone < nMoving; iZone++ )
      MoveMotion_Origin[iZone] = 0;
  } else {
    if (Grid_Movement && (nMoveMotion_Origin != nGridMovement)) {
      SU2_MPI::Error("Length of MOVE_MOTION_ORIGIN must match GRID_MOVEMENT_KIND!!", CURRENT_FUNCTION);
    }
  }

  /*--- Translation: ---*/

  if (Translation_Rate_X == NULL) {
    Translation_Rate_X = new su2double[nMoving];
    for (iZone = 0; iZone < nMoving; iZone++ )
      Translation_Rate_X[iZone] = 0.0;
  } else {
    if (Grid_Movement && (nTranslation_Rate_X != nGridMovement)) {
      SU2_MPI::Error("Length of TRANSLATION_RATE_X must match GRID_MOVEMENT_KIND!!", CURRENT_FUNCTION);
    }
  }

  if (Translation_Rate_Y == NULL) {
    Translation_Rate_Y = new su2double[nMoving];
    for (iZone = 0; iZone < nMoving; iZone++ )
      Translation_Rate_Y[iZone] = 0.0;
  } else {
    if (Grid_Movement && (nTranslation_Rate_Y != nGridMovement)) {
      SU2_MPI::Error("Length of TRANSLATION_RATE_Y must match GRID_MOVEMENT_KIND!!", CURRENT_FUNCTION);
    }
  }

  if (Translation_Rate_Z == NULL) {
    Translation_Rate_Z = new su2double[nMoving];
    for (iZone = 0; iZone < nMoving; iZone++ )
      Translation_Rate_Z[iZone] = 0.0;
  } else {
    if (Grid_Movement && (nTranslation_Rate_Z != nGridMovement)) {
      SU2_MPI::Error("Length of TRANSLATION_RATE_Z must match GRID_MOVEMENT_KIND!!", CURRENT_FUNCTION);
    }
  }

  /*--- Rotation: ---*/

  if (Rotation_Rate_X == NULL) {
    Rotation_Rate_X = new su2double[nMoving];
    for (iZone = 0; iZone < nMoving; iZone++ )
      Rotation_Rate_X[iZone] = 0.0;
  } else {
    if (Grid_Movement && (nRotation_Rate_X != nGridMovement)) {
      SU2_MPI::Error("Length of ROTATION_RATE_X must match GRID_MOVEMENT_KIND!!", CURRENT_FUNCTION);
    }
  }

  if (Rotation_Rate_Y == NULL) {
    Rotation_Rate_Y = new su2double[nMoving];
    for (iZone = 0; iZone < nMoving; iZone++ )
      Rotation_Rate_Y[iZone] = 0.0;
  } else {
    if (Grid_Movement && (nRotation_Rate_Y != nGridMovement)) {
      SU2_MPI::Error("Length of ROTATION_RATE_Y must match GRID_MOVEMENT_KIND!!", CURRENT_FUNCTION);
    }
  }

  if (Rotation_Rate_Z == NULL) {
    Rotation_Rate_Z = new su2double[nMoving];
    for (iZone = 0; iZone < nMoving; iZone++ )
      Rotation_Rate_Z[iZone] = 0.0;
  } else {
    if (Grid_Movement && (nRotation_Rate_Z != nGridMovement)) {
      SU2_MPI::Error("Length of ROTATION_RATE_Z must match GRID_MOVEMENT_KIND!!", CURRENT_FUNCTION);
    }
  }

  /*--- Pitching: ---*/

  if (Pitching_Omega_X == NULL) {
    Pitching_Omega_X = new su2double[nMoving];
    for (iZone = 0; iZone < nMoving; iZone++ )
      Pitching_Omega_X[iZone] = 0.0;
  } else {
    if (Grid_Movement && (nPitching_Omega_X != nGridMovement)) {
      SU2_MPI::Error("Length of PITCHING_OMEGA_X must match GRID_MOVEMENT_KIND!!", CURRENT_FUNCTION);
    }
  }

  if (Pitching_Omega_Y == NULL) {
    Pitching_Omega_Y = new su2double[nMoving];
    for (iZone = 0; iZone < nMoving; iZone++ )
      Pitching_Omega_Y[iZone] = 0.0;
  } else {
    if (Grid_Movement && (nPitching_Omega_Y != nGridMovement)) {
      SU2_MPI::Error("Length of PITCHING_OMEGA_Y must match GRID_MOVEMENT_KIND!!", CURRENT_FUNCTION);
    }
  }

  if (Pitching_Omega_Z == NULL) {
    Pitching_Omega_Z = new su2double[nMoving];
    for (iZone = 0; iZone < nMoving; iZone++ )
      Pitching_Omega_Z[iZone] = 0.0;
  } else {
    if (Grid_Movement && (nPitching_Omega_Z != nGridMovement)) {
      SU2_MPI::Error("Length of PITCHING_OMEGA_Z must match GRID_MOVEMENT_KIND!!", CURRENT_FUNCTION);
    }
  }

  /*--- Pitching Amplitude: ---*/

  if (Pitching_Ampl_X == NULL) {
    Pitching_Ampl_X = new su2double[nMoving];
    for (iZone = 0; iZone < nMoving; iZone++ )
      Pitching_Ampl_X[iZone] = 0.0;
  } else {
    if (Grid_Movement && (nPitching_Ampl_X != nGridMovement)) {
      SU2_MPI::Error("Length of PITCHING_AMPL_X must match GRID_MOVEMENT_KIND!!", CURRENT_FUNCTION);
    }
  }

  if (Pitching_Ampl_Y == NULL) {
    Pitching_Ampl_Y = new su2double[nMoving];
    for (iZone = 0; iZone < nMoving; iZone++ )
      Pitching_Ampl_Y[iZone] = 0.0;
  } else {
    if (Grid_Movement && (nPitching_Ampl_Y != nGridMovement)) {
      SU2_MPI::Error("Length of PITCHING_AMPL_Y must match GRID_MOVEMENT_KIND!!", CURRENT_FUNCTION);
    }
  }

  if (Pitching_Ampl_Z == NULL) {
    Pitching_Ampl_Z = new su2double[nMoving];
    for (iZone = 0; iZone < nMoving; iZone++ )
      Pitching_Ampl_Z[iZone] = 0.0;
  } else {
    if (Grid_Movement && (nPitching_Ampl_Z != nGridMovement)) {
      SU2_MPI::Error("Length of PITCHING_AMPL_Z must match GRID_MOVEMENT_KIND!!", CURRENT_FUNCTION);
    }
  }

  /*--- Pitching Phase: ---*/

  if (Pitching_Phase_X == NULL) {
    Pitching_Phase_X = new su2double[nMoving];
    for (iZone = 0; iZone < nMoving; iZone++ )
      Pitching_Phase_X[iZone] = 0.0;
  } else {
    if (Grid_Movement && (nPitching_Phase_X != nGridMovement)) {
      SU2_MPI::Error("Length of PITCHING_PHASE_X must match GRID_MOVEMENT_KIND!!", CURRENT_FUNCTION);
    }
  }

  if (Pitching_Phase_Y == NULL) {
    Pitching_Phase_Y = new su2double[nMoving];
    for (iZone = 0; iZone < nMoving; iZone++ )
      Pitching_Phase_Y[iZone] = 0.0;
  } else {
    if (Grid_Movement && (nPitching_Phase_Y != nGridMovement)) {
      SU2_MPI::Error("Length of PITCHING_PHASE_Y must match GRID_MOVEMENT_KIND!!", CURRENT_FUNCTION);
    }
  }

  if (Pitching_Phase_Z == NULL) {
    Pitching_Phase_Z = new su2double[nMoving];
    for (iZone = 0; iZone < nMoving; iZone++ )
      Pitching_Phase_Z[iZone] = 0.0;
  } else {
    if (Grid_Movement && (nPitching_Phase_Z != nGridMovement)) {
      SU2_MPI::Error("Length of PITCHING_PHASE_Z must match GRID_MOVEMENT_KIND!!", CURRENT_FUNCTION);
    }
  }

  /*--- Plunging: ---*/

  if (Plunging_Omega_X == NULL) {
    Plunging_Omega_X = new su2double[nMoving];
    for (iZone = 0; iZone < nMoving; iZone++ )
      Plunging_Omega_X[iZone] = 0.0;
  } else {
    if (Grid_Movement && (nPlunging_Omega_X != nGridMovement)) {
      SU2_MPI::Error("Length of PLUNGING_PHASE_X must match GRID_MOVEMENT_KIND!!", CURRENT_FUNCTION);
    }
  }

  if (Plunging_Omega_Y == NULL) {
    Plunging_Omega_Y = new su2double[nMoving];
    for (iZone = 0; iZone < nMoving; iZone++ )
      Plunging_Omega_Y[iZone] = 0.0;
  } else {
    if (Grid_Movement && (nPlunging_Omega_Y != nGridMovement)) {
      SU2_MPI::Error("Length of PLUNGING_PHASE_Y must match GRID_MOVEMENT_KIND!!", CURRENT_FUNCTION);
    }
  }

  if (Plunging_Omega_Z == NULL) {
    Plunging_Omega_Z = new su2double[nMoving];
    for (iZone = 0; iZone < nMoving; iZone++ )
      Plunging_Omega_Z[iZone] = 0.0;
  } else {
    if (Grid_Movement && (nPlunging_Omega_Z != nGridMovement)) {
      SU2_MPI::Error("Length of PLUNGING_PHASE_Z must match GRID_MOVEMENT_KIND!!", CURRENT_FUNCTION);
    }
  }

  /*--- Plunging Amplitude: ---*/

  if (Plunging_Ampl_X == NULL) {
    Plunging_Ampl_X = new su2double[nMoving];
    for (iZone = 0; iZone < nMoving; iZone++ )
      Plunging_Ampl_X[iZone] = 0.0;
  } else {
    if (Grid_Movement && (nPlunging_Ampl_X != nGridMovement)) {
      SU2_MPI::Error("Length of PLUNGING_AMPL_X must match GRID_MOVEMENT_KIND!!", CURRENT_FUNCTION);
    }
  }

  if (Plunging_Ampl_Y == NULL) {
    Plunging_Ampl_Y = new su2double[nMoving];
    for (iZone = 0; iZone < nMoving; iZone++ )
      Plunging_Ampl_Y[iZone] = 0.0;
  } else {
    if (Grid_Movement && (nPlunging_Ampl_Y != nGridMovement)) {
      SU2_MPI::Error("Length of PLUNGING_AMPL_Y must match GRID_MOVEMENT_KIND!!", CURRENT_FUNCTION);
    }
  }

  if (Plunging_Ampl_Z == NULL) {
    Plunging_Ampl_Z = new su2double[nMoving];
    for (iZone = 0; iZone < nMoving; iZone++ )
      Plunging_Ampl_Z[iZone] = 0.0;
  } else {
    if (Grid_Movement && (nPlunging_Ampl_Z != nGridMovement)) {
      SU2_MPI::Error("Length of PLUNGING_AMPL_Z must match GRID_MOVEMENT_KIND!!", CURRENT_FUNCTION);
    }
  }

  /*-- Setting Harmonic Balance period from the config file */

  if (Unsteady_Simulation == HARMONIC_BALANCE) {
  	HarmonicBalance_Period = GetHarmonicBalance_Period();
  	if (HarmonicBalance_Period < 0)  {
      SU2_MPI::Error("Not a valid value for time period!!", CURRENT_FUNCTION);
  	}
  	/* Initialize the Harmonic balance Frequency pointer */
  	if (Omega_HB == NULL) {
  		Omega_HB = new su2double[nOmega_HB];
  		for (iZone = 0; iZone < nOmega_HB; iZone++ )
  			Omega_HB[iZone] = 0.0;
  	}else {
  		if (nOmega_HB != nTimeInstances) {
        SU2_MPI::Error("Length of omega_HB  must match the number TIME_INSTANCES!!" , CURRENT_FUNCTION);
      }
  	}
  }

    /*--- Use the various rigid-motion input frequencies to determine the period to be used with harmonic balance cases.
     There are THREE types of motion to consider, namely: rotation, pitching, and plunging.
     The largest period of motion is the one to be used for harmonic balance  calculations. ---*/

  /*if (Unsteady_Simulation == HARMONIC_BALANCE) {
      if (!(GetGrid_Movement())) {
          // No grid movement - Time period from config file //
          HarmonicBalance_Period = GetHarmonicBalance_Period();
      }

      else {
          unsigned short N_MOTION_TYPES = 3;
          su2double *periods;
          periods = new su2double[N_MOTION_TYPES];

          //--- rotation: ---//

          su2double Omega_mag_rot = sqrt(pow(Rotation_Rate_X[ZONE_0],2)+pow(Rotation_Rate_Y[ZONE_0],2)+pow(Rotation_Rate_Z[ZONE_0],2));
          if (Omega_mag_rot > 0)
              periods[0] = 2*PI_NUMBER/Omega_mag_rot;
          else
              periods[0] = 0.0;

          //--- pitching: ---//

          su2double Omega_mag_pitch = sqrt(pow(Pitching_Omega_X[ZONE_0],2)+pow(Pitching_Omega_Y[ZONE_0],2)+pow(Pitching_Omega_Z[ZONE_0],2));
          if (Omega_mag_pitch > 0)
              periods[1] = 2*PI_NUMBER/Omega_mag_pitch;
          else
              periods[1] = 0.0;

          //--- plunging: ---//

          su2double Omega_mag_plunge = sqrt(pow(Plunging_Omega_X[ZONE_0],2)+pow(Plunging_Omega_Y[ZONE_0],2)+pow(Plunging_Omega_Z[ZONE_0],2));
          if (Omega_mag_plunge > 0)
              periods[2] = 2*PI_NUMBER/Omega_mag_plunge;
          else
              periods[2] = 0.0;

          //--- determine which period is largest ---//

          unsigned short iVar;
          HarmonicBalance_Period = 0.0;
          for (iVar = 0; iVar < N_MOTION_TYPES; iVar++) {
              if (periods[iVar] > HarmonicBalance_Period)
                  HarmonicBalance_Period = periods[iVar];
          }

          delete periods;
      }

  }*/




  /*--- Initialize the RefOriginMoment Pointer ---*/

  RefOriginMoment = NULL;
  RefOriginMoment = new su2double[3];
  RefOriginMoment[0] = 0.0; RefOriginMoment[1] = 0.0; RefOriginMoment[2] = 0.0;

  /*--- In case the moment origin coordinates have not been declared in the
   config file, set them equal to zero for safety. Also check to make sure
   that for each marker, a value has been declared for the moment origin.
   Unless only one value was specified, then set this value for all the markers
   being monitored. ---*/


  if ((nRefOriginMoment_X != nRefOriginMoment_Y) || (nRefOriginMoment_X != nRefOriginMoment_Z) ) {
    SU2_MPI::Error("ERROR: Length of REF_ORIGIN_MOMENT_X, REF_ORIGIN_MOMENT_Y and REF_ORIGIN_MOMENT_Z must be the same!!", CURRENT_FUNCTION);
  }

  if (RefOriginMoment_X == NULL) {
    RefOriginMoment_X = new su2double[nMarker_Monitoring];
    for (iMarker = 0; iMarker < nMarker_Monitoring; iMarker++ )
      RefOriginMoment_X[iMarker] = 0.0;
  } else {
    if (nRefOriginMoment_X == 1) {

      su2double aux_RefOriginMoment_X = RefOriginMoment_X[0];
      delete [] RefOriginMoment_X;
      RefOriginMoment_X = new su2double[nMarker_Monitoring];
      nRefOriginMoment_X = nMarker_Monitoring;

      for (iMarker = 0; iMarker < nMarker_Monitoring; iMarker++ )
        RefOriginMoment_X[iMarker] = aux_RefOriginMoment_X;
    }
    else if (nRefOriginMoment_X != nMarker_Monitoring) {
      SU2_MPI::Error("ERROR: Length of REF_ORIGIN_MOMENT_X must match number of Monitoring Markers!!", CURRENT_FUNCTION);
    }
  }

  if (RefOriginMoment_Y == NULL) {
    RefOriginMoment_Y = new su2double[nMarker_Monitoring];
    for (iMarker = 0; iMarker < nMarker_Monitoring; iMarker++ )
      RefOriginMoment_Y[iMarker] = 0.0;
  } else {
    if (nRefOriginMoment_Y == 1) {

      su2double aux_RefOriginMoment_Y = RefOriginMoment_Y[0];
      delete [] RefOriginMoment_Y;
      RefOriginMoment_Y = new su2double[nMarker_Monitoring];
      nRefOriginMoment_Y = nMarker_Monitoring;

      for (iMarker = 0; iMarker < nMarker_Monitoring; iMarker++ )
        RefOriginMoment_Y[iMarker] = aux_RefOriginMoment_Y;
    }
    else if (nRefOriginMoment_Y != nMarker_Monitoring) {
      SU2_MPI::Error("ERROR: Length of REF_ORIGIN_MOMENT_Y must match number of Monitoring Markers!!", CURRENT_FUNCTION);
    }
  }

  if (RefOriginMoment_Z == NULL) {
    RefOriginMoment_Z = new su2double[nMarker_Monitoring];
    for (iMarker = 0; iMarker < nMarker_Monitoring; iMarker++ )
      RefOriginMoment_Z[iMarker] = 0.0;
  } else {
    if (nRefOriginMoment_Z == 1) {

      su2double aux_RefOriginMoment_Z = RefOriginMoment_Z[0];
      delete [] RefOriginMoment_Z;
      RefOriginMoment_Z = new su2double[nMarker_Monitoring];
      nRefOriginMoment_Z = nMarker_Monitoring;

      for (iMarker = 0; iMarker < nMarker_Monitoring; iMarker++ )
        RefOriginMoment_Z[iMarker] = aux_RefOriginMoment_Z;
    }
    else if (nRefOriginMoment_Z != nMarker_Monitoring) {
      SU2_MPI::Error("ERROR: Length of REF_ORIGIN_MOMENT_Z must match number of Monitoring Markers!!", CURRENT_FUNCTION);
    }
  }

  /*--- Set the boolean flag if we are carrying out an aeroelastic simulation. ---*/

  if (Grid_Movement && (Kind_GridMovement[ZONE_0] == AEROELASTIC || Kind_GridMovement[ZONE_0] == AEROELASTIC_RIGID_MOTION)) Aeroelastic_Simulation = true;
  else Aeroelastic_Simulation = false;

  /*--- Initializing the size for the solutions of the Aeroelastic problem. ---*/


  if (Grid_Movement && Aeroelastic_Simulation) {
    Aeroelastic_np1.resize(nMarker_Monitoring);
    Aeroelastic_n.resize(nMarker_Monitoring);
    Aeroelastic_n1.resize(nMarker_Monitoring);
    for (iMarker = 0; iMarker < nMarker_Monitoring; iMarker++) {
      Aeroelastic_np1[iMarker].resize(2);
      Aeroelastic_n[iMarker].resize(2);
      Aeroelastic_n1[iMarker].resize(2);
      for (int i =0; i<2; i++) {
        Aeroelastic_np1[iMarker][i].resize(2);
        Aeroelastic_n[iMarker][i].resize(2);
        Aeroelastic_n1[iMarker][i].resize(2);
        for (int j=0; j<2; j++) {
          Aeroelastic_np1[iMarker][i][j] = 0.0;
          Aeroelastic_n[iMarker][i][j] = 0.0;
          Aeroelastic_n1[iMarker][i][j] = 0.0;
        }
      }
    }
  }

  /*--- Allocate memory for the plunge and pitch and initialized them to zero ---*/

  if (Grid_Movement && Aeroelastic_Simulation) {
    Aeroelastic_pitch = new su2double[nMarker_Monitoring];
    Aeroelastic_plunge = new su2double[nMarker_Monitoring];
    for (iMarker = 0; iMarker < nMarker_Monitoring; iMarker++ ) {
      Aeroelastic_pitch[iMarker] = 0.0;
      Aeroelastic_plunge[iMarker] = 0.0;
    }
  }

  /*--- Fluid-Structure Interaction problems ---*/

  if (FSI_Problem) {
    if ((Dynamic_Analysis == STATIC) && (Unsteady_Simulation == STEADY)) {
      Kind_GridMovement[val_izone] = FLUID_STRUCTURE_STATIC;
      Grid_Movement = false;
    }
    else{
      Kind_GridMovement[val_izone] = FLUID_STRUCTURE;
      Grid_Movement = true;
    }
  }

  if (MGCycle == FULLMG_CYCLE) FinestMesh = nMGLevels;
  else FinestMesh = MESH_0;

  if ((Kind_Solver == NAVIER_STOKES) &&
      (Kind_Turb_Model != NONE))
    Kind_Solver = RANS;
  
  if (Kind_Solver == EULER) Kind_Turb_Model = NONE;

  Kappa_2nd_Flow    = Kappa_Flow[0];
  Kappa_4th_Flow    = Kappa_Flow[1];
  Kappa_2nd_AdjFlow = Kappa_AdjFlow[0];
  Kappa_4th_AdjFlow = Kappa_AdjFlow[1];
  Kappa_2nd_Heat = Kappa_Heat[0];
  Kappa_4th_Heat = Kappa_Heat[1];
  
  /*--- Make the MG_PreSmooth, MG_PostSmooth, and MG_CorrecSmooth
   arrays consistent with nMGLevels ---*/

  unsigned short * tmp_smooth = new unsigned short[nMGLevels+1];

  if ((nMG_PreSmooth != nMGLevels+1) && (nMG_PreSmooth != 0)) {
    if (nMG_PreSmooth > nMGLevels+1) {

      /*--- Truncate by removing unnecessary elements at the end ---*/

      for (unsigned int i = 0; i <= nMGLevels; i++)
        tmp_smooth[i] = MG_PreSmooth[i];
      delete [] MG_PreSmooth;
      MG_PreSmooth=NULL;
    } else {

      /*--- Add additional elements equal to last element ---*/

      for (unsigned int i = 0; i < nMG_PreSmooth; i++)
        tmp_smooth[i] = MG_PreSmooth[i];
      for (unsigned int i = nMG_PreSmooth; i <= nMGLevels; i++)
        tmp_smooth[i] = MG_PreSmooth[nMG_PreSmooth-1];
      delete [] MG_PreSmooth;
      MG_PreSmooth=NULL;
    }

    nMG_PreSmooth = nMGLevels+1;
    MG_PreSmooth = new unsigned short[nMG_PreSmooth];
    for (unsigned int i = 0; i < nMG_PreSmooth; i++)
      MG_PreSmooth[i] = tmp_smooth[i];
  }
  if ((nMGLevels != 0) && (nMG_PreSmooth == 0)) {
    delete [] MG_PreSmooth;
    nMG_PreSmooth = nMGLevels+1;
    MG_PreSmooth = new unsigned short[nMG_PreSmooth];
    for (unsigned int i = 0; i < nMG_PreSmooth; i++)
      MG_PreSmooth[i] = i+1;
  }

  if ((nMG_PostSmooth != nMGLevels+1) && (nMG_PostSmooth != 0)) {
    if (nMG_PostSmooth > nMGLevels+1) {

      /*--- Truncate by removing unnecessary elements at the end ---*/

      for (unsigned int i = 0; i <= nMGLevels; i++)
        tmp_smooth[i] = MG_PostSmooth[i];
      delete [] MG_PostSmooth;
      MG_PostSmooth=NULL;
    } else {

      /*--- Add additional elements equal to last element ---*/

      for (unsigned int i = 0; i < nMG_PostSmooth; i++)
        tmp_smooth[i] = MG_PostSmooth[i];
      for (unsigned int i = nMG_PostSmooth; i <= nMGLevels; i++)
        tmp_smooth[i] = MG_PostSmooth[nMG_PostSmooth-1];
      delete [] MG_PostSmooth;
      MG_PostSmooth=NULL;
    }

    nMG_PostSmooth = nMGLevels+1;
    MG_PostSmooth = new unsigned short[nMG_PostSmooth];
    for (unsigned int i = 0; i < nMG_PostSmooth; i++)
      MG_PostSmooth[i] = tmp_smooth[i];

  }

  if ((nMGLevels != 0) && (nMG_PostSmooth == 0)) {
    delete [] MG_PostSmooth;
    nMG_PostSmooth = nMGLevels+1;
    MG_PostSmooth = new unsigned short[nMG_PostSmooth];
    for (unsigned int i = 0; i < nMG_PostSmooth; i++)
      MG_PostSmooth[i] = 0;
  }

  if ((nMG_CorrecSmooth != nMGLevels+1) && (nMG_CorrecSmooth != 0)) {
    if (nMG_CorrecSmooth > nMGLevels+1) {

      /*--- Truncate by removing unnecessary elements at the end ---*/

      for (unsigned int i = 0; i <= nMGLevels; i++)
        tmp_smooth[i] = MG_CorrecSmooth[i];
      delete [] MG_CorrecSmooth;
      MG_CorrecSmooth = NULL;
    } else {

      /*--- Add additional elements equal to last element ---*/

      for (unsigned int i = 0; i < nMG_CorrecSmooth; i++)
        tmp_smooth[i] = MG_CorrecSmooth[i];
      for (unsigned int i = nMG_CorrecSmooth; i <= nMGLevels; i++)
        tmp_smooth[i] = MG_CorrecSmooth[nMG_CorrecSmooth-1];
      delete [] MG_CorrecSmooth;
      MG_CorrecSmooth = NULL;
    }
    nMG_CorrecSmooth = nMGLevels+1;
    MG_CorrecSmooth = new unsigned short[nMG_CorrecSmooth];
    for (unsigned int i = 0; i < nMG_CorrecSmooth; i++)
      MG_CorrecSmooth[i] = tmp_smooth[i];
  }

  if ((nMGLevels != 0) && (nMG_CorrecSmooth == 0)) {
    delete [] MG_CorrecSmooth;
    nMG_CorrecSmooth = nMGLevels+1;
    MG_CorrecSmooth = new unsigned short[nMG_CorrecSmooth];
    for (unsigned int i = 0; i < nMG_CorrecSmooth; i++)
      MG_CorrecSmooth[i] = 0;
  }

  /*--- Override MG Smooth parameters ---*/

  if (nMG_PreSmooth != 0) MG_PreSmooth[MESH_0] = 1;
  if (nMG_PostSmooth != 0) {
    MG_PostSmooth[MESH_0] = 0;
    MG_PostSmooth[nMGLevels] = 0;
  }
  if (nMG_CorrecSmooth != 0) MG_CorrecSmooth[nMGLevels] = 0;

  if (Restart) MGCycle = V_CYCLE;

  if (ContinuousAdjoint) {
    if (Kind_Solver == EULER) Kind_Solver = ADJ_EULER;
    if (Kind_Solver == NAVIER_STOKES) Kind_Solver = ADJ_NAVIER_STOKES;
    if (Kind_Solver == RANS) Kind_Solver = ADJ_RANS;
  }

  nCFL = nMGLevels+1;
  CFL = new su2double[nCFL];
  CFL[0] = CFLFineGrid;

  /*--- Evaluate when the Cl should be evaluated ---*/

  Iter_Fixed_CL        = SU2_TYPE::Int(nExtIter / (su2double(Update_Alpha)+1));
  Iter_Fixed_CM        = SU2_TYPE::Int(nExtIter / (su2double(Update_iH)+1));
  Iter_Fixed_NetThrust = SU2_TYPE::Int(nExtIter / (su2double(Update_BCThrust)+1));

  /*--- Setting relaxation factor and CFL for the adjoint runs ---*/

  if (ContinuousAdjoint) {
    Relaxation_Factor_Flow = Relaxation_Factor_AdjFlow;
    CFL[0] = CFL[0] * CFLRedCoeff_AdjFlow;
    CFL_AdaptParam[2] *= CFLRedCoeff_AdjFlow;
    CFL_AdaptParam[3] *= CFLRedCoeff_AdjFlow;
    Iter_Fixed_CL = SU2_TYPE::Int(su2double (Iter_Fixed_CL) / CFLRedCoeff_AdjFlow);
    Iter_Fixed_CM = SU2_TYPE::Int(su2double (Iter_Fixed_CM) / CFLRedCoeff_AdjFlow);
    Iter_Fixed_NetThrust = SU2_TYPE::Int(su2double (Iter_Fixed_NetThrust) / CFLRedCoeff_AdjFlow);
  }

  if ((DiscreteAdjoint) && (Inconsistent_Disc)) {
    Kind_ConvNumScheme_Flow = Kind_ConvNumScheme_AdjFlow;
    Kind_Centered_Flow = Kind_Centered_AdjFlow;
    Kind_Upwind_Flow = Kind_Upwind_AdjFlow;
    Kappa_Flow[0] = Kappa_AdjFlow[0];
    Kappa_Flow[1] = Kappa_AdjFlow[1];
  }
  
  if (Iter_Fixed_CL == 0) { Iter_Fixed_CL = nExtIter+1; Update_Alpha = 0; }
  if (Iter_Fixed_CM == 0) { Iter_Fixed_CM = nExtIter+1; Update_iH = 0; }
  if (Iter_Fixed_NetThrust == 0) { Iter_Fixed_NetThrust = nExtIter+1; Update_BCThrust = 0; }

  for (iCFL = 1; iCFL < nCFL; iCFL++)
    CFL[iCFL] = CFL[iCFL-1];

  if (nRKStep == 0) {
    nRKStep = 1;
    RK_Alpha_Step = new su2double[1]; RK_Alpha_Step[0] = 1.0;
  }

  /* Correct the number of time levels for time accurate local time
     stepping, if needed.  */
  if (nLevels_TimeAccurateLTS == 0)  nLevels_TimeAccurateLTS =  1;
  if (nLevels_TimeAccurateLTS  > 15) nLevels_TimeAccurateLTS = 15;

  /* Check that no time accurate local time stepping is specified for time
     integration schemes other than ADER. */
  if (Kind_TimeIntScheme_FEM_Flow != ADER_DG && nLevels_TimeAccurateLTS != 1) {

    if (rank==MASTER_NODE) {
      cout << endl << "WARNING: "
           << nLevels_TimeAccurateLTS << " levels specified for time accurate local time stepping." << endl
           << "Time accurate local time stepping is only possible for ADER, hence this option is not used." << endl
           << endl;
    }

    nLevels_TimeAccurateLTS = 1;
  }

  if (Kind_TimeIntScheme_FEM_Flow == ADER_DG) {

    Unsteady_Simulation = TIME_STEPPING;  // Only time stepping for ADER.

    /* If time accurate local time stepping is used, make sure that an unsteady
       CFL is specified. If not, terminate. */
    if (nLevels_TimeAccurateLTS != 1) {
      if(Unst_CFL == 0.0)
        SU2_MPI::Error("ERROR: Unsteady CFL not specified for time accurate local time stepping.",
                       CURRENT_FUNCTION);
    }

    /* Determine the location of the ADER time DOFs, which are the Gauss-Legendre
       integration points corresponding to the number of time DOFs. */
    vector<su2double> GLPoints(nTimeDOFsADER_DG), GLWeights(nTimeDOFsADER_DG);
    CGaussJacobiQuadrature GaussJacobi;
    GaussJacobi.GetQuadraturePoints(0.0, 0.0, -1.0, 1.0, GLPoints, GLWeights);

    TimeDOFsADER_DG = new su2double[nTimeDOFsADER_DG];
    for(unsigned short i=0; i<nTimeDOFsADER_DG; ++i)
      TimeDOFsADER_DG[i] = GLPoints[i];

    /* Determine the number of integration points in time, their locations
       on the interval [-1..1] and their integration weights. */
    unsigned short orderExact = ceil(Quadrature_Factor_Time_ADER_DG*(nTimeDOFsADER_DG-1));
    nTimeIntegrationADER_DG = orderExact/2 + 1;
    nTimeIntegrationADER_DG = max(nTimeIntegrationADER_DG, nTimeDOFsADER_DG);
    GLPoints.resize(nTimeIntegrationADER_DG);
    GLWeights.resize(nTimeIntegrationADER_DG);
    GaussJacobi.GetQuadraturePoints(0.0, 0.0, -1.0, 1.0, GLPoints, GLWeights);

    TimeIntegrationADER_DG    = new su2double[nTimeIntegrationADER_DG];
    WeightsIntegrationADER_DG = new su2double[nTimeIntegrationADER_DG];
    for(unsigned short i=0; i<nTimeIntegrationADER_DG; ++i) {
      TimeIntegrationADER_DG[i]    = GLPoints[i];
      WeightsIntegrationADER_DG[i] = GLWeights[i];
    }
  }

  if (nIntCoeffs == 0) {
    nIntCoeffs = 2;
    Int_Coeffs = new su2double[2]; Int_Coeffs[0] = 0.25; Int_Coeffs[1] = 0.5;
  }
  
  if (nElasticityMod == 0) {
  nElasticityMod = 1;
  ElasticityMod = new su2double[1]; ElasticityMod[0] = 2E11;
  }

  if (nPoissonRatio == 0) {
  nPoissonRatio = 1;
  PoissonRatio = new su2double[1]; PoissonRatio[0] = 0.30;
  }

  if (nMaterialDensity == 0) {
  nMaterialDensity = 1;
  MaterialDensity = new su2double[1]; MaterialDensity[0] = 7854;
  }

  if (nElectric_Constant == 0) {
  nElectric_Constant = 1;
  Electric_Constant = new su2double[1]; Electric_Constant[0] = 0.0;
  }

  if (nElectric_Field == 0) {
	nElectric_Field = 1;
	Electric_Field_Mod = new su2double[1]; Electric_Field_Mod[0] = 0.0;
  }

  if (nDim_RefNode == 0) {
  nDim_RefNode = 3;
  RefNode_Displacement = new su2double[3];
  RefNode_Displacement[0] = 0.0; RefNode_Displacement[1] = 0.0; RefNode_Displacement[2] = 0.0;
  }

  if (nDim_Electric_Field == 0) {
	nDim_Electric_Field = 2;
	Electric_Field_Dir = new su2double[2]; Electric_Field_Dir[0] = 0.0;  Electric_Field_Dir[1] = 1.0;
  }

  if ((Kind_SU2 == SU2_CFD) && (Kind_Solver == NO_SOLVER)) {
    SU2_MPI::Error("PHYSICAL_PROBLEM must be set in the configuration file", CURRENT_FUNCTION);
  }

  /*--- Set a flag for viscous simulations ---*/

  Viscous = (( Kind_Solver == NAVIER_STOKES          ) ||
             ( Kind_Solver == ADJ_NAVIER_STOKES      ) ||
             ( Kind_Solver == RANS                   ) ||
             ( Kind_Solver == ADJ_RANS               ) ||
             ( Kind_Solver == FEM_NAVIER_STOKES      ) ||
             ( Kind_Solver == FEM_RANS               ) ||
             ( Kind_Solver == FEM_LES                ));

  /*--- To avoid boundary intersections, let's add a small constant to the planes. ---*/

  Stations_Bounds[0] += EPS;
  Stations_Bounds[1] += EPS;

  for (unsigned short iSections = 0; iSections < nLocationStations; iSections++) {
    LocationStations[iSections] += EPS;
  }

  /*--- Length based parameter for slope limiters uses a default value of
   0.1m ---*/
  
  RefElemLength = 1.0;
  if (SystemMeasurements == US) RefElemLength /= 0.3048;

  /*--- Re-scale the length based parameters. The US system uses feet,
   but SU2 assumes that the grid is in inches ---*/

  if ((SystemMeasurements == US) && (Kind_SU2 == SU2_CFD)) {

    for (iMarker = 0; iMarker < nMarker_Monitoring; iMarker++) {
      RefOriginMoment_X[iMarker] = RefOriginMoment_X[iMarker]/12.0;
      RefOriginMoment_Y[iMarker] = RefOriginMoment_Y[iMarker]/12.0;
      RefOriginMoment_Z[iMarker] = RefOriginMoment_Z[iMarker]/12.0;
    }

    for (iMarker = 0; iMarker < nGridMovement; iMarker++) {
      Motion_Origin_X[iMarker] = Motion_Origin_X[iMarker]/12.0;
      Motion_Origin_Y[iMarker] = Motion_Origin_Y[iMarker]/12.0;
      Motion_Origin_Z[iMarker] = Motion_Origin_Z[iMarker]/12.0;
    }

    RefLength = RefLength/12.0;

    if ((val_nDim == 2) && (!Axisymmetric)) RefArea = RefArea/12.0;
    else RefArea = RefArea/144.0;
    Length_Reynolds = Length_Reynolds/12.0;
    Highlite_Area = Highlite_Area/144.0;
    SemiSpan = SemiSpan/12.0;

    EA_IntLimit[0] = EA_IntLimit[0]/12.0;
    EA_IntLimit[1] = EA_IntLimit[1]/12.0;
    EA_IntLimit[2] = EA_IntLimit[2]/12.0;
    
    if (Geo_Description != NACELLE) {
      for (unsigned short iSections = 0; iSections < nLocationStations; iSections++) {
        LocationStations[iSections] = LocationStations[iSections]/12.0;
      }
    }

    Stations_Bounds[0] = Stations_Bounds[0]/12.0;
    Stations_Bounds[1] = Stations_Bounds[1]/12.0;

    SubsonicEngine_Cyl[0] = SubsonicEngine_Cyl[0]/12.0;
    SubsonicEngine_Cyl[1] = SubsonicEngine_Cyl[1]/12.0;
    SubsonicEngine_Cyl[2] = SubsonicEngine_Cyl[2]/12.0;
    SubsonicEngine_Cyl[3] = SubsonicEngine_Cyl[3]/12.0;
    SubsonicEngine_Cyl[4] = SubsonicEngine_Cyl[4]/12.0;
    SubsonicEngine_Cyl[5] = SubsonicEngine_Cyl[5]/12.0;
    SubsonicEngine_Cyl[6] = SubsonicEngine_Cyl[6]/12.0;

  }

  if ((Kind_Turb_Model != SA) && (Kind_Trans_Model == BC)){
    SU2_MPI::Error("BC transition model currently only available in combination with SA turbulence model!", CURRENT_FUNCTION);
  }

  /*--- Check for constant lift mode. Initialize the update flag for
   the AoA with each iteration to false  ---*/

  if (Fixed_CL_Mode) Update_AoA = false;
  if (Fixed_CM_Mode) Update_HTPIncidence = false;

  if (DirectDiff != NO_DERIVATIVE) {
#if !defined COMPLEX_TYPE && !defined ADOLC_FORWARD_TYPE && !defined CODI_FORWARD_TYPE
      if (Kind_SU2 == SU2_CFD) {
        SU2_MPI::Error(string("SU2_CFD: Config option DIRECT_DIFF= YES requires AD or complex support!\n") +
                       string("Please use SU2_CFD_DIRECTDIFF (configuration/compilation is done using the preconfigure.py script)."),
                       CURRENT_FUNCTION);
      }
#endif
    /*--- Initialize the derivative values ---*/
    switch (DirectDiff) {
      case D_MACH:
        SU2_TYPE::SetDerivative(Mach, 1.0);
        break;
      case D_AOA:
        SU2_TYPE::SetDerivative(AoA, 1.0);
        break;
      case D_SIDESLIP:
        SU2_TYPE::SetDerivative(AoS, 1.0);
        break;
      case D_REYNOLDS:
        SU2_TYPE::SetDerivative(Reynolds, 1.0);
        break;
      case D_TURB2LAM:
       SU2_TYPE::SetDerivative(Turb2LamViscRatio_FreeStream, 1.0);
        break;
      default:
        /*--- All other cases are handled in the specific solver ---*/
        break;
      }
  }

#if defined CODI_REVERSE_TYPE
  AD_Mode = YES;

  AD::PreaccEnabled = AD_Preaccumulation;

#else
  if (AD_Mode == YES) {
    SU2_MPI::Error(string("AUTO_DIFF=YES requires Automatic Differentiation support.\n") +
                   string("Please use correct executables (configuration/compilation is done using the preconfigure.py script)."),
                   CURRENT_FUNCTION);
  }
#endif

  if (DiscreteAdjoint) {
#if !defined CODI_REVERSE_TYPE
    if (Kind_SU2 == SU2_CFD) {
      SU2_MPI::Error(string("SU2_CFD: Config option MATH_PROBLEM= DISCRETE_ADJOINT requires AD support!\n") +
                     string("Please use SU2_CFD_AD (configuration/compilation is done using the preconfigure.py script)."),
                     CURRENT_FUNCTION);
    }
#endif

    /*--- Disable writing of limiters if enabled ---*/
    Wrt_Limiters = false;

    if (Unsteady_Simulation) {

      Restart_Flow = false;

      if (Grid_Movement) {
        SU2_MPI::Error("Dynamic mesh movement currently not supported for the discrete adjoint solver.", CURRENT_FUNCTION);
      }

      if (Unst_AdjointIter- long(nExtIter) < 0){
        SU2_MPI::Error(string("Invalid iteration number requested for unsteady adjoint.\n" ) +
                       string("Make sure EXT_ITER is larger or equal than UNST_ADJ_ITER."),
                       CURRENT_FUNCTION);
      }

      /*--- If the averaging interval is not set, we average over all time-steps ---*/

      if (Iter_Avg_Objective == 0.0) {
        Iter_Avg_Objective = nExtIter;
      }

    }

    switch(Kind_Solver) {
      case EULER:
        Kind_Solver = DISC_ADJ_EULER;
        break;
      case RANS:
        Kind_Solver = DISC_ADJ_RANS;
        break;
      case NAVIER_STOKES:
        Kind_Solver = DISC_ADJ_NAVIER_STOKES;
        break;
      case FEM_EULER :
        Kind_Solver = DISC_ADJ_DG_EULER;
        break;
      case FEM_RANS :
        Kind_Solver = DISC_ADJ_DG_RANS;
        break;
      case FEM_NAVIER_STOKES : 
        Kind_Solver = DISC_ADJ_DG_NS;
        break;
      case FEM_ELASTICITY:
        Kind_Solver = DISC_ADJ_FEM;
        break;
      default:
        break;
    }

    RampOutletPressure = false;
    RampRotatingFrame = false;
  }
  
  delete [] tmp_smooth;

  /*--- Make sure that implicit time integration is disabled
        for the FEM fluid solver (numerics). ---*/
  if ((Kind_Solver == FEM_EULER) ||
      (Kind_Solver == FEM_NAVIER_STOKES) ||
      (Kind_Solver == FEM_RANS)) {
     Kind_TimeIntScheme_Flow = Kind_TimeIntScheme_FEM_Flow;
  }

  /*--- Set up the time stepping / unsteady CFL options. ---*/
  if ((Unsteady_Simulation == TIME_STEPPING) && (Unst_CFL != 0.0)) {
    for (iCFL = 0; iCFL < nCFL; iCFL++)
      CFL[iCFL] = Unst_CFL;
  }


  /*--- If it is a fixed mode problem, then we will add 100 iterations to
    evaluate the derivatives with respect to a change in the AoA and CL ---*/

  if (!ContinuousAdjoint & !DiscreteAdjoint) {
  	if ((Fixed_CL_Mode) || (Fixed_CM_Mode)) {
    ConvCriteria = RESIDUAL;
  		nExtIter += Iter_dCL_dAlpha;
  		OrderMagResidual = 24;
  		MinLogResidual = -24;
  	}
  }

  /*--- If there are not design variables defined in the file ---*/

  if (nDV == 0) {
    nDV = 1;
    Design_Variable = new unsigned short [nDV];
    Design_Variable[0] = NO_DEFORMATION;
  }

  /*--- Checks for incompressible flow problems. ---*/

  if ((Kind_Solver == EULER) && (Kind_Regime == INCOMPRESSIBLE)) {
    /*--- Force inviscid problems to use constant density and disable energy. ---*/
    if (Kind_DensityModel != CONSTANT || Energy_Equation == true) {
      SU2_MPI::Error("Inviscid incompressible problems must be constant density (no energy eqn.).\n Use DENSITY_MODEL= CONSTANT and ENERGY_EQUATION= NO.", CURRENT_FUNCTION);
    }
  }

  /*--- Default values should recover original incompressible behavior (for old config files). ---*/

  if (Kind_Regime == INCOMPRESSIBLE) {
    if ((Kind_DensityModel == CONSTANT) || (Kind_DensityModel == BOUSSINESQ))
      Kind_FluidModel = CONSTANT_DENSITY;
  }

  /*--- Energy equation must be active for any fluid models other than constant density. ---*/

  if (Kind_DensityModel != CONSTANT) Energy_Equation = true;

  if (Kind_DensityModel == BOUSSINESQ) {
    Energy_Equation = true;
    if (Body_Force) {
      SU2_MPI::Error("Body force and Boussinesq source terms are not currently compatible.", CURRENT_FUNCTION);
    }
  }

  if (Kind_DensityModel == VARIABLE) {
    if (Kind_FluidModel != INC_STANDARD_AIR && Kind_FluidModel != INC_IDEAL_GAS) {
      SU2_MPI::Error("Variable density incompressible solver limited to ideal gases.\n Check the fluid model options (use INC_STANDARD_AIR or INC_IDEAL_GAS).", CURRENT_FUNCTION);
    }
  }

  if (Kind_Regime != INCOMPRESSIBLE) {
    if ((Kind_FluidModel == CONSTANT_DENSITY) || (Kind_FluidModel == INC_STANDARD_AIR) || (Kind_FluidModel == INC_IDEAL_GAS)) {
      SU2_MPI::Error("Fluid model not compatible with compressible flows.\n CONSTANT_DENSITY/INC_STANDARD_AIR/INC_IDEAL_GAS are for incompressible only.", CURRENT_FUNCTION);
    }
  }

  if ((Kind_Regime == INCOMPRESSIBLE) && (Kind_Solver != EULER) && (Kind_Solver != ADJ_EULER) && (Kind_Solver != DISC_ADJ_EULER)) {
    if (Kind_ViscosityModel == SUTHERLAND) {
      if ((Kind_FluidModel != INC_STANDARD_AIR) && (Kind_FluidModel != INC_IDEAL_GAS)) {
        SU2_MPI::Error("Sutherland's law only valid for ideal gases in incompressible flows.\n Must use VISCOSITY_MODEL=CONSTANT_VISCOSITY and set viscosity with\n MU_CONSTANT, or use DENSITY_MODEL= VARIABLE with FLUID_MODEL= INC_STANDARD_AIR\n or FLUID_MODEL= INC_IDEAL_GAS for VISCOSITY_MODEL=SUTHERLAND.\n NOTE: FREESTREAM_VISCOSITY is no longer used for incompressible flows!", CURRENT_FUNCTION);
      }
    }
  }

  /*--- Incompressible solver currently limited to SI units. ---*/

  if ((Kind_Regime == INCOMPRESSIBLE) && (SystemMeasurements == US)) {
    SU2_MPI::Error("Must use SI units for incompressible solver.", CURRENT_FUNCTION);
  }

  /*--- Check that the non-dim type is valid. ---*/

  if (Kind_Regime == INCOMPRESSIBLE) {
    if ((Ref_Inc_NonDim != INITIAL_VALUES) && (Ref_Inc_NonDim != REFERENCE_VALUES) && (Ref_Inc_NonDim != DIMENSIONAL)) {
      SU2_MPI::Error("Incompressible non-dim. scheme invalid.\n Must use INITIAL_VALUES, REFERENCE_VALUES, or DIMENSIONAL.", CURRENT_FUNCTION);
    }
  }

  /*--- Check that the incompressible inlets are correctly specified. ---*/

  if ((Kind_Regime == INCOMPRESSIBLE) && (nMarker_Inlet != 0)) {
    if (nMarker_Inlet != nInc_Inlet) {
      SU2_MPI::Error("Inlet types for incompressible problem improperly specified.\n Use INC_INLET_TYPE= VELOCITY_INLET or PRESSURE_INLET.\n Must list a type for each inlet marker, including duplicates, e.g.,\n INC_INLET_TYPE= VELOCITY_INLET VELOCITY_INLET PRESSURE_INLET", CURRENT_FUNCTION);
    }
    for (unsigned short iInlet = 0; iInlet < nInc_Inlet; iInlet++){
      if ((Kind_Inc_Inlet[iInlet] != VELOCITY_INLET)) {
        SU2_MPI::Error("Undefined incompressible inlet type. VELOCITY_INLET only currently possible.", CURRENT_FUNCTION);
      }
    }
  }

  /*--- If Kind_Inc_Inlet has not been specified, take a default --*/

  if (Kind_Inc_Inlet == NULL) {
    Kind_Inc_Inlet = new unsigned short[1];
    Kind_Inc_Inlet[0] = VELOCITY_INLET;
  }

  /*--- Grid motion is not yet supported with the incompressible solver. ---*/

  if ((Kind_Regime == INCOMPRESSIBLE) && (Grid_Movement)) {
    SU2_MPI::Error("Support for grid movement not yet implemented for incompressible flows.", CURRENT_FUNCTION);
  }

  /*--- Assert that there are two markers being analyzed if the
   pressure drop objective function is selected. ---*/

  for (unsigned short iObj = 0; iObj < nObj; iObj++) {
    if ((Kind_ObjFunc[iObj] == SURFACE_PRESSURE_DROP) && (nMarker_Analyze != 2)) {
      SU2_MPI::Error("Must list two markers for the pressure drop objective function.\n Expected format: MARKER_ANALYZE= (outlet_name, inlet_name).", CURRENT_FUNCTION);
    }
  }

}

void CConfig::SetMarkers(unsigned short val_software) {

  unsigned short iMarker_All, iMarker_CfgFile, iMarker_Euler, iMarker_Custom,
  iMarker_FarField, iMarker_SymWall, iMarker_PerBound,
  iMarker_NearFieldBound, iMarker_InterfaceBound, iMarker_Fluid_InterfaceBound, iMarker_Dirichlet,
  iMarker_Inlet, iMarker_Riemann, iMarker_Giles, iMarker_Outlet, iMarker_Isothermal,
  iMarker_HeatFlux, iMarker_EngineInflow, iMarker_EngineExhaust, iMarker_Damper,
  iMarker_Displacement, iMarker_Load, iMarker_FlowLoad, iMarker_Neumann, iMarker_Internal,
  iMarker_Monitoring, iMarker_Designing, iMarker_GeoEval, iMarker_Plotting, iMarker_Analyze,
  iMarker_DV, iMarker_Moving, iMarker_PyCustom, iMarker_Supersonic_Inlet, iMarker_Supersonic_Outlet,
  iMarker_Clamped, iMarker_ZoneInterface, iMarker_CHTInterface, iMarker_Load_Dir, iMarker_Disp_Dir, iMarker_Load_Sine,
  iMarker_ActDiskInlet, iMarker_ActDiskOutlet,
  iMarker_Turbomachinery, iMarker_MixingPlaneInterface;

  int size = SINGLE_NODE;

#ifdef HAVE_MPI
  if (val_software != SU2_MSH)
    SU2_MPI::Comm_size(MPI_COMM_WORLD, &size);
#endif

  /*--- Compute the total number of markers in the config file ---*/

  nMarker_CfgFile = nMarker_Euler + nMarker_FarField + nMarker_SymWall +
  nMarker_PerBound + nMarker_NearFieldBound + nMarker_Fluid_InterfaceBound +
  nMarker_InterfaceBound + nMarker_CHTInterface + nMarker_Dirichlet + nMarker_Neumann + nMarker_Inlet + nMarker_Riemann +
  nMarker_Giles + nMarker_Outlet + nMarker_Isothermal + nMarker_HeatFlux +
  nMarker_EngineInflow + nMarker_EngineExhaust + nMarker_Internal +
  nMarker_Supersonic_Inlet + nMarker_Supersonic_Outlet + nMarker_Displacement + nMarker_Load +
  nMarker_FlowLoad + nMarker_Custom + nMarker_Damper +
  nMarker_Clamped + nMarker_Load_Sine + nMarker_Load_Dir + nMarker_Disp_Dir +
  nMarker_ActDiskInlet + nMarker_ActDiskOutlet;
  
  /*--- Add the possible send/receive domains ---*/

  nMarker_Max = nMarker_CfgFile + OVERHEAD*size;

  /*--- Basic dimensionalization of the markers (worst scenario) ---*/

  nMarker_All = nMarker_Max;

  /*--- Allocate the memory (markers in each domain) ---*/

  Marker_All_TagBound             = new string[nMarker_All];			// Store the tag that correspond with each marker.
  Marker_All_SendRecv             = new short[nMarker_All];				// +#domain (send), -#domain (receive).
  Marker_All_KindBC               = new unsigned short[nMarker_All];	// Store the kind of boundary condition.
  Marker_All_Monitoring           = new unsigned short[nMarker_All];	// Store whether the boundary should be monitored.
  Marker_All_Designing            = new unsigned short[nMarker_All];    // Store whether the boundary should be designed.
  Marker_All_Plotting             = new unsigned short[nMarker_All];	// Store whether the boundary should be plotted.
  Marker_All_Analyze              = new unsigned short[nMarker_All];	// Store whether the boundary should be plotted.
  Marker_All_ZoneInterface        = new unsigned short[nMarker_All];	// Store whether the boundary is in the FSI interface.
  Marker_All_GeoEval              = new unsigned short[nMarker_All];	// Store whether the boundary should be geometry evaluation.
  Marker_All_DV                   = new unsigned short[nMarker_All];	// Store whether the boundary should be affected by design variables.
  Marker_All_Moving               = new unsigned short[nMarker_All];	// Store whether the boundary should be in motion.
  Marker_All_PyCustom             = new unsigned short[nMarker_All];    // Store whether the boundary is Python customizable.
  Marker_All_PerBound             = new short[nMarker_All];		// Store whether the boundary belongs to a periodic boundary.
  Marker_All_Turbomachinery       = new unsigned short[nMarker_All];	// Store whether the boundary is in needed for Turbomachinery computations.
  Marker_All_TurbomachineryFlag   = new unsigned short[nMarker_All];	// Store whether the boundary has a flag for Turbomachinery computations.
  Marker_All_MixingPlaneInterface = new unsigned short[nMarker_All];	// Store whether the boundary has a in the MixingPlane interface.


  for (iMarker_All = 0; iMarker_All < nMarker_All; iMarker_All++) {
    Marker_All_TagBound[iMarker_All]             = "SEND_RECEIVE";
    Marker_All_SendRecv[iMarker_All]             = 0;
    Marker_All_KindBC[iMarker_All]               = 0;
    Marker_All_Monitoring[iMarker_All]           = 0;
    Marker_All_GeoEval[iMarker_All]              = 0;
    Marker_All_Designing[iMarker_All]            = 0;
    Marker_All_Plotting[iMarker_All]             = 0;
    Marker_All_Analyze[iMarker_All]              = 0;
    Marker_All_ZoneInterface[iMarker_All]        = 0;
    Marker_All_DV[iMarker_All]                   = 0;
    Marker_All_Moving[iMarker_All]               = 0;
    Marker_All_PerBound[iMarker_All]             = 0;
    Marker_All_Turbomachinery[iMarker_All]       = 0;
    Marker_All_TurbomachineryFlag[iMarker_All]   = 0;
    Marker_All_MixingPlaneInterface[iMarker_All] = 0;
    Marker_All_PyCustom[iMarker_All]             = 0;
  }

  /*--- Allocate the memory (markers in the config file) ---*/

  Marker_CfgFile_TagBound             = new string[nMarker_CfgFile];
  Marker_CfgFile_KindBC               = new unsigned short[nMarker_CfgFile];
  Marker_CfgFile_Monitoring           = new unsigned short[nMarker_CfgFile];
  Marker_CfgFile_Designing            = new unsigned short[nMarker_CfgFile];
  Marker_CfgFile_Plotting             = new unsigned short[nMarker_CfgFile];
  Marker_CfgFile_Analyze              = new unsigned short[nMarker_CfgFile];
  Marker_CfgFile_GeoEval              = new unsigned short[nMarker_CfgFile];
  Marker_CfgFile_ZoneInterface        = new unsigned short[nMarker_CfgFile];
  Marker_CfgFile_DV                   = new unsigned short[nMarker_CfgFile];
  Marker_CfgFile_Moving               = new unsigned short[nMarker_CfgFile];
  Marker_CfgFile_PerBound             = new unsigned short[nMarker_CfgFile];
  Marker_CfgFile_Turbomachinery       = new unsigned short[nMarker_CfgFile];
  Marker_CfgFile_TurbomachineryFlag   = new unsigned short[nMarker_CfgFile];
  Marker_CfgFile_MixingPlaneInterface = new unsigned short[nMarker_CfgFile];
  Marker_CfgFile_PyCustom             = new unsigned short[nMarker_CfgFile];

  for (iMarker_CfgFile = 0; iMarker_CfgFile < nMarker_CfgFile; iMarker_CfgFile++) {
    Marker_CfgFile_TagBound[iMarker_CfgFile]             = "SEND_RECEIVE";
    Marker_CfgFile_KindBC[iMarker_CfgFile]               = 0;
    Marker_CfgFile_Monitoring[iMarker_CfgFile]           = 0;
    Marker_CfgFile_GeoEval[iMarker_CfgFile]              = 0;
    Marker_CfgFile_Designing[iMarker_CfgFile]            = 0;
    Marker_CfgFile_Plotting[iMarker_CfgFile]             = 0;
    Marker_CfgFile_Analyze[iMarker_CfgFile]              = 0;
    Marker_CfgFile_ZoneInterface[iMarker_CfgFile]        = 0;
    Marker_CfgFile_DV[iMarker_CfgFile]                   = 0;
    Marker_CfgFile_Moving[iMarker_CfgFile]               = 0;
    Marker_CfgFile_PerBound[iMarker_CfgFile]             = 0;
    Marker_CfgFile_Turbomachinery[iMarker_CfgFile]       = 0;
    Marker_CfgFile_TurbomachineryFlag[iMarker_CfgFile]   = 0;
    Marker_CfgFile_MixingPlaneInterface[iMarker_CfgFile] = 0;
    Marker_CfgFile_PyCustom[iMarker_CfgFile]             = 0;
  }

  /*--- Allocate memory to store surface information (Analyze BC) ---*/

  Surface_MassFlow = new su2double[nMarker_Analyze];
  Surface_Mach = new su2double[nMarker_Analyze];
  Surface_Temperature = new su2double[nMarker_Analyze];
  Surface_Pressure = new su2double[nMarker_Analyze];
  Surface_Density = new su2double[nMarker_Analyze];
  Surface_Enthalpy = new su2double[nMarker_Analyze];
  Surface_NormalVelocity = new su2double[nMarker_Analyze];
  Surface_Uniformity = new su2double[nMarker_Analyze];
  Surface_SecondaryStrength = new su2double[nMarker_Analyze];
  Surface_SecondOverUniform = new su2double[nMarker_Analyze];
  Surface_MomentumDistortion = new su2double[nMarker_Analyze];
  Surface_TotalTemperature = new su2double[nMarker_Analyze];
  Surface_TotalPressure = new su2double[nMarker_Analyze];
  Surface_PressureDrop = new su2double[nMarker_Analyze];
  Surface_DC60 = new su2double[nMarker_Analyze];
  Surface_IDC = new su2double[nMarker_Analyze];
  Surface_IDC_Mach = new su2double[nMarker_Analyze];
  Surface_IDR = new su2double[nMarker_Analyze];
  for (iMarker_Analyze = 0; iMarker_Analyze < nMarker_Analyze; iMarker_Analyze++) {
    Surface_MassFlow[iMarker_Analyze] = 0.0;
    Surface_Mach[iMarker_Analyze] = 0.0;
    Surface_Temperature[iMarker_Analyze] = 0.0;
    Surface_Pressure[iMarker_Analyze] = 0.0;
    Surface_Density[iMarker_Analyze] = 0.0;
    Surface_Enthalpy[iMarker_Analyze] = 0.0;
    Surface_NormalVelocity[iMarker_Analyze] = 0.0;
    Surface_Uniformity[iMarker_Analyze] = 0.0;
    Surface_SecondaryStrength[iMarker_Analyze] = 0.0;
    Surface_SecondOverUniform[iMarker_Analyze] = 0.0;
    Surface_MomentumDistortion[iMarker_Analyze] = 0.0;
    Surface_TotalTemperature[iMarker_Analyze] = 0.0;
    Surface_TotalPressure[iMarker_Analyze] = 0.0;
    Surface_PressureDrop[iMarker_Analyze] = 0.0;
    Surface_DC60[iMarker_Analyze] = 0.0;
    Surface_IDC[iMarker_Analyze] = 0.0;
    Surface_IDC_Mach[iMarker_Analyze] = 0.0;
    Surface_IDR[iMarker_Analyze] = 0.0;
  }

  /*--- Populate the marker information in the config file (all domains) ---*/

  iMarker_CfgFile = 0;
  for (iMarker_Euler = 0; iMarker_Euler < nMarker_Euler; iMarker_Euler++) {
    Marker_CfgFile_TagBound[iMarker_CfgFile] = Marker_Euler[iMarker_Euler];
    Marker_CfgFile_KindBC[iMarker_CfgFile] = EULER_WALL;
    iMarker_CfgFile++;
  }

  for (iMarker_FarField = 0; iMarker_FarField < nMarker_FarField; iMarker_FarField++) {
    Marker_CfgFile_TagBound[iMarker_CfgFile] = Marker_FarField[iMarker_FarField];
    Marker_CfgFile_KindBC[iMarker_CfgFile] = FAR_FIELD;
    iMarker_CfgFile++;
  }

  for (iMarker_SymWall = 0; iMarker_SymWall < nMarker_SymWall; iMarker_SymWall++) {
    Marker_CfgFile_TagBound[iMarker_CfgFile] = Marker_SymWall[iMarker_SymWall];
    Marker_CfgFile_KindBC[iMarker_CfgFile] = SYMMETRY_PLANE;
    iMarker_CfgFile++;
  }

  for (iMarker_PerBound = 0; iMarker_PerBound < nMarker_PerBound; iMarker_PerBound++) {
    Marker_CfgFile_TagBound[iMarker_CfgFile] = Marker_PerBound[iMarker_PerBound];
    Marker_CfgFile_KindBC[iMarker_CfgFile] = PERIODIC_BOUNDARY;
    Marker_CfgFile_PerBound[iMarker_CfgFile] = iMarker_PerBound + 1;
    iMarker_CfgFile++;
  }

  ActDisk_DeltaPress = new su2double[nMarker_ActDiskInlet];
  ActDisk_DeltaTemp = new su2double[nMarker_ActDiskInlet];
  ActDisk_TotalPressRatio = new su2double[nMarker_ActDiskInlet];
  ActDisk_TotalTempRatio = new su2double[nMarker_ActDiskInlet];
  ActDisk_StaticPressRatio = new su2double[nMarker_ActDiskInlet];
  ActDisk_StaticTempRatio = new su2double[nMarker_ActDiskInlet];
  ActDisk_Power = new su2double[nMarker_ActDiskInlet];
  ActDisk_MassFlow = new su2double[nMarker_ActDiskInlet];
  ActDisk_Mach = new su2double[nMarker_ActDiskInlet];
  ActDisk_Force = new su2double[nMarker_ActDiskInlet];
  ActDisk_NetThrust = new su2double[nMarker_ActDiskInlet];
  ActDisk_BCThrust = new su2double[nMarker_ActDiskInlet];
  ActDisk_BCThrust_Old = new su2double[nMarker_ActDiskInlet];
  ActDisk_GrossThrust = new su2double[nMarker_ActDiskInlet];
  ActDisk_Area = new su2double[nMarker_ActDiskInlet];
  ActDisk_ReverseMassFlow = new su2double[nMarker_ActDiskInlet];

  for (iMarker_ActDiskInlet = 0; iMarker_ActDiskInlet < nMarker_ActDiskInlet; iMarker_ActDiskInlet++) {
    ActDisk_DeltaPress[iMarker_ActDiskInlet] = 0.0;
    ActDisk_DeltaTemp[iMarker_ActDiskInlet] = 0.0;
    ActDisk_TotalPressRatio[iMarker_ActDiskInlet] = 0.0;
    ActDisk_TotalTempRatio[iMarker_ActDiskInlet] = 0.0;
    ActDisk_StaticPressRatio[iMarker_ActDiskInlet] = 0.0;
    ActDisk_StaticTempRatio[iMarker_ActDiskInlet] = 0.0;
    ActDisk_Power[iMarker_ActDiskInlet] = 0.0;
    ActDisk_MassFlow[iMarker_ActDiskInlet] = 0.0;
    ActDisk_Mach[iMarker_ActDiskInlet] = 0.0;
    ActDisk_Force[iMarker_ActDiskInlet] = 0.0;
    ActDisk_NetThrust[iMarker_ActDiskInlet] = 0.0;
    ActDisk_BCThrust[iMarker_ActDiskInlet] = 0.0;
    ActDisk_BCThrust_Old[iMarker_ActDiskInlet] = 0.0;
    ActDisk_GrossThrust[iMarker_ActDiskInlet] = 0.0;
    ActDisk_Area[iMarker_ActDiskInlet] = 0.0;
    ActDisk_ReverseMassFlow[iMarker_ActDiskInlet] = 0.0;
  }


  ActDiskInlet_MassFlow = new su2double[nMarker_ActDiskInlet];
  ActDiskInlet_Temperature = new su2double[nMarker_ActDiskInlet];
  ActDiskInlet_TotalTemperature = new su2double[nMarker_ActDiskInlet];
  ActDiskInlet_Pressure = new su2double[nMarker_ActDiskInlet];
  ActDiskInlet_TotalPressure = new su2double[nMarker_ActDiskInlet];
  ActDiskInlet_RamDrag = new su2double[nMarker_ActDiskInlet];
  ActDiskInlet_Force = new su2double[nMarker_ActDiskInlet];
  ActDiskInlet_Power = new su2double[nMarker_ActDiskInlet];

  for (iMarker_ActDiskInlet = 0; iMarker_ActDiskInlet < nMarker_ActDiskInlet; iMarker_ActDiskInlet++) {
    Marker_CfgFile_TagBound[iMarker_CfgFile] = Marker_ActDiskInlet[iMarker_ActDiskInlet];
    Marker_CfgFile_KindBC[iMarker_CfgFile] = ACTDISK_INLET;
    ActDiskInlet_MassFlow[iMarker_ActDiskInlet] = 0.0;
    ActDiskInlet_Temperature[iMarker_ActDiskInlet] = 0.0;
    ActDiskInlet_TotalTemperature[iMarker_ActDiskInlet] = 0.0;
    ActDiskInlet_Pressure[iMarker_ActDiskInlet] = 0.0;
    ActDiskInlet_TotalPressure[iMarker_ActDiskInlet] = 0.0;
    ActDiskInlet_RamDrag[iMarker_ActDiskInlet] = 0.0;
    ActDiskInlet_Force[iMarker_ActDiskInlet] = 0.0;
    ActDiskInlet_Power[iMarker_ActDiskInlet] = 0.0;
    iMarker_CfgFile++;
  }

  ActDiskOutlet_MassFlow = new su2double[nMarker_ActDiskOutlet];
  ActDiskOutlet_Temperature = new su2double[nMarker_ActDiskOutlet];
  ActDiskOutlet_TotalTemperature = new su2double[nMarker_ActDiskOutlet];
  ActDiskOutlet_Pressure = new su2double[nMarker_ActDiskOutlet];
  ActDiskOutlet_TotalPressure = new su2double[nMarker_ActDiskOutlet];
  ActDiskOutlet_GrossThrust = new su2double[nMarker_ActDiskOutlet];
  ActDiskOutlet_Force = new su2double[nMarker_ActDiskOutlet];
  ActDiskOutlet_Power = new su2double[nMarker_ActDiskOutlet];

  for (iMarker_ActDiskOutlet = 0; iMarker_ActDiskOutlet < nMarker_ActDiskOutlet; iMarker_ActDiskOutlet++) {
    Marker_CfgFile_TagBound[iMarker_CfgFile] = Marker_ActDiskOutlet[iMarker_ActDiskOutlet];
    Marker_CfgFile_KindBC[iMarker_CfgFile] = ACTDISK_OUTLET;
    ActDiskOutlet_MassFlow[iMarker_ActDiskOutlet] = 0.0;
    ActDiskOutlet_Temperature[iMarker_ActDiskOutlet] = 0.0;
    ActDiskOutlet_TotalTemperature[iMarker_ActDiskOutlet] = 0.0;
    ActDiskOutlet_Pressure[iMarker_ActDiskOutlet] = 0.0;
    ActDiskOutlet_TotalPressure[iMarker_ActDiskOutlet] = 0.0;
    ActDiskOutlet_GrossThrust[iMarker_ActDiskOutlet] = 0.0;
    ActDiskOutlet_Force[iMarker_ActDiskOutlet] = 0.0;
    ActDiskOutlet_Power[iMarker_ActDiskOutlet] = 0.0;
    iMarker_CfgFile++;
  }

  for (iMarker_NearFieldBound = 0; iMarker_NearFieldBound < nMarker_NearFieldBound; iMarker_NearFieldBound++) {
    Marker_CfgFile_TagBound[iMarker_CfgFile] = Marker_NearFieldBound[iMarker_NearFieldBound];
    Marker_CfgFile_KindBC[iMarker_CfgFile] = NEARFIELD_BOUNDARY;
    iMarker_CfgFile++;
  }

  for (iMarker_InterfaceBound = 0; iMarker_InterfaceBound < nMarker_InterfaceBound; iMarker_InterfaceBound++) {
    Marker_CfgFile_TagBound[iMarker_CfgFile] = Marker_InterfaceBound[iMarker_InterfaceBound];
    Marker_CfgFile_KindBC[iMarker_CfgFile] = INTERFACE_BOUNDARY;
    iMarker_CfgFile++;
  }

  for (iMarker_Fluid_InterfaceBound = 0; iMarker_Fluid_InterfaceBound < nMarker_Fluid_InterfaceBound; iMarker_Fluid_InterfaceBound++) {
    Marker_CfgFile_TagBound[iMarker_CfgFile] = Marker_Fluid_InterfaceBound[iMarker_Fluid_InterfaceBound];
    Marker_CfgFile_KindBC[iMarker_CfgFile] = FLUID_INTERFACE;
    iMarker_CfgFile++;
  }

  for (iMarker_CHTInterface = 0; iMarker_CHTInterface < nMarker_CHTInterface; iMarker_CHTInterface++) {
    Marker_CfgFile_TagBound[iMarker_CfgFile] = Marker_CHTInterface[iMarker_CHTInterface];
    Marker_CfgFile_KindBC[iMarker_CfgFile] = CHT_WALL_INTERFACE;
    iMarker_CfgFile++;
  }

  for (iMarker_Dirichlet = 0; iMarker_Dirichlet < nMarker_Dirichlet; iMarker_Dirichlet++) {
    Marker_CfgFile_TagBound[iMarker_CfgFile] = Marker_Dirichlet[iMarker_Dirichlet];
    Marker_CfgFile_KindBC[iMarker_CfgFile] = DIRICHLET;
    iMarker_CfgFile++;
  }

  for (iMarker_Inlet = 0; iMarker_Inlet < nMarker_Inlet; iMarker_Inlet++) {
    Marker_CfgFile_TagBound[iMarker_CfgFile] = Marker_Inlet[iMarker_Inlet];
    Marker_CfgFile_KindBC[iMarker_CfgFile] = INLET_FLOW;
    iMarker_CfgFile++;
  }

  for (iMarker_Riemann = 0; iMarker_Riemann < nMarker_Riemann; iMarker_Riemann++) {
    Marker_CfgFile_TagBound[iMarker_CfgFile] = Marker_Riemann[iMarker_Riemann];
    Marker_CfgFile_KindBC[iMarker_CfgFile] = RIEMANN_BOUNDARY;
    iMarker_CfgFile++;
  }

  for (iMarker_Giles = 0; iMarker_Giles < nMarker_Giles; iMarker_Giles++) {
    Marker_CfgFile_TagBound[iMarker_CfgFile] = Marker_Giles[iMarker_Giles];
    Marker_CfgFile_KindBC[iMarker_CfgFile] = GILES_BOUNDARY;
    iMarker_CfgFile++;
  }

  Engine_Power       = new su2double[nMarker_EngineInflow];
  Engine_Mach        = new su2double[nMarker_EngineInflow];
  Engine_Force       = new su2double[nMarker_EngineInflow];
  Engine_NetThrust   = new su2double[nMarker_EngineInflow];
  Engine_GrossThrust = new su2double[nMarker_EngineInflow];
  Engine_Area        = new su2double[nMarker_EngineInflow];

  for (iMarker_EngineInflow = 0; iMarker_EngineInflow < nMarker_EngineInflow; iMarker_EngineInflow++) {
    Engine_Power[iMarker_EngineInflow] = 0.0;
    Engine_Mach[iMarker_EngineInflow] = 0.0;
    Engine_Force[iMarker_EngineInflow] = 0.0;
    Engine_NetThrust[iMarker_EngineInflow] = 0.0;
    Engine_GrossThrust[iMarker_EngineInflow] = 0.0;
    Engine_Area[iMarker_EngineInflow] = 0.0;
  }

  Inflow_Mach = new su2double[nMarker_EngineInflow];
  Inflow_Pressure = new su2double[nMarker_EngineInflow];
  Inflow_MassFlow = new su2double[nMarker_EngineInflow];
  Inflow_ReverseMassFlow = new su2double[nMarker_EngineInflow];
  Inflow_TotalPressure = new su2double[nMarker_EngineInflow];
  Inflow_Temperature = new su2double[nMarker_EngineInflow];
  Inflow_TotalTemperature = new su2double[nMarker_EngineInflow];
  Inflow_RamDrag = new su2double[nMarker_EngineInflow];
  Inflow_Force = new su2double[nMarker_EngineInflow];
  Inflow_Power = new su2double[nMarker_EngineInflow];

  for (iMarker_EngineInflow = 0; iMarker_EngineInflow < nMarker_EngineInflow; iMarker_EngineInflow++) {
    Marker_CfgFile_TagBound[iMarker_CfgFile] = Marker_EngineInflow[iMarker_EngineInflow];
    Marker_CfgFile_KindBC[iMarker_CfgFile] = ENGINE_INFLOW;
    Inflow_Mach[iMarker_EngineInflow] = 0.0;
    Inflow_Pressure[iMarker_EngineInflow] = 0.0;
    Inflow_MassFlow[iMarker_EngineInflow] = 0.0;
    Inflow_ReverseMassFlow[iMarker_EngineInflow] = 0.0;
    Inflow_TotalPressure[iMarker_EngineInflow] = 0.0;
    Inflow_Temperature[iMarker_EngineInflow] = 0.0;
    Inflow_TotalTemperature[iMarker_EngineInflow] = 0.0;
    Inflow_RamDrag[iMarker_EngineInflow] = 0.0;
    Inflow_Force[iMarker_EngineInflow] = 0.0;
    Inflow_Power[iMarker_EngineInflow] = 0.0;
    iMarker_CfgFile++;
  }

  Exhaust_Pressure = new su2double[nMarker_EngineExhaust];
  Exhaust_Temperature = new su2double[nMarker_EngineExhaust];
  Exhaust_MassFlow = new su2double[nMarker_EngineExhaust];
  Exhaust_TotalPressure = new su2double[nMarker_EngineExhaust];
  Exhaust_TotalTemperature = new su2double[nMarker_EngineExhaust];
  Exhaust_GrossThrust = new su2double[nMarker_EngineExhaust];
  Exhaust_Force = new su2double[nMarker_EngineExhaust];
  Exhaust_Power = new su2double[nMarker_EngineExhaust];

  for (iMarker_EngineExhaust = 0; iMarker_EngineExhaust < nMarker_EngineExhaust; iMarker_EngineExhaust++) {
    Marker_CfgFile_TagBound[iMarker_CfgFile] = Marker_EngineExhaust[iMarker_EngineExhaust];
    Marker_CfgFile_KindBC[iMarker_CfgFile] = ENGINE_EXHAUST;
    Exhaust_Pressure[iMarker_EngineExhaust] = 0.0;
    Exhaust_Temperature[iMarker_EngineExhaust] = 0.0;
    Exhaust_MassFlow[iMarker_EngineExhaust] = 0.0;
    Exhaust_TotalPressure[iMarker_EngineExhaust] = 0.0;
    Exhaust_TotalTemperature[iMarker_EngineExhaust] = 0.0;
    Exhaust_GrossThrust[iMarker_EngineExhaust] = 0.0;
    Exhaust_Force[iMarker_EngineExhaust] = 0.0;
    Exhaust_Power[iMarker_EngineExhaust] = 0.0;
    iMarker_CfgFile++;
  }

  for (iMarker_Supersonic_Inlet = 0; iMarker_Supersonic_Inlet < nMarker_Supersonic_Inlet; iMarker_Supersonic_Inlet++) {
    Marker_CfgFile_TagBound[iMarker_CfgFile] = Marker_Supersonic_Inlet[iMarker_Supersonic_Inlet];
    Marker_CfgFile_KindBC[iMarker_CfgFile] = SUPERSONIC_INLET;
    iMarker_CfgFile++;
  }

  for (iMarker_Supersonic_Outlet = 0; iMarker_Supersonic_Outlet < nMarker_Supersonic_Outlet; iMarker_Supersonic_Outlet++) {
    Marker_CfgFile_TagBound[iMarker_CfgFile] = Marker_Supersonic_Outlet[iMarker_Supersonic_Outlet];
    Marker_CfgFile_KindBC[iMarker_CfgFile] = SUPERSONIC_OUTLET;
    iMarker_CfgFile++;
  }

  for (iMarker_Neumann = 0; iMarker_Neumann < nMarker_Neumann; iMarker_Neumann++) {
    Marker_CfgFile_TagBound[iMarker_CfgFile] = Marker_Neumann[iMarker_Neumann];
    Marker_CfgFile_KindBC[iMarker_CfgFile] = NEUMANN;
    iMarker_CfgFile++;
  }

  for (iMarker_Internal = 0; iMarker_Internal < nMarker_Internal; iMarker_Internal++) {
    Marker_CfgFile_TagBound[iMarker_CfgFile] = Marker_Internal[iMarker_Internal];
    Marker_CfgFile_KindBC[iMarker_CfgFile] = INTERNAL_BOUNDARY;
    iMarker_CfgFile++;
  }

  for (iMarker_Custom = 0; iMarker_Custom < nMarker_Custom; iMarker_Custom++) {
    Marker_CfgFile_TagBound[iMarker_CfgFile] = Marker_Custom[iMarker_Custom];
    Marker_CfgFile_KindBC[iMarker_CfgFile] = CUSTOM_BOUNDARY;
    iMarker_CfgFile++;
  }

  for (iMarker_Outlet = 0; iMarker_Outlet < nMarker_Outlet; iMarker_Outlet++) {
    Marker_CfgFile_TagBound[iMarker_CfgFile] = Marker_Outlet[iMarker_Outlet];
    Marker_CfgFile_KindBC[iMarker_CfgFile] = OUTLET_FLOW;
    iMarker_CfgFile++;
  }

  for (iMarker_Isothermal = 0; iMarker_Isothermal < nMarker_Isothermal; iMarker_Isothermal++) {
    Marker_CfgFile_TagBound[iMarker_CfgFile] = Marker_Isothermal[iMarker_Isothermal];
    Marker_CfgFile_KindBC[iMarker_CfgFile] = ISOTHERMAL;
    iMarker_CfgFile++;
  }

  for (iMarker_HeatFlux = 0; iMarker_HeatFlux < nMarker_HeatFlux; iMarker_HeatFlux++) {
    Marker_CfgFile_TagBound[iMarker_CfgFile] = Marker_HeatFlux[iMarker_HeatFlux];
    Marker_CfgFile_KindBC[iMarker_CfgFile] = HEAT_FLUX;
    iMarker_CfgFile++;
  }

  for (iMarker_Clamped = 0; iMarker_Clamped < nMarker_Clamped; iMarker_Clamped++) {
    Marker_CfgFile_TagBound[iMarker_CfgFile] = Marker_Clamped[iMarker_Clamped];
    Marker_CfgFile_KindBC[iMarker_CfgFile] = CLAMPED_BOUNDARY;
    iMarker_CfgFile++;
  }

  for (iMarker_Displacement = 0; iMarker_Displacement < nMarker_Displacement; iMarker_Displacement++) {
    Marker_CfgFile_TagBound[iMarker_CfgFile] = Marker_Displacement[iMarker_Displacement];
    Marker_CfgFile_KindBC[iMarker_CfgFile] = DISPLACEMENT_BOUNDARY;
    iMarker_CfgFile++;
  }

  for (iMarker_Load = 0; iMarker_Load < nMarker_Load; iMarker_Load++) {
    Marker_CfgFile_TagBound[iMarker_CfgFile] = Marker_Load[iMarker_Load];
    Marker_CfgFile_KindBC[iMarker_CfgFile] = LOAD_BOUNDARY;
    iMarker_CfgFile++;
  }

  for (iMarker_Damper = 0; iMarker_Damper < nMarker_Damper; iMarker_Damper++) {
    Marker_CfgFile_TagBound[iMarker_CfgFile] = Marker_Damper[iMarker_Damper];
    Marker_CfgFile_KindBC[iMarker_CfgFile] = DAMPER_BOUNDARY;
    iMarker_CfgFile++;
  }

  for (iMarker_Load_Dir = 0; iMarker_Load_Dir < nMarker_Load_Dir; iMarker_Load_Dir++) {
    Marker_CfgFile_TagBound[iMarker_CfgFile] = Marker_Load_Dir[iMarker_Load_Dir];
    Marker_CfgFile_KindBC[iMarker_CfgFile] = LOAD_DIR_BOUNDARY;
    iMarker_CfgFile++;
  }

  for (iMarker_Disp_Dir = 0; iMarker_Disp_Dir < nMarker_Disp_Dir; iMarker_Disp_Dir++) {
    Marker_CfgFile_TagBound[iMarker_CfgFile] = Marker_Disp_Dir[iMarker_Disp_Dir];
    Marker_CfgFile_KindBC[iMarker_CfgFile] = DISP_DIR_BOUNDARY;
    iMarker_CfgFile++;
  }

  for (iMarker_Load_Sine = 0; iMarker_Load_Sine < nMarker_Load_Sine; iMarker_Load_Sine++) {
    Marker_CfgFile_TagBound[iMarker_CfgFile] = Marker_Load_Sine[iMarker_Load_Sine];
    Marker_CfgFile_KindBC[iMarker_CfgFile] = LOAD_SINE_BOUNDARY;
    iMarker_CfgFile++;
  }


  for (iMarker_FlowLoad = 0; iMarker_FlowLoad < nMarker_FlowLoad; iMarker_FlowLoad++) {
    Marker_CfgFile_TagBound[iMarker_CfgFile] = Marker_FlowLoad[iMarker_FlowLoad];
    Marker_CfgFile_KindBC[iMarker_CfgFile] = FLOWLOAD_BOUNDARY;
    iMarker_CfgFile++;
  }

  for (iMarker_CfgFile = 0; iMarker_CfgFile < nMarker_CfgFile; iMarker_CfgFile++) {
    Marker_CfgFile_Monitoring[iMarker_CfgFile] = NO;
    for (iMarker_Monitoring = 0; iMarker_Monitoring < nMarker_Monitoring; iMarker_Monitoring++)
      if (Marker_CfgFile_TagBound[iMarker_CfgFile] == Marker_Monitoring[iMarker_Monitoring])
        Marker_CfgFile_Monitoring[iMarker_CfgFile] = YES;
  }

  for (iMarker_CfgFile = 0; iMarker_CfgFile < nMarker_CfgFile; iMarker_CfgFile++) {
    Marker_CfgFile_GeoEval[iMarker_CfgFile] = NO;
    for (iMarker_GeoEval = 0; iMarker_GeoEval < nMarker_GeoEval; iMarker_GeoEval++)
      if (Marker_CfgFile_TagBound[iMarker_CfgFile] == Marker_GeoEval[iMarker_GeoEval])
        Marker_CfgFile_GeoEval[iMarker_CfgFile] = YES;
  }

  for (iMarker_CfgFile = 0; iMarker_CfgFile < nMarker_CfgFile; iMarker_CfgFile++) {
    Marker_CfgFile_Designing[iMarker_CfgFile] = NO;
    for (iMarker_Designing = 0; iMarker_Designing < nMarker_Designing; iMarker_Designing++)
      if (Marker_CfgFile_TagBound[iMarker_CfgFile] == Marker_Designing[iMarker_Designing])
        Marker_CfgFile_Designing[iMarker_CfgFile] = YES;
  }

  for (iMarker_CfgFile = 0; iMarker_CfgFile < nMarker_CfgFile; iMarker_CfgFile++) {
    Marker_CfgFile_Plotting[iMarker_CfgFile] = NO;
    for (iMarker_Plotting = 0; iMarker_Plotting < nMarker_Plotting; iMarker_Plotting++)
      if (Marker_CfgFile_TagBound[iMarker_CfgFile] == Marker_Plotting[iMarker_Plotting])
        Marker_CfgFile_Plotting[iMarker_CfgFile] = YES;
  }

  for (iMarker_CfgFile = 0; iMarker_CfgFile < nMarker_CfgFile; iMarker_CfgFile++) {
    Marker_CfgFile_Analyze[iMarker_CfgFile] = NO;
    for (iMarker_Analyze = 0; iMarker_Analyze < nMarker_Analyze; iMarker_Analyze++)
      if (Marker_CfgFile_TagBound[iMarker_CfgFile] == Marker_Analyze[iMarker_Analyze])
        Marker_CfgFile_Analyze[iMarker_CfgFile] = YES;
  }

  /*--- Identification of Fluid-Structure interface markers ---*/

  for (iMarker_CfgFile = 0; iMarker_CfgFile < nMarker_CfgFile; iMarker_CfgFile++) {
    unsigned short indexMarker = 0;
    Marker_CfgFile_ZoneInterface[iMarker_CfgFile] = NO;
    for (iMarker_ZoneInterface = 0; iMarker_ZoneInterface < nMarker_ZoneInterface; iMarker_ZoneInterface++)
      if (Marker_CfgFile_TagBound[iMarker_CfgFile] == Marker_ZoneInterface[iMarker_ZoneInterface])
            indexMarker = (int)(iMarker_ZoneInterface/2+1);
    Marker_CfgFile_ZoneInterface[iMarker_CfgFile] = indexMarker;
  }

/*--- Identification of Turbomachinery markers and flag them---*/

  for (iMarker_CfgFile = 0; iMarker_CfgFile < nMarker_CfgFile; iMarker_CfgFile++) {
    unsigned short indexMarker=0;
    Marker_CfgFile_Turbomachinery[iMarker_CfgFile] = NO;
    Marker_CfgFile_TurbomachineryFlag[iMarker_CfgFile] = NO;
    for (iMarker_Turbomachinery = 0; iMarker_Turbomachinery < nMarker_Turbomachinery; iMarker_Turbomachinery++){
      if (Marker_CfgFile_TagBound[iMarker_CfgFile] == Marker_TurboBoundIn[iMarker_Turbomachinery]){
        indexMarker=(iMarker_Turbomachinery+1);
        Marker_CfgFile_Turbomachinery[iMarker_CfgFile] = indexMarker;
        Marker_CfgFile_TurbomachineryFlag[iMarker_CfgFile] = INFLOW;
      }
      if (Marker_CfgFile_TagBound[iMarker_CfgFile] == Marker_TurboBoundOut[iMarker_Turbomachinery]){
        indexMarker=(iMarker_Turbomachinery+1);
        Marker_CfgFile_Turbomachinery[iMarker_CfgFile] = indexMarker;
        Marker_CfgFile_TurbomachineryFlag[iMarker_CfgFile] = OUTFLOW;
      }
    }
  }

  /*--- Identification of MixingPlane interface markers ---*/

  for (iMarker_CfgFile = 0; iMarker_CfgFile < nMarker_CfgFile; iMarker_CfgFile++) {
  	unsigned short indexMarker=0;
    Marker_CfgFile_MixingPlaneInterface[iMarker_CfgFile] = NO;
    for (iMarker_MixingPlaneInterface = 0; iMarker_MixingPlaneInterface < nMarker_MixingPlaneInterface; iMarker_MixingPlaneInterface++)
      if (Marker_CfgFile_TagBound[iMarker_CfgFile] == Marker_MixingPlaneInterface[iMarker_MixingPlaneInterface])
      	indexMarker=(int)(iMarker_MixingPlaneInterface/2+1);
    Marker_CfgFile_MixingPlaneInterface[iMarker_CfgFile] = indexMarker;
  }

  for (iMarker_CfgFile = 0; iMarker_CfgFile < nMarker_CfgFile; iMarker_CfgFile++) {
    Marker_CfgFile_DV[iMarker_CfgFile] = NO;
    for (iMarker_DV = 0; iMarker_DV < nMarker_DV; iMarker_DV++)
      if (Marker_CfgFile_TagBound[iMarker_CfgFile] == Marker_DV[iMarker_DV])
        Marker_CfgFile_DV[iMarker_CfgFile] = YES;
  }

  for (iMarker_CfgFile = 0; iMarker_CfgFile < nMarker_CfgFile; iMarker_CfgFile++) {
    Marker_CfgFile_Moving[iMarker_CfgFile] = NO;
    for (iMarker_Moving = 0; iMarker_Moving < nMarker_Moving; iMarker_Moving++)
      if (Marker_CfgFile_TagBound[iMarker_CfgFile] == Marker_Moving[iMarker_Moving])
        Marker_CfgFile_Moving[iMarker_CfgFile] = YES;
  }

  for (iMarker_CfgFile=0; iMarker_CfgFile < nMarker_CfgFile; iMarker_CfgFile++) {
    Marker_CfgFile_PyCustom[iMarker_CfgFile] = NO;
    for(iMarker_PyCustom=0; iMarker_PyCustom < nMarker_PyCustom; iMarker_PyCustom++)
      if (Marker_CfgFile_TagBound[iMarker_CfgFile] == Marker_PyCustom[iMarker_PyCustom])
        Marker_CfgFile_PyCustom[iMarker_CfgFile] = YES;
  }

}

void CConfig::SetOutput(unsigned short val_software, unsigned short val_izone) {

  unsigned short iMarker_Euler, iMarker_Custom, iMarker_FarField,
  iMarker_SymWall, iMarker_PerBound, iMarker_NearFieldBound,
  iMarker_InterfaceBound, iMarker_Fluid_InterfaceBound, iMarker_Dirichlet, iMarker_Inlet, iMarker_Riemann,
  iMarker_Giles, iMarker_Outlet, iMarker_Isothermal, iMarker_HeatFlux,
  iMarker_EngineInflow, iMarker_EngineExhaust, iMarker_Displacement, iMarker_Damper,
  iMarker_Load, iMarker_FlowLoad,  iMarker_Neumann, iMarker_Internal, iMarker_Monitoring,
  iMarker_Designing, iMarker_GeoEval, iMarker_Plotting, iMarker_Analyze, iMarker_DV, iDV_Value,
  iMarker_ZoneInterface, iMarker_PyCustom, iMarker_Load_Dir, iMarker_Disp_Dir, iMarker_Load_Sine, iMarker_Clamped,
  iMarker_Moving, iMarker_Supersonic_Inlet, iMarker_Supersonic_Outlet, iMarker_ActDiskInlet,
  iMarker_ActDiskOutlet, iMarker_MixingPlaneInterface;
  
  bool fea = ((Kind_Solver == FEM_ELASTICITY) || (Kind_Solver == DISC_ADJ_FEM));
  
  /*--- WARNING: when compiling on Windows, ctime() is not available. Comment out
   the two lines below that use the dt variable. ---*/
  //time_t now = time(0);
  //string dt = ctime(&now); dt[24] = '.';

  cout << endl << "-------------------------------------------------------------------------" << endl;
  cout << "|    ___ _   _ ___                                                      |" << endl;
  cout << "|   / __| | | |_  )   Release 6.0.1  \"Falcon\"                           |" << endl;
  cout << "|   \\__ \\ |_| |/ /                                                      |" << endl;
  switch (val_software) {
    case SU2_CFD: cout << "|   |___/\\___//___|   Suite (Computational Fluid Dynamics Code)         |" << endl; break;
    case SU2_DEF: cout << "|   |___/\\___//___|   Suite (Mesh Deformation Code)                     |" << endl; break;
    case SU2_DOT: cout << "|   |___/\\___//___|   Suite (Gradient Projection Code)                  |" << endl; break;
    case SU2_MSH: cout << "|   |___/\\___//___|   Suite (Mesh Adaptation Code)                      |" << endl; break;
    case SU2_GEO: cout << "|   |___/\\___//___|   Suite (Geometry Definition Code)                  |" << endl; break;
    case SU2_SOL: cout << "|   |___/\\___//___|   Suite (Solution Exporting Code)                   |" << endl; break;
  }

  cout << "|                                                                       |" << endl;
  //cout << "|   Local date and time: " << dt << "                      |" << endl;
  cout <<"-------------------------------------------------------------------------" << endl;
  cout << "| The current SU2 release has been coordinated by the                   |" << endl;
  cout << "| SU2 International Developers Society <www.su2devsociety.org>          |" << endl;
  cout << "| with selected contributions from the open-source community.           |" << endl;
  cout <<"-------------------------------------------------------------------------" << endl;
  cout << "| The main research teams contributing to the current release are:      |" << endl;
  cout << "| - Prof. Juan J. Alonso's group at Stanford University.                |" << endl;
  cout << "| - Prof. Piero Colonna's group at Delft University of Technology.      |" << endl;
  cout << "| - Prof. Nicolas R. Gauger's group at Kaiserslautern U. of Technology. |" << endl;
  cout << "| - Prof. Alberto Guardone's group at Polytechnic University of Milan.  |" << endl;
  cout << "| - Prof. Rafael Palacios' group at Imperial College London.            |" << endl;
  cout << "| - Prof. Vincent Terrapon's group at the University of Liege.          |" << endl;
  cout << "| - Prof. Edwin van der Weide's group at the University of Twente.      |" << endl;
  cout << "| - Lab. of New Concepts in Aeronautics at Tech. Inst. of Aeronautics.  |" << endl;
  cout <<"-------------------------------------------------------------------------" << endl;
  cout << "| Copyright 2012-2018, Francisco D. Palacios, Thomas D. Economon,       |" << endl;
  cout << "|                      Tim Albring, and the SU2 contributors.           |" << endl;
  cout << "|                                                                       |" << endl;
  cout << "| SU2 is free software; you can redistribute it and/or                  |" << endl;
  cout << "| modify it under the terms of the GNU Lesser General Public            |" << endl;
  cout << "| License as published by the Free Software Foundation; either          |" << endl;
  cout << "| version 2.1 of the License, or (at your option) any later version.    |" << endl;
  cout << "|                                                                       |" << endl;
  cout << "| SU2 is distributed in the hope that it will be useful,                |" << endl;
  cout << "| but WITHOUT ANY WARRANTY; without even the implied warranty of        |" << endl;
  cout << "| MERCHANTABILITY or FITNESS FOR A PARTICULAR PURPOSE. See the GNU      |" << endl;
  cout << "| Lesser General Public License for more details.                       |" << endl;
  cout << "|                                                                       |" << endl;
  cout << "| You should have received a copy of the GNU Lesser General Public      |" << endl;
  cout << "| License along with SU2. If not, see <http://www.gnu.org/licenses/>.   |" << endl;
  cout <<"-------------------------------------------------------------------------" << endl;

  cout << endl <<"------------------------ Physical Case Definition -----------------------" << endl;
  if (val_software == SU2_CFD) {
	if (FSI_Problem) {
	   cout << "Fluid-Structure Interaction." << endl;
	}

  if (DiscreteAdjoint) {
     cout <<"Discrete Adjoint equations using Algorithmic Differentiation " << endl;
     cout <<"based on the physical case: ";
  }
    switch (Kind_Solver) {
      case EULER: case DISC_ADJ_EULER: case FEM_EULER: case DISC_ADJ_DG_EULER:
        if (Kind_Regime == COMPRESSIBLE) cout << "Compressible Euler equations." << endl;
        if (Kind_Regime == INCOMPRESSIBLE) cout << "Incompressible Euler equations." << endl;
        break;
      case NAVIER_STOKES: case DISC_ADJ_NAVIER_STOKES: case FEM_NAVIER_STOKES: case DISC_ADJ_DG_NS:
        if (Kind_Regime == COMPRESSIBLE) cout << "Compressible Laminar Navier-Stokes' equations." << endl;
        if (Kind_Regime == INCOMPRESSIBLE) cout << "Incompressible Laminar Navier-Stokes' equations." << endl;
        break;
      case RANS: case DISC_ADJ_RANS: case FEM_RANS: case DISC_ADJ_DG_RANS:
        if (Kind_Regime == COMPRESSIBLE) cout << "Compressible RANS equations." << endl;
        if (Kind_Regime == INCOMPRESSIBLE) cout << "Incompressible RANS equations." << endl;
        cout << "Turbulence model: ";
        switch (Kind_Turb_Model) {
          case SA:     cout << "Spalart Allmaras" << endl; break;
          case SA_NEG: cout << "Negative Spalart Allmaras" << endl; break;
          case SST:    cout << "Menter's SST"     << endl; break;
          case SA_E:   cout << "Edwards Spalart Allmaras" << endl; break;
          case SA_COMP:   cout << "Compressibility Correction Spalart Allmaras" << endl; break;
          case SA_E_COMP:   cout << "Compressibility Correction Edwards Spalart Allmaras" << endl; break;
        }
        if (QCR) cout << "Using Quadratic Constitutive Relation, 2000 version (QCR2000)" << endl;
        cout << "Hybrid RANS/LES: ";
        switch (Kind_HybridRANSLES){
          case NO_HYBRIDRANSLES: cout <<  "No Hybrid RANS/LES" << endl; break;
          case SA_DES:  cout << "Detached Eddy Simulation (DES97) " << endl; break;
          case SA_DDES:  cout << "Delayed Detached Eddy Simulation (DDES) with Standard SGS" << endl; break;
          case SA_ZDES:  cout << "Delayed Detached Eddy Simulation (DDES) with Vorticity-based SGS" << endl; break;
          case SA_EDDES:  cout << "Delayed Detached Eddy Simulation (DDES) with Shear-layer Adapted SGS" << endl; break;
        }
        break;
      case FEM_LES:
        if (Kind_Regime == COMPRESSIBLE)   cout << "Compressible LES equations." << endl;
        if (Kind_Regime == INCOMPRESSIBLE) cout << "Incompressible LES equations." << endl;
        cout << "Subgrid Scale model: ";
        switch (Kind_SGS_Model) {
          case IMPLICIT_LES: cout << "Implicit LES" << endl; break;
          case SMAGORINSKY:  cout << "Smagorinsky " << endl; break;
          case WALE:         cout << "WALE"         << endl; break;
          default:
            SU2_MPI::Error("Subgrid Scale model not specified.", CURRENT_FUNCTION);

        }
        break;
      case POISSON_EQUATION: cout << "Poisson equation." << endl; break;
      case WAVE_EQUATION: cout << "Wave equation." << endl; break;
      case HEAT_EQUATION: cout << "Heat equation." << endl; break;
      case FEM_ELASTICITY: case DISC_ADJ_FEM:
    	  if (Kind_Struct_Solver == SMALL_DEFORMATIONS) cout << "Geometrically linear elasticity solver." << endl;
    	  if (Kind_Struct_Solver == LARGE_DEFORMATIONS) cout << "Geometrically non-linear elasticity solver." << endl;
    	  if (Kind_Material == LINEAR_ELASTIC) cout << "Linear elastic material." << endl;
    	  if (Kind_Material == NEO_HOOKEAN) {
    		  if (Kind_Material_Compress == COMPRESSIBLE_MAT) cout << "Compressible Neo-Hookean material model." << endl;
    		  if (Kind_Material_Compress == INCOMPRESSIBLE_MAT) cout << "Incompressible Neo-Hookean material model (mean dilatation method)." << endl;
    	  }
    	  break;
      case ADJ_EULER: cout << "Continuous Euler adjoint equations." << endl; break;
      case ADJ_NAVIER_STOKES:
        if (Frozen_Visc_Cont)
          cout << "Continuous Navier-Stokes adjoint equations with frozen (laminar) viscosity." << endl;
        else
          cout << "Continuous Navier-Stokes adjoint equations." << endl;
        break;
      case ADJ_RANS:
        if (Frozen_Visc_Cont)
          cout << "Continuous RANS adjoint equations with frozen (laminar and eddy) viscosity." << endl;
        else
          cout << "Continuous RANS adjoint equations." << endl;

        break;

    }

    if ((Kind_Regime == COMPRESSIBLE) && (Kind_Solver != FEM_ELASTICITY) &&
        (Kind_Solver != HEAT_EQUATION) && (Kind_Solver != WAVE_EQUATION)) {
      cout << "Mach number: " << Mach <<"."<< endl;
      cout << "Angle of attack (AoA): " << AoA <<" deg, and angle of sideslip (AoS): " << AoS <<" deg."<< endl;
      if ((Kind_Solver == NAVIER_STOKES) || (Kind_Solver == ADJ_NAVIER_STOKES) ||
          (Kind_Solver == RANS) || (Kind_Solver == ADJ_RANS))
        cout << "Reynolds number: " << Reynolds <<". Reference length "  << Length_Reynolds << "." << endl;
      if (Fixed_CL_Mode) {
      	cout << "Fixed CL mode, target value: " << Target_CL << "." << endl;
      }
      if (Fixed_CM_Mode) {
      		cout << "Fixed CM mode, target value:  " << Target_CM << "." << endl;
      		cout << "HTP rotation axis (X,Z): ("<< HTP_Axis[0] <<", "<< HTP_Axis[1] <<")."<< endl;
      }
    }

    if (EquivArea) {
      cout <<"The equivalent area is going to be evaluated on the near-field."<< endl;
      cout <<"The lower integration limit is "<<EA_IntLimit[0]<<", and the upper is "<<EA_IntLimit[1]<<"."<< endl;
      cout <<"The near-field is situated at "<<EA_IntLimit[2]<<"."<< endl;
    }

    if (Grid_Movement) {
      cout << "Performing a dynamic mesh simulation: ";
      switch (Kind_GridMovement[ZONE_0]) {
        case NO_MOVEMENT:     cout << "no movement." << endl; break;
        case DEFORMING:       cout << "deforming mesh motion." << endl; break;
        case RIGID_MOTION:    cout << "rigid mesh motion." << endl; break;
        case MOVING_WALL:     cout << "moving walls." << endl; break;
        case MOVING_HTP:      cout << "HTP moving." << endl; break;
        case ROTATING_FRAME:  cout << "rotating reference frame." << endl; break;
        case AEROELASTIC:     cout << "aeroelastic motion." << endl; break;
        case FLUID_STRUCTURE: cout << "fluid-structure motion." << endl; break;
        case EXTERNAL:        cout << "externally prescribed motion." << endl; break;
        case AEROELASTIC_RIGID_MOTION:  cout << "rigid mesh motion plus aeroelastic motion." << endl; break;
      }
    }

    if (Restart) {
      if (Read_Binary_Restart) cout << "Reading and writing binary SU2 native restart files." << endl;
      else cout << "Reading and writing ASCII SU2 native restart files." << endl;
      if (!ContinuousAdjoint && Kind_Solver != FEM_ELASTICITY) cout << "Read flow solution from: " << Solution_FlowFileName << "." << endl;
      if (ContinuousAdjoint) cout << "Read adjoint solution from: " << Solution_AdjFileName << "." << endl;
      if (Kind_Solver == FEM_ELASTICITY) cout << "Read structural solution from: " << Solution_FEMFileName << "." << endl;
      if (Kind_Solver == DISC_ADJ_FEM){
        cout << "Read structural adjoint solution from: " << Solution_AdjFEMFileName << "." << endl;
      }
    }
    else {
        if (fea) cout << "No restart solution, initialize from undeformed configuration." << endl;
        else cout << "No restart solution, use the values at infinity (freestream)." << endl;
    }

    if (ContinuousAdjoint)
      cout << "Read flow solution from: " << Solution_FlowFileName << "." << endl;
  
    if (!fea){
      if (Kind_Regime == COMPRESSIBLE) {
      if (Ref_NonDim == DIMENSIONAL) { cout << "Dimensional simulation." << endl; }
      else if (Ref_NonDim == FREESTREAM_PRESS_EQ_ONE) { cout << "Non-Dimensional simulation (P=1.0, Rho=1.0, T=1.0 at the farfield)." << endl; }
      else if (Ref_NonDim == FREESTREAM_VEL_EQ_MACH) { cout << "Non-Dimensional simulation (V=Mach, Rho=1.0, T=1.0 at the farfield)." << endl; }
      else if (Ref_NonDim == FREESTREAM_VEL_EQ_ONE) { cout << "Non-Dimensional simulation (V=1.0, Rho=1.0, T=1.0 at the farfield)." << endl; }
    } else if (Kind_Regime == INCOMPRESSIBLE) {
      if (Ref_Inc_NonDim == DIMENSIONAL) { cout << "Dimensional simulation." << endl; }
      else if (Ref_Inc_NonDim == INITIAL_VALUES) { cout << "Non-Dimensional simulation using intialization values." << endl; }
      else if (Ref_Inc_NonDim == REFERENCE_VALUES) { cout << "Non-Dimensional simulation using user-specified reference values." << endl; }
    }
      
      if (RefArea == 0.0) cout << "The reference area will be computed using y(2D) or z(3D) projection." << endl;
      else { cout << "The reference area is " << RefArea;
        if (SystemMeasurements == US) cout << " in^2." << endl; else cout << " m^2." << endl;
      }
      
      if (SemiSpan == 0.0) cout << "The semi-span will be computed using the max y(3D) value." << endl;
      else { cout << "The semi-span length area is " << SemiSpan;
        if (SystemMeasurements == US) cout << " in." << endl; else cout << " m." << endl;
      }
      
      cout << "The reference length is " << RefLength;
      if (SystemMeasurements == US) cout << " in." << endl; else cout << " m." << endl;

      if ((nRefOriginMoment_X > 1) || (nRefOriginMoment_Y > 1) || (nRefOriginMoment_Z > 1)) {
        cout << "Surface(s) where the force coefficients are evaluated and \n";
        cout << "their reference origin for moment computation: \n";

        for (iMarker_Monitoring = 0; iMarker_Monitoring < nMarker_Monitoring; iMarker_Monitoring++) {
          cout << "   - " << Marker_Monitoring[iMarker_Monitoring] << " (" << RefOriginMoment_X[iMarker_Monitoring] <<", "<<RefOriginMoment_Y[iMarker_Monitoring] <<", "<< RefOriginMoment_Z[iMarker_Monitoring] << ")";
          if (iMarker_Monitoring < nMarker_Monitoring-1) cout << ".\n";
          else {
          if (SystemMeasurements == US) cout <<" ft."<< endl;
          else cout <<" m."<< endl;
          }

        }
      }
      else {
        cout << "Reference origin for moment evaluation is (" << RefOriginMoment_X[0] << ", " << RefOriginMoment_Y[0] << ", " << RefOriginMoment_Z[0] << ")." << endl;
        cout << "Surface(s) where the force coefficients are evaluated: ";
        for (iMarker_Monitoring = 0; iMarker_Monitoring < nMarker_Monitoring; iMarker_Monitoring++) {
          cout << Marker_Monitoring[iMarker_Monitoring];
          if (iMarker_Monitoring < nMarker_Monitoring-1) cout << ", ";
          else cout <<"."<< endl;
        }
        cout<< endl;
      }
    }

    if (nMarker_Designing != 0) {
      cout << "Surface(s) where the objective function is evaluated: ";
      for (iMarker_Designing = 0; iMarker_Designing < nMarker_Designing; iMarker_Designing++) {
        cout << Marker_Designing[iMarker_Designing];
        if (iMarker_Designing < nMarker_Designing-1) cout << ", ";
        else cout <<".";
      }
      cout<< endl;
    }

    if (nMarker_Plotting != 0) {
      cout << "Surface(s) plotted in the output file: ";
      for (iMarker_Plotting = 0; iMarker_Plotting < nMarker_Plotting; iMarker_Plotting++) {
        cout << Marker_Plotting[iMarker_Plotting];
        if (iMarker_Plotting < nMarker_Plotting-1) cout << ", ";
        else cout <<".";
      }
      cout<< endl;
    }

    if (nMarker_Analyze != 0) {
      cout << "Surface(s) to be analyzed in detail: ";
      for (iMarker_Analyze = 0; iMarker_Analyze < nMarker_Analyze; iMarker_Analyze++) {
        cout << Marker_Analyze[iMarker_Analyze];
        if (iMarker_Analyze < nMarker_Analyze-1) cout << ", ";
        else cout <<".";
      }
      cout<< endl;
    }

    if (nMarker_ZoneInterface != 0) {
      cout << "Surface(s) acting as an interface among zones: ";
      for (iMarker_ZoneInterface = 0; iMarker_ZoneInterface < nMarker_ZoneInterface; iMarker_ZoneInterface++) {
        cout << Marker_ZoneInterface[iMarker_ZoneInterface];
        if (iMarker_ZoneInterface < nMarker_ZoneInterface-1) cout << ", ";
        else cout <<".";
      }
      cout<<endl;
    }

    if(nMarker_PyCustom != 0) {
      cout << "Surface(s) that are customizable in Python: ";
      for(iMarker_PyCustom=0; iMarker_PyCustom < nMarker_PyCustom; iMarker_PyCustom++){
        cout << Marker_PyCustom[iMarker_PyCustom];
        if (iMarker_PyCustom < nMarker_PyCustom-1) cout << ", ";
        else cout << ".";
      }
      cout << endl;
    }
    
    if (nMarker_DV != 0) {
      cout << "Surface(s) affected by the design variables: ";
      for (iMarker_DV = 0; iMarker_DV < nMarker_DV; iMarker_DV++) {
        cout << Marker_DV[iMarker_DV];
        if (iMarker_DV < nMarker_DV-1) cout << ", ";
        else cout <<".";
      }
      cout<< endl;
    }

    if ((Kind_GridMovement[ZONE_0] == DEFORMING) || (Kind_GridMovement[ZONE_0] == MOVING_WALL) || (Kind_GridMovement[ZONE_0] == FLUID_STRUCTURE)) {
      cout << "Surface(s) in motion: ";
      for (iMarker_Moving = 0; iMarker_Moving < nMarker_Moving; iMarker_Moving++) {
        cout << Marker_Moving[iMarker_Moving];
        if (iMarker_Moving < nMarker_Moving-1) cout << ", ";
        else cout <<".";
      }
      cout<< endl;
    }

  }

  if (val_software == SU2_GEO) {
    if (nMarker_GeoEval != 0) {
      cout << "Surface(s) where the geometrical based functions is evaluated: ";
      for (iMarker_GeoEval = 0; iMarker_GeoEval < nMarker_GeoEval; iMarker_GeoEval++) {
        cout << Marker_GeoEval[iMarker_GeoEval];
        if (iMarker_GeoEval < nMarker_GeoEval-1) cout << ", ";
        else cout <<".";
      }
      cout<< endl;
    }
  }

  cout << "Input mesh file name: " << Mesh_FileName << endl;

	if (val_software == SU2_DOT) {
    if (DiscreteAdjoint) {
      cout << "Input sensitivity file name: " << GetObjFunc_Extension(Solution_AdjFileName) << "." << endl;
    }else {
		cout << "Input sensitivity file name: " << SurfAdjCoeff_FileName << "." << endl;
	}
  }

	if (val_software == SU2_MSH) {
		switch (Kind_Adaptation) {
		case FULL: case WAKE: case FULL_FLOW: case FULL_ADJOINT: case SMOOTHING: case SUPERSONIC_SHOCK:
			break;
		case GRAD_FLOW:
			cout << "Read flow solution from: " << Solution_FlowFileName << "." << endl;
			break;
		case GRAD_ADJOINT:
			cout << "Read adjoint flow solution from: " << Solution_AdjFileName << "." << endl;
			break;
		case GRAD_FLOW_ADJ: case COMPUTABLE: case REMAINING:
			cout << "Read flow solution from: " << Solution_FlowFileName << "." << endl;
			cout << "Read adjoint flow solution from: " << Solution_AdjFileName << "." << endl;
			break;
		}
	}

	if (val_software == SU2_DEF) {
		cout << endl <<"---------------------- Grid deformation parameters ----------------------" << endl;
		cout << "Grid deformation using a linear elasticity method." << endl;

    if (Hold_GridFixed == YES) cout << "Hold some regions of the mesh fixed (hardcode implementation)." << endl;
  }

  if (val_software == SU2_DOT) {
  cout << endl <<"-------------------- Surface deformation parameters ---------------------" << endl;
  }

  if (((val_software == SU2_DEF) || (val_software == SU2_DOT)) && (Design_Variable[0] != NONE)) {

    for (unsigned short iDV = 0; iDV < nDV; iDV++) {

      if ((Design_Variable[iDV] != NO_DEFORMATION) &&
          (Design_Variable[iDV] != FFD_SETTING) &&
          (Design_Variable[iDV] != SURFACE_FILE)) {

        if (iDV == 0)
          cout << "Design variables definition (markers <-> value <-> param):" << endl;

        switch (Design_Variable[iDV]) {
          case FFD_CONTROL_POINT_2D:  cout << "FFD 2D (control point) <-> "; break;
          case FFD_CAMBER_2D:         cout << "FFD 2D (camber) <-> "; break;
          case FFD_THICKNESS_2D:      cout << "FFD 2D (thickness) <-> "; break;
          case FFD_TWIST_2D:          cout << "FFD 2D (twist) <-> "; break;
          case HICKS_HENNE:           cout << "Hicks Henne <-> " ; break;
          case SURFACE_BUMP:          cout << "Surface bump <-> " ; break;
          case ANGLE_OF_ATTACK:       cout << "Angle of attack <-> " ; break;
          case CST:           	      cout << "Kulfan parameter number (CST) <-> " ; break;
          case TRANSLATION:           cout << "Translation design variable."; break;
          case SCALE:                 cout << "Scale design variable."; break;
          case NACA_4DIGITS:          cout << "NACA four digits <-> "; break;
          case PARABOLIC:             cout << "Parabolic <-> "; break;
          case AIRFOIL:               cout << "Airfoil <-> "; break;
          case ROTATION:              cout << "Rotation <-> "; break;
          case FFD_CONTROL_POINT:     cout << "FFD (control point) <-> "; break;
          case FFD_NACELLE:           cout << "FFD (nacelle) <-> "; break;
          case FFD_GULL:              cout << "FFD (gull) <-> "; break;
          case FFD_TWIST:             cout << "FFD (twist) <-> "; break;
          case FFD_ROTATION:          cout << "FFD (rotation) <-> "; break;
          case FFD_CONTROL_SURFACE:   cout << "FFD (control surface) <-> "; break;
          case FFD_CAMBER:            cout << "FFD (camber) <-> "; break;
          case FFD_THICKNESS:         cout << "FFD (thickness) -> "; break;
          case FFD_ANGLE_OF_ATTACK:   cout << "FFD (angle of attack) <-> "; break;
        }

        for (iMarker_DV = 0; iMarker_DV < nMarker_DV; iMarker_DV++) {
          cout << Marker_DV[iMarker_DV];
          if (iMarker_DV < nMarker_DV-1) cout << ", ";
          else cout << " <-> ";
        }

        for (iDV_Value = 0; iDV_Value < nDV_Value[iDV]; iDV_Value++) {
          cout << DV_Value[iDV][iDV_Value];
          if (iDV_Value != nDV_Value[iDV]-1) cout << ", ";
        }
        cout << " <-> ";

        if ((Design_Variable[iDV] == NO_DEFORMATION) ||
            (Design_Variable[iDV] == FFD_SETTING) ||
            (Design_Variable[iDV] == SCALE) ) nParamDV = 0;
        if (Design_Variable[iDV] == ANGLE_OF_ATTACK) nParamDV = 1;
        if ((Design_Variable[iDV] == FFD_CAMBER_2D) ||
            (Design_Variable[iDV] == FFD_THICKNESS_2D) ||
            (Design_Variable[iDV] == HICKS_HENNE) ||
            (Design_Variable[iDV] == PARABOLIC) ||
            (Design_Variable[iDV] == AIRFOIL) ||
            (Design_Variable[iDV] == FFD_GULL) ||
            (Design_Variable[iDV] == FFD_ANGLE_OF_ATTACK) ) nParamDV = 2;
        if ((Design_Variable[iDV] ==  TRANSLATION) ||
            (Design_Variable[iDV] ==  NACA_4DIGITS) ||
            (Design_Variable[iDV] ==  CST) ||
            (Design_Variable[iDV] ==  SURFACE_BUMP) ||
            (Design_Variable[iDV] ==  FFD_CAMBER) ||
            (Design_Variable[iDV] ==  FFD_TWIST_2D) ||
            (Design_Variable[iDV] ==  FFD_THICKNESS) ) nParamDV = 3;
        if (Design_Variable[iDV] == FFD_CONTROL_POINT_2D) nParamDV = 5;
        if (Design_Variable[iDV] == ROTATION) nParamDV = 6;
        if ((Design_Variable[iDV] ==  FFD_CONTROL_POINT) ||
            (Design_Variable[iDV] ==  FFD_ROTATION) ||
            (Design_Variable[iDV] ==  FFD_CONTROL_SURFACE) ) nParamDV = 7;
        if (Design_Variable[iDV] == FFD_TWIST) nParamDV = 8;

        for (unsigned short iParamDV = 0; iParamDV < nParamDV; iParamDV++) {

          if (iParamDV == 0) cout << "( ";

          if ((iParamDV == 0) &&
              ((Design_Variable[iDV] == NO_DEFORMATION) ||
               (Design_Variable[iDV] == FFD_SETTING) ||
               (Design_Variable[iDV] == FFD_ANGLE_OF_ATTACK) ||
               (Design_Variable[iDV] == FFD_CONTROL_POINT_2D) ||
               (Design_Variable[iDV] == FFD_CAMBER_2D) ||
               (Design_Variable[iDV] == FFD_THICKNESS_2D) ||
               (Design_Variable[iDV] == FFD_TWIST_2D) ||
               (Design_Variable[iDV] == FFD_CONTROL_POINT) ||
               (Design_Variable[iDV] == FFD_NACELLE) ||
               (Design_Variable[iDV] == FFD_GULL) ||
               (Design_Variable[iDV] == FFD_TWIST) ||
               (Design_Variable[iDV] == FFD_ROTATION) ||
               (Design_Variable[iDV] == FFD_CONTROL_SURFACE) ||
               (Design_Variable[iDV] == FFD_CAMBER) ||
               (Design_Variable[iDV] == FFD_THICKNESS))) cout << FFDTag[iDV];
          else cout << ParamDV[iDV][iParamDV];

          if (iParamDV < nParamDV-1) cout << ", ";
          else cout <<" )"<< endl;

        }

      }

      else if (Design_Variable[iDV] == NO_DEFORMATION) {
        cout << "No deformation of the numerical grid. Just output .su2 file." << endl;
      }

      else if (Design_Variable[iDV] == FFD_SETTING) {

        cout << "Setting the FFD box structure." << endl;
        cout << "FFD boxes definition (FFD tag <-> degree <-> coord):" << endl;

        for (unsigned short iFFDBox = 0; iFFDBox < nFFDBox; iFFDBox++) {

          cout << TagFFDBox[iFFDBox] << " <-> ";

          for (unsigned short iDegreeFFD = 0; iDegreeFFD < 3; iDegreeFFD++) {
            if (iDegreeFFD == 0) cout << "( ";
            cout << DegreeFFDBox[iFFDBox][iDegreeFFD];
            if (iDegreeFFD < 2) cout << ", ";
            else cout <<" )";
          }

          cout << " <-> ";

          for (unsigned short iCoordFFD = 0; iCoordFFD < 24; iCoordFFD++) {
            if (iCoordFFD == 0) cout << "( ";
            cout << CoordFFDBox[iFFDBox][iCoordFFD];
            if (iCoordFFD < 23) cout << ", ";
            else cout <<" )"<< endl;
          }

        }

      }

      else cout << endl;

		}
	}

	if (((val_software == SU2_CFD) && ( ContinuousAdjoint || DiscreteAdjoint)) || (val_software == SU2_DOT)) {

		cout << endl <<"----------------------- Design problem definition -----------------------" << endl;
		if (nObj==1) {
      switch (Kind_ObjFunc[0]) {
        case DRAG_COEFFICIENT:           cout << "CD objective function";
          if (Fixed_CL_Mode) {           cout << " using fixed CL mode, dCD/dCL = " << dCD_dCL << "." << endl; }
          else if (Fixed_CM_Mode) {      cout << " using fixed CMy mode, dCD/dCMy = " << dCD_dCMy << "." << endl; }
          else {                         cout << "." << endl; }
          break;
        case LIFT_COEFFICIENT:           cout << "CL objective function." << endl; break;
        case MOMENT_X_COEFFICIENT:       cout << "CMx objective function" << endl;
          if (Fixed_CL_Mode) {           cout << " using fixed CL mode, dCMx/dCL = " << dCMx_dCL << "." << endl; }
          else {                         cout << "." << endl; }
          break;
        case MOMENT_Y_COEFFICIENT:       cout << "CMy objective function" << endl;
          if (Fixed_CL_Mode) {           cout << " using fixed CL mode, dCMy/dCL = " << dCMy_dCL << "." << endl; }
          else {                         cout << "." << endl; }
          break;
        case MOMENT_Z_COEFFICIENT:       cout << "CMz objective function" << endl;
          if (Fixed_CL_Mode) {           cout << " using fixed CL mode, dCMz/dCL = " << dCMz_dCL << "." << endl; }
          else {                         cout << "." << endl; }
          break;
        case INVERSE_DESIGN_PRESSURE:    cout << "Inverse design (Cp) objective function." << endl; break;
        case INVERSE_DESIGN_HEATFLUX:    cout << "Inverse design (Heat Flux) objective function." << endl; break;
        case SIDEFORCE_COEFFICIENT:      cout << "Side force objective function." << endl; break;
        case EFFICIENCY:                 cout << "CL/CD objective function." << endl; break;
        case EQUIVALENT_AREA:            cout << "Equivalent area objective function. CD weight: " << WeightCd <<"."<< endl;  break;
        case NEARFIELD_PRESSURE:         cout << "Nearfield pressure objective function. CD weight: " << WeightCd <<"."<< endl;  break;
        case FORCE_X_COEFFICIENT:        cout << "X-force objective function." << endl; break;
        case FORCE_Y_COEFFICIENT:        cout << "Y-force objective function." << endl; break;
        case FORCE_Z_COEFFICIENT:        cout << "Z-force objective function." << endl; break;
        case THRUST_COEFFICIENT:         cout << "Thrust objective function." << endl; break;
        case TORQUE_COEFFICIENT:         cout << "Torque efficiency objective function." << endl; break;
        case TOTAL_HEATFLUX:             cout << "Total heat flux objective function." << endl; break;
        case MAXIMUM_HEATFLUX:           cout << "Maximum heat flux objective function." << endl; break;
        case FIGURE_OF_MERIT:            cout << "Rotor Figure of Merit objective function." << endl; break;
        case SURFACE_TOTAL_PRESSURE:         cout << "Average total pressure objective function." << endl; break;
        case SURFACE_STATIC_PRESSURE:        cout << "Average static pressure objective function." << endl; break;
        case SURFACE_MASSFLOW:             cout << "Mass flow rate objective function." << endl; break;
        case SURFACE_MACH:             cout << "Mach number objective function." << endl; break;
        case CUSTOM_OBJFUNC:        		cout << "Custom objective function." << endl; break;
        case REFERENCE_GEOMETRY:        cout << "Target geometry objective function." << endl; break;
        case REFERENCE_NODE:            cout << "Target node displacement objective function." << endl; break;
      }
		}
		else {
		  cout << "Weighted sum objective function." << endl;
		}

	}

	if (val_software == SU2_CFD) {
		cout << endl <<"---------------------- Space Numerical Integration ----------------------" << endl;

		if (SmoothNumGrid) cout << "There are some smoothing iterations on the grid coordinates." << endl;

    if ((Kind_Solver == EULER) || (Kind_Solver == NAVIER_STOKES) || (Kind_Solver == RANS) ||
         (Kind_Solver == DISC_ADJ_EULER) || (Kind_Solver == DISC_ADJ_NAVIER_STOKES) || (Kind_Solver == DISC_ADJ_RANS) ) {

      if (Kind_ConvNumScheme_Flow == SPACE_CENTERED) {
        if (Kind_Centered_Flow == JST) {
          cout << "Jameson-Schmidt-Turkel scheme (2nd order in space) for the flow inviscid terms."<< endl;
          cout << "JST viscous coefficients (2nd & 4th): " << Kappa_2nd_Flow << ", " << Kappa_4th_Flow <<"." << endl;
          cout << "The method includes a grid stretching correction (p = 0.3)."<< endl;
        }
        if (Kind_Centered_Flow == JST_KE) {
          cout << "Jameson-Schmidt-Turkel scheme (2nd order in space) for the flow inviscid terms."<< endl;
          cout << "JST viscous coefficients (2nd & 4th): " << Kappa_2nd_Flow << ", " << Kappa_4th_Flow << "." << endl;
          cout << "The method includes a grid stretching correction (p = 0.3)."<< endl;
        }
        if (Kind_Centered_Flow == LAX) {
          cout << "Lax-Friedrich scheme (1st order in space) for the flow inviscid terms."<< endl;
          cout << "Lax viscous coefficients (1st): " << Kappa_1st_Flow << "." << endl;
          cout << "First order integration." << endl;
        }
      }

      if (Kind_ConvNumScheme_Flow == SPACE_UPWIND) {
        if (Kind_Upwind_Flow == ROE) {
          if (Kind_Regime == INCOMPRESSIBLE) cout << "Flux difference splitting scheme for the flow inviscid terms."<< endl;
          else cout << "Roe (with entropy fix = "<< EntropyFix_Coeff <<") solver for the flow inviscid terms."<< endl;
        }
        if (Kind_Upwind_Flow == TURKEL) cout << "Roe-Turkel solver for the flow inviscid terms."<< endl;
        if (Kind_Upwind_Flow == AUSM)  cout << "AUSM solver for the flow inviscid terms."<< endl;
        if (Kind_Upwind_Flow == HLLC)  cout << "HLLC solver for the flow inviscid terms."<< endl;
        if (Kind_Upwind_Flow == SW)  cout << "Steger-Warming solver for the flow inviscid terms."<< endl;
        if (Kind_Upwind_Flow == MSW)  cout << "Modified Steger-Warming solver for the flow inviscid terms."<< endl;
        if (Kind_Upwind_Flow == CUSP)  cout << "CUSP solver for the flow inviscid terms."<< endl;
        if (Kind_Upwind_Flow == L2ROE) cout << "L2ROE Low Mach ROE solver for the flow inviscid terms."<< endl;
        if (Kind_Upwind_Flow == LMROE) cout << "Rieper Low Mach ROE solver for the flow inviscid terms."<< endl;
        if (Kind_Upwind_Flow == SLAU) cout << "Simple Low-Dissipation AUSM solver for the flow inviscid terms."<< endl;
        if (Kind_Upwind_Flow == SLAU2) cout << "Simple Low-Dissipation AUSM 2 solver for the flow inviscid terms."<< endl;

        if (Kind_Regime == COMPRESSIBLE) {
          switch (Kind_RoeLowDiss) {
            case NO_ROELOWDISS: cout << "Standard Roe without low-dissipation function."<< endl; break;
            case NTS: cout << "Roe with NTS low-dissipation function."<< endl; break;
            case FD: cout << "Roe with DDES's FD low-dissipation function."<< endl; break;
            case NTS_DUCROS: cout << "Roe with NTS low-dissipation function + Ducros shock sensor."<< endl; break;
            case FD_DUCROS: cout << "Roe with DDES's FD low-dissipation function + Ducros shock sensor."<< endl; break;
          }
        }
        
        if (MUSCL_Flow) {
          cout << "Second order integration in space, with slope limiter." << endl;
            switch (Kind_SlopeLimit_Flow) {
              case NO_LIMITER:
                cout << "No slope-limiting method. "<< endl;
                break;
              case VENKATAKRISHNAN:
                cout << "Venkatakrishnan slope-limiting method, with constant: " << Venkat_LimiterCoeff <<". "<< endl;
                cout << "The reference element size is: " << RefElemLength <<". "<< endl;
                break;
              case VENKATAKRISHNAN_WANG:
                cout << "Venkatakrishnan-Wang slope-limiting method, with constant: " << Venkat_LimiterCoeff <<". "<< endl;
                break;
              case BARTH_JESPERSEN:
                cout << "Barth-Jespersen slope-limiting method." << endl;
                break;
              case VAN_ALBADA_EDGE:
                cout << "Van Albada slope-limiting method implemented by edges." << endl;
                break;
            }
        }
        else {
          cout << "First order integration in space." << endl;
        }
        
      }

    }

    if ((Kind_Solver == RANS) || (Kind_Solver == DISC_ADJ_RANS)) {
      if (Kind_ConvNumScheme_Turb == SPACE_UPWIND) {
        if (Kind_Upwind_Turb == SCALAR_UPWIND) cout << "Scalar upwind solver for the turbulence model."<< endl;
        if (MUSCL_Turb) {
          cout << "Second order integration in space with slope limiter." << endl;
            switch (Kind_SlopeLimit_Turb) {
              case NO_LIMITER:
                cout << "No slope-limiting method. "<< endl;
                break;
              case VENKATAKRISHNAN:
                cout << "Venkatakrishnan slope-limiting method, with constant: " << Venkat_LimiterCoeff <<". "<< endl;
                cout << "The reference element size is: " << RefElemLength <<". "<< endl;
                break;
              case VENKATAKRISHNAN_WANG:
                cout << "Venkatakrishnan-Wang slope-limiting method, with constant: " << Venkat_LimiterCoeff <<". "<< endl;
                break;
              case BARTH_JESPERSEN:
                cout << "Barth-Jespersen slope-limiting method." << endl;
                break;
              case VAN_ALBADA_EDGE:
                cout << "Van Albada slope-limiting method implemented by edges." << endl;
                break;
            }
        }
        else {
          cout << "First order integration in space." << endl;
        }
      }
    }

    if ((Kind_Solver == ADJ_EULER) || (Kind_Solver == ADJ_NAVIER_STOKES) || (Kind_Solver == ADJ_RANS)) {

      if (Kind_ConvNumScheme_AdjFlow == SPACE_CENTERED) {
        if (Kind_Centered_AdjFlow == JST) {
          cout << "Jameson-Schmidt-Turkel scheme for the adjoint inviscid terms."<< endl;
          cout << "JST viscous coefficients (1st, 2nd, & 4th): " << Kappa_1st_AdjFlow
          << ", " << Kappa_2nd_AdjFlow << ", " << Kappa_4th_AdjFlow <<"."<< endl;
          cout << "The method includes a grid stretching correction (p = 0.3)."<< endl;
          cout << "Second order integration." << endl;
        }
        if (Kind_Centered_AdjFlow == LAX) {
          cout << "Lax-Friedrich scheme for the adjoint inviscid terms."<< endl;
          cout << "First order integration." << endl;
        }
      }

      if (Kind_ConvNumScheme_AdjFlow == SPACE_UPWIND) {
        if (Kind_Upwind_AdjFlow == ROE) cout << "Roe (with entropy fix = "<< EntropyFix_Coeff <<") solver for the adjoint inviscid terms."<< endl;
        if (MUSCL_AdjFlow) {
          cout << "Second order integration with slope limiter." << endl;
            switch (Kind_SlopeLimit_AdjFlow) {
              case NO_LIMITER:
                cout << "No slope-limiting method. "<< endl;
                break;
              case VENKATAKRISHNAN:
                cout << "Venkatakrishnan slope-limiting method, with constant: " << Venkat_LimiterCoeff <<". "<< endl;
                cout << "The reference element size is: " << RefElemLength <<". "<< endl;
                break;
              case VENKATAKRISHNAN_WANG:
                cout << "Venkatakrishnan-Wang slope-limiting method, with constant: " << Venkat_LimiterCoeff <<". "<< endl;
                break;
              case BARTH_JESPERSEN:
                cout << "Barth-Jespersen slope-limiting method." << endl;
                break;
              case VAN_ALBADA_EDGE:
                cout << "Van Albada slope-limiting method implemented by edges." << endl;
                break;
              case SHARP_EDGES:
                cout << "Sharp edges slope-limiting method, with constant: " << Venkat_LimiterCoeff <<". "<< endl;
                cout << "The reference element size is: " << RefElemLength <<". "<< endl;
                cout << "The reference sharp edge distance is: " << AdjSharp_LimiterCoeff*RefElemLength*Venkat_LimiterCoeff <<". "<< endl;
                break;
              case WALL_DISTANCE:
                cout << "Wall distance slope-limiting method, with constant: " << Venkat_LimiterCoeff <<". "<< endl;
                cout << "The reference element size is: " << RefElemLength <<". "<< endl;
                cout << "The reference wall distance is: " << AdjSharp_LimiterCoeff*RefElemLength*Venkat_LimiterCoeff <<". "<< endl;
                break;
            }
        }
        else {
          cout << "First order integration." << endl;
        }
      }
      
      cout << "The reference sharp edge distance is: " << AdjSharp_LimiterCoeff*RefElemLength*Venkat_LimiterCoeff <<". "<< endl;

    }

    if ((Kind_Solver == ADJ_RANS) && (!Frozen_Visc_Cont)) {
      if (Kind_ConvNumScheme_AdjTurb == SPACE_UPWIND) {
        if (Kind_Upwind_Turb == SCALAR_UPWIND) cout << "Scalar upwind solver (first order) for the adjoint turbulence model."<< endl;
        if (MUSCL_AdjTurb) {
          cout << "Second order integration with slope limiter." << endl;
            switch (Kind_SlopeLimit_AdjTurb) {
              case NO_LIMITER:
                cout << "No slope-limiting method. "<< endl;
                break;
              case VENKATAKRISHNAN:
                cout << "Venkatakrishnan slope-limiting method, with constant: " << Venkat_LimiterCoeff <<". "<< endl;
                cout << "The reference element size is: " << RefElemLength <<". "<< endl;
                break;
              case VENKATAKRISHNAN_WANG:
                cout << "Venkatakrishnan-Wang slope-limiting method, with constant: " << Venkat_LimiterCoeff <<". "<< endl;
                break;
              case BARTH_JESPERSEN:
                cout << "Barth-Jespersen slope-limiting method." << endl;
                break;
              case VAN_ALBADA_EDGE:
                cout << "Van Albada slope-limiting method implemented by edges." << endl;
                break;
              case SHARP_EDGES:
                cout << "Sharp edges slope-limiting method, with constant: " << Venkat_LimiterCoeff <<". "<< endl;
                cout << "The reference element size is: " << RefElemLength <<". "<< endl;
                cout << "The reference sharp edge distance is: " << AdjSharp_LimiterCoeff*RefElemLength*Venkat_LimiterCoeff <<". "<< endl;
                break;
              case WALL_DISTANCE:
                cout << "Wall distance slope-limiting method, with constant: " << Venkat_LimiterCoeff <<". "<< endl;
                cout << "The reference element size is: " << RefElemLength <<". "<< endl;
                cout << "The reference wall distance is: " << AdjSharp_LimiterCoeff*RefElemLength*Venkat_LimiterCoeff <<". "<< endl;
                break;
            }
        }
        else {
          cout << "First order integration." << endl;
        }
      }
    }

    if ((Kind_Solver == NAVIER_STOKES) || (Kind_Solver == RANS) ||
        (Kind_Solver == DISC_ADJ_NAVIER_STOKES) || (Kind_Solver == DISC_ADJ_RANS)) {
        cout << "Average of gradients with correction (viscous flow terms)." << endl;
    }

    if ((Kind_Solver == ADJ_NAVIER_STOKES) || (Kind_Solver == ADJ_RANS)) {
      cout << "Average of gradients with correction (viscous adjoint terms)." << endl;
    }

    if ((Kind_Solver == RANS) || (Kind_Solver == DISC_ADJ_RANS)) {
      cout << "Average of gradients with correction (viscous turbulence terms)." << endl;
    }

    if (Kind_Solver == POISSON_EQUATION) {
      cout << "Galerkin method for viscous terms computation of the poisson potential equation." << endl;
    }

    if ((Kind_Solver == ADJ_RANS) && (!Frozen_Visc_Cont)) {
      cout << "Average of gradients with correction (2nd order) for computation of adjoint viscous turbulence terms." << endl;
      if (Kind_TimeIntScheme_AdjTurb == EULER_IMPLICIT) cout << "Euler implicit method for the turbulent adjoint equation." << endl;
    }

    if(Kind_Solver != FEM_EULER && Kind_Solver != FEM_NAVIER_STOKES &&
       Kind_Solver != FEM_RANS  && Kind_Solver != FEM_LES &&
       Kind_Solver != DISC_ADJ_DG_EULER && Kind_Solver != DISC_ADJ_DG_NS && 
       Kind_Solver != DISC_ADJ_DG_RANS) {
      if (!fea){
        switch (Kind_Gradient_Method) {
          case GREEN_GAUSS: cout << "Gradient computation using Green-Gauss theorem." << endl; break;
          case WEIGHTED_LEAST_SQUARES: cout << "Gradient Computation using weighted Least-Squares method." << endl; break;
        }

        if (Kind_Regime == INCOMPRESSIBLE) {
          cout << "Artificial compressibility factor: " << ArtComp_Factor << "." << endl;
        }
      }
      else{
        cout << "Spatial discretization using the Finite Element Method." << endl;
      }
    }

    if(Kind_Solver == FEM_EULER || Kind_Solver == FEM_NAVIER_STOKES ||
       Kind_Solver == FEM_RANS  || Kind_Solver == FEM_LES ||
       Kind_Solver == DISC_ADJ_DG_EULER || Kind_Solver == DISC_ADJ_DG_NS ||
       Kind_Solver == DISC_ADJ_DG_RANS) {
      if(Kind_FEM_Flow == DG) {
        cout << "Discontinuous Galerkin Finite element solver" << endl;

        switch( Riemann_Solver_FEM ) {
          case ROE:           cout << "Roe (with entropy fix) solver for inviscid fluxes over the faces" << endl; break;
          case LAX_FRIEDRICH: cout << "Lax-Friedrich solver for inviscid fluxes over the faces" << endl; break;
          case AUSM:          cout << "AUSM solver inviscid fluxes over the faces" << endl; break;
          case AUSMPWPLUS:    cout << "AUSMPW+ solver inviscid fluxes over the faces" << endl; break;
          case HLLC:          cout << "HLLC solver inviscid fluxes over the faces" << endl; break;
          case VAN_LEER:      cout << "Van Leer solver inviscid fluxes over the faces" << endl; break;
        }

        if(Kind_Solver != FEM_EULER && Kind_Solver != DISC_ADJ_DG_EULER) {
          cout << "Theta symmetrizing terms interior penalty: " << Theta_Interior_Penalty_DGFEM << endl;
        }
      }

      cout << "Quadrature factor for straight elements:   " << Quadrature_Factor_Straight << endl;
      cout << "Quadrature factor for curved elements:     "   << Quadrature_Factor_Curved << endl;
    }

    cout << endl <<"---------------------- Time Numerical Integration -----------------------" << endl;

    if (!fea) {
		switch (Unsteady_Simulation) {
		  case NO:
			cout << "Local time stepping (steady state simulation)." << endl; break;
		  case TIME_STEPPING:
			cout << "Unsteady simulation using a time stepping strategy."<< endl;
			if (Unst_CFL != 0.0) {
                          cout << "Time step computed by the code. Unsteady CFL number: " << Unst_CFL <<"."<< endl;
                          if (Delta_UnstTime != 0.0) {
                            cout << "Synchronization time provided by the user (s): "<< Delta_UnstTime << "." << endl;
                          }
                        }
			else cout << "Unsteady time step provided by the user (s): "<< Delta_UnstTime << "." << endl;
			break;
		  case DT_STEPPING_1ST: case DT_STEPPING_2ND:
			if (Unsteady_Simulation == DT_STEPPING_1ST) cout << "Unsteady simulation, dual time stepping strategy (first order in time)."<< endl;
			if (Unsteady_Simulation == DT_STEPPING_2ND) cout << "Unsteady simulation, dual time stepping strategy (second order in time)."<< endl;
			if (Unst_CFL != 0.0) cout << "Time step computed by the code. Unsteady CFL number: " << Unst_CFL <<"."<< endl;
			else cout << "Unsteady time step provided by the user (s): "<< Delta_UnstTime << "." << endl;
			cout << "Total number of internal Dual Time iterations: "<< Unst_nIntIter <<"." << endl;
			break;
		}
  }
	else {
		switch (Dynamic_Analysis) {
		  case NO:
			cout << "Static structural analysis." << endl; break;
		  case YES:
			cout << "Dynamic structural analysis."<< endl;
			cout << "Time step provided by the user for the dynamic analysis(s): "<< Delta_DynTime << "." << endl;
			break;
		}
	}

    if ((Kind_Solver == EULER) || (Kind_Solver == NAVIER_STOKES) || (Kind_Solver == RANS) ||
        (Kind_Solver == DISC_ADJ_EULER) || (Kind_Solver == DISC_ADJ_NAVIER_STOKES) || (Kind_Solver == DISC_ADJ_RANS) ||
        (Kind_Solver == DISC_ADJ_DG_EULER) || (Kind_Solver == DISC_ADJ_DG_NS) || (Kind_Solver == DISC_ADJ_DG_RANS)) {
      switch (Kind_TimeIntScheme_Flow) {
        case RUNGE_KUTTA_EXPLICIT:
          cout << "Runge-Kutta explicit method for the flow equations." << endl;
          cout << "Number of steps: " << nRKStep << endl;
          cout << "Alpha coefficients: ";
          for (unsigned short iRKStep = 0; iRKStep < nRKStep; iRKStep++) {
            cout << "\t" << RK_Alpha_Step[iRKStep];
          }
          cout << endl;
          break;
        case EULER_EXPLICIT:
          cout << "Euler explicit method for the flow equations." << endl;
          break;
        case EULER_IMPLICIT:
          cout << "Euler implicit method for the flow equations." << endl;
          switch (Kind_Linear_Solver) {
            case BCGSTAB:
              cout << "BCGSTAB is used for solving the linear system." << endl;
              switch (Kind_Linear_Solver_Prec) {
                case ILU: cout << "Using a ILU("<< Linear_Solver_ILU_n <<") preconditioning."<< endl; break;
                case LINELET: cout << "Using a linelet preconditioning."<< endl; break;
                case LU_SGS: cout << "Using a LU-SGS preconditioning."<< endl; break;
                case JACOBI: cout << "Using a Jacobi preconditioning."<< endl; break;
              }
              cout << "Convergence criteria of the linear solver: "<< Linear_Solver_Error <<"."<< endl;
              cout << "Max number of linear iterations: "<< Linear_Solver_Iter <<"."<< endl;
              break;
            case FGMRES:
            case RESTARTED_FGMRES:
              cout << "FGMRES is used for solving the linear system." << endl;
              switch (Kind_Linear_Solver_Prec) {
                case ILU: cout << "Using a ILU("<< Linear_Solver_ILU_n <<") preconditioning."<< endl; break;
                case LINELET: cout << "Using a linelet preconditioning."<< endl; break;
                case LU_SGS: cout << "Using a LU-SGS preconditioning."<< endl; break;
                case JACOBI: cout << "Using a Jacobi preconditioning."<< endl; break;
              }
              cout << "Convergence criteria of the linear solver: "<< Linear_Solver_Error <<"."<< endl;
              cout << "Max number of linear iterations: "<< Linear_Solver_Iter <<"."<< endl;
               break;
            case SMOOTHER_JACOBI:
              cout << "A Jacobi method is used for smoothing the linear system." << endl;
              break;
            case SMOOTHER_ILU:
              cout << "A ILU("<< Linear_Solver_ILU_n <<") method is used for smoothing the linear system." << endl;
              break;
            case SMOOTHER_LUSGS:
              cout << "A LU-SGS method is used for smoothing the linear system." << endl;
              break;
            case SMOOTHER_LINELET:
              cout << "A Linelet method is used for smoothing the linear system." << endl;
              break;
          }
          break;
        case CLASSICAL_RK4_EXPLICIT:
          cout << "Classical RK4 explicit method for the flow equations." << endl;
          cout << "Number of steps: " << 4 << endl;
          cout << "Time coefficients: {0.5, 0.5, 1, 1}" << endl;
          cout << "Function coefficients: {1/6, 1/3, 1/3, 1/6}" << endl;
          break;
      }
    }

    if (fea) {
      switch (Kind_TimeIntScheme_FEA) {
        case CD_EXPLICIT:
          cout << "Explicit time integration (NOT IMPLEMENTED YET)." << endl;
          break;
        case GENERALIZED_ALPHA:
          cout << "Generalized-alpha method." << endl;
          break;
        case NEWMARK_IMPLICIT:
          if (Dynamic_Analysis) cout << "Newmark implicit method for the structural time integration." << endl;
          switch (Kind_Linear_Solver) {
            case BCGSTAB:
              cout << "BCGSTAB is used for solving the linear system." << endl;
              cout << "Convergence criteria of the linear solver: "<< Linear_Solver_Error <<"."<< endl;
              cout << "Max number of iterations: "<< Linear_Solver_Iter <<"."<< endl;
              break;
            case FGMRES:
            case RESTARTED_FGMRES:
              cout << "FGMRES is used for solving the linear system." << endl;
              cout << "Convergence criteria of the linear solver: "<< Linear_Solver_Error <<"."<< endl;
              cout << "Max number of iterations: "<< Linear_Solver_Iter <<"."<< endl;
              break;
            case CONJUGATE_GRADIENT:
              cout << "A Conjugate Gradient method is used for solving the linear system." << endl;
              cout << "Convergence criteria of the linear solver: "<< Linear_Solver_Error <<"."<< endl;
              cout << "Max number of iterations: "<< Linear_Solver_Iter <<"."<< endl;
              break;
          }
          break;
      }
    }

    if ((Kind_Solver == ADJ_EULER) || (Kind_Solver == ADJ_NAVIER_STOKES) || (Kind_Solver == ADJ_RANS)) {
      switch (Kind_TimeIntScheme_AdjFlow) {
        case RUNGE_KUTTA_EXPLICIT:
          cout << "Runge-Kutta explicit method for the adjoint equations." << endl;
          cout << "Number of steps: " << nRKStep << endl;
          cout << "Alpha coefficients: ";
          for (unsigned short iRKStep = 0; iRKStep < nRKStep; iRKStep++) {
            cout << "\t" << RK_Alpha_Step[iRKStep];
          }
          cout << endl;
          break;
        case EULER_EXPLICIT: cout << "Euler explicit method for the adjoint equations." << endl; break;
        case EULER_IMPLICIT: cout << "Euler implicit method for the adjoint equations." << endl; break;
      }
    }

    if(Kind_Solver == FEM_EULER || Kind_Solver == FEM_NAVIER_STOKES ||
       Kind_Solver == FEM_RANS  || Kind_Solver == FEM_LES) {
      switch (Kind_TimeIntScheme_FEM_Flow) {
        case RUNGE_KUTTA_EXPLICIT:
          cout << "Runge-Kutta explicit method for the flow equations." << endl;
          cout << "Number of steps: " << nRKStep << endl;
          cout << "Alpha coefficients: ";
          for (unsigned short iRKStep = 0; iRKStep < nRKStep; iRKStep++) {
            cout << "\t" << RK_Alpha_Step[iRKStep];
          }
          cout << endl;
          break;
        case CLASSICAL_RK4_EXPLICIT:
          cout << "Classical RK4 explicit method for the flow equations." << endl;
          cout << "Number of steps: " << 4 << endl;
          cout << "Time coefficients: {0.5, 0.5, 1, 1}" << endl;
          cout << "Function coefficients: {1/6, 1/3, 1/3, 1/6}" << endl;
          break;

        case ADER_DG:
          if(nLevels_TimeAccurateLTS == 1)
            cout << "ADER-DG for the flow equations with global time stepping." << endl;
          else
            cout << "ADER-DG for the flow equations with " << nLevels_TimeAccurateLTS
                 << " levels for time accurate local time stepping." << endl;

          switch( Kind_ADER_Predictor ) {
            case ADER_ALIASED_PREDICTOR:
              cout << "An aliased approach is used in the predictor step. " << endl;
              break;
            case ADER_NON_ALIASED_PREDICTOR:
              cout << "A non-aliased approach is used in the predictor step. " << endl;
              break;
          }
          cout << "Number of time DOFs ADER-DG predictor step: " << nTimeDOFsADER_DG << endl;
          cout << "Location of time DOFs ADER-DG on the interval [-1,1]: ";
          for (unsigned short iDOF=0; iDOF<nTimeDOFsADER_DG; iDOF++) {
            cout << "\t" << TimeDOFsADER_DG[iDOF];
          }
          cout << endl;
          cout << "Time quadrature factor for ADER-DG: " << Quadrature_Factor_Time_ADER_DG << endl;
          cout << "Number of time integration points ADER-DG: " << nTimeIntegrationADER_DG << endl;
          cout << "Location of time integration points ADER-DG on the interval [-1,1]: ";
          for (unsigned short iDOF=0; iDOF<nTimeIntegrationADER_DG; iDOF++) {
            cout << "\t" << TimeIntegrationADER_DG[iDOF];
          }
          cout << endl;
          cout << "Weights of time integration points ADER-DG on the interval [-1,1]: ";
          for (unsigned short iDOF=0; iDOF<nTimeIntegrationADER_DG; iDOF++) {
            cout << "\t" << WeightsIntegrationADER_DG[iDOF];
          }
          cout << endl;
          break;
      }
    }

    if (nMGLevels !=0) {

      if (nStartUpIter != 0) cout << "A total of " << nStartUpIter << " start up iterations on the fine grid."<< endl;
      if (MGCycle == V_CYCLE) cout << "V Multigrid Cycle, with " << nMGLevels << " multigrid levels."<< endl;
      if (MGCycle == W_CYCLE) cout << "W Multigrid Cycle, with " << nMGLevels << " multigrid levels."<< endl;
      if (MGCycle == FULLMG_CYCLE) cout << "Full Multigrid Cycle, with " << nMGLevels << " multigrid levels."<< endl;

      cout << "Damping factor for the residual restriction: " << Damp_Res_Restric <<"."<< endl;
      cout << "Damping factor for the correction prolongation: " << Damp_Correc_Prolong <<"."<< endl;
    }

    if ((Kind_Solver != FEM_ELASTICITY) && (Kind_Solver != DISC_ADJ_FEM)
        && (Kind_Solver != HEAT_EQUATION) && (Kind_Solver != WAVE_EQUATION)) {

      if (!CFL_Adapt) cout << "No CFL adaptation." << endl;
      else cout << "CFL adaptation. Factor down: "<< CFL_AdaptParam[0] <<", factor up: "<< CFL_AdaptParam[1]
        <<",\n                lower limit: "<< CFL_AdaptParam[2] <<", upper limit: " << CFL_AdaptParam[3] <<"."<< endl;

      if (nMGLevels !=0) {
        cout << "Multigrid Level:                  ";
        for (unsigned short iLevel = 0; iLevel < nMGLevels+1; iLevel++) {
          cout.width(6); cout << iLevel;
        }
        cout << endl;
      }

			if (Unsteady_Simulation != TIME_STEPPING) {
				cout << "Courant-Friedrichs-Lewy number:   ";
				cout.precision(3);
				cout.width(6); cout << CFL[0];
				cout << endl;
			}


      if (nMGLevels !=0) {
        cout.precision(3);
        cout << "MG PreSmooth coefficients:        ";
        for (unsigned short iMG_PreSmooth = 0; iMG_PreSmooth < nMGLevels+1; iMG_PreSmooth++) {
          cout.width(6); cout << MG_PreSmooth[iMG_PreSmooth];
        }
        cout << endl;
      }

      if (nMGLevels !=0) {
        cout.precision(3);
        cout << "MG PostSmooth coefficients:       ";
        for (unsigned short iMG_PostSmooth = 0; iMG_PostSmooth < nMGLevels+1; iMG_PostSmooth++) {
          cout.width(6); cout << MG_PostSmooth[iMG_PostSmooth];
        }
        cout << endl;
      }

      if (nMGLevels !=0) {
        cout.precision(3);
        cout << "MG CorrecSmooth coefficients:     ";
        for (unsigned short iMG_CorrecSmooth = 0; iMG_CorrecSmooth < nMGLevels+1; iMG_CorrecSmooth++) {
          cout.width(6); cout << MG_CorrecSmooth[iMG_CorrecSmooth];
        }
        cout << endl;
      }

    }

    if ((Kind_Solver == RANS) || (Kind_Solver == DISC_ADJ_RANS))
      if (Kind_TimeIntScheme_Turb == EULER_IMPLICIT)
        cout << "Euler implicit time integration for the turbulence model." << endl;
  }

  if (val_software == SU2_CFD) {

    cout << endl <<"------------------------- Convergence Criteria --------------------------" << endl;

    cout << "Maximum number of iterations: " << nExtIter <<"."<< endl;

    if (!fea){

      if (ConvCriteria == CAUCHY) {
        if (!ContinuousAdjoint && !DiscreteAdjoint)
          switch (Cauchy_Func_Flow) {
            case LIFT_COEFFICIENT: cout << "Cauchy criteria for Lift using "
              << Cauchy_Elems << " elements and epsilon " <<Cauchy_Eps<< "."<< endl; break;
            case DRAG_COEFFICIENT: cout << "Cauchy criteria for Drag using "
              << Cauchy_Elems << " elements and epsilon " <<Cauchy_Eps<< "."<< endl; break;
          }

        if (ContinuousAdjoint || DiscreteAdjoint)
          switch (Cauchy_Func_AdjFlow) {
            case SENS_GEOMETRY: cout << "Cauchy criteria for geo. sensitivity using "
              << Cauchy_Elems << " elements and epsilon " <<Cauchy_Eps<< "."<< endl; break;
            case SENS_MACH: cout << "Cauchy criteria for Mach number sensitivity using "
              << Cauchy_Elems << " elements and epsilon " <<Cauchy_Eps<< "."<< endl; break;
          }

        cout << "Start convergence criteria at iteration " << StartConv_Iter<< "."<< endl;
      
      }


      if (ConvCriteria == RESIDUAL) {
        if (!ContinuousAdjoint && !DiscreteAdjoint) {
          cout << "Reduce the density residual " << OrderMagResidual << " orders of magnitude."<< endl;
          cout << "The minimum bound for the density residual is 10^(" << MinLogResidual<< ")."<< endl;
          cout << "Start convergence criteria at iteration " << StartConv_Iter<< "."<< endl;
        }

        if (ContinuousAdjoint || DiscreteAdjoint) {
          cout << "Reduce the adjoint density residual " << OrderMagResidual << " orders of magnitude."<< endl;
          cout << "The minimum value for the adjoint density residual is 10^(" << MinLogResidual<< ")."<< endl;
        }

      }

    }
    else{
        if (Kind_Struct_Solver == SMALL_DEFORMATIONS) {cout << "Convergence criteria determined by the linear solver." << endl;}
        else if (Kind_Solver == DISC_ADJ_FEM){

        }
        else{
          if (Res_FEM_CRIT == RESFEM_ABSOLUTE){
              cout << "Absolute convergence criteria" << endl;
              cout << "Log10 of displacements (UTOL-A): " << Res_FEM_UTOL << "."<< endl;
              cout << "Log10 of residual (RTOL-A): " << Res_FEM_RTOL << "."<< endl;
              cout << "Log10 of energy (ETOL-A): " << Res_FEM_ETOL << "."<< endl;
          }
          else{
              cout << "Relative convergence criteria" << endl;
              cout << "Displacements tolerance (UTOL): Reduce " << -Res_FEM_UTOL << " orders of magnitude."<< endl;
              cout << "Residual tolerance (RTOL): Reduce " << -Res_FEM_RTOL << " orders of magnitude."<< endl;
              cout << "Energy tolerance (ETOL): Reduce " << -Res_FEM_ETOL << " orders of magnitude."<< endl;
          }
        }
    }


  }

  if (val_software == SU2_MSH) {
    cout << endl <<"----------------------- Grid adaptation strategy ------------------------" << endl;

    switch (Kind_Adaptation) {
      case NONE: break;
      case PERIODIC: cout << "Grid modification to run periodic bc problems." << endl; break;
      case FULL: cout << "Grid adaptation using a complete refinement." << endl; break;
      case WAKE: cout << "Grid adaptation of the wake." << endl; break;
      case FULL_FLOW: cout << "Flow grid adaptation using a complete refinement." << endl; break;
      case FULL_ADJOINT: cout << "Adjoint grid adaptation using a complete refinement." << endl; break;
      case GRAD_FLOW: cout << "Grid adaptation using gradient based strategy (density)." << endl; break;
      case GRAD_ADJOINT: cout << "Grid adaptation using gradient based strategy (adjoint density)." << endl; break;
      case GRAD_FLOW_ADJ: cout << "Grid adaptation using gradient based strategy (density and adjoint density)." << endl; break;
      case COMPUTABLE: cout << "Grid adaptation using computable correction."<< endl; break;
      case REMAINING: cout << "Grid adaptation using remaining error."<< endl; break;
      case SMOOTHING: cout << "Grid smoothing using an implicit method."<< endl; break;
      case SUPERSONIC_SHOCK: cout << "Grid adaptation for a supersonic shock at Mach: " << Mach <<"."<< endl; break;
    }

    switch (Kind_Adaptation) {
      case GRAD_FLOW: case GRAD_ADJOINT: case GRAD_FLOW_ADJ: case COMPUTABLE: case REMAINING:
        cout << "Power of the dual volume in the adaptation sensor: " << DualVol_Power << endl;
        cout << "Percentage of new elements in the adaptation process: " << New_Elem_Adapt << "."<< endl;
        break;
    }

    if (Analytical_Surface != NONE)
      cout << "Use analytical definition for including points in the surfaces." << endl;

  }

  cout << endl <<"-------------------------- Output Information ---------------------------" << endl;

  if (val_software == SU2_CFD) {

    if (Low_MemoryOutput) cout << "Writing output files with low memory RAM requirements."<< endl;
    cout << "Writing a solution file every " << Wrt_Sol_Freq <<" iterations."<< endl;
    cout << "Writing the convergence history every " << Wrt_Con_Freq <<" iterations."<< endl;
    if ((Unsteady_Simulation == DT_STEPPING_1ST) || (Unsteady_Simulation == DT_STEPPING_2ND)) {
      cout << "Writing the dual time flow solution every " << Wrt_Sol_Freq_DualTime <<" iterations."<< endl;
      cout << "Writing the dual time convergence history every " << Wrt_Con_Freq_DualTime <<" iterations."<< endl;
    }

    switch (Output_FileFormat) {
      case PARAVIEW: cout << "The output file format is Paraview ASCII (.vtk)." << endl; break;
      case TECPLOT: cout << "The output file format is Tecplot ASCII (.dat)." << endl; break;
      case TECPLOT_BINARY: cout << "The output file format is Tecplot binary (.plt)." << endl; break;
      case FIELDVIEW: cout << "The output file format is FieldView ASCII (.uns)." << endl; break;
      case FIELDVIEW_BINARY: cout << "The output file format is FieldView binary (.uns)." << endl; break;
      case CGNS_SOL: cout << "The output file format is CGNS (.cgns)." << endl; break;
    }

    cout << "Convergence history file name: " << Conv_FileName << "." << endl;

    cout << "Forces breakdown file name: " << Breakdown_FileName << "." << endl;

    if ((!fea) && (Kind_Solver != HEAT_EQUATION) && (Kind_Solver != WAVE_EQUATION)) {
      if (!ContinuousAdjoint && !DiscreteAdjoint) {
        cout << "Surface flow coefficients file name: " << SurfFlowCoeff_FileName << "." << endl;
        cout << "Flow variables file name: " << Flow_FileName << "." << endl;
        cout << "Restart flow file name: " << Restart_FlowFileName << "." << endl;
      }

      if (ContinuousAdjoint || DiscreteAdjoint) {
        cout << "Adjoint solution file name: " << Solution_AdjFileName << "." << endl;
        cout << "Restart adjoint file name: " << Restart_AdjFileName << "." << endl;
        cout << "Adjoint variables file name: " << Adj_FileName << "." << endl;
        cout << "Surface adjoint coefficients file name: " << SurfAdjCoeff_FileName << "." << endl;
      }
    }
    else if (fea){
      if (!ContinuousAdjoint && !DiscreteAdjoint) {
        Wrt_Srf_Sol = false;
        cout << "Structure variables file name: " << Structure_FileName << "." << endl;
        cout << "Restart structure file name: " << Restart_FEMFileName << "." << endl;
      }
      if (ContinuousAdjoint || DiscreteAdjoint) {
        Wrt_Srf_Sol = false;
        cout << "Structure variables file name: " << AdjStructure_FileName << "." << endl;
        cout << "Restart structure file name: " << Restart_AdjFEMFileName << "." << endl;
      }
    }
    else{
      cout << "Surface coefficients file name: " << SurfFlowCoeff_FileName << "." << endl;
      cout << "Variables file name: " << Flow_FileName << "." << endl;
      cout << "Restart file name: " << Restart_FlowFileName << "." << endl;
    }

  }

  if (val_software == SU2_SOL) {
    if (Low_MemoryOutput) cout << "Writing output files with low memory RAM requirements."<< endl;
    switch (Output_FileFormat) {
      case PARAVIEW: cout << "The output file format is Paraview ASCII (.vtk)." << endl; break;
      case TECPLOT: cout << "The output file format is Tecplot ASCII (.dat)." << endl; break;
      case TECPLOT_BINARY: cout << "The output file format is Tecplot binary (.plt)." << endl; break;
      case FIELDVIEW: cout << "The output file format is FieldView ASCII (.uns)." << endl; break;
      case FIELDVIEW_BINARY: cout << "The output file format is FieldView binary (.uns)." << endl; break;
      case CGNS_SOL: cout << "The output file format is CGNS (.cgns)." << endl; break;
    }
    cout << "Flow variables file name: " << Flow_FileName << "." << endl;
  }

  if (val_software == SU2_DEF) {
    cout << "Output mesh file name: " << Mesh_Out_FileName << ". " << endl;
    if (Visualize_Deformation) cout << "A file will be created to visualize the deformation." << endl;
    else cout << "No file for visualizing the deformation." << endl;
    switch (GetDeform_Stiffness_Type()) {
      case INVERSE_VOLUME:
        cout << "Cell stiffness scaled by inverse of the cell volume." << endl;
        break;
      case SOLID_WALL_DISTANCE:
        cout << "Cell stiffness scaled by distance to nearest solid surface." << endl;
        break;
      case CONSTANT_STIFFNESS:
        cout << "Imposing constant cell stiffness." << endl;
        break;
    }
  }

  if (val_software == SU2_MSH) {
    cout << "Output mesh file name: " << Mesh_Out_FileName << ". " << endl;
  }

  if (val_software == SU2_DOT) {
    if (DiscreteAdjoint) {
      cout << "Output Volume Sensitivity file name: " << VolSens_FileName << ". " << endl;
      cout << "Output Surface Sensitivity file name: " << SurfSens_FileName << ". " << endl;
    }
    cout << "Output gradient file name: " << ObjFunc_Grad_FileName << ". " << endl;
  }

  if (val_software == SU2_MSH) {
    cout << "Output mesh file name: " << Mesh_Out_FileName << ". " << endl;
    cout << "Restart flow file name: " << Restart_FlowFileName << "." << endl;
    if ((Kind_Adaptation == FULL_ADJOINT) || (Kind_Adaptation == GRAD_ADJOINT) || (Kind_Adaptation == GRAD_FLOW_ADJ) ||
        (Kind_Adaptation == COMPUTABLE) || (Kind_Adaptation == REMAINING)) {
      if (Kind_ObjFunc[0] == DRAG_COEFFICIENT) cout << "Restart adjoint file name: " << Restart_AdjFileName << "." << endl;
      if (Kind_ObjFunc[0] == EQUIVALENT_AREA) cout << "Restart adjoint file name: " << Restart_AdjFileName << "." << endl;
      if (Kind_ObjFunc[0] == NEARFIELD_PRESSURE) cout << "Restart adjoint file name: " << Restart_AdjFileName << "." << endl;
      if (Kind_ObjFunc[0] == LIFT_COEFFICIENT) cout << "Restart adjoint file name: " << Restart_AdjFileName << "." << endl;
    }
  }

  cout << endl <<"------------------- Config File Boundary Information --------------------" << endl;

  if (nMarker_Euler != 0) {
    cout << "Euler wall boundary marker(s): ";
    for (iMarker_Euler = 0; iMarker_Euler < nMarker_Euler; iMarker_Euler++) {
      cout << Marker_Euler[iMarker_Euler];
      if (iMarker_Euler < nMarker_Euler-1) cout << ", ";
      else cout <<"."<< endl;
    }
  }

  if (nMarker_FarField != 0) {
    cout << "Far-field boundary marker(s): ";
    for (iMarker_FarField = 0; iMarker_FarField < nMarker_FarField; iMarker_FarField++) {
      cout << Marker_FarField[iMarker_FarField];
      if (iMarker_FarField < nMarker_FarField-1) cout << ", ";
      else cout <<"."<< endl;
    }
  }

  if (nMarker_SymWall != 0) {
    cout << "Symmetry plane boundary marker(s): ";
    for (iMarker_SymWall = 0; iMarker_SymWall < nMarker_SymWall; iMarker_SymWall++) {
      cout << Marker_SymWall[iMarker_SymWall];
      if (iMarker_SymWall < nMarker_SymWall-1) cout << ", ";
      else cout <<"."<< endl;
    }
  }

  if (nMarker_PerBound != 0) {
    cout << "Periodic boundary marker(s): ";
    for (iMarker_PerBound = 0; iMarker_PerBound < nMarker_PerBound; iMarker_PerBound++) {
      cout << Marker_PerBound[iMarker_PerBound];
      if (iMarker_PerBound < nMarker_PerBound-1) cout << ", ";
      else cout <<"."<< endl;
    }
  }

  if (nMarker_NearFieldBound != 0) {
    cout << "Near-field boundary marker(s): ";
    for (iMarker_NearFieldBound = 0; iMarker_NearFieldBound < nMarker_NearFieldBound; iMarker_NearFieldBound++) {
      cout << Marker_NearFieldBound[iMarker_NearFieldBound];
      if (iMarker_NearFieldBound < nMarker_NearFieldBound-1) cout << ", ";
      else cout <<"."<< endl;
    }
  }

  if (nMarker_InterfaceBound != 0) {
    cout << "Interface boundary marker(s): ";
    for (iMarker_InterfaceBound = 0; iMarker_InterfaceBound < nMarker_InterfaceBound; iMarker_InterfaceBound++) {
      cout << Marker_InterfaceBound[iMarker_InterfaceBound];
      if (iMarker_InterfaceBound < nMarker_InterfaceBound-1) cout << ", ";
      else cout <<"."<< endl;
    }
  }

  if (nMarker_Fluid_InterfaceBound != 0) {
    cout << "Fluid interface boundary marker(s): ";
    for (iMarker_Fluid_InterfaceBound = 0; iMarker_Fluid_InterfaceBound < nMarker_Fluid_InterfaceBound; iMarker_Fluid_InterfaceBound++) {
      cout << Marker_Fluid_InterfaceBound[iMarker_Fluid_InterfaceBound];
      if (iMarker_Fluid_InterfaceBound < nMarker_Fluid_InterfaceBound-1) cout << ", ";
      else cout <<"."<< endl;
    }
  }

  if (nMarker_Dirichlet != 0) {
    cout << "Dirichlet boundary marker(s): ";
    for (iMarker_Dirichlet = 0; iMarker_Dirichlet < nMarker_Dirichlet; iMarker_Dirichlet++) {
      cout << Marker_Dirichlet[iMarker_Dirichlet];
      if (iMarker_Dirichlet < nMarker_Dirichlet-1) cout << ", ";
      else cout <<"."<< endl;
    }
  }

  if (nMarker_FlowLoad != 0) {
    cout << "Flow Load boundary marker(s): ";
    for (iMarker_FlowLoad = 0; iMarker_FlowLoad < nMarker_FlowLoad; iMarker_FlowLoad++) {
      cout << Marker_FlowLoad[iMarker_FlowLoad];
      if (iMarker_FlowLoad < nMarker_FlowLoad-1) cout << ", ";
      else cout <<"."<< endl;
    }
  }

  if (nMarker_Internal != 0) {
    cout << "Internal boundary marker(s): ";
    for (iMarker_Internal = 0; iMarker_Internal < nMarker_Internal; iMarker_Internal++) {
      cout << Marker_Internal[iMarker_Internal];
      if (iMarker_Internal < nMarker_Internal-1) cout << ", ";
      else cout <<"."<< endl;
    }
  }

  if (nMarker_Inlet != 0) {
    cout << "Inlet boundary marker(s): ";
    for (iMarker_Inlet = 0; iMarker_Inlet < nMarker_Inlet; iMarker_Inlet++) {
      cout << Marker_Inlet[iMarker_Inlet];
      if (iMarker_Inlet < nMarker_Inlet-1) cout << ", ";
      else cout <<"."<< endl;
    }
  }

  if (nMarker_Riemann != 0) {
      cout << "Riemann boundary marker(s): ";
      for (iMarker_Riemann = 0; iMarker_Riemann < nMarker_Riemann; iMarker_Riemann++) {
        cout << Marker_Riemann[iMarker_Riemann];
        if (iMarker_Riemann < nMarker_Riemann-1) cout << ", ";
        else cout <<"."<< endl;
    }
  }

  if (nMarker_Giles != 0) {
      cout << "Giles boundary marker(s): ";
      for (iMarker_Giles = 0; iMarker_Giles < nMarker_Giles; iMarker_Giles++) {
        cout << Marker_Giles[iMarker_Giles];
        if (iMarker_Giles < nMarker_Giles-1) cout << ", ";
        else cout <<"."<< endl;
    }
  }

  if (nMarker_MixingPlaneInterface != 0) {
      cout << "MixingPlane boundary marker(s): ";
      for (iMarker_MixingPlaneInterface = 0; iMarker_MixingPlaneInterface < nMarker_MixingPlaneInterface; iMarker_MixingPlaneInterface++) {
        cout << Marker_MixingPlaneInterface[iMarker_MixingPlaneInterface];
        if (iMarker_MixingPlaneInterface < nMarker_MixingPlaneInterface-1) cout << ", ";
        else cout <<"."<< endl;
    }
  }

  if (nMarker_EngineInflow != 0) {
    cout << "Engine inflow boundary marker(s): ";
    for (iMarker_EngineInflow = 0; iMarker_EngineInflow < nMarker_EngineInflow; iMarker_EngineInflow++) {
      cout << Marker_EngineInflow[iMarker_EngineInflow];
      if (iMarker_EngineInflow < nMarker_EngineInflow-1) cout << ", ";
      else cout <<"."<< endl;
    }
  }

  if (nMarker_EngineExhaust != 0) {
    cout << "Engine exhaust boundary marker(s): ";
    for (iMarker_EngineExhaust = 0; iMarker_EngineExhaust < nMarker_EngineExhaust; iMarker_EngineExhaust++) {
      cout << Marker_EngineExhaust[iMarker_EngineExhaust];
      if (iMarker_EngineExhaust < nMarker_EngineExhaust-1) cout << ", ";
      else cout <<"."<< endl;
    }
  }

  if (nMarker_Supersonic_Inlet != 0) {
    cout << "Supersonic inlet boundary marker(s): ";
    for (iMarker_Supersonic_Inlet = 0; iMarker_Supersonic_Inlet < nMarker_Supersonic_Inlet; iMarker_Supersonic_Inlet++) {
      cout << Marker_Supersonic_Inlet[iMarker_Supersonic_Inlet];
      if (iMarker_Supersonic_Inlet < nMarker_Supersonic_Inlet-1) cout << ", ";
      else cout <<"."<< endl;
    }
  }

  if (nMarker_Supersonic_Outlet != 0) {
    cout << "Supersonic outlet boundary marker(s): ";
    for (iMarker_Supersonic_Outlet = 0; iMarker_Supersonic_Outlet < nMarker_Supersonic_Outlet; iMarker_Supersonic_Outlet++) {
      cout << Marker_Supersonic_Outlet[iMarker_Supersonic_Outlet];
      if (iMarker_Supersonic_Outlet < nMarker_Supersonic_Outlet-1) cout << ", ";
      else cout <<"."<< endl;
    }
  }

  if (nMarker_Outlet != 0) {
    cout << "Outlet boundary marker(s): ";
    for (iMarker_Outlet = 0; iMarker_Outlet < nMarker_Outlet; iMarker_Outlet++) {
      cout << Marker_Outlet[iMarker_Outlet];
      if (iMarker_Outlet < nMarker_Outlet-1) cout << ", ";
      else cout <<"."<< endl;
    }
  }

  if (nMarker_Isothermal != 0) {
    cout << "Isothermal wall boundary marker(s): ";
    for (iMarker_Isothermal = 0; iMarker_Isothermal < nMarker_Isothermal; iMarker_Isothermal++) {
      cout << Marker_Isothermal[iMarker_Isothermal];
      if (iMarker_Isothermal < nMarker_Isothermal-1) cout << ", ";
      else cout <<"."<< endl;
    }
  }

  if (nMarker_HeatFlux != 0) {
    cout << "Constant heat flux wall boundary marker(s): ";
    for (iMarker_HeatFlux = 0; iMarker_HeatFlux < nMarker_HeatFlux; iMarker_HeatFlux++) {
      cout << Marker_HeatFlux[iMarker_HeatFlux];
      if (iMarker_HeatFlux < nMarker_HeatFlux-1) cout << ", ";
      else cout <<"."<< endl;
    }
  }

  if (nMarker_Clamped != 0) {
    cout << "Clamped boundary marker(s): ";
    for (iMarker_Clamped = 0; iMarker_Clamped < nMarker_Clamped; iMarker_Clamped++) {
      cout << Marker_Clamped[iMarker_Clamped];
      if (iMarker_Clamped < nMarker_Clamped-1) cout << ", ";
      else cout <<"."<<endl;
    }
  }

  if (nMarker_Displacement != 0) {
    cout << "Displacement boundary marker(s): ";
    for (iMarker_Displacement = 0; iMarker_Displacement < nMarker_Displacement; iMarker_Displacement++) {
      cout << Marker_Displacement[iMarker_Displacement];
      if (iMarker_Displacement < nMarker_Displacement-1) cout << ", ";
      else cout <<"."<< endl;
    }
  }

  if (nMarker_Load != 0) {
    cout << "Normal load boundary marker(s): ";
    for (iMarker_Load = 0; iMarker_Load < nMarker_Load; iMarker_Load++) {
      cout << Marker_Load[iMarker_Load];
      if (iMarker_Load < nMarker_Load-1) cout << ", ";
      else cout <<"."<< endl;
    }
  }

  if (nMarker_Damper != 0) {
    cout << "Damper boundary marker(s): ";
    for (iMarker_Damper = 0; iMarker_Damper < nMarker_Damper; iMarker_Damper++) {
      cout << Marker_Damper[iMarker_Damper];
      if (iMarker_Damper < nMarker_Damper-1) cout << ", ";
      else cout <<"."<< endl;
    }
  }


  if (nMarker_Load_Dir != 0) {
    cout << "Load boundary marker(s) in cartesian coordinates: ";
    for (iMarker_Load_Dir = 0; iMarker_Load_Dir < nMarker_Load_Dir; iMarker_Load_Dir++) {
      cout << Marker_Load_Dir[iMarker_Load_Dir];
      if (iMarker_Load_Dir < nMarker_Load_Dir-1) cout << ", ";
      else cout <<"."<<endl;
    }
  }

  if (nMarker_Disp_Dir != 0) {
    cout << "Disp boundary marker(s) in cartesian coordinates: ";
    for (iMarker_Disp_Dir = 0; iMarker_Disp_Dir < nMarker_Disp_Dir; iMarker_Disp_Dir++) {
      cout << Marker_Disp_Dir[iMarker_Disp_Dir];
      if (iMarker_Disp_Dir < nMarker_Disp_Dir-1) cout << ", ";
      else cout <<"."<<endl;
    }
  }

  if (nMarker_Load_Sine != 0) {
    cout << "Sine-Wave Load boundary marker(s): ";
    for (iMarker_Load_Sine = 0; iMarker_Load_Sine < nMarker_Load_Sine; iMarker_Load_Sine++) {
      cout << Marker_Load_Sine[iMarker_Load_Sine];
      if (iMarker_Load_Sine < nMarker_Load_Sine-1) cout << ", ";
      else cout <<"."<<endl;
    }
  }

  if (nMarker_Neumann != 0) {
    cout << "Neumann boundary marker(s): ";
    for (iMarker_Neumann = 0; iMarker_Neumann < nMarker_Neumann; iMarker_Neumann++) {
      cout << Marker_Neumann[iMarker_Neumann];
      if (iMarker_Neumann < nMarker_Neumann-1) cout << ", ";
      else cout <<"."<< endl;
    }
  }

  if (nMarker_Custom != 0) {
    cout << "Custom boundary marker(s): ";
    for (iMarker_Custom = 0; iMarker_Custom < nMarker_Custom; iMarker_Custom++) {
      cout << Marker_Custom[iMarker_Custom];
      if (iMarker_Custom < nMarker_Custom-1) cout << ", ";
      else cout <<"."<< endl;
    }
  }

  if (nMarker_ActDiskInlet != 0) {
    cout << "Actuator disk (inlet) boundary marker(s): ";
    for (iMarker_ActDiskInlet = 0; iMarker_ActDiskInlet < nMarker_ActDiskInlet; iMarker_ActDiskInlet++) {
      cout << Marker_ActDiskInlet[iMarker_ActDiskInlet];
      if (iMarker_ActDiskInlet < nMarker_ActDiskInlet-1) cout << ", ";
      else cout <<"."<< endl;
    }
  }

  if (nMarker_ActDiskOutlet != 0) {
    cout << "Actuator disk (outlet) boundary marker(s): ";
    for (iMarker_ActDiskOutlet = 0; iMarker_ActDiskOutlet < nMarker_ActDiskOutlet; iMarker_ActDiskOutlet++) {
      cout << Marker_ActDiskOutlet[iMarker_ActDiskOutlet];
      if (iMarker_ActDiskOutlet < nMarker_ActDiskOutlet-1) cout << ", ";
      else cout <<"."<< endl;
    }
  }

}

bool CConfig::TokenizeString(string & str, string & option_name,
                             vector<string> & option_value) {
  const string delimiters(" ()[]{}:,\t\n\v\f\r");
  // check for comments or empty string
  string::size_type pos, last_pos;
  pos = str.find_first_of("%");
  if ( (str.length() == 0) || (pos == 0) ) {
    // str is empty or a comment line, so no option here
    return false;
  }
  if (pos != string::npos) {
    // remove comment at end if necessary
    str.erase(pos);
  }

  // look for line composed on only delimiters (usually whitespace)
  pos = str.find_first_not_of(delimiters);
  if (pos == string::npos) {
    return false;
  }

  // find the equals sign and split string
  string name_part, value_part;
  pos = str.find("=");
  if (pos == string::npos) {
    cerr << "Error in TokenizeString(): "
    << "line in the configuration file with no \"=\" sign."
    << endl;
    cout << "Look for: " << str << endl;
    cout << "str.length() = " << str.length() << endl;
    throw(-1);
  }
  name_part = str.substr(0, pos);
  value_part = str.substr(pos+1, string::npos);
  //cout << "name_part  = |" << name_part  << "|" << endl;
  //cout << "value_part = |" << value_part << "|" << endl;

  // the first_part should consist of one string with no interior delimiters
  last_pos = name_part.find_first_not_of(delimiters, 0);
  pos = name_part.find_first_of(delimiters, last_pos);
  if ( (name_part.length() == 0) || (last_pos == string::npos) ) {
    cerr << "Error in CConfig::TokenizeString(): "
    << "line in the configuration file with no name before the \"=\" sign."
    << endl;
    throw(-1);
  }
  if (pos == string::npos) pos = name_part.length();
  option_name = name_part.substr(last_pos, pos - last_pos);
  last_pos = name_part.find_first_not_of(delimiters, pos);
  if (last_pos != string::npos) {
    cerr << "Error in TokenizeString(): "
    << "two or more options before an \"=\" sign in the configuration file."
    << endl;
    throw(-1);
  }
  StringToUpperCase(option_name);

  //cout << "option_name = |" << option_name << "|" << endl;
  //cout << "pos = " << pos << ": last_pos = " << last_pos << endl;

  // now fill the option value vector
  option_value.clear();
  last_pos = value_part.find_first_not_of(delimiters, 0);
  pos = value_part.find_first_of(delimiters, last_pos);
  while (string::npos != pos || string::npos != last_pos) {
    // add token to the vector<string>
    option_value.push_back(value_part.substr(last_pos, pos - last_pos));
    // skip delimiters
    last_pos = value_part.find_first_not_of(delimiters, pos);
    // find next "non-delimiter"
    pos = value_part.find_first_of(delimiters, last_pos);
  }
  if (option_value.size() == 0) {
    cerr << "Error in TokenizeString(): "
    << "option " << option_name << " in configuration file with no value assigned."
    << endl;
    throw(-1);
  }

#if 0
  cout << "option value(s) = ";
  for (unsigned int i = 0; i < option_value.size(); i++)
    cout << option_value[i] << " ";
  cout << endl;
#endif

  // look for ';' DV delimiters attached to values
  vector<string>::iterator it;
  it = option_value.begin();
  while (it != option_value.end()) {
    if (it->compare(";") == 0) {
      it++;
      continue;
    }

    pos = it->find(';');
    if (pos != string::npos) {
      string before_semi = it->substr(0, pos);
      string after_semi= it->substr(pos+1, string::npos);
      if (before_semi.empty()) {
        *it = ";";
        it++;
        option_value.insert(it, after_semi);
      } else {
        *it = before_semi;
        it++;
        vector<string> to_insert;
        to_insert.push_back(";");
        if (!after_semi.empty())
          to_insert.push_back(after_semi);
        option_value.insert(it, to_insert.begin(), to_insert.end());
      }
      it = option_value.begin(); // go back to beginning; not efficient
      continue;
    } else {
      it++;
    }
  }
#if 0
  cout << "option value(s) = ";
  for (unsigned int i = 0; i < option_value.size(); i++)
    cout << option_value[i] << " ";
  cout << endl;
#endif
  // remove any consecutive ";"
  it = option_value.begin();
  bool semi_at_prev = false;
  while (it != option_value.end()) {
    if (semi_at_prev) {
      if (it->compare(";") == 0) {
        option_value.erase(it);
        it = option_value.begin();
        semi_at_prev = false;
        continue;
      }
    }
    if (it->compare(";") == 0) {
      semi_at_prev = true;
    } else {
      semi_at_prev = false;
    }
    it++;
  }

#if 0
  cout << "option value(s) = ";
  for (unsigned int i = 0; i < option_value.size(); i++)
    cout << option_value[i] << " ";
  cout << endl;
#endif
  return true;
}

unsigned short CConfig::GetMarker_CfgFile_TagBound(string val_marker) {

  unsigned short iMarker_CfgFile;

  for (iMarker_CfgFile = 0; iMarker_CfgFile < nMarker_CfgFile; iMarker_CfgFile++)
    if (Marker_CfgFile_TagBound[iMarker_CfgFile] == val_marker)
      return iMarker_CfgFile;

  SU2_MPI::Error(string("The configuration file doesn't have any definition for marker ") + val_marker, CURRENT_FUNCTION);
  return 0;
}

string CConfig::GetMarker_CfgFile_TagBound(unsigned short val_marker) {
  return Marker_CfgFile_TagBound[val_marker];
}

unsigned short CConfig::GetMarker_CfgFile_KindBC(string val_marker) {
  unsigned short iMarker_CfgFile;
  for (iMarker_CfgFile = 0; iMarker_CfgFile < nMarker_CfgFile; iMarker_CfgFile++)
    if (Marker_CfgFile_TagBound[iMarker_CfgFile] == val_marker) break;
  return Marker_CfgFile_KindBC[iMarker_CfgFile];
}

unsigned short CConfig::GetMarker_CfgFile_Monitoring(string val_marker) {
  unsigned short iMarker_CfgFile;
  for (iMarker_CfgFile = 0; iMarker_CfgFile < nMarker_CfgFile; iMarker_CfgFile++)
    if (Marker_CfgFile_TagBound[iMarker_CfgFile] == val_marker) break;
  return Marker_CfgFile_Monitoring[iMarker_CfgFile];
}

unsigned short CConfig::GetMarker_CfgFile_GeoEval(string val_marker) {
  unsigned short iMarker_CfgFile;
  for (iMarker_CfgFile = 0; iMarker_CfgFile < nMarker_CfgFile; iMarker_CfgFile++)
    if (Marker_CfgFile_TagBound[iMarker_CfgFile] == val_marker) break;
  return Marker_CfgFile_GeoEval[iMarker_CfgFile];
}

unsigned short CConfig::GetMarker_CfgFile_Designing(string val_marker) {
  unsigned short iMarker_CfgFile;
  for (iMarker_CfgFile = 0; iMarker_CfgFile < nMarker_CfgFile; iMarker_CfgFile++)
    if (Marker_CfgFile_TagBound[iMarker_CfgFile] == val_marker) break;
  return Marker_CfgFile_Designing[iMarker_CfgFile];
}

unsigned short CConfig::GetMarker_CfgFile_Plotting(string val_marker) {
  unsigned short iMarker_CfgFile;
  for (iMarker_CfgFile = 0; iMarker_CfgFile < nMarker_CfgFile; iMarker_CfgFile++)
    if (Marker_CfgFile_TagBound[iMarker_CfgFile] == val_marker) break;
  return Marker_CfgFile_Plotting[iMarker_CfgFile];
}

unsigned short CConfig::GetMarker_CfgFile_Analyze(string val_marker) {
  unsigned short iMarker_CfgFile;
  for (iMarker_CfgFile = 0; iMarker_CfgFile < nMarker_CfgFile; iMarker_CfgFile++)
    if (Marker_CfgFile_TagBound[iMarker_CfgFile] == val_marker) break;
  return Marker_CfgFile_Analyze[iMarker_CfgFile];
}


unsigned short CConfig::GetMarker_CfgFile_ZoneInterface(string val_marker) {
  unsigned short iMarker_CfgFile;
  for (iMarker_CfgFile = 0; iMarker_CfgFile < nMarker_CfgFile; iMarker_CfgFile++)
    if (Marker_CfgFile_TagBound[iMarker_CfgFile] == val_marker) break;
  return Marker_CfgFile_ZoneInterface[iMarker_CfgFile];
}

unsigned short CConfig::GetMarker_CfgFile_Turbomachinery(string val_marker) {
  unsigned short iMarker_CfgFile;
  for (iMarker_CfgFile = 0; iMarker_CfgFile < nMarker_CfgFile; iMarker_CfgFile++)
    if (Marker_CfgFile_TagBound[iMarker_CfgFile] == val_marker) break;
  return Marker_CfgFile_Turbomachinery[iMarker_CfgFile];
}

unsigned short CConfig::GetMarker_CfgFile_TurbomachineryFlag(string val_marker) {
  unsigned short iMarker_CfgFile;
  for (iMarker_CfgFile = 0; iMarker_CfgFile < nMarker_CfgFile; iMarker_CfgFile++)
    if (Marker_CfgFile_TagBound[iMarker_CfgFile] == val_marker) break;
  return Marker_CfgFile_TurbomachineryFlag[iMarker_CfgFile];
}

unsigned short CConfig::GetMarker_CfgFile_MixingPlaneInterface(string val_marker) {
  unsigned short iMarker_CfgFile;
  for (iMarker_CfgFile = 0; iMarker_CfgFile < nMarker_CfgFile; iMarker_CfgFile++)
    if (Marker_CfgFile_TagBound[iMarker_CfgFile] == val_marker) break;
  return Marker_CfgFile_MixingPlaneInterface[iMarker_CfgFile];
}

unsigned short CConfig::GetMarker_CfgFile_DV(string val_marker) {
  unsigned short iMarker_CfgFile;
  for (iMarker_CfgFile = 0; iMarker_CfgFile < nMarker_CfgFile; iMarker_CfgFile++)
    if (Marker_CfgFile_TagBound[iMarker_CfgFile] == val_marker) break;
  return Marker_CfgFile_DV[iMarker_CfgFile];
}

unsigned short CConfig::GetMarker_CfgFile_Moving(string val_marker) {
  unsigned short iMarker_CfgFile;
  for (iMarker_CfgFile = 0; iMarker_CfgFile < nMarker_CfgFile; iMarker_CfgFile++)
    if (Marker_CfgFile_TagBound[iMarker_CfgFile] == val_marker) break;
  return Marker_CfgFile_Moving[iMarker_CfgFile];
}

unsigned short CConfig::GetMarker_CfgFile_PyCustom(string val_marker){
  unsigned short iMarker_CfgFile;
  for (iMarker_CfgFile=0; iMarker_CfgFile < nMarker_CfgFile; iMarker_CfgFile++)
    if (Marker_CfgFile_TagBound[iMarker_CfgFile] == val_marker) break;
  return Marker_CfgFile_PyCustom[iMarker_CfgFile];
}

unsigned short CConfig::GetMarker_CfgFile_PerBound(string val_marker) {
  unsigned short iMarker_CfgFile;
  for (iMarker_CfgFile = 0; iMarker_CfgFile < nMarker_CfgFile; iMarker_CfgFile++)
    if (Marker_CfgFile_TagBound[iMarker_CfgFile] == val_marker) break;
  return Marker_CfgFile_PerBound[iMarker_CfgFile];
}

int CConfig::GetMarker_ZoneInterface(string val_marker) {
	  unsigned short iMarker_CfgFile;
	  for (iMarker_CfgFile = 0; iMarker_CfgFile < nMarker_CfgFile; iMarker_CfgFile++)

		  if (Marker_CfgFile_TagBound[iMarker_CfgFile] == val_marker)
				return  Marker_CfgFile_ZoneInterface[iMarker_CfgFile];
    return 0;
}


CConfig::~CConfig(void) {

  unsigned long iDV, iMarker, iPeriodic, iFFD;

  /*--- Delete all of the option objects in the global option map ---*/

  for(map<string, COptionBase*>::iterator itr = option_map.begin(); itr != option_map.end(); itr++) {
    delete itr->second;
  }

  if (TimeDOFsADER_DG           != NULL) delete [] TimeDOFsADER_DG;
  if (TimeIntegrationADER_DG    != NULL) delete [] TimeIntegrationADER_DG;
  if (WeightsIntegrationADER_DG != NULL) delete [] WeightsIntegrationADER_DG;
  if (RK_Alpha_Step             != NULL) delete [] RK_Alpha_Step;
  if (MG_PreSmooth              != NULL) delete [] MG_PreSmooth;
  if (MG_PostSmooth             != NULL) delete [] MG_PostSmooth;

  /*--- Free memory for Aeroelastic problems. ---*/

  if (Grid_Movement && Aeroelastic_Simulation) {
    if (Aeroelastic_pitch  != NULL) delete[] Aeroelastic_pitch;
    if (Aeroelastic_plunge != NULL) delete[] Aeroelastic_plunge;
  }

  /*--- Free memory for unspecified grid motion parameters ---*/

 if (Kind_GridMovement != NULL) delete [] Kind_GridMovement;

 /*--- Free memory for airfoil sections ---*/

 if (LocationStations   != NULL) delete [] LocationStations;

  /*--- motion origin: ---*/

  if (Motion_Origin_X   != NULL) delete [] Motion_Origin_X;
  if (Motion_Origin_Y   != NULL) delete [] Motion_Origin_Y;
  if (Motion_Origin_Z   != NULL) delete [] Motion_Origin_Z;
  if (MoveMotion_Origin != NULL) delete [] MoveMotion_Origin;

  /*--- translation: ---*/

  if (Translation_Rate_X != NULL) delete [] Translation_Rate_X;
  if (Translation_Rate_Y != NULL) delete [] Translation_Rate_Y;
  if (Translation_Rate_Z != NULL) delete [] Translation_Rate_Z;

  /*--- rotation: ---*/

  if (Rotation_Rate_X != NULL) delete [] Rotation_Rate_X;
  if (Rotation_Rate_Y != NULL) delete [] Rotation_Rate_Y;
  if (Rotation_Rate_Z != NULL) delete [] Rotation_Rate_Z;

  /*--- pitching: ---*/

  if (Pitching_Omega_X != NULL) delete [] Pitching_Omega_X;
  if (Pitching_Omega_Y != NULL) delete [] Pitching_Omega_Y;
  if (Pitching_Omega_Z != NULL) delete [] Pitching_Omega_Z;

  /*--- pitching amplitude: ---*/

  if (Pitching_Ampl_X != NULL) delete [] Pitching_Ampl_X;
  if (Pitching_Ampl_Y != NULL) delete [] Pitching_Ampl_Y;
  if (Pitching_Ampl_Z != NULL) delete [] Pitching_Ampl_Z;

  /*--- pitching phase: ---*/

  if (Pitching_Phase_X != NULL) delete [] Pitching_Phase_X;
  if (Pitching_Phase_Y != NULL) delete [] Pitching_Phase_Y;
  if (Pitching_Phase_Z != NULL) delete [] Pitching_Phase_Z;

  /*--- plunging: ---*/

  if (Plunging_Omega_X != NULL) delete [] Plunging_Omega_X;
  if (Plunging_Omega_Y != NULL) delete [] Plunging_Omega_Y;
  if (Plunging_Omega_Z != NULL) delete [] Plunging_Omega_Z;

  /*--- plunging amplitude: ---*/

  if (Plunging_Ampl_X != NULL) delete [] Plunging_Ampl_X;
  if (Plunging_Ampl_Y != NULL) delete [] Plunging_Ampl_Y;
  if (Plunging_Ampl_Z != NULL) delete [] Plunging_Ampl_Z;

  /*--- reference origin for moments ---*/

  if (RefOriginMoment   != NULL) delete [] RefOriginMoment;
  if (RefOriginMoment_X != NULL) delete [] RefOriginMoment_X;
  if (RefOriginMoment_Y != NULL) delete [] RefOriginMoment_Y;
  if (RefOriginMoment_Z != NULL) delete [] RefOriginMoment_Z;

  /*--- Free memory for Harmonic Blance Frequency  pointer ---*/

  if (Omega_HB != NULL) delete [] Omega_HB;

  /*--- Marker pointers ---*/
  
  if (Marker_CfgFile_GeoEval != NULL) delete[] Marker_CfgFile_GeoEval;
  if (Marker_All_GeoEval     != NULL) delete[] Marker_All_GeoEval;

  if (Marker_CfgFile_TagBound != NULL) delete[] Marker_CfgFile_TagBound;
  if (Marker_All_TagBound     != NULL) delete[] Marker_All_TagBound;

  if (Marker_CfgFile_KindBC != NULL) delete[] Marker_CfgFile_KindBC;
  if (Marker_All_KindBC     != NULL) delete[] Marker_All_KindBC;

  if (Marker_CfgFile_Monitoring != NULL) delete[] Marker_CfgFile_Monitoring;
  if (Marker_All_Monitoring     != NULL) delete[] Marker_All_Monitoring;

  if (Marker_CfgFile_Designing != NULL) delete[] Marker_CfgFile_Designing;
  if (Marker_All_Designing     != NULL) delete[] Marker_All_Designing;

  if (Marker_CfgFile_Plotting != NULL) delete[] Marker_CfgFile_Plotting;
  if (Marker_All_Plotting     != NULL) delete[] Marker_All_Plotting;

  if (Marker_CfgFile_Analyze != NULL) delete[] Marker_CfgFile_Analyze;
  if (Marker_All_Analyze  != NULL) delete[] Marker_All_Analyze;

  if (Marker_CfgFile_ZoneInterface != NULL) delete[] Marker_CfgFile_ZoneInterface;
  if (Marker_All_ZoneInterface     != NULL) delete[] Marker_All_ZoneInterface;

  if (Marker_CfgFile_DV != NULL) delete[] Marker_CfgFile_DV;
  if (Marker_All_DV     != NULL) delete[] Marker_All_DV;

  if (Marker_CfgFile_Moving != NULL) delete[] Marker_CfgFile_Moving;
  if (Marker_All_Moving     != NULL) delete[] Marker_All_Moving;

  if (Marker_CfgFile_PyCustom    != NULL) delete[] Marker_CfgFile_PyCustom;
  if (Marker_All_PyCustom != NULL) delete[] Marker_All_PyCustom;

  if (Marker_CfgFile_PerBound != NULL) delete[] Marker_CfgFile_PerBound;
  if (Marker_All_PerBound     != NULL) delete[] Marker_All_PerBound;

  if (Marker_CfgFile_Turbomachinery != NULL) delete [] Marker_CfgFile_Turbomachinery;
  if (Marker_All_Turbomachinery     != NULL) delete [] Marker_All_Turbomachinery;

  if (Marker_CfgFile_TurbomachineryFlag != NULL) delete [] Marker_CfgFile_TurbomachineryFlag;
  if (Marker_All_TurbomachineryFlag     != NULL) delete [] Marker_All_TurbomachineryFlag;

  if (Marker_CfgFile_MixingPlaneInterface != NULL) delete [] Marker_CfgFile_MixingPlaneInterface;
  if (Marker_All_MixingPlaneInterface     != NULL) delete [] Marker_All_MixingPlaneInterface;

  if (Marker_DV!= NULL)               delete[] Marker_DV;
  if (Marker_Moving != NULL)           delete[] Marker_Moving;
  if (Marker_Monitoring != NULL)      delete[] Marker_Monitoring;
  if (Marker_Designing != NULL)       delete[] Marker_Designing;
  if (Marker_GeoEval != NULL)         delete[] Marker_GeoEval;
  if (Marker_Plotting != NULL)        delete[] Marker_Plotting;
  if (Marker_Analyze != NULL)        delete[] Marker_Analyze;
  if (Marker_WallFunctions != NULL)  delete[] Marker_WallFunctions;
  if (Marker_ZoneInterface != NULL)        delete[] Marker_ZoneInterface;
  if (Marker_PyCustom != NULL)             delete [] Marker_PyCustom;
  if (Marker_All_SendRecv != NULL)    delete[] Marker_All_SendRecv;

  if (Kind_Inc_Inlet != NULL)      delete[] Kind_Inc_Inlet;

  if (Kind_WallFunctions != NULL) delete[] Kind_WallFunctions;

  if (IntInfo_WallFunctions != NULL) {
    for (iMarker = 0; iMarker < nMarker_WallFunctions; ++iMarker) {
      if (IntInfo_WallFunctions[iMarker] != NULL)
        delete[] IntInfo_WallFunctions[iMarker];
    }
    delete[] IntInfo_WallFunctions;
  }

  if (DoubleInfo_WallFunctions != NULL) {
    for (iMarker = 0; iMarker < nMarker_WallFunctions; ++iMarker) {
      if (DoubleInfo_WallFunctions[iMarker] != NULL) 
        delete[] DoubleInfo_WallFunctions[iMarker];
    }
    delete[] DoubleInfo_WallFunctions;
  }

  if (Kind_ObjFunc != NULL)      delete[] Kind_ObjFunc;
  if (Weight_ObjFunc != NULL)      delete[] Weight_ObjFunc;

  if (DV_Value != NULL) {
    for (iDV = 0; iDV < nDV; iDV++) delete[] DV_Value[iDV];
    delete [] DV_Value;
  }

  if (ParamDV != NULL) {
    for (iDV = 0; iDV < nDV; iDV++) delete[] ParamDV[iDV];
    delete [] ParamDV;
  }

  if (CoordFFDBox != NULL) {
    for (iFFD = 0; iFFD < nFFDBox; iFFD++) delete[] CoordFFDBox[iFFD];
    delete [] CoordFFDBox;
  }

  if (DegreeFFDBox != NULL) {
    for (iFFD = 0; iFFD < nFFDBox; iFFD++) delete[] DegreeFFDBox[iFFD];
    delete [] DegreeFFDBox;
  }

  if (Design_Variable != NULL)    delete[] Design_Variable;
  if (Dirichlet_Value != NULL)    delete[] Dirichlet_Value;

  if (Exhaust_Temperature_Target != NULL)    delete[]  Exhaust_Temperature_Target;
  if (Exhaust_Pressure_Target != NULL)    delete[]  Exhaust_Pressure_Target;
  if (Exhaust_Pressure != NULL)    delete[] Exhaust_Pressure;
  if (Exhaust_Temperature != NULL)    delete[] Exhaust_Temperature;
  if (Exhaust_MassFlow != NULL)    delete[] Exhaust_MassFlow;
  if (Exhaust_TotalPressure != NULL)    delete[] Exhaust_TotalPressure;
  if (Exhaust_TotalTemperature != NULL)    delete[] Exhaust_TotalTemperature;
  if (Exhaust_GrossThrust != NULL)    delete[] Exhaust_GrossThrust;
  if (Exhaust_Force != NULL)    delete[] Exhaust_Force;
  if (Exhaust_Power != NULL)    delete[] Exhaust_Power;

  if (Inflow_Mach != NULL)    delete[]  Inflow_Mach;
  if (Inflow_Pressure != NULL)    delete[] Inflow_Pressure;
  if (Inflow_MassFlow != NULL)    delete[] Inflow_MassFlow;
  if (Inflow_ReverseMassFlow != NULL)    delete[] Inflow_ReverseMassFlow;
  if (Inflow_TotalPressure != NULL)    delete[] Inflow_TotalPressure;
  if (Inflow_Temperature != NULL)    delete[] Inflow_Temperature;
  if (Inflow_TotalTemperature != NULL)    delete[] Inflow_TotalTemperature;
  if (Inflow_RamDrag != NULL)    delete[] Inflow_RamDrag;
  if (Inflow_Force != NULL)    delete[]  Inflow_Force;
  if (Inflow_Power != NULL)    delete[] Inflow_Power;

  if (Engine_Power != NULL)    delete[]  Engine_Power;
  if (Engine_Mach != NULL)    delete[]  Engine_Mach;
  if (Engine_Force != NULL)    delete[]  Engine_Force;
  if (Engine_NetThrust != NULL)    delete[]  Engine_NetThrust;
  if (Engine_GrossThrust != NULL)    delete[]  Engine_GrossThrust;
  if (Engine_Area != NULL)    delete[]  Engine_Area;
  if (EngineInflow_Target != NULL)    delete[] EngineInflow_Target;

  if (ActDiskInlet_MassFlow != NULL)    delete[]  ActDiskInlet_MassFlow;
  if (ActDiskInlet_Temperature != NULL)    delete[]  ActDiskInlet_Temperature;
  if (ActDiskInlet_TotalTemperature != NULL)    delete[]  ActDiskInlet_TotalTemperature;
  if (ActDiskInlet_Pressure != NULL)    delete[]  ActDiskInlet_Pressure;
  if (ActDiskInlet_TotalPressure != NULL)    delete[]  ActDiskInlet_TotalPressure;
  if (ActDiskInlet_RamDrag != NULL)    delete[]  ActDiskInlet_RamDrag;
  if (ActDiskInlet_Force != NULL)    delete[]  ActDiskInlet_Force;
  if (ActDiskInlet_Power != NULL)    delete[]  ActDiskInlet_Power;

  if (ActDiskOutlet_MassFlow != NULL)    delete[]  ActDiskOutlet_MassFlow;
  if (ActDiskOutlet_Temperature != NULL)    delete[]  ActDiskOutlet_Temperature;
  if (ActDiskOutlet_TotalTemperature != NULL)    delete[]  ActDiskOutlet_TotalTemperature;
  if (ActDiskOutlet_Pressure != NULL)    delete[]  ActDiskOutlet_Pressure;
  if (ActDiskOutlet_TotalPressure != NULL)    delete[]  ActDiskOutlet_TotalPressure;
  if (ActDiskOutlet_GrossThrust != NULL)    delete[]  ActDiskOutlet_GrossThrust;
  if (ActDiskOutlet_Force != NULL)    delete[]  ActDiskOutlet_Force;
  if (ActDiskOutlet_Power != NULL)    delete[]  ActDiskOutlet_Power;

  if (ActDisk_DeltaPress != NULL)    delete[]  ActDisk_DeltaPress;
  if (ActDisk_DeltaTemp != NULL)    delete[]  ActDisk_DeltaTemp;
  if (ActDisk_TotalPressRatio != NULL)    delete[]  ActDisk_TotalPressRatio;
  if (ActDisk_TotalTempRatio != NULL)    delete[]  ActDisk_TotalTempRatio;
  if (ActDisk_StaticPressRatio != NULL)    delete[]  ActDisk_StaticPressRatio;
  if (ActDisk_StaticTempRatio != NULL)    delete[]  ActDisk_StaticTempRatio;
  if (ActDisk_Power != NULL)    delete[]  ActDisk_Power;
  if (ActDisk_MassFlow != NULL)    delete[]  ActDisk_MassFlow;
  if (ActDisk_Mach != NULL)    delete[]  ActDisk_Mach;
  if (ActDisk_Force != NULL)    delete[]  ActDisk_Force;
  if (ActDisk_NetThrust != NULL)    delete[]  ActDisk_NetThrust;
  if (ActDisk_BCThrust != NULL)    delete[]  ActDisk_BCThrust;
  if (ActDisk_BCThrust_Old != NULL)    delete[]  ActDisk_BCThrust_Old;
  if (ActDisk_GrossThrust != NULL)    delete[]  ActDisk_GrossThrust;
  if (ActDisk_Area != NULL)    delete[]  ActDisk_Area;
  if (ActDisk_ReverseMassFlow != NULL)    delete[]  ActDisk_ReverseMassFlow;

  if (Surface_MassFlow != NULL)    delete[]  Surface_MassFlow;
  if (Surface_Mach != NULL)    delete[]  Surface_Mach;
  if (Surface_Temperature != NULL)    delete[]  Surface_Temperature;
  if (Surface_Pressure != NULL)    delete[]  Surface_Pressure;
  if (Surface_Density != NULL)    delete[]  Surface_Density;
  if (Surface_Enthalpy != NULL)    delete[]  Surface_Enthalpy;
  if (Surface_NormalVelocity != NULL)    delete[]  Surface_NormalVelocity;
  if (Surface_Uniformity != NULL)    delete[]  Surface_Uniformity;
  if (Surface_SecondaryStrength != NULL)    delete[]  Surface_SecondaryStrength;
  if (Surface_SecondOverUniform != NULL)    delete[]  Surface_SecondOverUniform;
  if (Surface_MomentumDistortion != NULL)    delete[]  Surface_MomentumDistortion;
  if (Surface_TotalTemperature != NULL)    delete[]  Surface_TotalTemperature;
  if (Surface_TotalPressure!= NULL)    delete[]  Surface_TotalPressure;
  if (Surface_PressureDrop!= NULL)    delete[]  Surface_PressureDrop;
  if (Surface_DC60 != NULL)    delete[]  Surface_DC60;
  if (Surface_IDC != NULL)    delete[]  Surface_IDC;
  if (Surface_IDC_Mach != NULL)    delete[]  Surface_IDC_Mach;
  if (Surface_IDR != NULL)    delete[]  Surface_IDR;

  if (Inlet_Ttotal != NULL) delete[]  Inlet_Ttotal;
  if (Inlet_Ptotal != NULL) delete[]  Inlet_Ptotal;
  if (Inlet_FlowDir != NULL) {
    for (iMarker = 0; iMarker < nMarker_Inlet; iMarker++)
      delete [] Inlet_FlowDir[iMarker];
    delete [] Inlet_FlowDir;
  }

  if (Inlet_Velocity != NULL) {
    for (iMarker = 0; iMarker < nMarker_Supersonic_Inlet; iMarker++)
      delete [] Inlet_Velocity[iMarker];
    delete [] Inlet_Velocity;
  }

  if (Riemann_FlowDir != NULL) {
    for (iMarker = 0; iMarker < nMarker_Riemann; iMarker++)
      delete [] Riemann_FlowDir[iMarker];
    delete [] Riemann_FlowDir;
  }

  if (Giles_FlowDir != NULL) {
    for (iMarker = 0; iMarker < nMarker_Giles; iMarker++)
      delete [] Giles_FlowDir[iMarker];
    delete [] Giles_FlowDir;
  }

  if (Load_Sine_Dir != NULL) {
    for (iMarker = 0; iMarker < nMarker_Load_Sine; iMarker++)
      delete [] Load_Sine_Dir[iMarker];
    delete [] Load_Sine_Dir;
  }

  if (Load_Dir != NULL) {
    for (iMarker = 0; iMarker < nMarker_Load_Dir; iMarker++)
      delete [] Load_Dir[iMarker];
    delete [] Load_Dir;
  }

  if (Inlet_Temperature != NULL)    delete[] Inlet_Temperature;
  if (Inlet_Pressure != NULL)    delete[] Inlet_Pressure;
  if (Outlet_Pressure != NULL)    delete[] Outlet_Pressure;
  if (Isothermal_Temperature != NULL)    delete[] Isothermal_Temperature;
  if (Heat_Flux != NULL)    delete[] Heat_Flux;
  if (Displ_Value != NULL)    delete[] Displ_Value;
  if (Load_Value != NULL)    delete[] Load_Value;
  if (Damper_Constant != NULL)    delete[] Damper_Constant;
  if (Load_Dir_Multiplier != NULL)    delete[] Load_Dir_Multiplier;
  if (Load_Dir_Value != NULL)    delete[] Load_Dir_Value;
  if (Disp_Dir != NULL)    delete[] Disp_Dir;
  if (Disp_Dir_Multiplier != NULL)    delete[] Disp_Dir_Multiplier;
  if (Disp_Dir_Value != NULL)    delete[] Disp_Dir_Value;
  if (Load_Sine_Amplitude != NULL)    delete[] Load_Sine_Amplitude;
  if (Load_Sine_Frequency != NULL)    delete[] Load_Sine_Frequency;
  if (FlowLoad_Value != NULL)    delete[] FlowLoad_Value;

  /*--- related to periodic boundary conditions ---*/

  for (iMarker = 0; iMarker < nMarker_PerBound; iMarker++) {
    if (Periodic_RotCenter   != NULL) delete [] Periodic_RotCenter[iMarker];
    if (Periodic_RotAngles   != NULL) delete [] Periodic_RotAngles[iMarker];
    if (Periodic_Translation != NULL) delete [] Periodic_Translation[iMarker];
  }
  if (Periodic_RotCenter   != NULL) delete[] Periodic_RotCenter;
  if (Periodic_RotAngles   != NULL) delete[] Periodic_RotAngles;
  if (Periodic_Translation != NULL) delete[] Periodic_Translation;

  for (iPeriodic = 0; iPeriodic < nPeriodic_Index; iPeriodic++) {
    if (Periodic_Center    != NULL) delete [] Periodic_Center[iPeriodic];
    if (Periodic_Rotation  != NULL) delete [] Periodic_Rotation[iPeriodic];
    if (Periodic_Translate != NULL) delete [] Periodic_Translate[iPeriodic];
  }
  if (Periodic_Center      != NULL) delete[] Periodic_Center;
  if (Periodic_Rotation    != NULL) delete[] Periodic_Rotation;
  if (Periodic_Translate   != NULL) delete[] Periodic_Translate;

  if (MG_CorrecSmooth != NULL) delete[] MG_CorrecSmooth;
  if (PlaneTag != NULL)        delete[] PlaneTag;
  if (CFL != NULL)             delete[] CFL;

  /*--- String markers ---*/

  if (Marker_Euler != NULL )              delete[] Marker_Euler;
  if (Marker_FarField != NULL )           delete[] Marker_FarField;
  if (Marker_Custom != NULL )             delete[] Marker_Custom;
  if (Marker_SymWall != NULL )            delete[] Marker_SymWall;
  if (Marker_PerBound != NULL )           delete[] Marker_PerBound;
  if (Marker_PerDonor != NULL )           delete[] Marker_PerDonor;
  if (Marker_NearFieldBound != NULL )     delete[] Marker_NearFieldBound;
  if (Marker_InterfaceBound != NULL )     delete[] Marker_InterfaceBound;
  if (Marker_Fluid_InterfaceBound != NULL )     delete[] Marker_Fluid_InterfaceBound;
  if (Marker_Dirichlet != NULL )          delete[] Marker_Dirichlet;
  if (Marker_Inlet != NULL )              delete[] Marker_Inlet;
  if (Marker_Supersonic_Inlet != NULL )   delete[] Marker_Supersonic_Inlet;
  if (Marker_Supersonic_Outlet != NULL )   delete[] Marker_Supersonic_Outlet;
  if (Marker_Outlet != NULL )             delete[] Marker_Outlet;
  if (Marker_Isothermal != NULL )         delete[] Marker_Isothermal;
  if (Marker_EngineInflow != NULL )      delete[] Marker_EngineInflow;
  if (Marker_EngineExhaust != NULL )     delete[] Marker_EngineExhaust;
  if (Marker_Displacement != NULL )       delete[] Marker_Displacement;
  if (Marker_Load != NULL )               delete[] Marker_Load;
  if (Marker_Damper != NULL )               delete[] Marker_Damper;
  if (Marker_Load_Dir != NULL )               delete[] Marker_Load_Dir;
  if (Marker_Disp_Dir != NULL )               delete[] Marker_Disp_Dir;
  if (Marker_Load_Sine != NULL )               delete[] Marker_Load_Sine;
  if (Marker_FlowLoad != NULL )           delete[] Marker_FlowLoad;
  if (Marker_Neumann != NULL )            delete[] Marker_Neumann;
  if (Marker_Internal != NULL )            delete[] Marker_Internal;
  if (Marker_HeatFlux != NULL )               delete[] Marker_HeatFlux;

  if (Int_Coeffs != NULL) delete [] Int_Coeffs;
  
  if (ElasticityMod        != NULL) delete [] ElasticityMod;
  if (PoissonRatio         != NULL) delete [] PoissonRatio;
  if (MaterialDensity      != NULL) delete [] MaterialDensity;
  if (Electric_Constant    != NULL) delete [] Electric_Constant;
  if (Electric_Field_Mod   != NULL) delete [] Electric_Field_Mod;
  if (RefNode_Displacement != NULL) delete [] RefNode_Displacement;
  if (Electric_Field_Dir   != NULL) delete [] Electric_Field_Dir;

  /*--- Delete some arrays needed just for initializing options. ---*/

  if (default_vel_inf       != NULL) delete [] default_vel_inf;
  if (default_ffd_axis      != NULL) delete [] default_ffd_axis;
  if (default_eng_cyl       != NULL) delete [] default_eng_cyl;
  if (default_eng_val       != NULL) delete [] default_eng_val;
  if (default_cfl_adapt     != NULL) delete [] default_cfl_adapt;
  if (default_jst_coeff != NULL) delete [] default_jst_coeff;
  if (default_ffd_coeff != NULL) delete [] default_ffd_coeff;
  if (default_mixedout_coeff!= NULL) delete [] default_mixedout_coeff;
  if (default_extrarelfac!= NULL) delete [] default_extrarelfac;
  if (default_rampRotFrame_coeff!= NULL) delete [] default_rampRotFrame_coeff;
  if (default_rampOutPres_coeff!= NULL) delete[] default_rampOutPres_coeff;
  if (default_jst_adj_coeff  != NULL) delete [] default_jst_adj_coeff;
  if (default_ad_coeff_heat  != NULL) delete [] default_ad_coeff_heat;
  if (default_obj_coeff     != NULL) delete [] default_obj_coeff;
  if (default_geo_loc       != NULL) delete [] default_geo_loc;
  if (default_distortion    != NULL) delete [] default_distortion;
  if (default_ea_lim        != NULL) delete [] default_ea_lim;
  if (default_grid_fix      != NULL) delete [] default_grid_fix;
  if (default_inc_crit      != NULL) delete [] default_inc_crit;
  if (default_htp_axis      != NULL) delete [] default_htp_axis;
  if (default_body_force    != NULL) delete [] default_body_force;
  if (default_sineload_coeff!= NULL) delete [] default_sineload_coeff;
  if (default_nacelle_location    != NULL) delete [] default_nacelle_location;

  if (FFDTag != NULL) delete [] FFDTag;
  if (nDV_Value != NULL) delete [] nDV_Value;
  if (TagFFDBox != NULL) delete [] TagFFDBox;

  if (Kind_Data_Riemann != NULL) delete [] Kind_Data_Riemann;
  if (Riemann_Var1 != NULL) delete [] Riemann_Var1;
  if (Riemann_Var2 != NULL) delete [] Riemann_Var2;
  if (Kind_Data_Giles != NULL) delete [] Kind_Data_Giles;
  if (Giles_Var1 != NULL) delete [] Giles_Var1;
  if (Giles_Var2 != NULL) delete [] Giles_Var2;
  if (RelaxFactorAverage != NULL) delete [] RelaxFactorAverage;
  if (RelaxFactorFourier != NULL) delete [] RelaxFactorFourier;
  if (nSpan_iZones != NULL) delete [] nSpan_iZones;
  if (FinalRotation_Rate_Z != NULL) delete [] FinalRotation_Rate_Z;
  if (Kind_TurboMachinery != NULL) delete [] Kind_TurboMachinery;

  if (Marker_MixingPlaneInterface !=NULL) delete [] Marker_MixingPlaneInterface;
  if (Marker_TurboBoundIn != NULL) delete [] Marker_TurboBoundIn;
  if (Marker_TurboBoundOut != NULL) delete [] Marker_TurboBoundOut;
  if (Marker_Riemann != NULL) delete [] Marker_Riemann;
  if (Marker_Giles != NULL) delete [] Marker_Giles;
  if (Marker_Shroud != NULL) delete [] Marker_Shroud;

  if (nBlades != NULL) delete [] nBlades;
  if (FreeStreamTurboNormal != NULL) delete [] FreeStreamTurboNormal;


}

string CConfig::GetUnsteady_FileName(string val_filename, int val_iter) {

  string UnstExt, UnstFilename = val_filename;
  char buffer[50];

  /*--- Check that a positive value iteration is requested (for now). ---*/

  if (val_iter < 0) {
    SU2_MPI::Error("Requesting a negative iteration number for the restart file!!", CURRENT_FUNCTION);
  }

  /*--- Append iteration number for unsteady cases ---*/

  if ((Wrt_Unsteady) || (Wrt_Dynamic)) {
    unsigned short lastindex = UnstFilename.find_last_of(".");
    UnstFilename = UnstFilename.substr(0, lastindex);
    if ((val_iter >= 0)    && (val_iter < 10))    SPRINTF (buffer, "_0000%d.dat", val_iter);
    if ((val_iter >= 10)   && (val_iter < 100))   SPRINTF (buffer, "_000%d.dat",  val_iter);
    if ((val_iter >= 100)  && (val_iter < 1000))  SPRINTF (buffer, "_00%d.dat",   val_iter);
    if ((val_iter >= 1000) && (val_iter < 10000)) SPRINTF (buffer, "_0%d.dat",    val_iter);
    if (val_iter >= 10000) SPRINTF (buffer, "_%d.dat", val_iter);
    string UnstExt = string(buffer);
    UnstFilename.append(UnstExt);
  }

  return UnstFilename;
}

string CConfig::GetMultizone_FileName(string val_filename, int val_iZone) {

    string multizone_filename = val_filename;
    char buffer[50];

    if (GetnZone() > 1 ) {
        unsigned short lastindex = multizone_filename.find_last_of(".");
        multizone_filename = multizone_filename.substr(0, lastindex);
        SPRINTF (buffer, "_%d.dat", SU2_TYPE::Int(val_iZone));
        multizone_filename.append(string(buffer));
    }
    return multizone_filename;
}

string CConfig::GetMultizone_HistoryFileName(string val_filename, int val_iZone) {

    string multizone_filename = val_filename;
    char buffer[50];

    if (GetnZone() > 1 ) {
        unsigned short lastindex = multizone_filename.find_last_of(".");
        multizone_filename = multizone_filename.substr(0, lastindex);
        SPRINTF (buffer, "_%d", SU2_TYPE::Int(val_iZone));
        multizone_filename.append(string(buffer));
    }
    return multizone_filename;
}

string CConfig::GetObjFunc_Extension(string val_filename) {

  string AdjExt, Filename = val_filename;

  if (ContinuousAdjoint || DiscreteAdjoint) {

    /*--- Remove filename extension (.dat) ---*/

    unsigned short lastindex = Filename.find_last_of(".");
    Filename = Filename.substr(0, lastindex);

    if (nObj==1) {
      switch (Kind_ObjFunc[0]) {
        case DRAG_COEFFICIENT:            AdjExt = "_cd";       break;
        case LIFT_COEFFICIENT:            AdjExt = "_cl";       break;
        case SIDEFORCE_COEFFICIENT:       AdjExt = "_csf";      break;
        case INVERSE_DESIGN_PRESSURE:     AdjExt = "_invpress"; break;
        case INVERSE_DESIGN_HEATFLUX:     AdjExt = "_invheat";  break;
        case MOMENT_X_COEFFICIENT:        AdjExt = "_cmx";      break;
        case MOMENT_Y_COEFFICIENT:        AdjExt = "_cmy";      break;
        case MOMENT_Z_COEFFICIENT:        AdjExt = "_cmz";      break;
        case EFFICIENCY:                  AdjExt = "_eff";      break;
        case EQUIVALENT_AREA:             AdjExt = "_ea";       break;
        case NEARFIELD_PRESSURE:          AdjExt = "_nfp";      break;
        case FORCE_X_COEFFICIENT:         AdjExt = "_cfx";      break;
        case FORCE_Y_COEFFICIENT:         AdjExt = "_cfy";      break;
        case FORCE_Z_COEFFICIENT:         AdjExt = "_cfz";      break;
        case THRUST_COEFFICIENT:          AdjExt = "_ct";       break;
        case TORQUE_COEFFICIENT:          AdjExt = "_cq";       break;
        case TOTAL_HEATFLUX:              AdjExt = "_totheat";  break;
        case MAXIMUM_HEATFLUX:            AdjExt = "_maxheat";  break;
        case FIGURE_OF_MERIT:             AdjExt = "_merit";    break;
        case SURFACE_TOTAL_PRESSURE:      AdjExt = "_pt";       break;
        case SURFACE_STATIC_PRESSURE:     AdjExt = "_pe";       break;
        case SURFACE_MASSFLOW:            AdjExt = "_mfr";      break;
        case SURFACE_UNIFORMITY:          AdjExt = "_uniform";  break;
        case SURFACE_SECONDARY:           AdjExt = "_second";   break;
        case SURFACE_MOM_DISTORTION:      AdjExt = "_distort";  break;
        case SURFACE_SECOND_OVER_UNIFORM: AdjExt = "_sou";      break;
        case SURFACE_PRESSURE_DROP:       AdjExt = "_dp";       break;
        case SURFACE_MACH:                AdjExt = "_mach";     break;
        case CUSTOM_OBJFUNC:        		  AdjExt = "_custom";   break;
        case KINETIC_ENERGY_LOSS:         AdjExt = "_ke";       break;
        case TOTAL_PRESSURE_LOSS:         AdjExt = "_pl";       break;
        case FLOW_ANGLE_OUT:              AdjExt = "_fao";      break;
        case FLOW_ANGLE_IN:               AdjExt = "_fai";      break;
        case TOTAL_EFFICIENCY:            AdjExt = "_teff";     break;
        case TOTAL_STATIC_EFFICIENCY:     AdjExt = "_tseff";    break;
        case EULERIAN_WORK:               AdjExt = "_ew";       break;
        case MASS_FLOW_IN:                AdjExt = "_mfi";      break;
        case MASS_FLOW_OUT:               AdjExt = "_mfo";      break;
        case ENTROPY_GENERATION:          AdjExt = "_entg";     break;
        case REFERENCE_GEOMETRY:          AdjExt = "_refgeom";  break;
        case REFERENCE_NODE:              AdjExt = "_refnode";  break;
      }
    }
    else{
      AdjExt = "_combo";
    }
    Filename.append(AdjExt);

    /*--- Lastly, add the .dat extension ---*/
    Filename.append(".dat");

  }

  return Filename;
}

unsigned short CConfig::GetContainerPosition(unsigned short val_eqsystem) {

  switch (val_eqsystem) {
    case RUNTIME_FLOW_SYS:      return FLOW_SOL;
    case RUNTIME_TURB_SYS:      return TURB_SOL;
    case RUNTIME_TRANS_SYS:     return TRANS_SOL;
    case RUNTIME_POISSON_SYS:   return POISSON_SOL;
    case RUNTIME_WAVE_SYS:      return WAVE_SOL;
    case RUNTIME_HEAT_SYS:      return HEAT_SOL;
    case RUNTIME_FEA_SYS:       return FEA_SOL;
    case RUNTIME_ADJPOT_SYS:    return ADJFLOW_SOL;
    case RUNTIME_ADJFLOW_SYS:   return ADJFLOW_SOL;
    case RUNTIME_ADJTURB_SYS:   return ADJTURB_SOL;
    case RUNTIME_ADJFEA_SYS:    return ADJFEA_SOL;
    case RUNTIME_MULTIGRID_SYS: return 0;
  }
  return 0;
}

void CConfig::SetKind_ConvNumScheme(unsigned short val_kind_convnumscheme,
                                    unsigned short val_kind_centered, unsigned short val_kind_upwind,
                                    unsigned short val_kind_slopelimit, bool val_muscl,
                                    unsigned short val_kind_fem) {

  Kind_ConvNumScheme = val_kind_convnumscheme;
  Kind_Centered = val_kind_centered;
  Kind_Upwind = val_kind_upwind;
  Kind_FEM = val_kind_fem;
  Kind_SlopeLimit = val_kind_slopelimit;
  MUSCL = val_muscl;

}

void CConfig::SetGlobalParam(unsigned short val_solver,
                             unsigned short val_system,
                             unsigned long val_extiter) {

  /*--- Set the simulation global time ---*/
  
  Current_UnstTime = static_cast<su2double>(val_extiter)*Delta_UnstTime;
  Current_UnstTimeND = static_cast<su2double>(val_extiter)*Delta_UnstTimeND;

  /*--- Set the solver methods ---*/
  
  switch (val_solver) {
    case EULER:
      if (val_system == RUNTIME_FLOW_SYS) {
        SetKind_ConvNumScheme(Kind_ConvNumScheme_Flow, Kind_Centered_Flow,
                              Kind_Upwind_Flow, Kind_SlopeLimit_Flow,
                              MUSCL_Flow, NONE);
        SetKind_TimeIntScheme(Kind_TimeIntScheme_Flow);
      }
      break;
    case NAVIER_STOKES:
      if (val_system == RUNTIME_FLOW_SYS) {
        SetKind_ConvNumScheme(Kind_ConvNumScheme_Flow, Kind_Centered_Flow,
                              Kind_Upwind_Flow, Kind_SlopeLimit_Flow,
                              MUSCL_Flow, NONE);
        SetKind_TimeIntScheme(Kind_TimeIntScheme_Flow);
      }
      if (val_system == RUNTIME_HEAT_SYS) {
        SetKind_ConvNumScheme(Kind_ConvNumScheme_Heat, NONE, NONE, NONE, NONE, NONE);
        SetKind_TimeIntScheme(Kind_TimeIntScheme_Heat);
      }
      break;
    case RANS:
      if (val_system == RUNTIME_FLOW_SYS) {
        SetKind_ConvNumScheme(Kind_ConvNumScheme_Flow, Kind_Centered_Flow,
                              Kind_Upwind_Flow, Kind_SlopeLimit_Flow,
                              MUSCL_Flow, NONE);
        SetKind_TimeIntScheme(Kind_TimeIntScheme_Flow);
      }
      if (val_system == RUNTIME_TURB_SYS) {
        SetKind_ConvNumScheme(Kind_ConvNumScheme_Turb, Kind_Centered_Turb,
                              Kind_Upwind_Turb, Kind_SlopeLimit_Turb,
                              MUSCL_Turb, NONE);
        SetKind_TimeIntScheme(Kind_TimeIntScheme_Turb);
      }
      if (val_system == RUNTIME_TRANS_SYS) {
        SetKind_ConvNumScheme(Kind_ConvNumScheme_Turb, Kind_Centered_Turb,
                              Kind_Upwind_Turb, Kind_SlopeLimit_Turb,
                              MUSCL_Turb, NONE);
        SetKind_TimeIntScheme(Kind_TimeIntScheme_Turb);
      }
      if (val_system == RUNTIME_HEAT_SYS) {
        SetKind_ConvNumScheme(Kind_ConvNumScheme_Heat, NONE, NONE, NONE, NONE, NONE);
        SetKind_TimeIntScheme(Kind_TimeIntScheme_Heat);
      }
      break;
    case FEM_EULER:
      if (val_system == RUNTIME_FLOW_SYS) {
        SetKind_ConvNumScheme(Kind_ConvNumScheme_FEM_Flow, Kind_Centered_Flow,
                              Kind_Upwind_Flow, Kind_SlopeLimit_Flow,
                              MUSCL_Flow, Kind_FEM_Flow);
        SetKind_TimeIntScheme(Kind_TimeIntScheme_FEM_Flow);
      }
      break;
    case FEM_NAVIER_STOKES:
      if (val_system == RUNTIME_FLOW_SYS) {
        SetKind_ConvNumScheme(Kind_ConvNumScheme_Flow, Kind_Centered_Flow,
                              Kind_Upwind_Flow, Kind_SlopeLimit_Flow,
                              MUSCL_Flow, Kind_FEM_Flow);
        SetKind_TimeIntScheme(Kind_TimeIntScheme_FEM_Flow);
      }
      break;
    case FEM_LES:
      if (val_system == RUNTIME_FLOW_SYS) {
        SetKind_ConvNumScheme(Kind_ConvNumScheme_Flow, Kind_Centered_Flow,
                              Kind_Upwind_Flow, Kind_SlopeLimit_Flow,
                              MUSCL_Flow, Kind_FEM_Flow);
        SetKind_TimeIntScheme(Kind_TimeIntScheme_FEM_Flow);
      }
      break;
    case ADJ_EULER:
      if (val_system == RUNTIME_FLOW_SYS) {
        SetKind_ConvNumScheme(Kind_ConvNumScheme_Flow, Kind_Centered_Flow,
                              Kind_Upwind_Flow, Kind_SlopeLimit_Flow,
                              MUSCL_Flow, NONE);
        SetKind_TimeIntScheme(Kind_TimeIntScheme_Flow);
      }
      if (val_system == RUNTIME_ADJFLOW_SYS) {
        SetKind_ConvNumScheme(Kind_ConvNumScheme_AdjFlow, Kind_Centered_AdjFlow,
                              Kind_Upwind_AdjFlow, Kind_SlopeLimit_AdjFlow,
                              MUSCL_AdjFlow, NONE);
        SetKind_TimeIntScheme(Kind_TimeIntScheme_AdjFlow);
      }
      break;
    case ADJ_NAVIER_STOKES:
      if (val_system == RUNTIME_FLOW_SYS) {
        SetKind_ConvNumScheme(Kind_ConvNumScheme_Flow, Kind_Centered_Flow,
                              Kind_Upwind_Flow, Kind_SlopeLimit_Flow,
                              MUSCL_Flow, NONE);
        SetKind_TimeIntScheme(Kind_TimeIntScheme_Flow);
      }
      if (val_system == RUNTIME_ADJFLOW_SYS) {
        SetKind_ConvNumScheme(Kind_ConvNumScheme_AdjFlow, Kind_Centered_AdjFlow,
                              Kind_Upwind_AdjFlow, Kind_SlopeLimit_AdjFlow,
                              MUSCL_AdjFlow, NONE);
        SetKind_TimeIntScheme(Kind_TimeIntScheme_AdjFlow);
      }
      break;
    case ADJ_RANS:
      if (val_system == RUNTIME_FLOW_SYS) {
        SetKind_ConvNumScheme(Kind_ConvNumScheme_Flow, Kind_Centered_Flow,
                              Kind_Upwind_Flow, Kind_SlopeLimit_Flow,
                              MUSCL_Flow, NONE);
        SetKind_TimeIntScheme(Kind_TimeIntScheme_Flow);
      }
      if (val_system == RUNTIME_ADJFLOW_SYS) {
        SetKind_ConvNumScheme(Kind_ConvNumScheme_AdjFlow, Kind_Centered_AdjFlow,
                              Kind_Upwind_AdjFlow, Kind_SlopeLimit_AdjFlow,
                              MUSCL_AdjFlow, NONE);
        SetKind_TimeIntScheme(Kind_TimeIntScheme_AdjFlow);
      }
      if (val_system == RUNTIME_TURB_SYS) {
        SetKind_ConvNumScheme(Kind_ConvNumScheme_Turb, Kind_Centered_Turb,
                              Kind_Upwind_Turb, Kind_SlopeLimit_Turb,
                              MUSCL_Turb, NONE);
        SetKind_TimeIntScheme(Kind_TimeIntScheme_Turb);
      }
      if (val_system == RUNTIME_ADJTURB_SYS) {
        SetKind_ConvNumScheme(Kind_ConvNumScheme_AdjTurb, Kind_Centered_AdjTurb,
                              Kind_Upwind_AdjTurb, Kind_SlopeLimit_AdjTurb,
                              MUSCL_AdjTurb, NONE);
        SetKind_TimeIntScheme(Kind_TimeIntScheme_AdjTurb);
      }
      break;
    case POISSON_EQUATION:
      if (val_system == RUNTIME_POISSON_SYS) {
        SetKind_ConvNumScheme(NONE, NONE, NONE, NONE, NONE, NONE);
        SetKind_TimeIntScheme(Kind_TimeIntScheme_Poisson);
      }
      break;
    case WAVE_EQUATION:
      if (val_system == RUNTIME_WAVE_SYS) {
        SetKind_ConvNumScheme(NONE, NONE, NONE, NONE, NONE, NONE);
        SetKind_TimeIntScheme(Kind_TimeIntScheme_Wave);
      }
      break;
    case HEAT_EQUATION: case HEAT_EQUATION_FVM:
      if (val_system == RUNTIME_HEAT_SYS) {
        SetKind_ConvNumScheme(NONE, NONE, NONE, NONE, NONE, NONE);
        SetKind_TimeIntScheme(Kind_TimeIntScheme_Heat);
      }
      break;

    case FEM_ELASTICITY:

      Current_DynTime = static_cast<su2double>(val_extiter)*Delta_DynTime;

      if (val_system == RUNTIME_FEA_SYS) {
        SetKind_ConvNumScheme(NONE, NONE, NONE, NONE, NONE, NONE);
        SetKind_TimeIntScheme(Kind_TimeIntScheme_FEA);
      }
      break;
  }
}

su2double* CConfig::GetPeriodicRotCenter(string val_marker) {
  unsigned short iMarker_PerBound;
  for (iMarker_PerBound = 0; iMarker_PerBound < nMarker_PerBound; iMarker_PerBound++)
    if (Marker_PerBound[iMarker_PerBound] == val_marker) break;
  return Periodic_RotCenter[iMarker_PerBound];
}

su2double* CConfig::GetPeriodicRotAngles(string val_marker) {
  unsigned short iMarker_PerBound;
  for (iMarker_PerBound = 0; iMarker_PerBound < nMarker_PerBound; iMarker_PerBound++)
    if (Marker_PerBound[iMarker_PerBound] == val_marker) break;
  return Periodic_RotAngles[iMarker_PerBound];
}

su2double* CConfig::GetPeriodicTranslation(string val_marker) {
  unsigned short iMarker_PerBound;
  for (iMarker_PerBound = 0; iMarker_PerBound < nMarker_PerBound; iMarker_PerBound++)
    if (Marker_PerBound[iMarker_PerBound] == val_marker) break;
  return Periodic_Translation[iMarker_PerBound];
}

unsigned short CConfig::GetMarker_Periodic_Donor(string val_marker) {
  unsigned short iMarker_PerBound, jMarker_PerBound, kMarker_All;

  /*--- Find the marker for this periodic boundary. ---*/
  for (iMarker_PerBound = 0; iMarker_PerBound < nMarker_PerBound; iMarker_PerBound++)
    if (Marker_PerBound[iMarker_PerBound] == val_marker) break;

  /*--- Find corresponding donor. ---*/
  for (jMarker_PerBound = 0; jMarker_PerBound < nMarker_PerBound; jMarker_PerBound++)
    if (Marker_PerBound[jMarker_PerBound] == Marker_PerDonor[iMarker_PerBound]) break;

  /*--- Find and return global marker index for donor boundary. ---*/
  for (kMarker_All = 0; kMarker_All < nMarker_CfgFile; kMarker_All++)
    if (Marker_PerBound[jMarker_PerBound] == Marker_All_TagBound[kMarker_All]) break;

  return kMarker_All;
}

su2double CConfig::GetActDisk_NetThrust(string val_marker) {
  unsigned short iMarker_ActDisk;
  for (iMarker_ActDisk = 0; iMarker_ActDisk < nMarker_ActDiskInlet; iMarker_ActDisk++)
    if ((Marker_ActDiskInlet[iMarker_ActDisk] == val_marker) ||
        (Marker_ActDiskOutlet[iMarker_ActDisk] == val_marker)) break;
  return ActDisk_NetThrust[iMarker_ActDisk];
}

su2double CConfig::GetActDisk_Power(string val_marker) {
  unsigned short iMarker_ActDisk;
  for (iMarker_ActDisk = 0; iMarker_ActDisk < nMarker_ActDiskInlet; iMarker_ActDisk++)
    if ((Marker_ActDiskInlet[iMarker_ActDisk] == val_marker) ||
        (Marker_ActDiskOutlet[iMarker_ActDisk] == val_marker)) break;
  return ActDisk_Power[iMarker_ActDisk];
}

su2double CConfig::GetActDisk_MassFlow(string val_marker) {
  unsigned short iMarker_ActDisk;
  for (iMarker_ActDisk = 0; iMarker_ActDisk < nMarker_ActDiskInlet; iMarker_ActDisk++)
    if ((Marker_ActDiskInlet[iMarker_ActDisk] == val_marker) ||
        (Marker_ActDiskOutlet[iMarker_ActDisk] == val_marker)) break;
  return ActDisk_MassFlow[iMarker_ActDisk];
}

su2double CConfig::GetActDisk_Mach(string val_marker) {
  unsigned short iMarker_ActDisk;
  for (iMarker_ActDisk = 0; iMarker_ActDisk < nMarker_ActDiskInlet; iMarker_ActDisk++)
    if ((Marker_ActDiskInlet[iMarker_ActDisk] == val_marker) ||
        (Marker_ActDiskOutlet[iMarker_ActDisk] == val_marker)) break;
  return ActDisk_Mach[iMarker_ActDisk];
}

su2double CConfig::GetActDisk_Force(string val_marker) {
  unsigned short iMarker_ActDisk;
  for (iMarker_ActDisk = 0; iMarker_ActDisk < nMarker_ActDiskInlet; iMarker_ActDisk++)
    if ((Marker_ActDiskInlet[iMarker_ActDisk] == val_marker) ||
        (Marker_ActDiskOutlet[iMarker_ActDisk] == val_marker)) break;
  return ActDisk_Force[iMarker_ActDisk];
}

su2double CConfig::GetActDisk_BCThrust(string val_marker) {
  unsigned short iMarker_ActDisk;
  for (iMarker_ActDisk = 0; iMarker_ActDisk < nMarker_ActDiskInlet; iMarker_ActDisk++)
    if ((Marker_ActDiskInlet[iMarker_ActDisk] == val_marker) ||
        (Marker_ActDiskOutlet[iMarker_ActDisk] == val_marker)) break;
  return ActDisk_BCThrust[iMarker_ActDisk];
}

su2double CConfig::GetActDisk_BCThrust_Old(string val_marker) {
  unsigned short iMarker_ActDisk;
  for (iMarker_ActDisk = 0; iMarker_ActDisk < nMarker_ActDiskInlet; iMarker_ActDisk++)
    if ((Marker_ActDiskInlet[iMarker_ActDisk] == val_marker) ||
        (Marker_ActDiskOutlet[iMarker_ActDisk] == val_marker)) break;
  return ActDisk_BCThrust_Old[iMarker_ActDisk];
}

void CConfig::SetActDisk_BCThrust(string val_marker, su2double val_actdisk_bcthrust) {
  unsigned short iMarker_ActDisk;
  for (iMarker_ActDisk = 0; iMarker_ActDisk < nMarker_ActDiskInlet; iMarker_ActDisk++)
    if ((Marker_ActDiskInlet[iMarker_ActDisk] == val_marker) ||
        (Marker_ActDiskOutlet[iMarker_ActDisk] == val_marker)) break;
  ActDisk_BCThrust[iMarker_ActDisk] = val_actdisk_bcthrust;
}

void CConfig::SetActDisk_BCThrust_Old(string val_marker, su2double val_actdisk_bcthrust_old) {
  unsigned short iMarker_ActDisk;
  for (iMarker_ActDisk = 0; iMarker_ActDisk < nMarker_ActDiskInlet; iMarker_ActDisk++)
    if ((Marker_ActDiskInlet[iMarker_ActDisk] == val_marker) ||
        (Marker_ActDiskOutlet[iMarker_ActDisk] == val_marker)) break;
  ActDisk_BCThrust_Old[iMarker_ActDisk] = val_actdisk_bcthrust_old;
}

su2double CConfig::GetActDisk_Area(string val_marker) {
  unsigned short iMarker_ActDisk;
  for (iMarker_ActDisk = 0; iMarker_ActDisk < nMarker_ActDiskInlet; iMarker_ActDisk++)
    if ((Marker_ActDiskInlet[iMarker_ActDisk] == val_marker) ||
        (Marker_ActDiskOutlet[iMarker_ActDisk] == val_marker)) break;
  return ActDisk_Area[iMarker_ActDisk];
}

su2double CConfig::GetActDisk_ReverseMassFlow(string val_marker) {
  unsigned short iMarker_ActDisk;
  for (iMarker_ActDisk = 0; iMarker_ActDisk < nMarker_ActDiskInlet; iMarker_ActDisk++)
    if ((Marker_ActDiskInlet[iMarker_ActDisk] == val_marker) ||
        (Marker_ActDiskOutlet[iMarker_ActDisk] == val_marker)) break;
  return ActDisk_ReverseMassFlow[iMarker_ActDisk];
}

su2double CConfig::GetActDisk_PressJump(string val_marker, unsigned short val_value) {
  unsigned short iMarker_ActDisk;
  for (iMarker_ActDisk = 0; iMarker_ActDisk < nMarker_ActDiskInlet; iMarker_ActDisk++)
    if ((Marker_ActDiskInlet[iMarker_ActDisk] == val_marker) ||
        (Marker_ActDiskOutlet[iMarker_ActDisk] == val_marker)) break;
  return ActDisk_PressJump[iMarker_ActDisk][val_value];
}

su2double CConfig::GetActDisk_TempJump(string val_marker, unsigned short val_value) {
  unsigned short iMarker_ActDisk;
  for (iMarker_ActDisk = 0; iMarker_ActDisk < nMarker_ActDiskInlet; iMarker_ActDisk++)
    if ((Marker_ActDiskInlet[iMarker_ActDisk] == val_marker) ||
        (Marker_ActDiskOutlet[iMarker_ActDisk] == val_marker)) break;
  return ActDisk_TempJump[iMarker_ActDisk][val_value];;
}

su2double CConfig::GetActDisk_Omega(string val_marker, unsigned short val_value) {
  unsigned short iMarker_ActDisk;
  for (iMarker_ActDisk = 0; iMarker_ActDisk < nMarker_ActDiskInlet; iMarker_ActDisk++)
    if ((Marker_ActDiskInlet[iMarker_ActDisk] == val_marker) ||
        (Marker_ActDiskOutlet[iMarker_ActDisk] == val_marker)) break;
  return ActDisk_Omega[iMarker_ActDisk][val_value];;
}

unsigned short CConfig::GetMarker_CfgFile_ActDiskOutlet(string val_marker) {
  unsigned short iMarker_ActDisk, kMarker_All;

  /*--- Find the marker for this actuator disk inlet. ---*/

  for (iMarker_ActDisk = 0; iMarker_ActDisk < nMarker_ActDiskInlet; iMarker_ActDisk++)
    if (Marker_ActDiskInlet[iMarker_ActDisk] == val_marker) break;

  /*--- Find and return global marker index for the actuator disk outlet. ---*/

  for (kMarker_All = 0; kMarker_All < nMarker_CfgFile; kMarker_All++)
    if (Marker_ActDiskOutlet[iMarker_ActDisk] == Marker_CfgFile_TagBound[kMarker_All]) break;

  return kMarker_All;
}

unsigned short CConfig::GetMarker_CfgFile_EngineExhaust(string val_marker) {
  unsigned short iMarker_Engine, kMarker_All;

  /*--- Find the marker for this engine inflow. ---*/

  for (iMarker_Engine = 0; iMarker_Engine < nMarker_EngineInflow; iMarker_Engine++)
    if (Marker_EngineInflow[iMarker_Engine] == val_marker) break;

  /*--- Find and return global marker index for the engine exhaust. ---*/

  for (kMarker_All = 0; kMarker_All < nMarker_CfgFile; kMarker_All++)
    if (Marker_EngineExhaust[iMarker_Engine] == Marker_CfgFile_TagBound[kMarker_All]) break;

  return kMarker_All;
}

void CConfig::SetnPeriodicIndex(unsigned short val_index) {

  /*--- Store total number of transformations. ---*/
  nPeriodic_Index = val_index;

  /*--- Allocate memory for centers, angles, translations. ---*/
  Periodic_Center    = new su2double*[nPeriodic_Index];
  Periodic_Rotation  = new su2double*[nPeriodic_Index];
  Periodic_Translate = new su2double*[nPeriodic_Index];

  for (unsigned long i = 0; i < nPeriodic_Index; i++) {
    Periodic_Center[i]    = new su2double[3];
    Periodic_Rotation[i]  = new su2double[3];
    Periodic_Translate[i] = new su2double[3];
  }

}

unsigned short CConfig::GetMarker_Moving(string val_marker) {
  unsigned short iMarker_Moving;

  /*--- Find the marker for this moving boundary. ---*/
  for (iMarker_Moving = 0; iMarker_Moving < nMarker_Moving; iMarker_Moving++)
    if (Marker_Moving[iMarker_Moving] == val_marker) break;

  return iMarker_Moving;
}

su2double CConfig::GetDirichlet_Value(string val_marker) {
  unsigned short iMarker_Dirichlet;
  for (iMarker_Dirichlet = 0; iMarker_Dirichlet < nMarker_Dirichlet; iMarker_Dirichlet++)
    if (Marker_Dirichlet[iMarker_Dirichlet] == val_marker) break;
  return Dirichlet_Value[iMarker_Dirichlet];
}

bool CConfig::GetDirichlet_Boundary(string val_marker) {
  unsigned short iMarker_Dirichlet;
  bool Dirichlet = false;
  for (iMarker_Dirichlet = 0; iMarker_Dirichlet < nMarker_Dirichlet; iMarker_Dirichlet++)
    if (Marker_Dirichlet[iMarker_Dirichlet] == val_marker) {
      Dirichlet = true;
      break;
    }
  return Dirichlet;
}

su2double CConfig::GetExhaust_Temperature_Target(string val_marker) {
  unsigned short iMarker_EngineExhaust;
  for (iMarker_EngineExhaust = 0; iMarker_EngineExhaust < nMarker_EngineExhaust; iMarker_EngineExhaust++)
    if (Marker_EngineExhaust[iMarker_EngineExhaust] == val_marker) break;
  return Exhaust_Temperature_Target[iMarker_EngineExhaust];
}

su2double CConfig::GetExhaust_Pressure_Target(string val_marker) {
  unsigned short iMarker_EngineExhaust;
  for (iMarker_EngineExhaust = 0; iMarker_EngineExhaust < nMarker_EngineExhaust; iMarker_EngineExhaust++)
    if (Marker_EngineExhaust[iMarker_EngineExhaust] == val_marker) break;
  return Exhaust_Pressure_Target[iMarker_EngineExhaust];
}

unsigned short CConfig::GetKind_Inc_Inlet(string val_marker) {
  unsigned short iMarker_Inlet;
  for (iMarker_Inlet = 0; iMarker_Inlet < nMarker_Inlet; iMarker_Inlet++)
    if (Marker_Inlet[iMarker_Inlet] == val_marker) break;
  return Kind_Inc_Inlet[iMarker_Inlet];
}

su2double CConfig::GetInlet_Ttotal(string val_marker) {
  unsigned short iMarker_Inlet;
  for (iMarker_Inlet = 0; iMarker_Inlet < nMarker_Inlet; iMarker_Inlet++)
    if (Marker_Inlet[iMarker_Inlet] == val_marker) break;
  return Inlet_Ttotal[iMarker_Inlet];
}

su2double CConfig::GetInlet_Ptotal(string val_marker) {
  unsigned short iMarker_Inlet;
  for (iMarker_Inlet = 0; iMarker_Inlet < nMarker_Inlet; iMarker_Inlet++)
    if (Marker_Inlet[iMarker_Inlet] == val_marker) break;
  return Inlet_Ptotal[iMarker_Inlet];
}

void CConfig::SetInlet_Ptotal(su2double val_pressure, string val_marker) {
  unsigned short iMarker_Inlet;
  for (iMarker_Inlet = 0; iMarker_Inlet < nMarker_Inlet; iMarker_Inlet++)
    if (Marker_Inlet[iMarker_Inlet] == val_marker)
      Inlet_Ptotal[iMarker_Inlet] = val_pressure;
}

su2double* CConfig::GetInlet_FlowDir(string val_marker) {
  unsigned short iMarker_Inlet;
  for (iMarker_Inlet = 0; iMarker_Inlet < nMarker_Inlet; iMarker_Inlet++)
    if (Marker_Inlet[iMarker_Inlet] == val_marker) break;
  return Inlet_FlowDir[iMarker_Inlet];
}

su2double CConfig::GetInlet_Temperature(string val_marker) {
  unsigned short iMarker_Supersonic_Inlet;
  for (iMarker_Supersonic_Inlet = 0; iMarker_Supersonic_Inlet < nMarker_Supersonic_Inlet; iMarker_Supersonic_Inlet++)
    if (Marker_Supersonic_Inlet[iMarker_Supersonic_Inlet] == val_marker) break;
  return Inlet_Temperature[iMarker_Supersonic_Inlet];
}

su2double CConfig::GetInlet_Pressure(string val_marker) {
  unsigned short iMarker_Supersonic_Inlet;
  for (iMarker_Supersonic_Inlet = 0; iMarker_Supersonic_Inlet < nMarker_Supersonic_Inlet; iMarker_Supersonic_Inlet++)
    if (Marker_Supersonic_Inlet[iMarker_Supersonic_Inlet] == val_marker) break;
  return Inlet_Pressure[iMarker_Supersonic_Inlet];
}

su2double* CConfig::GetInlet_Velocity(string val_marker) {
  unsigned short iMarker_Supersonic_Inlet;
  for (iMarker_Supersonic_Inlet = 0; iMarker_Supersonic_Inlet < nMarker_Supersonic_Inlet; iMarker_Supersonic_Inlet++)
    if (Marker_Supersonic_Inlet[iMarker_Supersonic_Inlet] == val_marker) break;
  return Inlet_Velocity[iMarker_Supersonic_Inlet];
}

su2double CConfig::GetOutlet_Pressure(string val_marker) {
  unsigned short iMarker_Outlet;
  for (iMarker_Outlet = 0; iMarker_Outlet < nMarker_Outlet; iMarker_Outlet++)
    if (Marker_Outlet[iMarker_Outlet] == val_marker) break;
  return Outlet_Pressure[iMarker_Outlet];
}

void CConfig::SetOutlet_Pressure(su2double val_pressure, string val_marker) {
  unsigned short iMarker_Outlet;
  for (iMarker_Outlet = 0; iMarker_Outlet < nMarker_Outlet; iMarker_Outlet++)
    if (Marker_Outlet[iMarker_Outlet] == val_marker)
      Outlet_Pressure[iMarker_Outlet] = val_pressure;
}

su2double CConfig::GetRiemann_Var1(string val_marker) {
  unsigned short iMarker_Riemann;
  for (iMarker_Riemann = 0; iMarker_Riemann < nMarker_Riemann; iMarker_Riemann++)
    if (Marker_Riemann[iMarker_Riemann] == val_marker) break;
  return Riemann_Var1[iMarker_Riemann];
}

su2double CConfig::GetRiemann_Var2(string val_marker) {
  unsigned short iMarker_Riemann;
  for (iMarker_Riemann = 0; iMarker_Riemann < nMarker_Riemann; iMarker_Riemann++)
    if (Marker_Riemann[iMarker_Riemann] == val_marker) break;
  return Riemann_Var2[iMarker_Riemann];
}

su2double* CConfig::GetRiemann_FlowDir(string val_marker) {
  unsigned short iMarker_Riemann;
  for (iMarker_Riemann = 0; iMarker_Riemann < nMarker_Riemann; iMarker_Riemann++)
    if (Marker_Riemann[iMarker_Riemann] == val_marker) break;
  return Riemann_FlowDir[iMarker_Riemann];
}

unsigned short CConfig::GetKind_Data_Riemann(string val_marker) {
  unsigned short iMarker_Riemann;
  for (iMarker_Riemann = 0; iMarker_Riemann < nMarker_Riemann; iMarker_Riemann++)
    if (Marker_Riemann[iMarker_Riemann] == val_marker) break;
  return Kind_Data_Riemann[iMarker_Riemann];
}


su2double CConfig::GetGiles_Var1(string val_marker) {
  unsigned short iMarker_Giles;
  for (iMarker_Giles = 0; iMarker_Giles < nMarker_Giles; iMarker_Giles++)
    if (Marker_Giles[iMarker_Giles] == val_marker) break;
  return Giles_Var1[iMarker_Giles];
}

void CConfig::SetGiles_Var1(su2double newVar1, string val_marker) {
  unsigned short iMarker_Giles;
  for (iMarker_Giles = 0; iMarker_Giles < nMarker_Giles; iMarker_Giles++)
    if (Marker_Giles[iMarker_Giles] == val_marker) break;
  Giles_Var1[iMarker_Giles] = newVar1;
}

su2double CConfig::GetGiles_Var2(string val_marker) {
  unsigned short iMarker_Giles;
  for (iMarker_Giles = 0; iMarker_Giles < nMarker_Giles; iMarker_Giles++)
    if (Marker_Giles[iMarker_Giles] == val_marker) break;
  return Giles_Var2[iMarker_Giles];
}

su2double CConfig::GetGiles_RelaxFactorAverage(string val_marker) {
  unsigned short iMarker_Giles;
  for (iMarker_Giles = 0; iMarker_Giles < nMarker_Giles; iMarker_Giles++)
    if (Marker_Giles[iMarker_Giles] == val_marker) break;
  return RelaxFactorAverage[iMarker_Giles];
}

su2double CConfig::GetGiles_RelaxFactorFourier(string val_marker) {
  unsigned short iMarker_Giles;
  for (iMarker_Giles = 0; iMarker_Giles < nMarker_Giles; iMarker_Giles++)
    if (Marker_Giles[iMarker_Giles] == val_marker) break;
  return RelaxFactorFourier[iMarker_Giles];
}

su2double* CConfig::GetGiles_FlowDir(string val_marker) {
  unsigned short iMarker_Giles;
  for (iMarker_Giles = 0; iMarker_Giles < nMarker_Giles; iMarker_Giles++)
    if (Marker_Giles[iMarker_Giles] == val_marker) break;
  return Giles_FlowDir[iMarker_Giles];
}

unsigned short CConfig::GetKind_Data_Giles(string val_marker) {
  unsigned short iMarker_Giles;
  for (iMarker_Giles = 0; iMarker_Giles < nMarker_Giles; iMarker_Giles++)
    if (Marker_Giles[iMarker_Giles] == val_marker) break;
  return Kind_Data_Giles[iMarker_Giles];
}


su2double CConfig::GetPressureOut_BC() {
  unsigned short iMarker_BC;
  su2double pres_out = 0.0;
  for (iMarker_BC = 0; iMarker_BC < nMarker_Giles; iMarker_BC++){
    if (Kind_Data_Giles[iMarker_BC] == STATIC_PRESSURE || Kind_Data_Giles[iMarker_BC] == STATIC_PRESSURE_1D || Kind_Data_Giles[iMarker_BC] == RADIAL_EQUILIBRIUM ){
      pres_out = Giles_Var1[iMarker_BC];
    }
  }
  for (iMarker_BC = 0; iMarker_BC < nMarker_Riemann; iMarker_BC++){
    if (Kind_Data_Riemann[iMarker_BC] == STATIC_PRESSURE || Kind_Data_Riemann[iMarker_BC] == RADIAL_EQUILIBRIUM){
      pres_out = Riemann_Var1[iMarker_BC];
    }
  }
  return pres_out/Pressure_Ref;
}


void CConfig::SetPressureOut_BC(su2double val_press) {
  unsigned short iMarker_BC;
  for (iMarker_BC = 0; iMarker_BC < nMarker_Giles; iMarker_BC++){
    if (Kind_Data_Giles[iMarker_BC] == STATIC_PRESSURE || Kind_Data_Giles[iMarker_BC] == STATIC_PRESSURE_1D || Kind_Data_Giles[iMarker_BC] == RADIAL_EQUILIBRIUM ){
      Giles_Var1[iMarker_BC] = val_press*Pressure_Ref;
    }
  }
  for (iMarker_BC = 0; iMarker_BC < nMarker_Riemann; iMarker_BC++){
    if (Kind_Data_Riemann[iMarker_BC] == STATIC_PRESSURE || Kind_Data_Riemann[iMarker_BC] == RADIAL_EQUILIBRIUM){
      Riemann_Var1[iMarker_BC] = val_press*Pressure_Ref;
    }
  }
}

su2double CConfig::GetTotalPressureIn_BC() {
  unsigned short iMarker_BC;
  su2double tot_pres_in = 0.0;
  for (iMarker_BC = 0; iMarker_BC < nMarker_Giles; iMarker_BC++){
    if (Kind_Data_Giles[iMarker_BC] == TOTAL_CONDITIONS_PT || Kind_Data_Giles[iMarker_BC] == TOTAL_CONDITIONS_PT_1D){
      tot_pres_in = Giles_Var1[iMarker_BC];
    }
  }
  for (iMarker_BC = 0; iMarker_BC < nMarker_Riemann; iMarker_BC++){
    if (Kind_Data_Riemann[iMarker_BC] == TOTAL_CONDITIONS_PT ){
      tot_pres_in = Riemann_Var1[iMarker_BC];
    }
  }
  if(nMarker_Inlet == 1 && Kind_Inlet == TOTAL_CONDITIONS){
    tot_pres_in = Inlet_Ptotal[0];
  }
  return tot_pres_in/Pressure_Ref;
}

su2double CConfig::GetTotalTemperatureIn_BC() {
  unsigned short iMarker_BC;
  su2double tot_temp_in = 0.0;
  for (iMarker_BC = 0; iMarker_BC < nMarker_Giles; iMarker_BC++){
    if (Kind_Data_Giles[iMarker_BC] == TOTAL_CONDITIONS_PT || Kind_Data_Giles[iMarker_BC] == TOTAL_CONDITIONS_PT_1D){
      tot_temp_in = Giles_Var2[iMarker_BC];
    }
  }
  for (iMarker_BC = 0; iMarker_BC < nMarker_Riemann; iMarker_BC++){
    if (Kind_Data_Riemann[iMarker_BC] == TOTAL_CONDITIONS_PT ){
      tot_temp_in = Riemann_Var2[iMarker_BC];
    }
  }

  if(nMarker_Inlet == 1 && Kind_Inlet == TOTAL_CONDITIONS){
    tot_temp_in = Inlet_Ttotal[0];
  }
  return tot_temp_in/Temperature_Ref;
}

void CConfig::SetTotalTemperatureIn_BC(su2double val_temp) {
  unsigned short iMarker_BC;
  for (iMarker_BC = 0; iMarker_BC < nMarker_Giles; iMarker_BC++){
    if (Kind_Data_Giles[iMarker_BC] == TOTAL_CONDITIONS_PT || Kind_Data_Giles[iMarker_BC] == TOTAL_CONDITIONS_PT_1D){
      Giles_Var2[iMarker_BC] = val_temp*Temperature_Ref;
    }
  }
  for (iMarker_BC = 0; iMarker_BC < nMarker_Riemann; iMarker_BC++){
    if (Kind_Data_Riemann[iMarker_BC] == TOTAL_CONDITIONS_PT ){
      Riemann_Var2[iMarker_BC] = val_temp*Temperature_Ref;
    }
  }

  if(nMarker_Inlet == 1 && Kind_Inlet == TOTAL_CONDITIONS){
    Inlet_Ttotal[0] = val_temp*Temperature_Ref;
  }
}

su2double CConfig::GetFlowAngleIn_BC() {
  unsigned short iMarker_BC;
  su2double alpha_in = 0.0;
  for (iMarker_BC = 0; iMarker_BC < nMarker_Giles; iMarker_BC++){
    if (Kind_Data_Giles[iMarker_BC] == TOTAL_CONDITIONS_PT || Kind_Data_Giles[iMarker_BC] == TOTAL_CONDITIONS_PT_1D){
      alpha_in = atan(Giles_FlowDir[iMarker_BC][1]/Giles_FlowDir[iMarker_BC][0]);
    }
  }
  for (iMarker_BC = 0; iMarker_BC < nMarker_Riemann; iMarker_BC++){
  	if (Kind_Data_Riemann[iMarker_BC] == TOTAL_CONDITIONS_PT ){
  		alpha_in = atan(Riemann_FlowDir[iMarker_BC][1]/Riemann_FlowDir[iMarker_BC][0]);
  	}
  }

  if(nMarker_Inlet == 1 && Kind_Inlet == TOTAL_CONDITIONS){
  	alpha_in = atan(Inlet_FlowDir[0][1]/Inlet_FlowDir[0][0]);
  }

  return alpha_in;
}

su2double CConfig::GetIncInlet_BC() {

  su2double val_out = 0.0;

  if (nMarker_Inlet > 0) {
    if (Kind_Inc_Inlet[0] == VELOCITY_INLET)
      val_out = Inlet_Ptotal[0]/Velocity_Ref;
    else if (Kind_Inc_Inlet[0] == PRESSURE_INLET)
      val_out = Inlet_Ptotal[0]/Pressure_Ref;
  }

  return val_out;
}

void CConfig::SetIncInlet_BC(su2double val_in) {

  if (nMarker_Inlet > 0) {
    if (Kind_Inc_Inlet[0] == VELOCITY_INLET)
      Inlet_Ptotal[0] = val_in*Velocity_Ref;
    else if (Kind_Inc_Inlet[0] == PRESSURE_INLET)
      Inlet_Ptotal[0] = val_in*Pressure_Ref;
  }
  
}

su2double CConfig::GetIncTemperature_BC() {

  su2double val_out = 0.0;

  if (nMarker_Inlet > 0) {
      val_out = Inlet_Ttotal[0]/Temperature_Ref;
  }

  return val_out;
}

void CConfig::SetIncTemperature_BC(su2double val_temperature) {

  if (nMarker_Inlet > 0) {
      Inlet_Ttotal[0] = val_temperature*Temperature_Ref;
  }
  
}

su2double CConfig::GetIncPressureOut_BC() {

  su2double pressure_out = 0.0;

  if (nMarker_FarField > 0){
    pressure_out = Pressure_FreeStreamND;
  } else if (nMarker_Outlet > 0) {
    pressure_out = Outlet_Pressure[0]/Pressure_Ref;
  }

  return pressure_out;
}

void CConfig::SetIncPressureOut_BC(su2double val_pressure) {

  if (nMarker_FarField > 0){
    Pressure_FreeStreamND = val_pressure;
  } else if (nMarker_Outlet > 0) {
    Outlet_Pressure[0] = val_pressure*Pressure_Ref;
  }

}

su2double CConfig::GetIsothermal_Temperature(string val_marker) {

  unsigned short iMarker_Isothermal = 0;

  if (nMarker_Isothermal > 0) {
    for (iMarker_Isothermal = 0; iMarker_Isothermal < nMarker_Isothermal; iMarker_Isothermal++)
      if (Marker_Isothermal[iMarker_Isothermal] == val_marker) break;
  }

  return Isothermal_Temperature[iMarker_Isothermal];
}

su2double CConfig::GetWall_HeatFlux(string val_marker) {
  unsigned short iMarker_HeatFlux = 0;

  if (nMarker_HeatFlux > 0) {
  for (iMarker_HeatFlux = 0; iMarker_HeatFlux < nMarker_HeatFlux; iMarker_HeatFlux++)
    if (Marker_HeatFlux[iMarker_HeatFlux] == val_marker) break;
  }

  return Heat_Flux[iMarker_HeatFlux];
}

unsigned short CConfig::GetWallFunction_Treatment(string val_marker) {
  unsigned short WallFunction = NO_WALL_FUNCTION;

  for(unsigned short iMarker=0; iMarker<nMarker_WallFunctions; iMarker++) {
    if(Marker_WallFunctions[iMarker] == val_marker) {
      WallFunction = Kind_WallFunctions[iMarker];
      break;
    }
  }

  return WallFunction;
}

unsigned short* CConfig::GetWallFunction_IntInfo(string val_marker) {
  unsigned short *intInfo = NULL;

  for(unsigned short iMarker=0; iMarker<nMarker_WallFunctions; iMarker++) {
    if(Marker_WallFunctions[iMarker] == val_marker) {
      intInfo = IntInfo_WallFunctions[iMarker];
      break;
    }
  }

  return intInfo;
}

su2double* CConfig::GetWallFunction_DoubleInfo(string val_marker) {
  su2double *doubleInfo = NULL;

  for(unsigned short iMarker=0; iMarker<nMarker_WallFunctions; iMarker++) {
    if(Marker_WallFunctions[iMarker] == val_marker) {
      doubleInfo = DoubleInfo_WallFunctions[iMarker];
      break;
    } 
  } 

  return doubleInfo;
}

su2double CConfig::GetEngineInflow_Target(string val_marker) {
  unsigned short iMarker_EngineInflow;
  for (iMarker_EngineInflow = 0; iMarker_EngineInflow < nMarker_EngineInflow; iMarker_EngineInflow++)
    if (Marker_EngineInflow[iMarker_EngineInflow] == val_marker) break;
  return EngineInflow_Target[iMarker_EngineInflow];
}

su2double CConfig::GetInflow_Pressure(string val_marker) {
  unsigned short iMarker_EngineInflow;
  for (iMarker_EngineInflow = 0; iMarker_EngineInflow < nMarker_EngineInflow; iMarker_EngineInflow++)
    if (Marker_EngineInflow[iMarker_EngineInflow] == val_marker) break;
  return Inflow_Pressure[iMarker_EngineInflow];
}

su2double CConfig::GetInflow_MassFlow(string val_marker) {
  unsigned short iMarker_EngineInflow;
  for (iMarker_EngineInflow = 0; iMarker_EngineInflow < nMarker_EngineInflow; iMarker_EngineInflow++)
    if (Marker_EngineInflow[iMarker_EngineInflow] == val_marker) break;
  return Inflow_MassFlow[iMarker_EngineInflow];
}

su2double CConfig::GetInflow_ReverseMassFlow(string val_marker) {
  unsigned short iMarker_EngineInflow;
  for (iMarker_EngineInflow = 0; iMarker_EngineInflow < nMarker_EngineInflow; iMarker_EngineInflow++)
    if (Marker_EngineInflow[iMarker_EngineInflow] == val_marker) break;
  return Inflow_ReverseMassFlow[iMarker_EngineInflow];
}

su2double CConfig::GetInflow_TotalPressure(string val_marker) {
  unsigned short iMarker_EngineInflow;
  for (iMarker_EngineInflow = 0; iMarker_EngineInflow < nMarker_EngineInflow; iMarker_EngineInflow++)
    if (Marker_EngineInflow[iMarker_EngineInflow] == val_marker) break;
  return Inflow_TotalPressure[iMarker_EngineInflow];
}

su2double CConfig::GetInflow_Temperature(string val_marker) {
  unsigned short iMarker_EngineInflow;
  for (iMarker_EngineInflow = 0; iMarker_EngineInflow < nMarker_EngineInflow; iMarker_EngineInflow++)
    if (Marker_EngineInflow[iMarker_EngineInflow] == val_marker) break;
  return Inflow_Temperature[iMarker_EngineInflow];
}

su2double CConfig::GetInflow_TotalTemperature(string val_marker) {
  unsigned short iMarker_EngineInflow;
  for (iMarker_EngineInflow = 0; iMarker_EngineInflow < nMarker_EngineInflow; iMarker_EngineInflow++)
    if (Marker_EngineInflow[iMarker_EngineInflow] == val_marker) break;
  return Inflow_TotalTemperature[iMarker_EngineInflow];
}

su2double CConfig::GetInflow_RamDrag(string val_marker) {
  unsigned short iMarker_EngineInflow;
  for (iMarker_EngineInflow = 0; iMarker_EngineInflow < nMarker_EngineInflow; iMarker_EngineInflow++)
    if (Marker_EngineInflow[iMarker_EngineInflow] == val_marker) break;
  return Inflow_RamDrag[iMarker_EngineInflow];
}

su2double CConfig::GetInflow_Force(string val_marker) {
  unsigned short iMarker_EngineInflow;
  for (iMarker_EngineInflow = 0; iMarker_EngineInflow < nMarker_EngineInflow; iMarker_EngineInflow++)
    if (Marker_EngineInflow[iMarker_EngineInflow] == val_marker) break;
  return Inflow_Force[iMarker_EngineInflow];
}

su2double CConfig::GetInflow_Power(string val_marker) {
  unsigned short iMarker_EngineInflow;
  for (iMarker_EngineInflow = 0; iMarker_EngineInflow < nMarker_EngineInflow; iMarker_EngineInflow++)
    if (Marker_EngineInflow[iMarker_EngineInflow] == val_marker) break;
  return Inflow_Power[iMarker_EngineInflow];
}

su2double CConfig::GetInflow_Mach(string val_marker) {
  unsigned short iMarker_EngineInflow;
  for (iMarker_EngineInflow = 0; iMarker_EngineInflow < nMarker_EngineInflow; iMarker_EngineInflow++)
    if (Marker_EngineInflow[iMarker_EngineInflow] == val_marker) break;
  return Inflow_Mach[iMarker_EngineInflow];
}

su2double CConfig::GetExhaust_Pressure(string val_marker) {
  unsigned short iMarker_EngineExhaust;
  for (iMarker_EngineExhaust = 0; iMarker_EngineExhaust < nMarker_EngineExhaust; iMarker_EngineExhaust++)
    if (Marker_EngineExhaust[iMarker_EngineExhaust] == val_marker) break;
  return Exhaust_Pressure[iMarker_EngineExhaust];
}

su2double CConfig::GetExhaust_Temperature(string val_marker) {
  unsigned short iMarker_EngineExhaust;
  for (iMarker_EngineExhaust = 0; iMarker_EngineExhaust < nMarker_EngineExhaust; iMarker_EngineExhaust++)
    if (Marker_EngineExhaust[iMarker_EngineExhaust] == val_marker) break;
  return Exhaust_Temperature[iMarker_EngineExhaust];
}

su2double CConfig::GetExhaust_MassFlow(string val_marker) {
  unsigned short iMarker_EngineExhaust;
  for (iMarker_EngineExhaust = 0; iMarker_EngineExhaust < nMarker_EngineExhaust; iMarker_EngineExhaust++)
    if (Marker_EngineExhaust[iMarker_EngineExhaust] == val_marker) break;
  return Exhaust_MassFlow[iMarker_EngineExhaust];
}

su2double CConfig::GetExhaust_TotalPressure(string val_marker) {
  unsigned short iMarker_EngineExhaust;
  for (iMarker_EngineExhaust = 0; iMarker_EngineExhaust < nMarker_EngineExhaust; iMarker_EngineExhaust++)
    if (Marker_EngineExhaust[iMarker_EngineExhaust] == val_marker) break;
  return Exhaust_TotalPressure[iMarker_EngineExhaust];
}

su2double CConfig::GetExhaust_TotalTemperature(string val_marker) {
  unsigned short iMarker_EngineExhaust;
  for (iMarker_EngineExhaust = 0; iMarker_EngineExhaust < nMarker_EngineExhaust; iMarker_EngineExhaust++)
    if (Marker_EngineExhaust[iMarker_EngineExhaust] == val_marker) break;
  return Exhaust_TotalTemperature[iMarker_EngineExhaust];
}

su2double CConfig::GetExhaust_GrossThrust(string val_marker) {
  unsigned short iMarker_EngineExhaust;
  for (iMarker_EngineExhaust = 0; iMarker_EngineExhaust < nMarker_EngineExhaust; iMarker_EngineExhaust++)
    if (Marker_EngineExhaust[iMarker_EngineExhaust] == val_marker) break;
  return Exhaust_GrossThrust[iMarker_EngineExhaust];
}

su2double CConfig::GetExhaust_Force(string val_marker) {
  unsigned short iMarker_EngineExhaust;
  for (iMarker_EngineExhaust = 0; iMarker_EngineExhaust < nMarker_EngineExhaust; iMarker_EngineExhaust++)
    if (Marker_EngineExhaust[iMarker_EngineExhaust] == val_marker) break;
  return Exhaust_Force[iMarker_EngineExhaust];
}

su2double CConfig::GetExhaust_Power(string val_marker) {
  unsigned short iMarker_EngineExhaust;
  for (iMarker_EngineExhaust = 0; iMarker_EngineExhaust < nMarker_EngineExhaust; iMarker_EngineExhaust++)
    if (Marker_EngineExhaust[iMarker_EngineExhaust] == val_marker) break;
  return Exhaust_Power[iMarker_EngineExhaust];
}

su2double CConfig::GetActDiskInlet_Pressure(string val_marker) {
  unsigned short iMarker_ActDiskInlet;
  for (iMarker_ActDiskInlet = 0; iMarker_ActDiskInlet < nMarker_ActDiskInlet; iMarker_ActDiskInlet++)
    if (Marker_ActDiskInlet[iMarker_ActDiskInlet] == val_marker) break;
  return ActDiskInlet_Pressure[iMarker_ActDiskInlet];
}

su2double CConfig::GetActDiskInlet_TotalPressure(string val_marker) {
  unsigned short iMarker_ActDiskInlet;
  for (iMarker_ActDiskInlet = 0; iMarker_ActDiskInlet < nMarker_ActDiskInlet; iMarker_ActDiskInlet++)
    if (Marker_ActDiskInlet[iMarker_ActDiskInlet] == val_marker) break;
  return ActDiskInlet_TotalPressure[iMarker_ActDiskInlet];
}

su2double CConfig::GetActDiskInlet_RamDrag(string val_marker) {
  unsigned short iMarker_ActDiskInlet;
  for (iMarker_ActDiskInlet = 0; iMarker_ActDiskInlet < nMarker_ActDiskInlet; iMarker_ActDiskInlet++)
    if (Marker_ActDiskInlet[iMarker_ActDiskInlet] == val_marker) break;
  return ActDiskInlet_RamDrag[iMarker_ActDiskInlet];
}

su2double CConfig::GetActDiskInlet_Force(string val_marker) {
  unsigned short iMarker_ActDiskInlet;
  for (iMarker_ActDiskInlet = 0; iMarker_ActDiskInlet < nMarker_ActDiskInlet; iMarker_ActDiskInlet++)
    if (Marker_ActDiskInlet[iMarker_ActDiskInlet] == val_marker) break;
  return ActDiskInlet_Force[iMarker_ActDiskInlet];
}

su2double CConfig::GetActDiskInlet_Power(string val_marker) {
  unsigned short iMarker_ActDiskInlet;
  for (iMarker_ActDiskInlet = 0; iMarker_ActDiskInlet < nMarker_ActDiskInlet; iMarker_ActDiskInlet++)
    if (Marker_ActDiskInlet[iMarker_ActDiskInlet] == val_marker) break;
  return ActDiskInlet_Power[iMarker_ActDiskInlet];
}

su2double CConfig::GetActDiskOutlet_Pressure(string val_marker) {
  unsigned short iMarker_ActDiskOutlet;
  for (iMarker_ActDiskOutlet = 0; iMarker_ActDiskOutlet < nMarker_ActDiskOutlet; iMarker_ActDiskOutlet++)
    if (Marker_ActDiskOutlet[iMarker_ActDiskOutlet] == val_marker) break;
  return ActDiskOutlet_Pressure[iMarker_ActDiskOutlet];
}

su2double CConfig::GetActDiskOutlet_TotalPressure(string val_marker) {
  unsigned short iMarker_ActDiskOutlet;
  for (iMarker_ActDiskOutlet = 0; iMarker_ActDiskOutlet < nMarker_ActDiskOutlet; iMarker_ActDiskOutlet++)
    if (Marker_ActDiskOutlet[iMarker_ActDiskOutlet] == val_marker) break;
  return ActDiskOutlet_TotalPressure[iMarker_ActDiskOutlet];
}

su2double CConfig::GetActDiskOutlet_GrossThrust(string val_marker) {
  unsigned short iMarker_ActDiskOutlet;
  for (iMarker_ActDiskOutlet = 0; iMarker_ActDiskOutlet < nMarker_ActDiskOutlet; iMarker_ActDiskOutlet++)
    if (Marker_ActDiskOutlet[iMarker_ActDiskOutlet] == val_marker) break;
  return ActDiskOutlet_GrossThrust[iMarker_ActDiskOutlet];
}

su2double CConfig::GetActDiskOutlet_Force(string val_marker) {
  unsigned short iMarker_ActDiskOutlet;
  for (iMarker_ActDiskOutlet = 0; iMarker_ActDiskOutlet < nMarker_ActDiskOutlet; iMarker_ActDiskOutlet++)
    if (Marker_ActDiskOutlet[iMarker_ActDiskOutlet] == val_marker) break;
  return ActDiskOutlet_Force[iMarker_ActDiskOutlet];
}

su2double CConfig::GetActDiskOutlet_Power(string val_marker) {
  unsigned short iMarker_ActDiskOutlet;
  for (iMarker_ActDiskOutlet = 0; iMarker_ActDiskOutlet < nMarker_ActDiskOutlet; iMarker_ActDiskOutlet++)
    if (Marker_ActDiskOutlet[iMarker_ActDiskOutlet] == val_marker) break;
  return ActDiskOutlet_Power[iMarker_ActDiskOutlet];
}

su2double CConfig::GetActDiskInlet_Temperature(string val_marker) {
  unsigned short iMarker_ActDiskInlet;
  for (iMarker_ActDiskInlet = 0; iMarker_ActDiskInlet < nMarker_ActDiskInlet; iMarker_ActDiskInlet++)
    if (Marker_ActDiskInlet[iMarker_ActDiskInlet] == val_marker) break;
  return ActDiskInlet_Temperature[iMarker_ActDiskInlet];
}

su2double CConfig::GetActDiskInlet_TotalTemperature(string val_marker) {
  unsigned short iMarker_ActDiskInlet;
  for (iMarker_ActDiskInlet = 0; iMarker_ActDiskInlet < nMarker_ActDiskInlet; iMarker_ActDiskInlet++)
    if (Marker_ActDiskInlet[iMarker_ActDiskInlet] == val_marker) break;
  return ActDiskInlet_TotalTemperature[iMarker_ActDiskInlet];
}

su2double CConfig::GetActDiskOutlet_Temperature(string val_marker) {
  unsigned short iMarker_ActDiskOutlet;
  for (iMarker_ActDiskOutlet = 0; iMarker_ActDiskOutlet < nMarker_ActDiskOutlet; iMarker_ActDiskOutlet++)
    if (Marker_ActDiskOutlet[iMarker_ActDiskOutlet] == val_marker) break;
  return ActDiskOutlet_Temperature[iMarker_ActDiskOutlet];
}

su2double CConfig::GetActDiskOutlet_TotalTemperature(string val_marker) {
  unsigned short iMarker_ActDiskOutlet;
  for (iMarker_ActDiskOutlet = 0; iMarker_ActDiskOutlet < nMarker_ActDiskOutlet; iMarker_ActDiskOutlet++)
    if (Marker_ActDiskOutlet[iMarker_ActDiskOutlet] == val_marker) break;
  return ActDiskOutlet_TotalTemperature[iMarker_ActDiskOutlet];
}

su2double CConfig::GetActDiskInlet_MassFlow(string val_marker) {
  unsigned short iMarker_ActDiskInlet;
  for (iMarker_ActDiskInlet = 0; iMarker_ActDiskInlet < nMarker_ActDiskInlet; iMarker_ActDiskInlet++)
    if (Marker_ActDiskInlet[iMarker_ActDiskInlet] == val_marker) break;
  return ActDiskInlet_MassFlow[iMarker_ActDiskInlet];
}

su2double CConfig::GetActDiskOutlet_MassFlow(string val_marker) {
  unsigned short iMarker_ActDiskOutlet;
  for (iMarker_ActDiskOutlet = 0; iMarker_ActDiskOutlet < nMarker_ActDiskOutlet; iMarker_ActDiskOutlet++)
    if (Marker_ActDiskOutlet[iMarker_ActDiskOutlet] == val_marker) break;
  return ActDiskOutlet_MassFlow[iMarker_ActDiskOutlet];
}

su2double CConfig::GetDispl_Value(string val_marker) {
  unsigned short iMarker_Displacement;
  for (iMarker_Displacement = 0; iMarker_Displacement < nMarker_Displacement; iMarker_Displacement++)
    if (Marker_Displacement[iMarker_Displacement] == val_marker) break;
  return Displ_Value[iMarker_Displacement];
}

su2double CConfig::GetLoad_Value(string val_marker) {
  unsigned short iMarker_Load;
  for (iMarker_Load = 0; iMarker_Load < nMarker_Load; iMarker_Load++)
    if (Marker_Load[iMarker_Load] == val_marker) break;
  return Load_Value[iMarker_Load];
}

su2double CConfig::GetDamper_Constant(string val_marker) {
  unsigned short iMarker_Damper;
  for (iMarker_Damper = 0; iMarker_Damper < nMarker_Damper; iMarker_Damper++)
    if (Marker_Damper[iMarker_Damper] == val_marker) break;
  return Damper_Constant[iMarker_Damper];
}

su2double CConfig::GetLoad_Dir_Value(string val_marker) {
  unsigned short iMarker_Load_Dir;
  for (iMarker_Load_Dir = 0; iMarker_Load_Dir < nMarker_Load_Dir; iMarker_Load_Dir++)
    if (Marker_Load_Dir[iMarker_Load_Dir] == val_marker) break;
  return Load_Dir_Value[iMarker_Load_Dir];
}

su2double CConfig::GetLoad_Dir_Multiplier(string val_marker) {
  unsigned short iMarker_Load_Dir;
  for (iMarker_Load_Dir = 0; iMarker_Load_Dir < nMarker_Load_Dir; iMarker_Load_Dir++)
    if (Marker_Load_Dir[iMarker_Load_Dir] == val_marker) break;
  return Load_Dir_Multiplier[iMarker_Load_Dir];
}

su2double CConfig::GetDisp_Dir_Value(string val_marker) {
  unsigned short iMarker_Disp_Dir;
  for (iMarker_Disp_Dir = 0; iMarker_Disp_Dir < nMarker_Disp_Dir; iMarker_Disp_Dir++)
    if (Marker_Disp_Dir[iMarker_Disp_Dir] == val_marker) break;
  return Disp_Dir_Value[iMarker_Disp_Dir];
}

su2double CConfig::GetDisp_Dir_Multiplier(string val_marker) {
  unsigned short iMarker_Disp_Dir;
  for (iMarker_Disp_Dir = 0; iMarker_Disp_Dir < nMarker_Disp_Dir; iMarker_Disp_Dir++)
    if (Marker_Disp_Dir[iMarker_Disp_Dir] == val_marker) break;
  return Disp_Dir_Multiplier[iMarker_Disp_Dir];
}

su2double* CConfig::GetLoad_Dir(string val_marker) {
  unsigned short iMarker_Load_Dir;
  for (iMarker_Load_Dir = 0; iMarker_Load_Dir < nMarker_Load_Dir; iMarker_Load_Dir++)
    if (Marker_Load_Dir[iMarker_Load_Dir] == val_marker) break;
  return Load_Dir[iMarker_Load_Dir];
}

su2double* CConfig::GetDisp_Dir(string val_marker) {
  unsigned short iMarker_Disp_Dir;
  for (iMarker_Disp_Dir = 0; iMarker_Disp_Dir < nMarker_Disp_Dir; iMarker_Disp_Dir++)
    if (Marker_Disp_Dir[iMarker_Disp_Dir] == val_marker) break;
  return Disp_Dir[iMarker_Disp_Dir];
}

su2double CConfig::GetLoad_Sine_Amplitude(string val_marker) {
  unsigned short iMarker_Load_Sine;
  for (iMarker_Load_Sine = 0; iMarker_Load_Sine < nMarker_Load_Sine; iMarker_Load_Sine++)
    if (Marker_Load_Sine[iMarker_Load_Sine] == val_marker) break;
  return Load_Sine_Amplitude[iMarker_Load_Sine];
}

su2double CConfig::GetLoad_Sine_Frequency(string val_marker) {
  unsigned short iMarker_Load_Sine;
  for (iMarker_Load_Sine = 0; iMarker_Load_Sine < nMarker_Load_Sine; iMarker_Load_Sine++)
    if (Marker_Load_Sine[iMarker_Load_Sine] == val_marker) break;
  return Load_Sine_Frequency[iMarker_Load_Sine];
}

su2double* CConfig::GetLoad_Sine_Dir(string val_marker) {
  unsigned short iMarker_Load_Sine;
  for (iMarker_Load_Sine = 0; iMarker_Load_Sine < nMarker_Load_Sine; iMarker_Load_Sine++)
    if (Marker_Load_Sine[iMarker_Load_Sine] == val_marker) break;
  return Load_Sine_Dir[iMarker_Load_Sine];
}

su2double CConfig::GetFlowLoad_Value(string val_marker) {
  unsigned short iMarker_FlowLoad;
  for (iMarker_FlowLoad = 0; iMarker_FlowLoad < nMarker_FlowLoad; iMarker_FlowLoad++)
    if (Marker_FlowLoad[iMarker_FlowLoad] == val_marker) break;
  return FlowLoad_Value[iMarker_FlowLoad];
}

void CConfig::SetSpline(vector<su2double> &x, vector<su2double> &y, unsigned long n, su2double yp1, su2double ypn, vector<su2double> &y2) {
  unsigned long i, k;
  su2double p, qn, sig, un, *u;

  u = new su2double [n];

  if (yp1 > 0.99e30)			// The lower boundary condition is set either to be "nat
    y2[0]=u[0]=0.0;			  // -ural"
  else {									// or else to have a specified first derivative.
    y2[0] = -0.5;
    u[0]=(3.0/(x[1]-x[0]))*((y[1]-y[0])/(x[1]-x[0])-yp1);
  }

  for (i=2; i<=n-1; i++) {									//  This is the decomposition loop of the tridiagonal al-
    sig=(x[i-1]-x[i-2])/(x[i]-x[i-2]);		//	gorithm. y2 and u are used for tem-
    p=sig*y2[i-2]+2.0;										//	porary storage of the decomposed
    y2[i-1]=(sig-1.0)/p;										//	factors.
    u[i-1]=(y[i]-y[i-1])/(x[i]-x[i-1]) - (y[i-1]-y[i-2])/(x[i-1]-x[i-2]);
    u[i-1]=(6.0*u[i-1]/(x[i]-x[i-2])-sig*u[i-2])/p;
  }

  if (ypn > 0.99e30)						// The upper boundary condition is set either to be
    qn=un=0.0;									// "natural"
  else {												// or else to have a specified first derivative.
    qn=0.5;
    un=(3.0/(x[n-1]-x[n-2]))*(ypn-(y[n-1]-y[n-2])/(x[n-1]-x[n-2]));
  }
  y2[n-1]=(un-qn*u[n-2])/(qn*y2[n-2]+1.0);
  for (k=n-1; k>=1; k--)					// This is the backsubstitution loop of the tridiagonal
    y2[k-1]=y2[k-1]*y2[k]+u[k-1];	  // algorithm.

  delete[] u;

}

su2double CConfig::GetSpline(vector<su2double>&xa, vector<su2double>&ya, vector<su2double>&y2a, unsigned long n, su2double x) {
  unsigned long klo, khi, k;
  su2double h, b, a, y;

  klo=1;										// We will find the right place in the table by means of
  khi=n;										// bisection. This is optimal if sequential calls to this
  while (khi-klo > 1) {			// routine are at random values of x. If sequential calls
    k=(khi+klo) >> 1;				// are in order, and closely spaced, one would do better
    if (xa[k-1] > x) khi=k;		// to store previous values of klo and khi and test if
    else klo=k;							// they remain appropriate on the next call.
  }								// klo and khi now bracket the input value of x
  h=xa[khi-1]-xa[klo-1];
  if (h == 0.0) cout << "Bad xa input to routine splint" << endl;	// The xa’s must be dis-
  a=(xa[khi-1]-x)/h;																					      // tinct.
  b=(x-xa[klo-1])/h;				// Cubic spline polynomial is now evaluated.
  y=a*ya[klo-1]+b*ya[khi-1]+((a*a*a-a)*y2a[klo-1]+(b*b*b-b)*y2a[khi-1])*(h*h)/6.0;

  return y;
}

void CConfig::Tick(double *val_start_time) {

#ifdef PROFILE
#ifndef HAVE_MPI
  *val_start_time = double(clock())/double(CLOCKS_PER_SEC);
#else
  *val_start_time = MPI_Wtime();
#endif

#endif

}

void CConfig::Tock(double val_start_time, string val_function_name, int val_group_id) {

#ifdef PROFILE

  double val_stop_time = 0.0, val_elapsed_time = 0.0;

#ifndef HAVE_MPI
  val_stop_time = double(clock())/double(CLOCKS_PER_SEC);
#else
  val_stop_time = MPI_Wtime();
#endif

  /*--- Compute the elapsed time for this subroutine ---*/
  val_elapsed_time = val_stop_time - val_start_time;

  /*--- Store the subroutine name and the elapsed time ---*/
  Profile_Function_tp.push_back(val_function_name);
  Profile_Time_tp.push_back(val_elapsed_time);
  Profile_ID_tp.push_back(val_group_id);

#endif

}

void CConfig::SetProfilingCSV(void) {

#ifdef PROFILE

  int rank = MASTER_NODE;
  int size = SINGLE_NODE;
#ifdef HAVE_MPI
  SU2_MPI::Comm_rank(MPI_COMM_WORLD, &rank);
  SU2_MPI::Comm_size(MPI_COMM_WORLD, &size);
#endif

  /*--- Each rank has the same stack trace, so the they have the same
   function calls and ordering in the vectors. We're going to reduce
   the timings from each rank and extract the avg, min, and max timings. ---*/

  /*--- First, create a local mapping, so that we can extract the
   min and max values for each function. ---*/

  for (unsigned int i = 0; i < Profile_Function_tp.size(); i++) {

    /*--- Add the function and initialize if not already stored (the ID
     only needs to be stored the first time).---*/
    if (Profile_Map_tp.find(Profile_Function_tp[i]) == Profile_Map_tp.end()) {

      vector<int> profile; profile.push_back(i);
      Profile_Map_tp.insert(pair<string,vector<int> >(Profile_Function_tp[i],profile));

    } else {

      /*--- This function has already been added, so simply increment the
       number of calls and total time for this function. ---*/

      Profile_Map_tp[Profile_Function_tp[i]].push_back(i);

    }
  }

  /*--- We now have everything gathered by function name, so we can loop over
   each function and store the min/max times. ---*/

  int map_size = 0;
  for (map<string,vector<int> >::iterator it=Profile_Map_tp.begin(); it!=Profile_Map_tp.end(); ++it) {
    map_size++;
  }

  /*--- Allocate and initialize memory ---*/

  double *l_min_red, *l_max_red, *l_tot_red, *l_avg_red;
  int *n_calls_red;
  double* l_min = new double[map_size];
  double* l_max = new double[map_size];
  double* l_tot = new double[map_size];
  double* l_avg = new double[map_size];
  int* n_calls  = new int[map_size];
  for (int i = 0; i < map_size; i++)
  {
    l_min[i]   = 1e10;
    l_max[i]   = 0.0;
    l_tot[i]   = 0.0;
    l_avg[i]   = 0.0;
    n_calls[i] = 0;
  }

  /*--- Collect the info for each function from the current rank ---*/

  int func_counter = 0;
  for (map<string,vector<int> >::iterator it=Profile_Map_tp.begin(); it!=Profile_Map_tp.end(); ++it) {

    for (unsigned int i = 0; i < (it->second).size(); i++) {
      n_calls[func_counter]++;
      l_tot[func_counter] += Profile_Time_tp[(it->second)[i]];
      if (Profile_Time_tp[(it->second)[i]] < l_min[func_counter])
        l_min[func_counter] = Profile_Time_tp[(it->second)[i]];
      if (Profile_Time_tp[(it->second)[i]] > l_max[func_counter])
        l_max[func_counter] = Profile_Time_tp[(it->second)[i]];

    }
    l_avg[func_counter] = l_tot[func_counter]/((double)n_calls[func_counter]);
    func_counter++;
  }

  /*--- Now reduce the data ---*/

  if (rank == MASTER_NODE) {
    l_min_red = new double[map_size];
    l_max_red = new double[map_size];
    l_tot_red = new double[map_size];
    l_avg_red = new double[map_size];
    n_calls_red  = new int[map_size];
  }
  MPI_Reduce(n_calls, n_calls_red, map_size, MPI_INT, MPI_SUM, MASTER_NODE, MPI_COMM_WORLD);
  MPI_Reduce(l_tot, l_tot_red, map_size, MPI_DOUBLE, MPI_SUM, MASTER_NODE, MPI_COMM_WORLD);
  MPI_Reduce(l_avg, l_avg_red, map_size, MPI_DOUBLE, MPI_SUM, MASTER_NODE, MPI_COMM_WORLD);
  MPI_Reduce(l_min, l_min_red, map_size, MPI_DOUBLE, MPI_MIN, MASTER_NODE, MPI_COMM_WORLD);
  MPI_Reduce(l_max, l_max_red, map_size, MPI_DOUBLE, MPI_MAX, MASTER_NODE, MPI_COMM_WORLD);

  /*--- The master rank will write the file ---*/

  if (rank == MASTER_NODE) {

    /*--- Take averages over all ranks on the master ---*/

    for (int i = 0; i < map_size; i++) {
      l_tot_red[i]   = l_tot_red[i]/(double)size;
      l_avg_red[i]   = l_avg_red[i]/(double)size;
      n_calls_red[i] = n_calls_red[i]/size;
    }

    /*--- Now write a CSV file with the processed results ---*/

    char cstr[200];
    ofstream Profile_File;
    strcpy (cstr, "profiling.csv");

    /*--- Prepare and open the file ---*/

    Profile_File.precision(15);
    Profile_File.open(cstr, ios::out);

    /*--- Create the CSV header ---*/

    Profile_File << "\"Function_Name\", \"N_Calls\", \"Avg_Total_Time\", \"Avg_Time\", \"Min_Time\", \"Max_Time\", \"Function_ID\"" << endl;

    /*--- Loop through the map and write the results to the file ---*/

    func_counter = 0;
    for (map<string,vector<int> >::iterator it=Profile_Map_tp.begin(); it!=Profile_Map_tp.end(); ++it) {

      Profile_File << scientific << it->first << ", " << n_calls_red[func_counter] << ", " << l_tot_red[func_counter] << ", " << l_avg_red[func_counter] << ", " << l_min_red[func_counter] << ", " << l_max_red[func_counter] << ", " << (int)Profile_ID_tp[(it->second)[0]] << endl;
      func_counter++;
    }

    Profile_File.close();

  }

  delete [] l_min;
  delete [] l_max;
  delete [] l_avg;
  delete [] l_tot;
  delete [] n_calls;
  if (rank == MASTER_NODE) {
    delete [] l_min_red;
    delete [] l_max_red;
    delete [] l_avg_red;
    delete [] l_tot_red;
    delete [] n_calls_red;
  }

#endif

}

void CConfig::GEMM_Tick(double *val_start_time) {

#ifdef PROFILE
#ifndef HAVE_MPI
  *val_start_time = double(clock())/double(CLOCKS_PER_SEC);
#else
  *val_start_time = MPI_Wtime();
#endif

#endif

}

void CConfig::GEMM_Tock(double val_start_time, string val_function_name, int M, int N, int K) {

#ifdef PROFILE

  double val_stop_time = 0.0, val_elapsed_time = 0.0;

#ifndef HAVE_MPI
  val_stop_time = double(clock())/double(CLOCKS_PER_SEC);
#else
  val_stop_time = MPI_Wtime();
#endif

  string desc = val_function_name + "_" + to_string(M)+"_"+ to_string(N)+"_"+ to_string(K);

  /*--- Compute the elapsed time for this subroutine ---*/
  val_elapsed_time = val_stop_time - val_start_time;

  /*--- Store the subroutine name and the elapsed time ---*/
  GEMM_Profile_Function.push_back(desc);
  GEMM_Profile_Time.push_back(val_elapsed_time);
  GEMM_Profile_M.push_back(M);
  GEMM_Profile_N.push_back(N);
  GEMM_Profile_K.push_back(K);

#endif

}

void CConfig::GEMMProfilingCSV(void) {

#ifdef PROFILE

  int rank = MASTER_NODE;
  int size = SINGLE_NODE;
#ifdef HAVE_MPI
  SU2_MPI::Comm_rank(MPI_COMM_WORLD, &rank);
  SU2_MPI::Comm_size(MPI_COMM_WORLD, &size);
#endif

  /*--- Each rank has the same stack trace, so the they have the same
   function calls and ordering in the vectors. We're going to reduce
   the timings from each rank and extract the avg, min, and max timings. ---*/

  /*--- First, create a local mapping, so that we can extract the
   min and max values for each function. ---*/

  for (unsigned int i = 0; i < GEMM_Profile_Function.size(); i++) {

    /*--- Add the function and initialize if not already stored (the ID
     only needs to be stored the first time).---*/

    if (GEMM_Profile_Map.find(GEMM_Profile_Function[i]) == GEMM_Profile_Map.end()) {

      vector<int> profile; profile.push_back(i);
      GEMM_Profile_Map.insert(pair<string,vector<int> >(GEMM_Profile_Function[i],profile));

    } else {

      /*--- This function has already been added, so simply increment the
       number of calls and total time for this function. ---*/

      GEMM_Profile_Map[GEMM_Profile_Function[i]].push_back(i);

    }
  }

  /*--- We now have everything gathered by function name, so we can loop over
   each function and store the min/max times. ---*/

  int map_size = 0;
  for (map<string,vector<int> >::iterator it=GEMM_Profile_Map.begin(); it!=GEMM_Profile_Map.end(); ++it) {
    map_size++;
  }

  /*--- Allocate and initialize memory ---*/

  double *l_min_red, *l_max_red, *l_tot_red, *l_avg_red;
  int *n_calls_red;
  double* l_min = new double[map_size];
  double* l_max = new double[map_size];
  double* l_tot = new double[map_size];
  double* l_avg = new double[map_size];
  int* n_calls  = new int[map_size];
  for (int i = 0; i < map_size; i++)
  {
    l_min[i]   = 1e10;
    l_max[i]   = 0.0;
    l_tot[i]   = 0.0;
    l_avg[i]   = 0.0;
    n_calls[i] = 0;
  }

  /*--- Collect the info for each function from the current rank ---*/

  int func_counter = 0;
  for (map<string,vector<int> >::iterator it=GEMM_Profile_Map.begin(); it!=GEMM_Profile_Map.end(); ++it) {

    for (unsigned int i = 0; i < (it->second).size(); i++) {
      n_calls[func_counter]++;
      l_tot[func_counter] += GEMM_Profile_Time[(it->second)[i]];
      if (Profile_Time_tp[(it->second)[i]] < l_min[func_counter])
        l_min[func_counter] = GEMM_Profile_Time[(it->second)[i]];
      if (Profile_Time_tp[(it->second)[i]] > l_max[func_counter])
        l_max[func_counter] = GEMM_Profile_Time[(it->second)[i]];

    }
    l_avg[func_counter] = l_tot[func_counter]/((double)n_calls[func_counter]);
    func_counter++;
  }

  /*--- Now reduce the data ---*/

  if (rank == MASTER_NODE) {
    l_min_red = new double[map_size];
    l_max_red = new double[map_size];
    l_tot_red = new double[map_size];
    l_avg_red = new double[map_size];
    n_calls_red  = new int[map_size];
  }
  MPI_Reduce(n_calls, n_calls_red, map_size, MPI_INT, MPI_SUM, MASTER_NODE, MPI_COMM_WORLD);
  MPI_Reduce(l_tot, l_tot_red, map_size, MPI_DOUBLE, MPI_SUM, MASTER_NODE, MPI_COMM_WORLD);
  MPI_Reduce(l_avg, l_avg_red, map_size, MPI_DOUBLE, MPI_SUM, MASTER_NODE, MPI_COMM_WORLD);
  MPI_Reduce(l_min, l_min_red, map_size, MPI_DOUBLE, MPI_MIN, MASTER_NODE, MPI_COMM_WORLD);
  MPI_Reduce(l_max, l_max_red, map_size, MPI_DOUBLE, MPI_MAX, MASTER_NODE, MPI_COMM_WORLD);

  /*--- The master rank will write the file ---*/

  if (rank == MASTER_NODE) {

    /*--- Take averages over all ranks on the master ---*/

    for (int i = 0; i < map_size; i++) {
      l_tot_red[i]   = l_tot_red[i]/(double)size;
      l_avg_red[i]   = l_avg_red[i]/(double)size;
      n_calls_red[i] = n_calls_red[i]/size;
    }

    /*--- Now write a CSV file with the processed results ---*/

    char cstr[200];
    ofstream Profile_File;
    strcpy (cstr, "gemm_profiling.csv");

    /*--- Prepare and open the file ---*/

    Profile_File.precision(15);
    Profile_File.open(cstr, ios::out);

    /*--- Create the CSV header ---*/

    Profile_File << "\"Function_Name\", \"N_Calls\", \"Avg_Total_Time\", \"Avg_Time\", \"Min_Time\", \"Max_Time\", \"M\", \"N\", \"K\"" << endl;

    /*--- Loop through the map and write the results to the file ---*/

    func_counter = 0;
    for (map<string,vector<int> >::iterator it=GEMM_Profile_Map.begin(); it!=GEMM_Profile_Map.end(); ++it) {

      Profile_File << scientific << it->first << ", " << n_calls_red[func_counter] << ", " << l_tot_red[func_counter] << ", " << l_avg_red[func_counter] << ", " << l_min_red[func_counter] << ", " << l_max_red[func_counter] << ", " << (int)GEMM_Profile_M[(it->second)[0]] << ", " << (int)GEMM_Profile_N[(it->second)[0]] << ", " << (int)GEMM_Profile_K[(it->second)[0]] << endl;
      func_counter++;
    }

    Profile_File.close();

  }

  delete [] l_min;
  delete [] l_max;
  delete [] l_avg;
  delete [] l_tot;
  delete [] n_calls;
  if (rank == MASTER_NODE) {
    delete [] l_min_red;
    delete [] l_max_red;
    delete [] l_avg_red;
    delete [] l_tot_red;
    delete [] n_calls_red;
  }

#endif

}

void CConfig::SetFreeStreamTurboNormal(su2double* turboNormal){

  FreeStreamTurboNormal[0] = turboNormal[0];
  FreeStreamTurboNormal[1] = turboNormal[1];
  FreeStreamTurboNormal[2] = 0.0;

}<|MERGE_RESOLUTION|>--- conflicted
+++ resolved
@@ -612,11 +612,8 @@
 
   nSpanMaxAllZones = 1;
 
-<<<<<<< HEAD
-=======
   Wrt_InletFile = false;
   
->>>>>>> 9954df56
 }
 
 void CConfig::SetRunTime_Options(void) {

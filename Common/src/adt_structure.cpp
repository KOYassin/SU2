/*!
 * \file adt_structure.cpp
 * \brief Main subroutines for for carrying out geometrical searches using an
 *        alternating digital tree (ADT).
 * \author E. van der Weide
 * \version 5.0.0 "Raven"
 *
 * SU2 Original Developers: Dr. Francisco D. Palacios.
 *                          Dr. Thomas D. Economon.
 *
 * SU2 Developers: Prof. Juan J. Alonso's group at Stanford University.
 *                 Prof. Piero Colonna's group at Delft University of Technology.
 *                 Prof. Nicolas R. Gauger's group at Kaiserslautern University of Technology.
 *                 Prof. Alberto Guardone's group at Polytechnic University of Milan.
 *                 Prof. Rafael Palacios' group at Imperial College London.
 *                 Prof. Edwin van der Weide's group at the University of Twente.
 *                 Prof. Vincent Terrapon's group at the University of Liege.
 *
 * Copyright (C) 2012-2017 SU2, the open-source CFD code.
 *
 * SU2 is free software; you can redistribute it and/or
 * modify it under the terms of the GNU Lesser General Public
 * License as published by the Free Software Foundation; either
 * version 2.1 of the License, or (at your option) any later version.
 *
 * SU2 is distributed in the hope that it will be useful,
 * but WITHOUT ANY WARRANTY; without even the implied warranty of
 * MERCHANTABILITY or FITNESS FOR A PARTICULAR PURPOSE. See the GNU
 * Lesser General Public License for more details.
 *
 * You should have received a copy of the GNU Lesser General Public
 * License along with SU2. If not, see <http://www.gnu.org/licenses/>.
 */

#include "../include/adt_structure.hpp"

/* Define the tolerance to decide whether or not a point is inside an element. */
const su2double tolInsideElem   =  1.e-10;
const su2double paramLowerBound = -1.0 - tolInsideElem;
const su2double paramUpperBound =  1.0 + tolInsideElem;

su2_adtComparePointClass::su2_adtComparePointClass(const su2double      *coor,
                                                   const unsigned short splitDir,
                                                   const unsigned short nDimADT)
  : pointCoor(coor),
    splitDirection(splitDir),
    nDim(nDimADT) {}

su2_BBoxTargetClass::su2_BBoxTargetClass(const unsigned long val_BBoxID,
                                         const su2double     val_posDist2,
                                         const su2double     val_guarDist2) {
  boundingBoxID      = val_BBoxID;
  possibleMinDist2   = val_posDist2;
  guaranteedMinDist2 = val_guarDist2;
}

bool su2_BBoxTargetClass::operator <(const su2_BBoxTargetClass &other) const {

  /* Make sure that the bounding boxes with the smallest possible distances
     are stored first. */
  if(possibleMinDist2   < other.possibleMinDist2)   return true;
  if(possibleMinDist2   > other.possibleMinDist2)   return false;
  if(guaranteedMinDist2 < other.guaranteedMinDist2) return true;
  if(guaranteedMinDist2 > other.guaranteedMinDist2) return false;
  if(boundingBoxID      < other.boundingBoxID)      return true;
  return false;
}

void su2_BBoxTargetClass::Copy(const su2_BBoxTargetClass &other) {
  boundingBoxID      = other.boundingBoxID;
  possibleMinDist2   = other.possibleMinDist2;
  guaranteedMinDist2 = other.guaranteedMinDist2;
}

void su2_adtNodeClass::Copy(const su2_adtNodeClass &other) {

  childrenAreTerminal[0] = other.childrenAreTerminal[0];
  childrenAreTerminal[1] = other.childrenAreTerminal[1];

  children[0] = other.children[0];
  children[1] = other.children[1];

  centralNodeID = other.centralNodeID;

  xMin = other.xMin;
  xMax = other.xMax;
}

void su2_adtBaseClass::BuildADT(unsigned short  nDim,
                                unsigned long   nPoints,
                                const su2double *coor) {

  /*---  Determine the number of leaves. It can be proved that nLeaves equals
         nPoints-1 for an optimally balanced tree. Take the exceptional case of
         nPoints == 1 into account and return if the tree is empty. ---*/
  nDimADT = nDim;
  isEmpty = false;
  nLeaves = nPoints -1;
  if(nPoints <= 1) ++nLeaves;
  if(nLeaves == 0) {isEmpty = true; return;}

  /*--- Allocate the memory for the leaves of the ADT and the minimum and
        maximum coordinates of the leaves. Note that these coordinates are
        stored in one vector, rather than that memory is allocated for the
        individual leaves. ---*/
  leaves.resize(nLeaves);
  coorMinLeaves.resize(nDim*nLeaves);
  coorMaxLeaves.resize(nDim*nLeaves);

  /*--- Define the vectors, which control the subdivision of the leaves. ---*/
  unsigned long nn = (nPoints+1)/2;
  vector<unsigned long> pointIDs(nPoints), pointIDsNew(nPoints);
  vector<unsigned long> nPointIDs(nn+1),   nPointIDsNew(nn+1);
  vector<unsigned long> curLeaf(nn),       curLeafNew(nn);

  /*--------------------------------------------------------------------------*/
  /*---                 Building of the actual ADT                         ---*/
  /*--------------------------------------------------------------------------*/

  /*--- Initialize the arrays pointIDs, nPointIDs and curLeaf such that all
        points belong to the root leaf. Also set the counters nLeavesToDivide
        and nLeavesTot.  ---*/
  nPointIDs[0] = 0; nPointIDs[1] = nPoints;
  curLeaf[0] = 0;

  for(unsigned long i=0; i<nPoints; ++i) pointIDs[i] = i;

  unsigned long nLeavesToDivide = 1, nLeavesTot = 1;

  /*--- Loop to subdivide the leaves. The division is such that the ADT is
        optimally balanced.  ---*/
  for(;;) {

    /* Criterion to exit the loop. */
    if(nLeavesToDivide == 0) break;

    /* Initializations for the next round of subdivisions. */
    unsigned long nLeavesToDivideNew = 0;
    nPointIDsNew[0] = 0;

    /*--- Loop over the current number of leaves to be divided. ---*/
    for(unsigned long i=0; i<nLeavesToDivide; ++i) {

      /* Store the number of points present in the leaf in nn and the
         current leaf number in mm. */
      nn = nPointIDs[i+1] - nPointIDs[i];
      unsigned long mm = curLeaf[i];

      /*--- Set the pointers for the coordinates of the leaf to the correct
            locations in the vectors coorMinLeaves and coorMaxLeaves and
            determine the bounding box coordinates of this leaf. ---*/
      leaves[mm].xMin = coorMinLeaves.data() + nDim*mm;
      leaves[mm].xMax = coorMaxLeaves.data() + nDim*mm;

      unsigned long ll = nDim*pointIDs[nPointIDs[i]];
      for(unsigned short l=0; l<nDim; ++l)
        leaves[mm].xMin[l] = leaves[mm].xMax[l] = coor[ll+l];

      for(unsigned long j=(nPointIDs[i]+1); j<nPointIDs[i+1]; ++j) {
        ll = nDim*pointIDs[j];
        for(unsigned short l=0; l<nDim; ++l) {
          leaves[mm].xMin[l] = min(leaves[mm].xMin[l], coor[ll+l]);
          leaves[mm].xMax[l] = max(leaves[mm].xMax[l], coor[ll+l]);
        }
      }

      /*--- Determine the split direction for this leaf. The splitting is done
            in such a way that isotropy is reached as quickly as possible.
            Hence the split direction is the direction of the largest dimension
            of the leaf. ---*/
      unsigned short splitDir= 0;
      su2double distMax = -1.0;
      for(unsigned short l=0; l<nDim; ++l) {
        const su2double dist = leaves[mm].xMax[l] - leaves[mm].xMin[l];
        if(dist > distMax) {distMax = dist; splitDir = l;}
      }

      /* Sort the points of the current leaf in increasing order. The sorting
         is based on the coordinate in the split direction, for which the
         functor su2_adtComparePointClass is used. */
      sort(pointIDs.data() + nPointIDs[i], pointIDs.data() + nPointIDs[i+1],
           su2_adtComparePointClass(coor, splitDir, nDim));

      /* Determine the index of the node, which is approximately central
         in this leave. */
      leaves[mm].centralNodeID = pointIDs[nPointIDs[i] + nn/2];

      /*--- Determine the situation of the leaf. It is either a terminal leaf
            or a leaf that must be subdivided. ---*/
      if(nn <= 2) {

        /* Terminal leaf. Store the ID's of the points as children and
           indicate that the children are terminal. */
        leaves[mm].children[0] = pointIDs[nPointIDs[i]];
        leaves[mm].children[1] = pointIDs[nPointIDs[i+1]-1];

        leaves[mm].childrenAreTerminal[0] = true;
        leaves[mm].childrenAreTerminal[1] = true;
      }
      else {

        /* The leaf must be divided. Determine the number of points in the
           left leaf. This number is at least 2. The actual number stored in kk
           is this number plus an offset. Also initialize the counter nfl, which
           is used to store the bounding boxes in the arrays for the new round. */
        unsigned long kk  = (nn+1)/2 + nPointIDs[i];
        unsigned long nfl = nPointIDsNew[nLeavesToDivideNew];

        /* Copy the ID's of the left points into pointIDsNew. Also update the
           corresponding entry in nPointIDsNew. */
        for(unsigned long k=nPointIDs[i]; k<kk; ++k)
          pointIDsNew[nfl++] = pointIDs[k];

        nPointIDsNew[nLeavesToDivideNew+1] = nfl;

        /* Store the leaf info in the tree and in the leafs for next round and
           update nLeavesToDivideNew and nLeavesTot. */
        leaves[mm].children[0]            = nLeavesTot;
        leaves[mm].childrenAreTerminal[0] = false;

        curLeafNew[nLeavesToDivideNew] = nLeavesTot;
        ++nLeavesToDivideNew;
        ++nLeavesTot;

        /*--- The right leaf will only be created if it has more than one point
              in it, i.e. if the original leaf has more than three points.
              If the new leaf only has one point in it, it is not created.
              Instead, the point is stored in the current leaf. ---*/
        if(nn == 3)
        {
          /* Only three points present in the current leaf. The right leaf is
             not created and the last point is stored as the second child of
             the current leaf. */
          leaves[mm].children[1]            = pointIDs[nPointIDs[i+1]-1];
          leaves[mm].childrenAreTerminal[1] = true;
        }
        else {

          /* More than 3 points are present and thus the right leaf is created.
             Copy the ID's from pointIDs into pointIDsNew and update the
             counters for the new round. */
          unsigned long nfr = nPointIDsNew[nLeavesToDivideNew];

          for(unsigned long k=kk; k<nPointIDs[i+1]; ++k)
            pointIDsNew[nfr++] = pointIDs[k];

          nPointIDsNew[nLeavesToDivideNew+1] = nfr;

          /* Store the leaf info in the tree and in the leaves for next round and
             update nLeavesToDivideNew and nLeavesTot. */
          leaves[mm].children[1]            = nLeavesTot;
          leaves[mm].childrenAreTerminal[1] = false;

          curLeafNew[nLeavesToDivideNew] = nLeavesTot;
          ++nLeavesToDivideNew;
          ++nLeavesTot;
        }
      }
    }

    /* Set the data for the next round. */
    nLeavesToDivide = nLeavesToDivideNew;

    for(unsigned long i=0; i<=nLeavesToDivide; ++i)           nPointIDs[i] = nPointIDsNew[i];
    for(unsigned long i=0; i< nLeavesToDivide; ++i)           curLeaf[i]   = curLeafNew[i];
    for(unsigned long i=0; i<nPointIDs[nLeavesToDivide]; ++i) pointIDs[i]  = pointIDsNew[i];
  }
}

su2_adtPointsOnlyClass::su2_adtPointsOnlyClass(unsigned short      nDim,
                                               unsigned long       nPoints,
                                               const su2double     *coor,
                                               const unsigned long *pointID,
                                               const bool          globalTree) {

  /*--- Make a distinction between parallel and sequential mode. ---*/

#ifdef HAVE_MPI

  /* Parallel mode. Check whether a global or a local tree must be built. */
  if( globalTree ) {

    /*--- A global tree must be built. All points are gathered on all ranks.
          First determine the number of points per rank and store them in such
          a way that the info can be used directly in Allgatherv. For now, we
          will use the regular Allgather until we add Allgatherv to the
          SU2_MPI wrapper. ---*/
  
<<<<<<< HEAD
    int rank, iProcessor, nProcessor;
    unsigned long  iVertex, nBuffer;
    unsigned short iDim;
    MPI_Comm_rank(MPI_COMM_WORLD, &rank);
    MPI_Comm_size(MPI_COMM_WORLD, &nProcessor);
=======
  int rank, iProcessor, nProcessor;
  unsigned long  iVertex, nBuffer;
  unsigned short iDim;
  SU2_MPI::Comm_rank(MPI_COMM_WORLD, &rank);
  SU2_MPI::Comm_size(MPI_COMM_WORLD, &nProcessor);
>>>>>>> f5b0b3ab
  
    unsigned long nLocalVertex = nPoints, nGlobalVertex = 0, MaxLocalVertex = 0;
  
    unsigned long *Buffer_Send_nVertex    = new unsigned long [1];
    unsigned long *Buffer_Receive_nVertex = new unsigned long [nProcessor];

    Buffer_Send_nVertex[0] = nLocalVertex;
  
    SU2_MPI::Allreduce(&nLocalVertex, &nGlobalVertex, 1, MPI_UNSIGNED_LONG, MPI_SUM, MPI_COMM_WORLD);
    SU2_MPI::Allreduce(&nLocalVertex, &MaxLocalVertex, 1, MPI_UNSIGNED_LONG, MPI_MAX, MPI_COMM_WORLD);
    SU2_MPI::Allgather(Buffer_Send_nVertex, 1, MPI_UNSIGNED_LONG, Buffer_Receive_nVertex, 1, MPI_UNSIGNED_LONG, MPI_COMM_WORLD);

    /*--- Gather the local pointID's and the ranks of the nodes on all ranks. ---*/
  
    unsigned long *Buffer_Send = new unsigned long[MaxLocalVertex];
    unsigned long *Buffer_Recv = new unsigned long[nProcessor*MaxLocalVertex];
  
    for (iVertex = 0; iVertex < nLocalVertex; iVertex++) {
      Buffer_Send[iVertex] = pointID[iVertex];
    }
  
    SU2_MPI::Allgather(Buffer_Send, MaxLocalVertex, MPI_UNSIGNED_LONG, Buffer_Recv, MaxLocalVertex, MPI_UNSIGNED_LONG, MPI_COMM_WORLD);
  
    /*--- Unpack the buffer into the local point ID vector. ---*/
  
    localPointIDs.resize(nGlobalVertex);
  
    for (iProcessor = 0; iProcessor < nProcessor; iProcessor++)
      for (iVertex = 0; iVertex < Buffer_Receive_nVertex[iProcessor]; iVertex++)
        localPointIDs.push_back( Buffer_Recv[iProcessor*MaxLocalVertex + iVertex] );

    /*--- Now gather the ranks for all points ---*/
  
    for (iVertex = 0; iVertex < nLocalVertex; iVertex++) {
      Buffer_Send[iVertex] = (unsigned long) rank;
    }
  
    SU2_MPI::Allgather(Buffer_Send, MaxLocalVertex, MPI_UNSIGNED_LONG, Buffer_Recv, MaxLocalVertex, MPI_UNSIGNED_LONG, MPI_COMM_WORLD);
  
    /*--- Unpack the ranks into the vector and delete buffer memory. ---*/
  
    ranksOfPoints.resize(nGlobalVertex);

    for (iProcessor = 0; iProcessor < nProcessor; iProcessor++)
      for (iVertex = 0; iVertex < Buffer_Receive_nVertex[iProcessor]; iVertex++)
        ranksOfPoints.push_back( Buffer_Recv[iProcessor*MaxLocalVertex + iVertex] );
  
    delete [] Buffer_Send;  delete [] Buffer_Recv;
  
    /*--- Gather the coordinates of the points on all ranks. ---*/
  
    su2double *Buffer_Send_Coord = new su2double [MaxLocalVertex*nDim];
    su2double *Buffer_Recv_Coord = new su2double [nProcessor*MaxLocalVertex*nDim];
  
    nBuffer = MaxLocalVertex*nDim;
  
    for (iVertex = 0; iVertex < nLocalVertex; iVertex++) {
      for (iDim = 0; iDim < nDim; iDim++)
      Buffer_Send_Coord[iVertex*nDim + iDim] = coor[iVertex*nDim + iDim];
    }
  
    SU2_MPI::Allgather(Buffer_Send_Coord, nBuffer, MPI_DOUBLE, Buffer_Recv_Coord, nBuffer, MPI_DOUBLE, MPI_COMM_WORLD);
  
    /*--- Unpack the coordinates into the vector and delete buffer memory. ---*/
  
    coorPoints.resize(nDim*nGlobalVertex);
  
    for (iProcessor = 0; iProcessor < nProcessor; iProcessor++)
      for (iVertex = 0; iVertex < Buffer_Receive_nVertex[iProcessor]; iVertex++)
        for (iDim = 0; iDim < nDim; iDim++)
        coorPoints.push_back( Buffer_Recv_Coord[iProcessor*MaxLocalVertex*nDim + iVertex*nDim + iDim] );
  
    delete [] Buffer_Send_Coord;   delete [] Buffer_Recv_Coord;
    delete [] Buffer_Send_nVertex; delete [] Buffer_Receive_nVertex;
  }
  else {

    /*--- A local tree must be built. Copy the coordinates and point IDs and
          set the ranks to the rank of this processor. ---*/
    int rank;
    MPI_Comm_rank(MPI_COMM_WORLD, &rank);

    coorPoints.assign(coor, coor + nDim*nPoints);
    localPointIDs.assign(pointID, pointID + nPoints);
    ranksOfPoints.assign(nPoints, rank);
  }
  
#else

  /*--- Sequential mode. Copy the coordinates and point IDs and
        set the ranks to MASTER_NODE. ---*/
  coorPoints.assign(coor, coor + nDim*nPoints);
  localPointIDs.assign(pointID, pointID + nPoints);
  ranksOfPoints.assign(nPoints, MASTER_NODE);

#endif

  /*--- Build the tree. ---*/
  BuildADT(nDim, localPointIDs.size(), coorPoints.data());

  /*--- Reserve the memory for frontLeaves and frontLeavesNew,
        which are needed during the tree search. ---*/
  frontLeaves.reserve(200);
  frontLeavesNew.reserve(200);
}

void su2_adtPointsOnlyClass::DetermineNearestNode(const su2double *coor,
                                                  su2double       &dist,
                                                  unsigned long   &pointID,
                                                  int             &rankID) {

  AD_BEGIN_PASSIVE

  /*--------------------------------------------------------------------------*/
  /*--- Step 1: Initialize the nearest node to the central node of the     ---*/
  /*---         root leaf. Note that the distance is the distance squared  ---*/
  /*---         to avoid a sqrt.                                           ---*/
  /*--------------------------------------------------------------------------*/

  unsigned long kk = leaves[0].centralNodeID, minIndex;
  const su2double *coorTarget = coorPoints.data() + nDimADT*kk;

  pointID  = localPointIDs[kk];
  rankID   = ranksOfPoints[kk];
  minIndex = kk;
  dist = 0.0;
  for(unsigned short l=0; l<nDimADT; ++l) {
    const su2double ds = coor[l] - coorTarget[l];
    dist += ds*ds;
  }

  /*--------------------------------------------------------------------------*/
  /*--- Step 2: Traverse the tree and search for the nearest node.         ---*/
  /*---         During the tree traversal the currently stored distance    ---*/
  /*---         squared is modified, because the guaranteed minimum        ---*/
  /*---         distance squared of the children could be smaller.         ---*/
  /*--------------------------------------------------------------------------*/

  /* Start at the root leaf of the ADT, i.e. initialize frontLeaves such that
     it only contains the root leaf. Make sure to wipe out any data from a
     previous search. */
  frontLeaves.clear();
  frontLeaves.push_back(0);

  /* Infinite loop of the tree traversal. */
  for(;;) {

    /* Initialize the new front, i.e. the front for the next round, to empty. */
    frontLeavesNew.clear();

    /* Loop over the leaves of the current front. */
    for(unsigned long i=0; i<frontLeaves.size(); ++i) {

      /* Store the current leaf a bit easier in ll and loop over its children. */
      const unsigned long ll = frontLeaves[i];
      for(unsigned short mm=0; mm<2; ++mm) {

        /* Determine whether this child contains a node or a leaf
           of the next level of the ADT. */
        kk = leaves[ll].children[mm];
        if( leaves[ll].childrenAreTerminal[mm] ) {

          /*--- Child contains a node. Compute the distance squared to this node
                and store it if this distance squared is less than the currently
                stored value. ---*/
          coorTarget = coorPoints.data() + nDimADT*kk;
          su2double distTarget = 0;
          for(unsigned short l=0; l<nDimADT; ++l) {
            const su2double ds = coor[l] - coorTarget[l];
            distTarget += ds*ds;
          }

          if(distTarget < dist) {
            dist     = distTarget;
            pointID  = localPointIDs[kk];
            rankID   = ranksOfPoints[kk];
            minIndex = kk;
          }
        }
        else {

          /*--- Child contains a leaf. Determine the possible minimum distance
                squared to that leaf. ---*/
          su2double posDist = 0.0;
          for(unsigned short l=0; l<nDimADT; ++l) {
            su2double ds = 0.0;
            if(     coor[l] < leaves[kk].xMin[l]) ds = coor[l] - leaves[kk].xMin[l];
            else if(coor[l] > leaves[kk].xMax[l]) ds = coor[l] - leaves[kk].xMax[l];

            posDist += ds*ds;
          }

          /*--- Check if the possible minimum distance is less than the currently
                stored minimum distance. If so this leaf must be stored for the
                next round. In that case the distance squared to the central node is
                determined, which is used to update the currently stored value. ---*/
          if(posDist < dist) {
            frontLeavesNew.push_back(kk);

            const unsigned long jj = leaves[kk].centralNodeID;

            coorTarget = coorPoints.data() + nDimADT*jj;
            su2double distTarget = 0;
            for(unsigned short l=0; l<nDimADT; ++l) {
              const su2double ds = coor[l] - coorTarget[l];
              distTarget += ds*ds;
            }

            if(distTarget < dist) {
              dist     = distTarget;
              pointID  = localPointIDs[jj];
              rankID   = ranksOfPoints[jj];
              minIndex = jj;
            }
          }
        }
      }
    }

    /*--- End of the loop over the current front. Copy the data from
          frontLeavesNew to frontLeaves for the next round. If the new front
          is empty the entire tree has been traversed and a break can be made
          from the infinite loop. ---*/
    frontLeaves = frontLeavesNew;
    if(frontLeaves.size() == 0) break;
  }

  AD_END_PASSIVE

  /* Recompute the distance to get the correct dependency if we use AD */
  coorTarget = coorPoints.data() + nDimADT*minIndex;
  dist = 0.0;
  for(unsigned short l=0; l<nDimADT; ++l) {
    const su2double ds = coor[l] - coorTarget[l];
    dist += ds*ds;
  }


  /* At the moment the distance squared to the nearest node is stored.
     Take the sqrt to obtain the correct value. */
  dist = sqrt(dist);

}

su2_adtElemClass::su2_adtElemClass(unsigned short               val_nDim,
                                   const vector<su2double>      &val_coor,
                                         vector<unsigned long>  &val_connElem,
                                   const vector<unsigned short> &val_VTKElem,
                                   const vector<unsigned short> &val_markerID,
                                   const vector<unsigned long>  &val_elemID) {

  /* Copy the dimension of the problem into nDim. */
  nDim = val_nDim;

  /*--------------------------------------------------------------------------*/
  /*--- Step 1: Gather the local grids on all ranks, such that the entire  ---*/
  /*---         grid to be searched is known on all ranks. This leads to   ---*/
  /*---         the most efficient algorithm in terms of performance, but  ---*/
  /*---         it could also lead to a memory bottleneck.                 ---*/
  /*--------------------------------------------------------------------------*/

  /*--- Make a distinction between parallel and sequential mode. ---*/

#ifdef HAVE_MPI

  /*--- Parallel mode. The local grids are gathered on all ranks. For very
        large cases this could become a serious memory bottleneck and a
        parallel version may be needed.  ---*/

  /*--- First determine the number of points per rank and make them
        available to all ranks. ---*/
  int rank, size;
  MPI_Comm_rank(MPI_COMM_WORLD, &rank);
  MPI_Comm_size(MPI_COMM_WORLD, &size);

  vector<int> recvCounts(size), displs(size);
  int sizeLocal = (int) val_coor.size();

  SU2_MPI::Allgather(&sizeLocal, 1, MPI_INT, recvCounts.data(), 1,
                     MPI_INT, MPI_COMM_WORLD);
  displs[0] = 0;
  for(int i=1; i<size; ++i) displs[i] = displs[i-1] + recvCounts[i-1];

  /*--- Correct the local connectivities with the offset of this rank,
        such that they get the correct values when all the points from
        all ranks are gathered. ---*/
  const unsigned long offsetRank = displs[rank]/nDim;
  for(unsigned long i=0; i<val_connElem.size(); ++i)
    val_connElem[i] += offsetRank;

  /*--- Gather the coordinates of the points on all ranks. ---*/
  int sizeGlobal = displs.back() + recvCounts.back();

  coorPoints.resize(sizeGlobal);
  MPI_Allgatherv(val_coor.data(), sizeLocal, MPI_DOUBLE, coorPoints.data(),
                 recvCounts.data(), displs.data(), MPI_DOUBLE, MPI_COMM_WORLD);

  /*--- Determine the number of elements per rank and make them
        available to all ranks. ---*/
  sizeLocal = (int) val_VTKElem.size();

  SU2_MPI::Allgather(&sizeLocal, 1, MPI_INT, recvCounts.data(), 1,
                     MPI_INT, MPI_COMM_WORLD);
  displs[0] = 0;
  for(int i=1; i<size; ++i) displs[i] = displs[i-1] + recvCounts[i-1];

  /*--- Gather the element type, the possible markers of these elements
        and the local element ID's on all ranks. ---*/
  sizeGlobal = displs.back() + recvCounts.back();

  elemVTK_Type.resize(sizeGlobal);
  localMarkers.resize(sizeGlobal);
  localElemIDs.resize(sizeGlobal);

  MPI_Allgatherv(val_VTKElem.data(), sizeLocal, MPI_UNSIGNED_SHORT, elemVTK_Type.data(),
                 recvCounts.data(), displs.data(), MPI_UNSIGNED_SHORT, MPI_COMM_WORLD);

  MPI_Allgatherv(val_markerID.data(), sizeLocal, MPI_UNSIGNED_SHORT, localMarkers.data(),
                 recvCounts.data(), displs.data(), MPI_UNSIGNED_SHORT, MPI_COMM_WORLD);

  MPI_Allgatherv(val_elemID.data(), sizeLocal, MPI_UNSIGNED_LONG, localElemIDs.data(),
                 recvCounts.data(), displs.data(), MPI_UNSIGNED_LONG, MPI_COMM_WORLD);

  /*--- Create the content of ranksOfElems, which stores the original ranks
        where the elements come from. ---*/
  ranksOfElems.resize(sizeGlobal);

  for(int i=0; i<size; ++i) {
    for(int j=0; j<recvCounts[i]; ++j)
      ranksOfElems[displs[i]+j] = i;
  }

  /*--- Determine the size of the local connectivity per rank and make them
        available to all ranks. ---*/
  sizeLocal = (int) val_connElem.size();

  SU2_MPI::Allgather(&sizeLocal, 1, MPI_INT, recvCounts.data(), 1,
                     MPI_INT, MPI_COMM_WORLD);
  displs[0] = 0;
  for(int i=1; i<size; ++i) displs[i] = displs[i-1] + recvCounts[i-1];

  /*--- Gather the element connectivity on all ranks. ---*/
  sizeGlobal = displs.back() + recvCounts.back();

  elemConns.resize(sizeGlobal);

  MPI_Allgatherv(val_connElem.data(), sizeLocal, MPI_UNSIGNED_LONG, elemConns.data(),
                 recvCounts.data(), displs.data(), MPI_UNSIGNED_LONG, MPI_COMM_WORLD);
#else

  /*--- Sequential mode. Copy the data from the arguments into the member
        variables and set the ranks to MASTER_NODE. ---*/
  coorPoints   = val_coor;
  elemConns    = val_connElem;
  elemVTK_Type = val_VTKElem;
  localMarkers = val_markerID;
  localElemIDs = val_elemID;

  ranksOfElems.assign(elemVTK_Type.size(), MASTER_NODE);

#endif

    /*--- Determine the values of the vector nDOFsPerElem, which contains the
        number of DOFs per element in cumulative storage format. ---*/
  const unsigned long nElem = elemVTK_Type.size();
  nDOFsPerElem.resize(nElem+1);

  nDOFsPerElem[0] = 0;
  for(unsigned long i=0; i<nElem; ++i) {

    unsigned short nDOFs = 0;
    switch( elemVTK_Type[i] ) {
      case LINE:          nDOFs = 2; break;
      case TRIANGLE:      nDOFs = 3; break;
      case QUADRILATERAL: nDOFs = 4; break;
      case TETRAHEDRON:   nDOFs = 4; break;
      case PYRAMID:       nDOFs = 5; break;
      case PRISM:         nDOFs = 6; break;
      case HEXAHEDRON:    nDOFs = 8; break;
    }

    nDOFsPerElem[i+1] = nDOFsPerElem[i] + nDOFs;
  }

  /*--------------------------------------------------------------------------*/
  /*--- Step 2: Create the bounding boxes of the elements. The coordinates ---*/
  /*---         of these bounding boxes can be interpreted as a point in a ---*/
  /*---         higher dimensional space. The ADT is built as a tree of    ---*/
  /*---         these points in this higher dimensional space.             ---*/
  /*--------------------------------------------------------------------------*/

  /* Allocate the memory for the bounding boxes of the elements. */
  BBoxCoor.resize(2*nDim*nElem);

  /*--- Loop over the elements to determine the minimum and maximum coordinates
        of the elements. These coordinates completely define the bounding box,
        which can be represented as a point in 2*nDim dimensional space. ---*/
  for(unsigned long i=0; i<nElem; ++i) {

    /* Set the pointers for the minimum and maximum coordinates for this
       bounding box. Initialize these coordinates to the first coordinate
       of the corresponding element. */
    su2double *BBMin = BBoxCoor.data() + 2*nDim*i;
    su2double *BBMax = BBMin + nDim;

    unsigned long    j  = nDOFsPerElem[i];
    const su2double *xP = coorPoints.data() + nDim*elemConns[j];

    for(unsigned short k=0; k<nDim; ++k)
      BBMin[k] = BBMax[k] = xP[k];

    /* Loop over the other vertices of the element to determine the
       minimum and maximum coordinates of the bounding box. */
    for(j=(nDOFsPerElem[i]+1); j<nDOFsPerElem[i+1]; ++j) {
      xP = coorPoints.data() + nDim*elemConns[j];

      for(unsigned short k=0; k<nDim; ++k) {
        BBMin[k] = min(BBMin[k], xP[k]);
        BBMax[k] = max(BBMax[k], xP[k]);
      }
    }

    /* Add a tolerance to the bounding box size, such that the overlap check in
       the tree traversal does not go wrong due to round off error. */
    for(unsigned short k=0; k<nDim; ++k) {
      const su2double lenScale = BBMax[k] - BBMin[k];
      const su2double tol      = max(1.e-25, 1.e-6*lenScale);

      BBMin[k] -= tol;
      BBMax[k] += tol;
    }
  }

  /* Build the ADT of the bounding boxes. */
  BuildADT(2*nDim, nElem, BBoxCoor.data());

  /*--- Reserve the memory for frontLeaves, frontLeavesNew and BBoxTargets,
        which are needed during the tree search. ---*/
  frontLeaves.reserve(200);
  frontLeavesNew.reserve(200);
  BBoxTargets.reserve(200);
}

void su2_adtElemClass::DetermineNearestElement(const su2double *coor,
                                               su2double       &dist,
                                               unsigned short  &markerID,
                                               unsigned long   &elemID,
                                               int             &rankID) {

  /*----------------------------------------------------------------------------*/
  /*--- Step 1: Initialize the distance (squared) to the quaranteed distance ---*/
  /*---         of the central bounding box of the root element.             ---*/
  /*----------------------------------------------------------------------------*/

  unsigned long kk = leaves[0].centralNodeID;
  const su2double *coorBBMin = BBoxCoor.data() + nDimADT*kk;
  const su2double *coorBBMax = coorBBMin + nDim;

  dist = 0.0;
  for(unsigned short k=0; k<nDim; ++k) {
    const su2double dsMin = fabs(coor[k] - coorBBMin[k]);
    const su2double dsMax = fabs(coor[k] - coorBBMax[k]);
    const su2double ds    = max(dsMin, dsMax);

    dist += ds*ds;
  }

  /*----------------------------------------------------------------------------*/
  /*--- Step 2: Traverse the tree and store the bounding boxes for which the ---*/
  /*---         possible minimum distance is less than the currently stored  ---*/
  /*---         guaranteed minimum distance. During this traversal the value ---*/
  /*---         of the currently stored minimum distance is adapted.         ---*/
  /*----------------------------------------------------------------------------*/

  /* Start at the root leaf of the ADT, i.e. initialize frontLeaves such that
     it only contains the root leaf. Make sure to wipe out any data from a
     previous search. */
  BBoxTargets.clear();
  frontLeaves.clear();
  frontLeaves.push_back(0);

  /* Infinite loop of the tree traversal. */
  for(;;) {

    /* Initialize the new front, i.e. the front for the next round, to empty. */
    frontLeavesNew.clear();

    /* Loop over the leaves of the current front. */
    for(unsigned long i=0; i<frontLeaves.size(); ++i) {

      /* Store the current leaf a bit easier in ll and loop over its children. */
      const unsigned long ll = frontLeaves[i];
      for(unsigned short mm=0; mm<2; ++mm) {

        /* Determine whether this child contains a node or a leaf
           of the next level of the ADT. */
        kk = leaves[ll].children[mm];
        if( leaves[ll].childrenAreTerminal[mm] ) {

          /*--- Child contains a bounding. Compute the possible distance squared
                to this bounding box. ---*/
          coorBBMin = BBoxCoor.data() + nDimADT*kk;
          coorBBMax = coorBBMin + nDim;

          su2double posDist2 = 0.0;
          for(unsigned short k=0; k<nDim; ++k) {
            su2double ds = 0.0;
            if(     coor[k] < coorBBMin[k]) ds = coor[k] - coorBBMin[k];
            else if(coor[k] > coorBBMax[k]) ds = coor[k] - coorBBMax[k];

            posDist2 += ds*ds;
          }

          /* Check if the possible minimum distance is less than the currently
             stored distance. If so, this bounding box is a candidate for the
             actual minimum distance and must be stored in BBoxTargets. */
          if(posDist2 < dist) {

            /*--- Compute the guaranteed minimum distance for this bounding box. ---*/
            su2double guarDist2 = 0.0;
            for(unsigned short k=0; k<nDim; ++k) { 
              const su2double dsMin = fabs(coor[k] - coorBBMin[k]);
              const su2double dsMax = fabs(coor[k] - coorBBMax[k]);
              const su2double ds    = max(dsMin, dsMax);

              guarDist2 += ds*ds;
            }

            /* Store this bounding box in BBoxTargets and update the currently
               stored value of the distance squared. */
            BBoxTargets.push_back(su2_BBoxTargetClass(kk, posDist2, guarDist2));
            dist = min(dist, guarDist2);
          }
        }
        else {

          /*--- Child contains a leaf. Determine the possible minimum distance
                squared to that leaf. ---*/
          coorBBMin = leaves[kk].xMin;
          coorBBMax = leaves[kk].xMax + nDim;

          su2double posDist2 = 0.0;
          for(unsigned short k=0; k<nDim; ++k) {
            su2double ds = 0.0;
            if(     coor[k] < coorBBMin[k]) ds = coor[k] - coorBBMin[k];
            else if(coor[k] > coorBBMax[k]) ds = coor[k] - coorBBMax[k];

            posDist2 += ds*ds;
          }

          /* Check if the possible minimum distance is less than the currently
             stored distance. If so this leaf must be stored for the next round. */
          if(posDist2 < dist) {
            frontLeavesNew.push_back(kk); 

            /*--- Determine the guaranteed minimum distance squared to the central
                  bounding box of this leaf and update the currently stored
                  minimum wall distance. ---*/
            kk = leaves[kk].centralNodeID;
            coorBBMin = BBoxCoor.data() + nDimADT*kk;
            coorBBMax = coorBBMin + nDim;

            su2double guarDist2 = 0.0;
            for(unsigned short k=0; k<nDim; ++k) {
              const su2double dsMin = fabs(coor[k] - coorBBMin[k]);
              const su2double dsMax = fabs(coor[k] - coorBBMax[k]);
              const su2double ds    = max(dsMin, dsMax);

              guarDist2 += ds*ds;
            }

            dist = min(dist, guarDist2);
          }
        }
      }
    }

    /*--- End of the loop over the current front. Copy the data from
          frontLeavesNew to frontLeaves for the next round. If the new front
          is empty the entire tree has been traversed and a break can be made
          from the infinite loop. ---*/
    frontLeaves = frontLeavesNew;
    if(frontLeaves.size() == 0) break;
  }

  /*----------------------------------------------------------------------------*/
  /*--- Step 3: Loop over the possible target bounding boxes and check if    ---*/
  /*---         the corresponding element minimizes the distance to the      ---*/
  /*---         given coordinate.                                            ---*/
  /*----------------------------------------------------------------------------*/

  /* Sort the bounding boxes in increasing order, such that the most likely
     candidates are checked first. */
  sort(BBoxTargets.begin(), BBoxTargets.end());

  /* Loop over the candidate bounding boxes. */
  for(unsigned long i=0; i<BBoxTargets.size(); ++i) {

    /* Break the loop if the possible minimum distance is larger than or equal
       to the currently stored value. In that case it does not make sense to
       check the remainder of the bounding boxes, as they are sorted in
       increasing order (based on the possible minimum distance. */
    if(BBoxTargets[i].possibleMinDist2 >= dist) break;

    /*--- Compute the distance squared to the element that corresponds to the
          current bounding box. If this distance is less than the current
          value, overwrite the return information of this function. ---*/
    const unsigned long ii = BBoxTargets[i].boundingBoxID;

    su2double dist2Elem;
    Dist2ToElement(ii, coor, dist2Elem);
    if(dist2Elem < dist) {
      dist     = dist2Elem;
      markerID = localMarkers[ii];
      elemID   = localElemIDs[ii];
      rankID   = ranksOfElems[ii];
    }
  }

  /* At the moment the square of the distance is stored in dist. Compute
     the correct value. */
  dist = sqrt(dist);
}

void su2_adtElemClass::Dist2ToElement(const unsigned long elemID,
                                      const su2double     *coor,
                                      su2double           &dist2Elem) {

  /*--- Make a distinction between the element types. ---*/
  switch( elemVTK_Type[elemID] ) {

    case LINE: {

      /*--- Element is a line. The number of space dimensions can be either
            1, 2 or 3. Store the indices where the coordinates of the vertices
            are stored in i0 and i1. ---*/
      unsigned long i0 = nDOFsPerElem[elemID];
      unsigned long i1 = i0 + 1;
      i0 = nDim*elemConns[i0]; i1 = nDim*elemConns[i1];

      /*--- Call the function Dist2ToLine to do the actual work. ---*/
      Dist2ToLine(i0, i1, coor, dist2Elem);

      break;
    }

    /*------------------------------------------------------------------------*/

    case TRIANGLE: {

      /*--- Element is a triangle. The number of space dimensions can be either
            2 or 3. Store the indices where the coordinates of the vertices
            are stored in i0, i1 and i2. ---*/
      unsigned long i0 = nDOFsPerElem[elemID];
      unsigned long i1 = i0 + 1, i2 = i0 + 2;
      i0 = nDim*elemConns[i0]; i1 = nDim*elemConns[i1]; i2 = nDim*elemConns[i2];

      /*--- Call the function Dist2ToTriangle to compute the distance to the
            triangle if the projection is inside the triangle. In that case the
            function returns true. If the projection is not inside the triangle,
            false is returned and the distance to each of the lines of the
            triangle is computed and the minimum is taken. ---*/
      su2double r, s;
      if( !Dist2ToTriangle(i0, i1, i2, coor, dist2Elem, r, s) ) {
        Dist2ToLine(i0, i1, coor, dist2Elem);

        su2double dist2Line;
        Dist2ToLine(i1, i2, coor, dist2Line); dist2Elem = min(dist2Elem, dist2Line);
        Dist2ToLine(i2, i0, coor, dist2Line); dist2Elem = min(dist2Elem, dist2Line);
      }

      break;
    }

    /*------------------------------------------------------------------------*/

    case QUADRILATERAL: {

      /*--- Element is a quadrilateral. The number of space dimensions can be
            either 2 or 3. Store the indices where the coordinates of the
            vertices are stored in i0, i1, i2 and i3. ---*/
      unsigned long i0 = nDOFsPerElem[elemID];
      unsigned long i1 = i0 + 1, i2 = i0 + 2, i3 = i0 + 3;
      i0 = nDim*elemConns[i0]; i1 = nDim*elemConns[i1];
      i2 = nDim*elemConns[i2]; i3 = nDim*elemConns[i3];

      /*--- As the mapping to the standard quadrilateral contains a nonlinear
            term, the computation of the minimum distance involves a Newton
            algorithm. Consequently this computation is quite costly and for
            wrapped quadrilaterals not very stable when the projection is far
            outside the the element. Therefore in a predictor step the
            quadrilateral is divived into two triangles, for which the mapping
            to the standard element is linear, and it is checked if the
            projection is inside one of this triangles. ---*/
      su2double r, s;
      if( Dist2ToTriangle(i0, i1, i3, coor, dist2Elem, r, s) ) {

        /* Projection is inside the triangle i0, i1, i3. Compute the true
           distance to the quadrilateral, where the parametric coordinates
           r and s are used as initial guess. */
        Dist2ToQuadrilateral(i0, i1, i2, i3, coor, r, s, dist2Elem);
      }
      else if( Dist2ToTriangle(i2, i3, i1, coor, dist2Elem, r, s) ) {

        /* Projection is inside the triangle i2, i3, i1. Compute the true
           distance to the quadrilateral, where the parametric coordinates
           r and s are used as initial guess. Note that r and s must be
           converted to the parameters of the quadrilateral. */
        r = 1.0 - r;
        s = 1.0 - s;

        Dist2ToQuadrilateral(i0, i1, i2, i3, coor, r, s, dist2Elem);
      }
      else {

        /* The projection is outside the quadrilatral. Hence it suffices
           to check the distance to the surrounding lines of the quad. */
        Dist2ToLine(i0, i1, coor, dist2Elem);

        su2double dist2Line;
        Dist2ToLine(i1, i2, coor, dist2Line); dist2Elem = min(dist2Elem, dist2Line);
        Dist2ToLine(i2, i3, coor, dist2Line); dist2Elem = min(dist2Elem, dist2Line);
        Dist2ToLine(i3, i0, coor, dist2Line); dist2Elem = min(dist2Elem, dist2Line);
      }

      break;
    }

    /*------------------------------------------------------------------------*/

    case TETRAHEDRON:
    case PYRAMID:
    case PRISM:
    case HEXAHEDRON: {

      cout << "In su2_adtElemClass::Dist2ToElement" << endl;
      cout << "3D elements not implemented yet" << endl;
#ifndef HAVE_MPI
      exit(EXIT_FAILURE);
#else
      MPI_Abort(MPI_COMM_WORLD,1);
      MPI_Finalize();
#endif
    }
  }
}

void su2_adtElemClass::Dist2ToLine(const unsigned long i0, 
                                   const unsigned long i1, 
                                   const su2double     *coor, 
                                   su2double           &dist2Line) {

  /*--- The line is parametrized by X = X0 + (r+1)*(X1-X0)/2, -1 <= r <= 1.
        As a consequence the minimum distance is found where the expression
        |V0 - r*V1| has a minimum, where the vectors V0 and V1 are defined
        as: V0 = coor - (X1+X0)/2, V1 = (X1-X0)/2. First construct the
        vectors V0 and V1. ---*/
  su2double V0[3], V1[3];
  for(unsigned short k=0; k<nDim; ++k) {
    V0[k] = coor[k] - 0.5*(coorPoints[i1+k] + coorPoints[i0+k]);
    V1[k] =           0.5*(coorPoints[i1+k] - coorPoints[i0+k]);
  }

  /*--- Determine the value of r, for which the minimum occurs. This is the
        ratio of the dot product of V0.V1 and V1.V1. Make sure that r is
        limited between -1 and 1 to make sure that the projection is inside
        the line element. ---*/
  su2double dotV0V1 = 0.0, dotV1V1 = 0.0;
  for(unsigned short k=0; k<nDim; ++k) {
    dotV0V1 += V0[k]*V1[k];
    dotV1V1 += V1[k]*V1[k];
  }
  su2double r = dotV0V1/dotV1V1;
  r = max(-1.0,min(1.0,r));

  /*--- Determine the minimum distance squared. ---*/
  dist2Line = 0.0;
  for(unsigned short k=0; k<nDim; ++k) {
    const su2double ds = V0[k] - r*V1[k];
    dist2Line += ds*ds;
  }
}

bool su2_adtElemClass::Dist2ToTriangle(const unsigned long i0,
                                       const unsigned long i1,
                                       const unsigned long i2,
                                       const su2double     *coor,
                                       su2double           &dist2Tria,
                                       su2double           &r,
                                       su2double           &s) {

  /*--- The triangle is parametrized by X = X0 + (r+1)*(X1-X0)/2 + (s+1)*(X2-X0)/2,
        r, s >= -1, r+s <= 0. As a consequence the minimum distance is found where
        the expression |V0 - r*V1 - s*V2| has a minimum, where the vectors V0, V1
        and V2 are defined as: V0 = coor - (X1+X2)/2, V1 = (X1-X0)/2, V2 = (X2-X0)/2.
        First construct the vectors V0, V1 and V2. ---*/
  su2double V0[3], V1[3], V2[3];
  for(unsigned short k=0; k<nDim; ++k) {
    V0[k] = coor[k] - 0.5*(coorPoints[i1+k] + coorPoints[i2+k]);
    V1[k] =           0.5*(coorPoints[i1+k] - coorPoints[i0+k]);
    V2[k] =           0.5*(coorPoints[i2+k] - coorPoints[i0+k]);
  }

  /*--- For the values of r and s where the minimum occurs the dot products V0.V1,
        V0.V2, V1.V1, V1.V2 and V2.V2 are needed. Compute these values. ---*/
  su2double dotV0V1 = 0.0, dotV0V2 = 0, dotV1V1 = 0.0, dotV1V2 = 0.0, dotV2V2 = 0.0;
  for(unsigned short k=0; k<nDim; ++k) {
    dotV0V1 += V0[k]*V1[k];
    dotV0V2 += V0[k]*V2[k];
    dotV1V1 += V1[k]*V1[k];
    dotV1V2 += V1[k]*V2[k];
    dotV2V2 += V2[k]*V2[k];
  }

  /*--- Solve the linear system for r and s. ---*/
  const su2double detInv = 1.0/(dotV1V1*dotV2V2 - dotV1V2*dotV1V2);

  r = detInv*(dotV0V1*dotV2V2 - dotV0V2*dotV1V2);
  s = detInv*(dotV0V2*dotV1V1 - dotV0V1*dotV1V2);

  /*--- Check if the projection is inside the triangle. ---*/
  if((r >= paramLowerBound) && (s >= paramLowerBound) && ((r+s) <= tolInsideElem)) {

    /*--- The projection of the coordinate is inside the triangle. Compute the
          minimum distance squared and return true. ---*/
    dist2Tria = 0.0;
    for(unsigned short k=0; k<nDim; ++k) {
      const su2double ds = V0[k] - r*V1[k] - s*V2[k];
      dist2Tria += ds*ds;
    }

    return true;
  }

  /*--- The projection of the coordinate is outside the triangle.
        Return false. ---*/
  return false;
}

void su2_adtElemClass::Dist2ToQuadrilateral(const unsigned long i0,
                                            const unsigned long i1,
                                            const unsigned long i2,
                                            const unsigned long i3,
                                            const su2double     *coor,
                                            su2double           &r,
                                            su2double           &s,
                                            su2double           &dist2Quad) {

  /* Definition of the maximum number of iterations in the Newton solver
     and the tolerance level. */
  const unsigned short maxIt = 50;
  const su2double tolNewton  = 1.e-10;

  /*--- The quadrilateral is parametrized by
        X = {(1-r)*(1-s)*X0 + (1+r)*(1-s)*X1 + (1+r)*(1+s)*X2 + (1-r)*(1+s)*X3}/4,
        -1 <= r,s <= 1. As a consequence the minimum distance is found where the
        expression |V0 - r*V1 - s*V2 - r*s*V3| has a minimum, where the vectors
        V0, V1, V2 and V3 are defined as: V0 = coor - (X0+X1+X2+X3)/4,
        V1 = (X1+X2-X0-X3)/4, V2 = (X2+X3-X0+X1), V3 = (X0+X2-X1-X3)/4. First
        construct the vectors V0, V1, V2 and V3. ---*/
  su2double V0[3], V1[3], V2[3], V3[3];
  for(unsigned short k=0; k<nDim; ++k) {
    V0[k] = coor[k] - 0.25*(coorPoints[i0+k] + coorPoints[i1+k]
          +                 coorPoints[i2+k] + coorPoints[i3+k]);
    V1[k] =           0.25*(coorPoints[i1+k] + coorPoints[i2+k]
          -                 coorPoints[i0+k] - coorPoints[i3+k]);
    V2[k] =           0.25*(coorPoints[i2+k] + coorPoints[i3+k]
          -                 coorPoints[i0+k] - coorPoints[i1+k]);
    V3[k] =           0.25*(coorPoints[i0+k] + coorPoints[i2+k]
          -                 coorPoints[i1+k] - coorPoints[i3+k]);
  }

  /*--- Newton algorithm to solve the nonlinear equations
        (V0 - r*V1 - s*V2 - r*s*V3).(-V1 - s*V3) = 0
        (V0 - r*V1 - s*V2 - r*s*V3).(-V2 - r*V3) = 0.
        These equations are the gradients of the distance function squared w.r.t.
        the parametric coordinates r and s. ---*/
  unsigned short itCount;
  for(itCount=0; itCount<maxIt; ++itCount) {

    /* Compute the vectors needed in the equations to be solved. */
    su2double distVec[3], distVecDr[3], distVecDs[3];
    for(unsigned short k=0; k<nDim; ++k) {
      distVec[k]   =  V0[k] - r*V1[k] - s*V2[k] - r*s*V3[k];
      distVecDr[k] = -V1[k] - s*V3[k];
      distVecDs[k] = -V2[k] - r*V3[k];
    }

    /*--- The functional to be minimized is the L2 norm (squared) of the
          distance vector. Compute the gradients of this functional as well
          as the elements of the Hessian matrix. ---*/
    su2double dfdr = 0.0, dfds = 0.0, H00 = 0.0, H11 = 0.0, H01 = 0.0;
    for(unsigned short k=0; k<nDim; ++k) {
      dfdr += distVec[k]  *distVecDr[k];
      dfds += distVec[k]  *distVecDs[k];
      H00  += distVecDr[k]*distVecDr[k];
      H11  += distVecDs[k]*distVecDs[k];
      H01  += distVecDr[k]*distVecDs[k] - distVec[k]*V3[k];
    }
       
    /*--- Make sure that the Hessian is positive definite. This is accomplished
          by checking the smallest eigenvalue. If this is smaller than a certain
          cutoff, the Hessian is modified. ---*/
    const su2double DD    = sqrt((H00-H11)*(H00-H11) + 4.0*H01*H01);
    const su2double lam1  = 0.5*(H00+H11 +DD);
    su2double       lam2  = 0.5*(H00+H11 -DD);
    const su2double thres = 1.0e-8*lam1;

    if(lam2 < thres) {
      lam2 = thres;
      const su2double tmp = (H00 - H11)*(lam1 - lam2)/DD;

      H00  = 0.5*(lam1 + lam2 + tmp);
      H11  = 0.5*(lam1 + lam2 - tmp);
      H01  = H01*(lam1 - lam2)/DD;
    }

    /*--- Compute the updates for r and s. ---*/
    const su2double detInv = 1.0/(H00*H11 - H01*H01);
    const su2double dr     = (dfdr*H11 - dfds*H01)*detInv;
    const su2double ds     = (dfds*H00 - dfdr*H01)*detInv;

    /*--- Compute the new values of r and s. ---*/
    r -= dr;
    s -= ds;

    /*--- Check for convergence. ---*/
    if(fabs(dr) <= tolNewton && fabs(ds) <= tolNewton) break;
  }

  /*--- Terminate if the optimization process did not converge. ---*/
  if(itCount == maxIt) {
    cout << "su2_adtElemClass::Dist2ToQuadrilateral: Newton did not converge" << endl;
#ifndef HAVE_MPI
    exit(EXIT_FAILURE);
#else
    MPI_Abort(MPI_COMM_WORLD,1);
    MPI_Finalize();
#endif
  }

  /*--- Check if the projection is inside the quadrilateral. If not, terminate. ---*/
  if(r < paramLowerBound || r > paramUpperBound ||
     s < paramLowerBound || s > paramUpperBound) {
    cout << "su2_adtElemClass::Dist2ToQuadrilateral: " << endl
         << "Projection not inside the quadrilateral." << endl;
#ifndef HAVE_MPI
    exit(EXIT_FAILURE);
#else
    MPI_Abort(MPI_COMM_WORLD,1);
    MPI_Finalize();
#endif
  }

  /*--- Determine the minimum distance squared. ---*/
  dist2Quad = 0.0;
  for(unsigned short k=0; k<nDim; ++k) {
    const su2double ds = V0[k] - r*V1[k] - s*V2[k] - r*s*V3[k];
    dist2Quad += ds*ds;
  }
}<|MERGE_RESOLUTION|>--- conflicted
+++ resolved
@@ -286,19 +286,11 @@
           will use the regular Allgather until we add Allgatherv to the
           SU2_MPI wrapper. ---*/
   
-<<<<<<< HEAD
     int rank, iProcessor, nProcessor;
     unsigned long  iVertex, nBuffer;
     unsigned short iDim;
-    MPI_Comm_rank(MPI_COMM_WORLD, &rank);
-    MPI_Comm_size(MPI_COMM_WORLD, &nProcessor);
-=======
-  int rank, iProcessor, nProcessor;
-  unsigned long  iVertex, nBuffer;
-  unsigned short iDim;
-  SU2_MPI::Comm_rank(MPI_COMM_WORLD, &rank);
-  SU2_MPI::Comm_size(MPI_COMM_WORLD, &nProcessor);
->>>>>>> f5b0b3ab
+    SU2_MPI::Comm_rank(MPI_COMM_WORLD, &rank);
+    SU2_MPI::Comm_size(MPI_COMM_WORLD, &nProcessor);
   
     unsigned long nLocalVertex = nPoints, nGlobalVertex = 0, MaxLocalVertex = 0;
   
@@ -379,7 +371,7 @@
     /*--- A local tree must be built. Copy the coordinates and point IDs and
           set the ranks to the rank of this processor. ---*/
     int rank;
-    MPI_Comm_rank(MPI_COMM_WORLD, &rank);
+    SU2_MPI::Comm_rank(MPI_COMM_WORLD, &rank);
 
     coorPoints.assign(coor, coor + nDim*nPoints);
     localPointIDs.assign(pointID, pointID + nPoints);
@@ -543,12 +535,12 @@
 
 }
 
-su2_adtElemClass::su2_adtElemClass(unsigned short               val_nDim,
-                                   const vector<su2double>      &val_coor,
-                                         vector<unsigned long>  &val_connElem,
-                                   const vector<unsigned short> &val_VTKElem,
-                                   const vector<unsigned short> &val_markerID,
-                                   const vector<unsigned long>  &val_elemID) {
+su2_adtElemClass::su2_adtElemClass(unsigned short         val_nDim,
+                                   vector<su2double>      &val_coor,
+                                   vector<unsigned long>  &val_connElem,
+                                   vector<unsigned short> &val_VTKElem,
+                                   vector<unsigned short> &val_markerID,
+                                   vector<unsigned long>  &val_elemID) {
 
   /* Copy the dimension of the problem into nDim. */
   nDim = val_nDim;
@@ -571,8 +563,8 @@
   /*--- First determine the number of points per rank and make them
         available to all ranks. ---*/
   int rank, size;
-  MPI_Comm_rank(MPI_COMM_WORLD, &rank);
-  MPI_Comm_size(MPI_COMM_WORLD, &size);
+  SU2_MPI::Comm_rank(MPI_COMM_WORLD, &rank);
+  SU2_MPI::Comm_size(MPI_COMM_WORLD, &size);
 
   vector<int> recvCounts(size), displs(size);
   int sizeLocal = (int) val_coor.size();
@@ -593,8 +585,8 @@
   int sizeGlobal = displs.back() + recvCounts.back();
 
   coorPoints.resize(sizeGlobal);
-  MPI_Allgatherv(val_coor.data(), sizeLocal, MPI_DOUBLE, coorPoints.data(),
-                 recvCounts.data(), displs.data(), MPI_DOUBLE, MPI_COMM_WORLD);
+  SU2_MPI::Allgatherv(val_coor.data(), sizeLocal, MPI_DOUBLE, coorPoints.data(),
+                      recvCounts.data(), displs.data(), MPI_DOUBLE, MPI_COMM_WORLD);
 
   /*--- Determine the number of elements per rank and make them
         available to all ranks. ---*/
@@ -613,14 +605,14 @@
   localMarkers.resize(sizeGlobal);
   localElemIDs.resize(sizeGlobal);
 
-  MPI_Allgatherv(val_VTKElem.data(), sizeLocal, MPI_UNSIGNED_SHORT, elemVTK_Type.data(),
-                 recvCounts.data(), displs.data(), MPI_UNSIGNED_SHORT, MPI_COMM_WORLD);
-
-  MPI_Allgatherv(val_markerID.data(), sizeLocal, MPI_UNSIGNED_SHORT, localMarkers.data(),
-                 recvCounts.data(), displs.data(), MPI_UNSIGNED_SHORT, MPI_COMM_WORLD);
-
-  MPI_Allgatherv(val_elemID.data(), sizeLocal, MPI_UNSIGNED_LONG, localElemIDs.data(),
-                 recvCounts.data(), displs.data(), MPI_UNSIGNED_LONG, MPI_COMM_WORLD);
+  SU2_MPI::Allgatherv(val_VTKElem.data(), sizeLocal, MPI_UNSIGNED_SHORT, elemVTK_Type.data(),
+                      recvCounts.data(), displs.data(), MPI_UNSIGNED_SHORT, MPI_COMM_WORLD);
+
+  SU2_MPI::Allgatherv(val_markerID.data(), sizeLocal, MPI_UNSIGNED_SHORT, localMarkers.data(),
+                      recvCounts.data(), displs.data(), MPI_UNSIGNED_SHORT, MPI_COMM_WORLD);
+
+  SU2_MPI::Allgatherv(val_elemID.data(), sizeLocal, MPI_UNSIGNED_LONG, localElemIDs.data(),
+                      recvCounts.data(), displs.data(), MPI_UNSIGNED_LONG, MPI_COMM_WORLD);
 
   /*--- Create the content of ranksOfElems, which stores the original ranks
         where the elements come from. ---*/
@@ -645,8 +637,8 @@
 
   elemConns.resize(sizeGlobal);
 
-  MPI_Allgatherv(val_connElem.data(), sizeLocal, MPI_UNSIGNED_LONG, elemConns.data(),
-                 recvCounts.data(), displs.data(), MPI_UNSIGNED_LONG, MPI_COMM_WORLD);
+  SU2_MPI::Allgatherv(val_connElem.data(), sizeLocal, MPI_UNSIGNED_LONG, elemConns.data(),
+                      recvCounts.data(), displs.data(), MPI_UNSIGNED_LONG, MPI_COMM_WORLD);
 #else
 
   /*--- Sequential mode. Copy the data from the arguments into the member
@@ -1033,15 +1025,7 @@
     case PYRAMID:
     case PRISM:
     case HEXAHEDRON: {
-
-      cout << "In su2_adtElemClass::Dist2ToElement" << endl;
-      cout << "3D elements not implemented yet" << endl;
-#ifndef HAVE_MPI
-      exit(EXIT_FAILURE);
-#else
-      MPI_Abort(MPI_COMM_WORLD,1);
-      MPI_Finalize();
-#endif
+      SU2_MPI::Error("3D elements not implemented yet", CURRENT_FUNCTION);
     }
   }
 }
@@ -1230,28 +1214,13 @@
   }
 
   /*--- Terminate if the optimization process did not converge. ---*/
-  if(itCount == maxIt) {
-    cout << "su2_adtElemClass::Dist2ToQuadrilateral: Newton did not converge" << endl;
-#ifndef HAVE_MPI
-    exit(EXIT_FAILURE);
-#else
-    MPI_Abort(MPI_COMM_WORLD,1);
-    MPI_Finalize();
-#endif
-  }
+  if(itCount == maxIt)
+    SU2_MPI::Error("Newton did not converge", CURRENT_FUNCTION);
 
   /*--- Check if the projection is inside the quadrilateral. If not, terminate. ---*/
   if(r < paramLowerBound || r > paramUpperBound ||
-     s < paramLowerBound || s > paramUpperBound) {
-    cout << "su2_adtElemClass::Dist2ToQuadrilateral: " << endl
-         << "Projection not inside the quadrilateral." << endl;
-#ifndef HAVE_MPI
-    exit(EXIT_FAILURE);
-#else
-    MPI_Abort(MPI_COMM_WORLD,1);
-    MPI_Finalize();
-#endif
-  }
+     s < paramLowerBound || s > paramUpperBound)
+    SU2_MPI::Error("Projection not inside the quadrilateral.", CURRENT_FUNCTION);
 
   /*--- Determine the minimum distance squared. ---*/
   dist2Quad = 0.0;

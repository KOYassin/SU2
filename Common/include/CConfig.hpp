/*!
 * \file CConfig.hpp
 * \brief All the information about the definition of the physical problem.
 *        The subroutines and functions are in the <i>CConfig.cpp</i> file.
 * \author F. Palacios, T. Economon, B. Tracey
 * \version 7.0.8 "Blackbird"
 *
 * SU2 Project Website: https://su2code.github.io
 *
 * The SU2 Project is maintained by the SU2 Foundation
 * (http://su2foundation.org)
 *
 * Copyright 2012-2020, SU2 Contributors (cf. AUTHORS.md)
 *
 * SU2 is free software; you can redistribute it and/or
 * modify it under the terms of the GNU Lesser General Public
 * License as published by the Free Software Foundation; either
 * version 2.1 of the License, or (at your option) any later version.
 *
 * SU2 is distributed in the hope that it will be useful,
 * but WITHOUT ANY WARRANTY; without even the implied warranty of
 * MERCHANTABILITY or FITNESS FOR A PARTICULAR PURPOSE. See the GNU
 * Lesser General Public License for more details.
 *
 * You should have received a copy of the GNU Lesser General Public
 * License along with SU2. If not, see <http://www.gnu.org/licenses/>.
 */

#pragma once

#include "./parallelization/mpi_structure.hpp"

#include <iostream>
#include <cstdlib>
#include <fstream>
#include <sstream>
#include <string>
#include <cstring>
#include <vector>
#include <array>
#include <stdlib.h>
#include <cmath>
#include <map>
#include <assert.h>

#include "option_structure.hpp"
#include "containers/container_decorators.hpp"

#ifdef HAVE_CGNS
#include "cgnslib.h"
#endif

using namespace std;

/*!
 * \class CConfig
 * \brief Main class for defining the problem; basically this class reads the configuration file, and
 *        stores all the information.
 * \author F. Palacios
 */

class CConfig {
private:
  SU2_MPI::Comm SU2_Communicator; /*!< \brief MPI communicator of SU2.*/
  int rank, size;                 /*!< \brief MPI rank and size.*/
  bool base_config;
  unsigned short Kind_SU2;        /*!< \brief Kind of SU2 software component.*/
  unsigned short Ref_NonDim;      /*!< \brief Kind of non dimensionalization.*/
  unsigned short Ref_Inc_NonDim;  /*!< \brief Kind of non dimensionalization.*/
  unsigned short Kind_AverageProcess;            /*!< \brief Kind of mixing process.*/
  unsigned short Kind_PerformanceAverageProcess; /*!< \brief Kind of mixing process.*/
  unsigned short Kind_MixingPlaneInterface;      /*!< \brief Kind of mixing process.*/
  unsigned short Kind_SpanWise;                  /*!< \brief Kind of span-wise section computation.*/
  unsigned short *Kind_TurboMachinery;           /*!< \brief Kind of turbomachynery architecture.*/
  unsigned short iZone, nZone;    /*!< \brief Number of zones in the mesh. */
  unsigned short nZoneSpecified;  /*!< \brief Number of zones that are specified in config file. */
  su2double Highlite_Area;        /*!< \brief Highlite area. */
  su2double Fan_Poly_Eff;         /*!< \brief Fan polytropic effeciency. */
  su2double MinLogResidual;       /*!< \brief Minimum value of the log residual. */
  su2double EA_ScaleFactor;       /*!< \brief Equivalent Area scaling factor */
  su2double* EA_IntLimit;         /*!< \brief Integration limits of the Equivalent Area computation */
  su2double AdjointLimit;         /*!< \brief Adjoint variable limit */
  su2double* Obj_ChainRuleCoeff;  /*!< \brief Array defining objective function for adjoint problem based on
                                              chain rule in terms of gradient w.r.t. density, velocity, pressure */
  string* ConvField;              /*!< \brief Field used for convergence check.*/

  string* WndConvField;              /*!< \brief Function where to apply the windowed convergence criteria for the time average of the unsteady (single zone) flow problem. */
  unsigned short nConvField;         /*!< \brief Number of fields used to monitor convergence.*/
  unsigned short nWndConvField;      /*!< \brief Number of fields used to monitor time convergence.*/
  unsigned short Wnd_Cauchy_Elems;   /*!< \brief Number of elements to evaluate in the time iteration  for convergence of the time average of the unsteady (single zone)´ flow problem.  */
  su2double Wnd_Cauchy_Eps;          /*!< \brief Epsilon used for the convergence of the time average of the unsteady (single zone)´ flow problem. */
  unsigned long Wnd_StartConv_Iter;  /*!< \brief Start convergence criteria at this iteration after Start_Iter_Wnd. */
  bool Wnd_Cauchy_Crit;              /*!< \brief True => Cauchy criterion is used for time average objective function in unsteady flows. */

  bool MG_AdjointFlow;              /*!< \brief MG with the adjoint flow problem */
  su2double* SubsonicEngine_Cyl;    /*!< \brief Coordinates of the box subsonic region */
  su2double* SubsonicEngine_Values; /*!< \brief Values of the box subsonic region */
  su2double* Hold_GridFixed_Coord;  /*!< \brief Coordinates of the box to hold fixed the nbumerical grid */
  su2double *DistortionRack;
  su2double *PressureLimits,
  *DensityLimits,
  *TemperatureLimits;             /*!< \brief Limits for the primitive variables */
  bool ActDisk_DoubleSurface;     /*!< \brief actuator disk double surface  */
  bool Engine_HalfModel;          /*!< \brief only half model is in the computational grid  */
  bool ActDisk_SU2_DEF;           /*!< \brief actuator disk double surface  */
  unsigned short ConvCriteria;    /*!< \brief Kind of convergence criteria. */
  unsigned short nFFD_Iter;       /*!< \brief Iteration for the point inversion problem. */
  unsigned short FFD_Blending;    /*!< \brief Kind of FFD Blending function. */
  su2double* FFD_BSpline_Order;   /*!< \brief BSpline order in i,j,k direction. */
  su2double FFD_Tol;              /*!< \brief Tolerance in the point inversion problem. */
  bool FFD_IntPrev;                       /*!< \brief Enables self-intersection prevention procedure within the FFD box. */
  unsigned short FFD_IntPrev_MaxIter;     /*!< \brief Amount of iterations for FFD box self-intersection prevention procedure. */
  unsigned short FFD_IntPrev_MaxDepth;    /*!< \brief Maximum recursion depth for FFD box self-intersection procedure. */
  bool ConvexityCheck;                    /*!< \brief Enables convexity check on all mesh elements. */
  unsigned short ConvexityCheck_MaxIter;  /*!< \brief Amount of iterations for convexity check in deformations. */
  unsigned short ConvexityCheck_MaxDepth; /*!< \brief Maximum recursion depth for convexity check in deformations.*/
  su2double Opt_RelaxFactor;              /*!< \brief Scale factor for the line search. */
  su2double Opt_LineSearch_Bound;         /*!< \brief Bounds for the line search. */
  su2double StartTime;
  bool ContinuousAdjoint,   /*!< \brief Flag to know if the code is solving an adjoint problem. */
  Viscous,                  /*!< \brief Flag to know if the code is solving a viscous problem. */
  EquivArea,                /*!< \brief Flag to know if the code is going to compute and plot the equivalent area. */
  Engine,                   /*!< \brief Flag to know if the code is going to compute a problem with engine. */
  InvDesign_Cp,             /*!< \brief Flag to know if the code is going to compute and plot the inverse design. */
  InvDesign_HeatFlux,       /*!< \brief Flag to know if the code is going to compute and plot the inverse design. */
  Wind_Gust,                /*!< \brief Flag to know if there is a wind gust. */
  Aeroelastic_Simulation,   /*!< \brief Flag to know if there is an aeroelastic simulation. */
  Weakly_Coupled_Heat,      /*!< \brief Flag to know if a heat equation should be weakly coupled to the incompressible solver. */
  Rotating_Frame,           /*!< \brief Flag to know if there is a rotating frame. */
  PoissonSolver,            /*!< \brief Flag to know if we are solving  poisson forces  in plasma solver. */
  Low_Mach_Precon,          /*!< \brief Flag to know if we are using a low Mach number preconditioner. */
  Low_Mach_Corr,            /*!< \brief Flag to know if we are using a low Mach number correction. */
  GravityForce,             /*!< \brief Flag to know if the gravity force is incuded in the formulation. */
  SmoothNumGrid,            /*!< \brief Smooth the numerical grid. */
  AdaptBoundary,            /*!< \brief Adapt the elements on the boundary. */
  SubsonicEngine,           /*!< \brief Engine intake subsonic region. */
  Frozen_Visc_Cont,         /*!< \brief Flag for cont. adjoint problem with/without frozen viscosity. */
  Frozen_Visc_Disc,         /*!< \brief Flag for disc. adjoint problem with/without frozen viscosity. */
  Frozen_Limiter_Disc,      /*!< \brief Flag for disc. adjoint problem with/without frozen limiter. */
  Inconsistent_Disc,        /*!< \brief Use an inconsistent (primal/dual) discrete adjoint formulation. */
  Sens_Remove_Sharp,        /*!< \brief Flag for removing or not the sharp edges from the sensitivity computation. */
  Hold_GridFixed,           /*!< \brief Flag hold fixed some part of the mesh during the deformation. */
  Axisymmetric,             /*!< \brief Flag for axisymmetric calculations */
  Integrated_HeatFlux,      /*!< \brief Flag for heat flux BC whether it deals with integrated values.*/
  Buffet_Monitoring;        /*!< \brief Flag for computing the buffet sensor.*/
  su2double Buffet_k;       /*!< \brief Sharpness coefficient for buffet sensor.*/
  su2double Buffet_lambda;  /*!< \brief Offset parameter for buffet sensor.*/
  su2double Damp_Engine_Inflow;   /*!< \brief Damping factor for the engine inlet. */
  su2double Damp_Engine_Exhaust;  /*!< \brief Damping factor for the engine exhaust. */
  su2double Damp_Res_Restric,     /*!< \brief Damping factor for the residual restriction. */
  Damp_Correc_Prolong;            /*!< \brief Damping factor for the correction prolongation. */
  su2double Position_Plane;    /*!< \brief Position of the Near-Field (y coordinate 2D, and z coordinate 3D). */
  su2double WeightCd;          /*!< \brief Weight of the drag coefficient. */
  su2double dCD_dCL;           /*!< \brief Fixed Cl mode derivate . */
  su2double dCMx_dCL;          /*!< \brief Fixed Cl mode derivate. */
  su2double dCMy_dCL;          /*!< \brief Fixed Cl mode derivate. */
  su2double dCMz_dCL;          /*!< \brief Fixed Cl mode derivate. */
  su2double dCD_dCMy;          /*!< \brief Fixed Cl mode derivate. */
  su2double CL_Target;         /*!< \brief Fixed Cl mode Target Cl. */
  su2double CM_Target;         /*!< \brief Fixed Cl mode Target CM. */
  su2double *HTP_Min_XCoord,
  *HTP_Min_YCoord;                   /*!< \brief Identification of the HTP. */
  unsigned short TimeMarching;       /*!< \brief Steady or unsteady (time stepping or dual time stepping) computation. */
  unsigned short Dynamic_Analysis;   /*!< \brief Static or dynamic structural analysis. */
  unsigned short nStartUpIter;       /*!< \brief Start up iterations using the fine grid. */
  su2double FixAzimuthalLine;        /*!< \brief Fix an azimuthal line due to misalignments of the nearfield. */
  su2double **DV_Value;              /*!< \brief Previous value of the design variable. */
  su2double Venkat_LimiterCoeff;     /*!< \brief Limiter coefficient */
  unsigned long LimiterIter;         /*!< \brief Freeze the value of the limiter after a number of iterations */
  su2double AdjSharp_LimiterCoeff;   /*!< \brief Coefficient to identify the limit of a sharp edge. */
  unsigned short SystemMeasurements; /*!< \brief System of measurements. */
  unsigned short Kind_Regime;        /*!< \brief Kind of adjoint function. */
  unsigned short *Kind_ObjFunc;      /*!< \brief Kind of objective function. */
  su2double *Weight_ObjFunc;         /*!< \brief Weight applied to objective function. */
  unsigned short Kind_SensSmooth;    /*!< \brief Kind of sensitivity smoothing technique. */
  unsigned short Continuous_Eqns;    /*!< \brief Which equations to treat continuously (Hybrid adjoint)*/
  unsigned short Discrete_Eqns;      /*!< \brief Which equations to treat discretely (Hybrid adjoint). */
  unsigned short *Design_Variable;   /*!< \brief Kind of design variable. */
  unsigned short Kind_Adaptation;    /*!< \brief Kind of numerical grid adaptation. */
  unsigned short nTimeInstances;     /*!< \brief Number of periodic time instances for  harmonic balance. */
  su2double HarmonicBalance_Period;  /*!< \brief Period of oscillation to be used with harmonic balance computations. */
  su2double New_Elem_Adapt;          /*!< \brief Elements to adapt in the numerical grid adaptation process. */
  su2double Delta_UnstTime,          /*!< \brief Time step for unsteady computations. */
  Delta_UnstTimeND;                  /*!< \brief Time step for unsteady computations (non dimensional). */
  su2double Delta_DynTime,        /*!< \brief Time step for dynamic structural computations. */
  Total_DynTime,                  /*!< \brief Total time for dynamic structural computations. */
  Current_DynTime;                /*!< \brief Global time of the dynamic structural computations. */
  su2double Total_UnstTime,       /*!< \brief Total time for unsteady computations. */
  Total_UnstTimeND;               /*!< \brief Total time for unsteady computations (non dimensional). */
  su2double Current_UnstTime,     /*!< \brief Global time of the unsteady simulation. */
  Current_UnstTimeND;             /*!< \brief Global time of the unsteady simulation. */
  unsigned short nMarker_Euler,   /*!< \brief Number of Euler wall markers. */
  nMarker_FarField,               /*!< \brief Number of far-field markers. */
  nMarker_Custom,                 /*!< \brief Number of custom markers. */
  nMarker_SymWall,                /*!< \brief Number of symmetry wall markers. */
  nMarker_PerBound,               /*!< \brief Number of periodic boundary markers. */
  nMarker_MixingPlaneInterface,   /*!< \brief Number of mixing plane interface boundary markers. */
  nMarker_Turbomachinery,         /*!< \brief Number turbomachinery markers. */
  nMarker_TurboPerformance,       /*!< \brief Number of turboperformance markers. */
  nSpanWiseSections_User,         /*!< \brief Number of spanwise sections to compute 3D BC and Performance for turbomachinery   */
  nMarker_Shroud,                 /*!< \brief Number of shroud markers to set grid velocity to 0.*/
  nMarker_NearFieldBound,         /*!< \brief Number of near field boundary markers. */
  nMarker_ActDiskInlet,           /*!< \brief Number of actuator disk inlet markers. */
  nMarker_ActDiskOutlet,          /*!< \brief Number of actuator disk outlet markers. */
  nMarker_Deform_Mesh_Sym_Plane,  /*!< \brief Number of markers with symmetric deformation */
  nMarker_Deform_Mesh,            /*!< \brief Number of deformable markers at the boundary. */
  nMarker_Fluid_Load,             /*!< \brief Number of markers in which the flow load is computed/employed. */
  nMarker_Fluid_InterfaceBound,   /*!< \brief Number of fluid interface markers. */
  nMarker_CHTInterface,           /*!< \brief Number of conjugate heat transfer interface markers. */
  nMarker_Inlet,                  /*!< \brief Number of inlet flow markers. */
  nMarker_Riemann,                /*!< \brief Number of Riemann flow markers. */
  nMarker_Giles,                  /*!< \brief Number of Giles flow markers. */
  nMarker_Inlet_Scalar,           /*!< \brief Number of inlet scalar markers. */
  nRelaxFactor_Giles,             /*!< \brief Number of relaxation factors for Giles markers. */
  nMarker_Supersonic_Inlet,       /*!< \brief Number of supersonic inlet flow markers. */
  nMarker_Supersonic_Outlet,      /*!< \brief Number of supersonic outlet flow markers. */
  nMarker_Outlet,                 /*!< \brief Number of outlet flow markers. */
  nMarker_Smoluchowski_Maxwell,   /*!< \brief Number of smoluchowski/maxwell wall boundaries. */
  nMarker_Isothermal,             /*!< \brief Number of isothermal wall boundaries. */
  nMarker_HeatFlux,               /*!< \brief Number of constant heat flux wall boundaries. */
  nMarker_EngineExhaust,          /*!< \brief Number of nacelle exhaust flow markers. */
  nMarker_EngineInflow,           /*!< \brief Number of nacelle inflow flow markers. */
  nMarker_Clamped,                /*!< \brief Number of clamped markers in the FEM. */
  nMarker_Displacement,           /*!< \brief Number of displacement surface markers. */
  nMarker_Load,                   /*!< \brief Number of load surface markers. */
  nMarker_Damper,                 /*!< \brief Number of damper surface markers. */
  nMarker_Load_Dir,               /*!< \brief Number of load surface markers defined by magnitude and direction. */
  nMarker_Disp_Dir,               /*!< \brief Number of load surface markers defined by magnitude and direction. */
  nMarker_Load_Sine,              /*!< \brief Number of load surface markers defined by magnitude and direction. */
  nMarker_FlowLoad,               /*!< \brief Number of load surface markers. */
  nMarker_Internal,               /*!< \brief Number of internal flow markers. */
  nMarker_All,                    /*!< \brief Total number of markers using the grid information. */
  nMarker_Max,                    /*!< \brief Max number of number of markers using the grid information. */
  nMarker_CfgFile;                /*!< \brief Total number of markers using the config file (note that in
                                        parallel computations this number can be different from nMarker_All). */

  bool Inlet_From_File;         /*!< \brief True if the inlet profile is to be loaded from a file. */
  string Inlet_Filename;        /*!< \brief Filename specifying an inlet profile. */
  su2double Inlet_Matching_Tol; /*!< \brief Tolerance used when matching a point to a point from the inlet file. */
  string ActDisk_FileName;      /*!< \brief Filename specifying an actuator disk. */

  string *Marker_Euler,           /*!< \brief Euler wall markers. */
  *Marker_FarField,               /*!< \brief Far field markers. */
  *Marker_Custom,
  *Marker_SymWall,                /*!< \brief Symmetry wall markers. */
  *Marker_PerBound,               /*!< \brief Periodic boundary markers. */
  *Marker_PerDonor,               /*!< \brief Rotationally periodic boundary donor markers. */
  *Marker_MixingPlaneInterface,   /*!< \brief MixingPlane interface boundary markers. */
  *Marker_TurboBoundIn,           /*!< \brief Turbomachinery performance boundary markers. */
  *Marker_TurboBoundOut,          /*!< \brief Turbomachinery performance boundary donor markers. */
  *Marker_NearFieldBound,         /*!< \brief Near Field boundaries markers. */
  *Marker_Deform_Mesh,            /*!< \brief Deformable markers at the boundary. */
  *Marker_Deform_Mesh_Sym_Plane,  /*!< \brief Marker with symmetric deformation. */
  *Marker_Fluid_Load,             /*!< \brief Markers in which the flow load is computed/employed. */
  *Marker_Fluid_InterfaceBound,   /*!< \brief Fluid interface markers. */
  *Marker_CHTInterface,           /*!< \brief Conjugate heat transfer interface markers. */
  *Marker_ActDiskInlet,           /*!< \brief Actuator disk inlet markers. */
  *Marker_ActDiskOutlet,          /*!< \brief Actuator disk outlet markers. */
  *Marker_Inlet,                  /*!< \brief Inlet flow markers. */
  *Marker_Riemann,                /*!< \brief Riemann markers. */
  *Marker_Giles,                  /*!< \brief Giles markers. */
  *Marker_Inlet_Scalar,           /*!< \brief Inlet Scalar markers. */
  *Marker_Shroud,                 /*!< \brief Shroud markers. */
  *Marker_Supersonic_Inlet,       /*!< \brief Supersonic inlet flow markers. */
  *Marker_Supersonic_Outlet,      /*!< \brief Supersonic outlet flow markers. */
  *Marker_Outlet,                 /*!< \brief Outlet flow markers. */
  *Marker_Smoluchowski_Maxwell,   /*!< \brief Smoluchowski/Maxwell wall markers. */
  *Marker_Isothermal,             /*!< \brief Isothermal wall markers. */
  *Marker_HeatFlux,               /*!< \brief Constant heat flux wall markers. */
  *Marker_RoughWall,              /*!< \brief Constant heat flux wall markers. */
  *Marker_EngineInflow,           /*!< \brief Engine Inflow flow markers. */
  *Marker_EngineExhaust,          /*!< \brief Engine Exhaust flow markers. */
  *Marker_Clamped,                /*!< \brief Clamped markers. */
  *Marker_Displacement,           /*!< \brief Displacement markers. */
  *Marker_Load,                   /*!< \brief Load markers. */
  *Marker_Damper,                 /*!< \brief Damper markers. */
  *Marker_Load_Dir,               /*!< \brief Load markers defined in cartesian coordinates. */
  *Marker_Disp_Dir,               /*!< \brief Load markers defined in cartesian coordinates. */
  *Marker_Load_Sine,              /*!< \brief Sine-wave loaded markers defined in cartesian coordinates. */
  *Marker_FlowLoad,               /*!< \brief Flow Load markers. */
  *Marker_Internal,               /*!< \brief Internal flow markers. */
  *Marker_All_TagBound;           /*!< \brief Global index for markers using grid information. */

  su2double *Exhaust_Temperature_Target;     /*!< \brief Specified total temperatures for nacelle boundaries. */
  su2double *Exhaust_Pressure_Target;        /*!< \brief Specified total pressures for nacelle boundaries. */
  su2double *Inlet_Ttotal;                   /*!< \brief Specified total temperatures for inlet boundaries. */
  su2double *Riemann_Var1, *Riemann_Var2;    /*!< \brief Specified values for Riemann boundary. */
  su2double **Riemann_FlowDir;               /*!< \brief Specified flow direction vector (unit vector) for Riemann boundaries. */
  su2double *Giles_Var1, *Giles_Var2,
  *RelaxFactorAverage, *RelaxFactorFourier;  /*!< \brief Specified values for Giles BC. */
  su2double **Giles_FlowDir;                 /*!< \brief Specified flow direction vector (unit vector) for Giles BC. */
  su2double *Inlet_Ptotal;                   /*!< \brief Specified total pressures for inlet boundaries. */
  su2double **Inlet_ScalarVal; /*!< \brief Specified scalar vector for inlet boundaries. */
  su2double **Inlet_FlowDir;                 /*!< \brief Specified flow direction vector (unit vector) for inlet boundaries. */
  su2double *Inlet_Temperature;              /*!< \brief Specified temperatures for a supersonic inlet boundaries. */
  su2double *Inlet_Pressure;                 /*!< \brief Specified static pressures for supersonic inlet boundaries. */
  su2double **Inlet_Velocity;                /*!< \brief Specified flow velocity vectors for supersonic inlet boundaries. */
  su2double **Inlet_MassFrac;                /*!< \brief Specified Mass fraction vectors for supersonic inlet boundaries (NEMO solver). */
  su2double *EngineInflow_Target;            /*!< \brief Specified fan face targets for nacelle boundaries. */
  su2double *Inflow_Mach;                    /*!< \brief Specified fan face mach for nacelle boundaries. */
  su2double *Inflow_Pressure;                /*!< \brief Specified fan face pressure for nacelle boundaries. */
  su2double *Inflow_MassFlow;                /*!< \brief Specified fan face massflow for nacelle boundaries. */
  su2double *Inflow_ReverseMassFlow;         /*!< \brief Specified fan face reverse massflow for nacelle boundaries. */
  su2double *Inflow_TotalPressure;           /*!< \brief Specified fan face total pressure for nacelle boundaries. */
  su2double *Inflow_Temperature;             /*!< \brief Specified fan face temperature for nacelle boundaries. */
  su2double *Inflow_TotalTemperature;        /*!< \brief Specified fan face total temperature for nacelle boundaries. */
  su2double *Inflow_RamDrag;                 /*!< \brief Specified fan face ram drag for nacelle boundaries. */
  su2double *Inflow_Force;                   /*!< \brief Specified force for nacelle boundaries. */
  su2double *Inflow_Power;                   /*!< \brief Specified power for nacelle boundaries. */
  su2double *Exhaust_Pressure;               /*!< \brief Specified exhaust pressure for nacelle boundaries. */
  su2double *Exhaust_Temperature;            /*!< \brief Specified exhaust temperature for nacelle boundaries. */
  su2double *Exhaust_MassFlow;               /*!< \brief Specified exhaust mass flow for nacelle boundaries. */
  su2double *Exhaust_TotalPressure;          /*!< \brief Specified exhaust total pressure for nacelle boundaries. */
  su2double *Exhaust_TotalTemperature;       /*!< \brief Specified exhaust total temperature for nacelle boundaries. */
  su2double *Exhaust_GrossThrust;            /*!< \brief Specified exhaust gross thrust for nacelle boundaries. */
  su2double *Exhaust_Force;                  /*!< \brief Specified exhaust force for nacelle boundaries. */
  su2double *Exhaust_Power;                  /*!< \brief Specified exhaust power for nacelle boundaries. */
  su2double *Engine_Power;                   /*!< \brief Specified engine power for nacelle boundaries. */
  su2double *Engine_Mach;                    /*!< \brief Specified engine mach for nacelle boundaries. */
  su2double *Engine_Force;                   /*!< \brief Specified engine force for nacelle boundaries. */
  su2double *Engine_NetThrust;               /*!< \brief Specified engine net thrust for nacelle boundaries. */
  su2double *Engine_GrossThrust;             /*!< \brief Specified engine gross thrust for nacelle boundaries. */
  su2double *Engine_Area;                    /*!< \brief Specified engine area for nacelle boundaries. */
  su2double *Outlet_Pressure;                /*!< \brief Specified back pressures (static) for outlet boundaries. */
  su2double *Isothermal_Temperature;         /*!< \brief Specified isothermal wall temperatures (static). */
  su2double *Wall_Catalycity;                /*!< \brief Specified wall species mass-fractions for catalytic boundaries. */
  su2double *Heat_Flux;                      /*!< \brief Specified wall heat fluxes. */
  su2double *Roughness_Height;               /*!< \brief Equivalent sand grain roughness for the marker according to config file. */
  su2double *Displ_Value;                    /*!< \brief Specified displacement for displacement boundaries. */
  su2double *Load_Value;                     /*!< \brief Specified force for load boundaries. */
  su2double *Damper_Constant;                /*!< \brief Specified constant for damper boundaries. */
  su2double *Load_Dir_Value;                 /*!< \brief Specified force for load boundaries defined in cartesian coordinates. */
  su2double *Load_Dir_Multiplier;            /*!< \brief Specified multiplier for load boundaries defined in cartesian coordinates. */
  su2double *Disp_Dir_Value;                 /*!< \brief Specified force for load boundaries defined in cartesian coordinates. */
  su2double *Disp_Dir_Multiplier;            /*!< \brief Specified multiplier for load boundaries defined in cartesian coordinates. */
  su2double **Load_Dir;                      /*!< \brief Specified flow direction vector (unit vector) for inlet boundaries. */
  su2double **Disp_Dir;                      /*!< \brief Specified structural displacement direction (unit vector). */
  su2double *Load_Sine_Amplitude;            /*!< \brief Specified amplitude for a sine-wave load. */
  su2double *Load_Sine_Frequency;            /*!< \brief Specified multiplier for load boundaries defined in cartesian coordinates. */
  su2double **Load_Sine_Dir;                 /*!< \brief Specified flow direction vector (unit vector) for inlet boundaries. */
  su2double *FlowLoad_Value;                 /*!< \brief Specified force for flow load boundaries. */
  su2double *ActDiskInlet_MassFlow;          /*!< \brief Specified inlet mass flow for actuator disk. */
  su2double *ActDiskInlet_Temperature;       /*!< \brief Specified inlet temperature for actuator disk. */
  su2double *ActDiskInlet_TotalTemperature;  /*!< \brief Specified inlet total temperature for actuator disk. */
  su2double *ActDiskInlet_Pressure;          /*!< \brief Specified inlet pressure for actuator disk. */
  su2double *ActDiskInlet_TotalPressure;     /*!< \brief Specified inlet total pressure for actuator disk. */
  su2double *ActDiskInlet_RamDrag;           /*!< \brief Specified inlet ram drag for actuator disk. */
  su2double *ActDiskInlet_Force;             /*!< \brief Specified inlet force for actuator disk. */
  su2double *ActDiskInlet_Power;             /*!< \brief Specified inlet power for actuator disk. */
  su2double *ActDiskOutlet_MassFlow;         /*!< \brief Specified outlet mass flow for actuator disk. */
  su2double *ActDiskOutlet_Temperature;      /*!< \brief Specified outlet temperature for actuator disk. */
  su2double *ActDiskOutlet_TotalTemperature; /*!< \brief Specified outlet total temperatur for actuator disk. */
  su2double *ActDiskOutlet_Pressure;         /*!< \brief Specified outlet pressure for actuator disk. */
  su2double *ActDiskOutlet_TotalPressure;    /*!< \brief Specified outlet total pressure for actuator disk. */
  su2double *ActDiskOutlet_GrossThrust;      /*!< \brief Specified outlet gross thrust for actuator disk. */
  su2double *ActDiskOutlet_Force;            /*!< \brief Specified outlet force for actuator disk. */
  su2double *ActDiskOutlet_Power;            /*!< \brief Specified outlet power for actuator disk. */
  su2double **ActDisk_PressJump,
  **ActDisk_TempJump,  **ActDisk_Omega;      /*!< \brief Specified deltas for actuator disk.*/
  su2double *ActDisk_DeltaPress;             /*!< \brief Specified pressure delta for actuator disk. */
  su2double *ActDisk_DeltaTemp;              /*!< \brief Specified temperature delta for actuator disk. */
  su2double *ActDisk_TotalPressRatio;        /*!< \brief Specified tot. pres. ratio for actuator disk. */
  su2double *ActDisk_TotalTempRatio;         /*!< \brief Specified tot. temp. ratio for actuator disk. */
  su2double *ActDisk_StaticPressRatio;       /*!< \brief Specified press. ratio for actuator disk. */
  su2double *ActDisk_StaticTempRatio;        /*!< \brief Specified temp. ratio for actuator disk. */
  su2double *ActDisk_Power;                  /*!< \brief Specified power for actuator disk. */
  su2double *ActDisk_MassFlow;               /*!< \brief Specified mass flow for actuator disk. */
  su2double *ActDisk_Mach;                   /*!< \brief Specified mach for actuator disk. */
  su2double *ActDisk_Force;                  /*!< \brief Specified force for actuator disk. */
  su2double *Outlet_MassFlow;                /*!< \brief Mass flow for outlet boundaries. */
  su2double *Outlet_Density;                 /*!< \brief Avg. density for outlet boundaries. */
  su2double *Outlet_Area;                    /*!< \brief Area for outlet boundaries. */
  su2double *Surface_MassFlow;               /*!< \brief Massflow at the boundaries. */
  su2double *Surface_Mach;                   /*!< \brief Mach number at the boundaries. */
  su2double *Surface_Temperature;            /*!< \brief Temperature at the boundaries. */
  su2double *Surface_Pressure;               /*!< \brief Pressure at the boundaries. */
  su2double *Surface_Density;                /*!< \brief Density at the boundaries. */
  su2double *Surface_Enthalpy;               /*!< \brief Enthalpy at the boundaries. */
  su2double *Surface_NormalVelocity;         /*!< \brief Normal velocity at the boundaries. */
  su2double *Surface_Uniformity;             /*!< \brief Integral measure of the streamwise uniformity (absolute) at the boundaries (non-dim). */
  su2double *Surface_SecondaryStrength;      /*!< \brief Integral measure of the strength of secondary flows (absolute) at the boundaries (non-dim). */
  su2double *Surface_SecondOverUniform;      /*!< \brief Integral measure of the strength of secondary flows (relative to streamwise) at the boundaries (non-dim). */
  su2double *Surface_MomentumDistortion;     /*!< \brief Integral measure of the streamwise uniformity (relative to plug flow) at the boundaries (non-dim). */
  su2double *Surface_TotalTemperature;       /*!< \brief Total temperature at the boundaries. */
  su2double *Surface_TotalPressure;          /*!< \brief Total pressure at the boundaries. */
  su2double *Surface_CO;                     /*!< \brief Mass fraction of CO at the boundaries. */
  su2double *Surface_NOx;                    /*!< \brief Mass fraction of NO at the boundaries. */
  //su2double **Surface_Scalar;
  su2double *Surface_PressureDrop;           /*!< \brief Pressure drop between boundaries. */
  su2double *Surface_DC60;                   /*!< \brief Specified surface DC60 for nacelle boundaries. */
  su2double *Surface_IDC;                    /*!< \brief Specified IDC for nacelle boundaries. */
  su2double *Surface_IDC_Mach;               /*!< \brief Specified IDC mach for nacelle boundaries. */
  su2double *Surface_IDR;                    /*!< \brief Specified surface IDR for nacelle boundaries. */
  su2double *ActDisk_NetThrust;              /*!< \brief Specified net thrust for nacelle boundaries. */
  su2double *ActDisk_BCThrust;               /*!< \brief Specified bc thrust for nacelle boundaries. */
  su2double *ActDisk_BCThrust_Old;           /*!< \brief Specified old bc thrust for nacelle boundaries. */
  su2double *ActDisk_GrossThrust;            /*!< \brief Specified gross thrust for nacelle boundaries. */
  su2double *ActDisk_Area;                   /*!< \brief Specified area for nacelle boundaries. */
  su2double *ActDisk_ReverseMassFlow;        /*!< \brief Specified fan face mach for nacelle boundaries. */
  su2double **Periodic_RotCenter;            /*!< \brief Rotational center for each periodic boundary. */
  su2double **Periodic_RotAngles;            /*!< \brief Rotation angles for each periodic boundary. */
  su2double **Periodic_Translation;          /*!< \brief Translation vector for each periodic boundary. */
  unsigned short nPeriodic_Index;            /*!< \brief Number of SEND_RECEIVE periodic transformations. */
  su2double **Periodic_Center;               /*!< \brief Rotational center for each SEND_RECEIVE boundary. */
  su2double **Periodic_Rotation;             /*!< \brief Rotation angles for each SEND_RECEIVE boundary. */
  su2double **Periodic_Translate;            /*!< \brief Translation vector for each SEND_RECEIVE boundary. */
  string *Marker_CfgFile_TagBound;           /*!< \brief Global index for markers using config file. */
  unsigned short *Marker_All_KindBC,         /*!< \brief Global index for boundaries using grid information. */
  *Marker_CfgFile_KindBC;                    /*!< \brief Global index for boundaries using config file. */
  short *Marker_All_SendRecv;                /*!< \brief Information about if the boundary is sended (+), received (-). */
  short *Marker_All_PerBound;                /*!< \brief Global index for periodic bc using the grid information. */

  unsigned long nExtIter;           /*!< \brief Number of external iterations. */
  unsigned long ExtIter;            /*!< \brief Current external iteration number. */
  unsigned long ExtIter_OffSet;     /*!< \brief External iteration number offset. */
  unsigned long IntIter;            /*!< \brief Current internal iteration number. */
  unsigned long OuterIter;          /*!< \brief Current Outer iterations for multizone problems. */
  unsigned long InnerIter;          /*!< \brief Current inner iterations for multizone problems. */
  unsigned long TimeIter;           /*!< \brief Current time iterations for multizone problems. */
  long Unst_RestartIter;            /*!< \brief Iteration number to restart an unsteady simulation (Dual time Method). */
  long Unst_AdjointIter;            /*!< \brief Iteration number to begin the reverse time integration in the direct solver for the unsteady adjoint. */
  long Iter_Avg_Objective;          /*!< \brief Iteration the number of time steps to be averaged, counting from the back */
  long Dyn_RestartIter;             /*!< \brief Iteration number to restart a dynamic structural analysis. */
  su2double PhysicalTime;           /*!< \brief Physical time at the current iteration in the solver for unsteady problems. */

  unsigned short nLevels_TimeAccurateLTS;   /*!< \brief Number of time levels for time accurate local time stepping. */
  unsigned short nTimeDOFsADER_DG;          /*!< \brief Number of time DOFs used in the predictor step of ADER-DG. */
  su2double *TimeDOFsADER_DG;               /*!< \brief The location of the ADER-DG time DOFs on the interval [-1,1]. */
  unsigned short nTimeIntegrationADER_DG;   /*!< \brief Number of time integration points ADER-DG. */
  su2double *TimeIntegrationADER_DG;        /*!< \brief The location of the ADER-DG time integration points on the interval [-1,1]. */
  su2double *WeightsIntegrationADER_DG;     /*!< \brief The weights of the ADER-DG time integration points on the interval [-1,1]. */
  unsigned short nRKStep;                   /*!< \brief Number of steps of the explicit Runge-Kutta method. */
  su2double *RK_Alpha_Step;                 /*!< \brief Runge-Kutta beta coefficients. */

  unsigned short nQuasiNewtonSamples;  /*!< \brief Number of samples used in quasi-Newton solution methods. */
  bool UseVectorization;       /*!< \brief Whether to use vectorized numerics schemes. */

  unsigned short nMGLevels;    /*!< \brief Number of multigrid levels (coarse levels). */
  unsigned short nCFL;         /*!< \brief Number of CFL, one for each multigrid level. */
  su2double
  CFLRedCoeff_Turb,            /*!< \brief CFL reduction coefficient on the LevelSet problem. */
  CFLRedCoeff_AdjFlow,         /*!< \brief CFL reduction coefficient for the adjoint problem. */
  CFLRedCoeff_AdjTurb,         /*!< \brief CFL reduction coefficient for the adjoint turbulent problem. */
  CFLFineGrid,                 /*!< \brief CFL of the finest grid. */
  Max_DeltaTime,               /*!< \brief Max delta time. */
  Unst_CFL,                    /*!< \brief Unsteady CFL number. */
  CFLRedCoeff_Scalar;    /*!< \brief CFL reduction coefficient for the scalar transport equations. */

  bool ReorientElements;       /*!< \brief Flag for enabling element reorientation. */
  bool AddIndNeighbor;         /*!< \brief Include indirect neighbor in the agglomeration process. */
  unsigned short nDV,                  /*!< \brief Number of design variables. */
  nObj, nObjW;                         /*! \brief Number of objective functions. */
  unsigned short* nDV_Value;           /*!< \brief Number of values for each design variable (might be different than 1 if we allow arbitrary movement). */
  unsigned short nFFDBox;              /*!< \brief Number of ffd boxes. */
  unsigned short nTurboMachineryKind;  /*!< \brief Number turbomachinery types specified. */
  unsigned short nParamDV;             /*!< \brief Number of parameters of the design variable. */
  string DV_Filename;                  /*!< \brief Filename for providing surface positions from an external parameterization. */
  string DV_Unordered_Sens_Filename;   /*!< \brief Filename of volume sensitivities in an unordered ASCII format. */
  string DV_Sens_Filename;             /*!< \brief Filename of surface sensitivities written to an unordered ASCII format. */
  unsigned short
  Sensitivity_FileFormat;             /*!< \brief Format of the input volume sensitivity files (SU2_DOT). */
  su2double **ParamDV;                /*!< \brief Parameters of the design variable. */
  su2double **CoordFFDBox;            /*!< \brief Coordinates of the FFD boxes. */
  unsigned short **DegreeFFDBox;      /*!< \brief Degree of the FFD boxes. */
  string *FFDTag;                     /*!< \brief Parameters of the design variable. */
  string *TagFFDBox;                  /*!< \brief Tag of the FFD box. */
  unsigned short GeometryMode;        /*!< \brief Gemoetry mode (analysis or gradient computation). */
  unsigned short MGCycle;             /*!< \brief Kind of multigrid cycle. */
  unsigned short FinestMesh;          /*!< \brief Finest mesh for the full multigrid approach. */
  unsigned short nFFD_Fix_IDir,
  nFFD_Fix_JDir, nFFD_Fix_KDir;       /*!< \brief Number of planes fixed in the FFD. */
  unsigned short nMG_PreSmooth,       /*!< \brief Number of MG pre-smooth parameters found in config file. */
  nMG_PostSmooth,                     /*!< \brief Number of MG post-smooth parameters found in config file. */
  nMG_CorrecSmooth;                   /*!< \brief Number of MG correct-smooth parameters found in config file. */
  short *FFD_Fix_IDir,
  *FFD_Fix_JDir, *FFD_Fix_KDir;       /*!< \brief Exact sections. */
  unsigned short *MG_PreSmooth,       /*!< \brief Multigrid Pre smoothing. */
  *MG_PostSmooth,                     /*!< \brief Multigrid Post smoothing. */
  *MG_CorrecSmooth;                   /*!< \brief Multigrid Jacobi implicit smoothing of the correction. */
  su2double *LocationStations;        /*!< \brief Airfoil sections in wing slicing subroutine. */
  su2double *NacelleLocation;         /*!< \brief Definition of the nacelle location. */

  unsigned short Kind_Solver,      /*!< \brief Kind of solver Euler, NS, Continuous adjoint, etc.  */
  Kind_MZSolver,                   /*!< \brief Kind of multizone solver.  */
  Kind_FluidModel,                 /*!< \brief Kind of the Fluid Model: Ideal or Van der Walls, ... . */
  Kind_ViscosityModel,             /*!< \brief Kind of the Viscosity Model*/
  Kind_ConductivityModel,          /*!< \brief Kind of the Thermal Conductivity Model*/
  Kind_ConductivityModel_Turb,     /*!< \brief Kind of the Turbulent Thermal Conductivity Model*/
  Kind_FreeStreamOption,           /*!< \brief Kind of free stream option to choose if initializing with density or temperature  */
  Kind_InitOption,                 /*!< \brief Kind of Init option to choose if initializing with Reynolds number or with thermodynamic conditions   */
  Kind_TransCoeffModel,            /*!< \brief Transport coefficient Model for NEMO solver. */
  Kind_DensityModel,               /*!< \brief Kind of the density model for incompressible flows. */
  Kind_DiffusivityModel,      /*!< \brief Kind of the mass diffusivity model*/
  kind_flamelet_thermo_system,
  Kind_GridMovement,               /*!< \brief Kind of the static mesh movement. */
  *Kind_SurfaceMovement,           /*!< \brief Kind of the static mesh movement. */
  nKind_SurfaceMovement,           /*!< \brief Kind of the dynamic mesh movement. */
  Kind_Gradient_Method,            /*!< \brief Numerical method for computation of spatial gradients. */
  Kind_Gradient_Method_Recon,      /*!< \brief Numerical method for computation of spatial gradients used for upwind reconstruction. */
  Kind_Deform_Linear_Solver,             /*!< Numerical method to deform the grid */
  Kind_Deform_Linear_Solver_Prec,        /*!< \brief Preconditioner of the linear solver. */
  Kind_Linear_Solver,                    /*!< \brief Numerical solver for the implicit scheme. */
  Kind_Linear_Solver_Prec,               /*!< \brief Preconditioner of the linear solver. */
  Kind_AdjTurb_Linear_Solver,            /*!< \brief Numerical solver for the turbulent adjoint implicit scheme. */
  Kind_AdjTurb_Linear_Prec,              /*!< \brief Preconditioner of the turbulent adjoint linear solver. */
  Kind_DiscAdj_Linear_Solver,            /*!< \brief Linear solver for the discrete adjoint system. */
  Kind_DiscAdj_Linear_Prec,              /*!< \brief Preconditioner of the discrete adjoint linear solver. */
  Kind_SlopeLimit,              /*!< \brief Global slope limiter. */
  Kind_SlopeLimit_Flow,         /*!< \brief Slope limiter for flow equations.*/
  Kind_SlopeLimit_Turb,         /*!< \brief Slope limiter for the turbulence equation.*/
  Kind_SlopeLimit_AdjTurb,      /*!< \brief Slope limiter for the adjoint turbulent equation.*/
  Kind_SlopeLimit_AdjFlow,      /*!< \brief Slope limiter for the adjoint equation.*/
  Kind_TimeNumScheme,           /*!< \brief Global explicit or implicit time integration. */
  Kind_TimeIntScheme_Flow,      /*!< \brief Time integration for the flow equations. */
  Kind_SlopeLimit_Scalar,    /*!< \brief Slope limiter for the scalar transport equations.*/
  Kind_TimeIntScheme_FEM_Flow,  /*!< \brief Time integration for the flow equations. */
  Kind_ADER_Predictor,          /*!< \brief Predictor step of the ADER-DG time integration scheme. */
  Kind_TimeIntScheme_AdjFlow,   /*!< \brief Time integration for the adjoint flow equations. */
  Kind_TimeIntScheme_Turb,      /*!< \brief Time integration for the turbulence model. */
  Kind_TimeIntScheme_AdjTurb,   /*!< \brief Time integration for the adjoint turbulence model. */
  Kind_TimeIntScheme_Heat,      /*!< \brief Time integration for the wave equations. */
  Kind_TimeIntScheme_Scalar,  /*!< \brief Time integration for the scalar transport model. */
  Kind_TimeStep_Heat,           /*!< \brief Time stepping method for the (fvm) heat equation. */
  Kind_TimeIntScheme_FEA,       /*!< \brief Time integration for the FEA equations. */
  Kind_SpaceIteScheme_FEA,      /*!< \brief Iterative scheme for nonlinear structural analysis. */
  Kind_TimeIntScheme_Radiation, /*!< \brief Time integration for the Radiation equations. */
  Kind_ConvNumScheme,           /*!< \brief Global definition of the convective term. */
  Kind_ConvNumScheme_Flow,      /*!< \brief Centered or upwind scheme for the flow equations. */
  Kind_ConvNumScheme_FEM_Flow,  /*!< \brief Finite element scheme for the flow equations. */
  Kind_ConvNumScheme_Heat,      /*!< \brief Centered or upwind scheme for the flow equations. */
  Kind_ConvNumScheme_AdjFlow,   /*!< \brief Centered or upwind scheme for the adjoint flow equations. */
  Kind_ConvNumScheme_Turb,      /*!< \brief Centered or upwind scheme for the turbulence model. */
  Kind_ConvNumScheme_AdjTurb,   /*!< \brief Centered or upwind scheme for the adjoint turbulence model. */
  Kind_ConvNumScheme_Template,  /*!< \brief Centered or upwind scheme for the level set equation. */
  Kind_ConvNumScheme_Scalar,  /*!< \brief Centered or upwind scheme for the scalar transport equations. */
  Kind_Centered,                /*!< \brief Centered scheme. */
  Kind_Centered_Flow,           /*!< \brief Centered scheme for the flow equations. */
  Kind_Centered_AdjFlow,        /*!< \brief Centered scheme for the adjoint flow equations. */
  Kind_Centered_Turb,           /*!< \brief Centered scheme for the turbulence model. */
  Kind_Centered_AdjTurb,        /*!< \brief Centered scheme for the adjoint turbulence model. */
  Kind_Centered_Template,       /*!< \brief Centered scheme for the template model. */
  Kind_Centered_Scalar,      /*!< \brief Centered scheme for the scalar transport equations. */
  Kind_Upwind,                  /*!< \brief Upwind scheme. */
  Kind_Upwind_Flow,             /*!< \brief Upwind scheme for the flow equations. */
  Kind_Upwind_AdjFlow,          /*!< \brief Upwind scheme for the adjoint flow equations. */
  Kind_Upwind_Turb,             /*!< \brief Upwind scheme for the turbulence model. */
  Kind_Upwind_AdjTurb,          /*!< \brief Upwind scheme for the adjoint turbulence model. */
  Kind_Upwind_Template,         /*!< \brief Upwind scheme for the template model. */
  Kind_Upwind_Scalar,      /*!< \brief Upwind scheme for the scalar transport equations. */
  Kind_FEM,                     /*!< \brief Finite element scheme for the flow equations. */
  Kind_FEM_Flow,                /*!< \brief Finite element scheme for the flow equations. */
  Kind_FEM_DG_Shock,            /*!< \brief Shock capturing method for the FEM DG solver. */
  Kind_Matrix_Coloring,         /*!< \brief Type of matrix coloring for sparse Jacobian computation. */
  Kind_BGS_RelaxMethod,         /*!< \brief Kind of relaxation method for Block Gauss Seidel method in FSI problems. */
  Kind_CHT_Coupling;            /*!< \brief Kind of coupling method used at CHT interfaces. */
  bool ReconstructionGradientRequired; /*!< \brief Enable or disable a second gradient calculation for upwind reconstruction only. */
  bool LeastSquaresRequired;    /*!< \brief Enable or disable memory allocation for least-squares gradient methods. */
  bool Energy_Equation;         /*!< \brief Solve the energy equation for incompressible flows. */

  bool MUSCL,              /*!< \brief MUSCL scheme .*/
  MUSCL_Flow,              /*!< \brief MUSCL scheme for the flow equations.*/
  MUSCL_Turb,              /*!< \brief MUSCL scheme for the turbulence equations.*/
  MUSCL_Heat,              /*!< \brief MUSCL scheme for the (fvm) heat equation.*/
  MUSCL_AdjFlow,           /*!< \brief MUSCL scheme for the adj flow equations.*/
  MUSCL_AdjTurb,           /*!< \brief MUSCL scheme for the adj turbulence equations.*/
  MUSCL_Scalar,   /*!< \brief MUSCL scheme for the scalar transport equations.*/
  Use_Accurate_Jacobians;  /*!< \brief Use numerically computed Jacobians for AUSM+up(2) and SLAU(2). */
  bool EulerPersson;       /*!< \brief Boolean to determine whether this is an Euler simulation with Persson shock capturing. */
  bool FSI_Problem = false,/*!< \brief Boolean to determine whether the simulation is FSI or not. */
  Multizone_Problem;       /*!< \brief Boolean to determine whether we are solving a multizone problem. */
  unsigned short nID_DV;   /*!< \brief ID for the region of FEM when computed using direct differentiation. */

  bool AD_Mode;             /*!< \brief Algorithmic Differentiation support. */
  bool AD_Preaccumulation;  /*!< \brief Enable or disable preaccumulation in the AD mode. */
  unsigned short
  Kind_Material_Compress,   /*!< \brief Determines if the material is compressible or incompressible (structural analysis). */
  Kind_Material,            /*!< \brief Determines the material model to be used (structural analysis). */
  Kind_Struct_Solver,       /*!< \brief Determines the geometric condition (small or large deformations) for structural analysis. */
  Kind_DV_FEA;              /*!< \brief Kind of Design Variable for FEA problems.*/

  unsigned short Kind_Turb_Model;   /*!< \brief Turbulent model definition. */
  unsigned short Kind_Scalar_Model;      /*!< \brief Scalar transport model definition. */
  unsigned short Kind_SGS_Model;    /*!< \brief LES SGS model definition. */
  unsigned short Kind_Trans_Model,  /*!< \brief Transition model definition. */
  Kind_ActDisk, Kind_Engine_Inflow,
  Kind_Inlet, *Kind_Inc_Inlet,
  *Kind_Inc_Outlet,
  *Kind_Data_Riemann,
  *Kind_Data_Giles;                /*!< \brief Kind of inlet boundary treatment. */
  unsigned short *Kind_Wall;       /*!< \brief Type of wall treatment. */
  unsigned short nWall_Types;      /*!< \brief Number of wall treatment types listed. */
  unsigned short nInc_Inlet;       /*!< \brief Number of inlet boundary treatment types listed. */
  unsigned short nInc_Outlet;      /*!< \brief Number of inlet boundary treatment types listed. */
  su2double Inc_Inlet_Damping;     /*!< \brief Damping factor applied to the iterative updates to the velocity at a pressure inlet in incompressible flow. */
  su2double Inc_Outlet_Damping;    /*!< \brief Damping factor applied to the iterative updates to the pressure at a mass flow outlet in incompressible flow. */
  bool Inc_Inlet_UseNormal;        /*!< \brief Flag for whether to use the local normal as the flow direction for an incompressible pressure inlet. */
  su2double Linear_Solver_Error;   /*!< \brief Min error of the linear solver for the implicit formulation. */
  su2double Deform_Linear_Solver_Error;          /*!< \brief Min error of the linear solver for the implicit formulation. */
  su2double Linear_Solver_Smoother_Relaxation;   /*!< \brief Relaxation factor for iterative linear smoothers. */
  unsigned long Linear_Solver_Iter;              /*!< \brief Max iterations of the linear solver for the implicit formulation. */
  unsigned long Deform_Linear_Solver_Iter;       /*!< \brief Max iterations of the linear solver for the implicit formulation. */
  unsigned long Linear_Solver_Restart_Frequency; /*!< \brief Restart frequency of the linear solver for the implicit formulation. */
  unsigned long Linear_Solver_Prec_Threads;      /*!< \brief Number of threads per rank for ILU and LU_SGS preconditioners. */
  unsigned short Linear_Solver_ILU_n;            /*!< \brief ILU fill=in level. */
  su2double SemiSpan;                   /*!< \brief Wing Semi span. */
  su2double Roe_Kappa;                  /*!< \brief Relaxation of the Roe scheme. */
  su2double Relaxation_Factor_Adjoint;  /*!< \brief Relaxation coefficient for variable updates of adjoint solvers. */
  su2double Relaxation_Factor_Scalar;    /*!< \brief Relaxation coefficient of the linear solver for scalar transport equations. */
  su2double Relaxation_Factor_AdjFlow;  /*!< \brief Relaxation coefficient of the linear solver adjoint mean flow. */
  su2double Relaxation_Factor_CHT;      /*!< \brief Relaxation coefficient for the update of conjugate heat variables. */
  su2double AdjTurb_Linear_Error;       /*!< \brief Min error of the turbulent adjoint linear solver for the implicit formulation. */
  su2double EntropyFix_Coeff;           /*!< \brief Entropy fix coefficient. */
  unsigned short AdjTurb_Linear_Iter;   /*!< \brief Min error of the turbulent adjoint linear solver for the implicit formulation. */
  su2double *Stations_Bounds;           /*!< \brief Airfoil section limit. */
  unsigned short nLocationStations,     /*!< \brief Number of section cuts to make when outputting mesh and cp . */
  nWingStations;                        /*!< \brief Number of section cuts to make when calculating internal volume. */
  su2double* Kappa_Flow,           /*!< \brief Numerical dissipation coefficients for the flow equations. */
  *Kappa_AdjFlow,                  /*!< \brief Numerical dissipation coefficients for the adjoint flow equations. */
  *Kappa_Heat;                     /*!< \brief Numerical dissipation coefficients for the (fvm) heat equation. */
  su2double* FFD_Axis;          /*!< \brief Numerical dissipation coefficients for the adjoint equations. */
  su2double Kappa_1st_AdjFlow,  /*!< \brief Lax 1st order dissipation coefficient for adjoint flow equations (coarse multigrid levels). */
  Kappa_2nd_AdjFlow,            /*!< \brief JST 2nd order dissipation coefficient for adjoint flow equations. */
  Kappa_4th_AdjFlow,            /*!< \brief JST 4th order dissipation coefficient for adjoint flow equations. */
  Kappa_1st_Flow,           /*!< \brief Lax 1st order dissipation coefficient for flow equations (coarse multigrid levels). */
  Kappa_2nd_Flow,           /*!< \brief JST 2nd order dissipation coefficient for flow equations. */
  Kappa_4th_Flow,           /*!< \brief JST 4th order dissipation coefficient for flow equations. */
  Kappa_2nd_Heat,           /*!< \brief 2nd order dissipation coefficient for heat equation. */
  Kappa_4th_Heat,           /*!< \brief 4th order dissipation coefficient for heat equation. */
  Cent_Jac_Fix_Factor,              /*!< \brief Multiply the dissipation contribution to the Jacobian of central schemes
                                                by this factor to make the global matrix more diagonal dominant. */
  Cent_Inc_Jac_Fix_Factor;          /*!< \brief Multiply the dissipation contribution to the Jacobian of incompressible central schemes */
  su2double Geo_Waterline_Location; /*!< \brief Location of the waterline. */

  su2double Min_Beta_RoeTurkel,     /*!< \brief Minimum value of Beta for the Roe-Turkel low Mach preconditioner. */
  Max_Beta_RoeTurkel;               /*!< \brief Maximum value of Beta for the Roe-Turkel low Mach preconditioner. */
  unsigned long GridDef_Nonlinear_Iter;  /*!< \brief Number of nonlinear increments for grid deformation. */
  unsigned short Deform_StiffnessType;   /*!< \brief Type of element stiffness imposed for FEA mesh deformation. */
  bool Deform_Mesh;                      /*!< \brief Determines whether the mesh will be deformed. */
  bool Deform_Output;                    /*!< \brief Print the residuals during mesh deformation to the console. */
  su2double Deform_Tol_Factor;       /*!< \brief Factor to multiply smallest volume for deform tolerance (0.001 default) */
  su2double Deform_Coeff;            /*!< \brief Deform coeffienct */
  su2double Deform_Limit;            /*!< \brief Deform limit */
  unsigned short FFD_Continuity;     /*!< \brief Surface continuity at the intersection with the FFD */
  unsigned short FFD_CoordSystem;    /*!< \brief Define the coordinates system */
  su2double Deform_ElasticityMod,    /*!< \brief Young's modulus for volume deformation stiffness model */
  Deform_PoissonRatio,               /*!< \brief Poisson's ratio for volume deformation stiffness model */
  Deform_StiffLayerSize;             /*!< \brief Size of the layer of highest stiffness for wall distance-based mesh stiffness */
  bool FFD_Symmetry_Plane;           /*!< \brief FFD symmetry plane. */

  su2double Mach;             /*!< \brief Mach number. */
  su2double Reynolds;         /*!< \brief Reynolds number. */
  su2double Froude;           /*!< \brief Froude number. */
  su2double Length_Reynolds;  /*!< \brief Reynolds length (dimensional). */
  su2double AoA,              /*!< \brief Angle of attack (just external flow). */
  iH, AoS, AoA_Offset,
  AoS_Offset, AoA_Sens;       /*!< \brief Angle of sideSlip (just external flow). */
  bool Fixed_CL_Mode;         /*!< \brief Activate fixed CL mode (external flow only). */
  bool Fixed_CM_Mode;         /*!< \brief Activate fixed CL mode (external flow only). */
  bool Eval_dOF_dCX;          /*!< \brief Activate fixed CL mode (external flow only). */
  bool Discard_InFiles;       /*!< \brief Discard angle of attack in solution and geometry files. */
  su2double Target_CL;        /*!< \brief Specify a target CL instead of AoA (external flow only). */
  su2double Target_CM;        /*!< \brief Specify a target CM instead of AoA (external flow only). */
  su2double Total_CM;         /*!< \brief Specify a Total CM instead of AoA (external flow only). */
  su2double Total_CD;         /*!< \brief Specify a target CD instead of AoA (external flow only). */
  su2double dCL_dAlpha;       /*!< \brief value of dCl/dAlpha. */
  su2double dCM_diH;          /*!< \brief value of dCM/dHi. */
  unsigned long Iter_Fixed_CM;          /*!< \brief Iterations to re-evaluate the angle of attack (external flow only). */
  unsigned long Iter_Fixed_NetThrust;   /*!< \brief Iterations to re-evaluate the angle of attack (external flow only). */
  unsigned long Iter_dCL_dAlpha;        /*!< \brief Number of iterations to evaluate dCL_dAlpha. */
  unsigned long Update_Alpha;           /*!< \brief Iterations to re-evaluate the angle of attack (external flow only). */
  unsigned long Update_iH;              /*!< \brief Iterations to re-evaluate the angle of attack (external flow only). */
  unsigned long Update_BCThrust;        /*!< \brief Iterations to re-evaluate the angle of attack (external flow only). */
  su2double dNetThrust_dBCThrust;       /*!< \brief value of dNetThrust/dBCThrust. */
  bool Update_BCThrust_Bool;            /*!< \brief Boolean flag for whether to update the AoA for fixed lift mode on a given iteration. */
  bool Update_AoA;                      /*!< \brief Boolean flag for whether to update the AoA for fixed lift mode on a given iteration. */
  unsigned long Update_AoA_Iter_Limit;  /*!< \brief Limit on number of iterations between AoA updates for fixed lift mode. */
  bool Finite_Difference_Mode;        /*!< \brief Flag to run the finite difference mode in fixed Cl mode. */
  bool Update_HTPIncidence;           /*!< \brief Boolean flag for whether to update the AoA for fixed lift mode on a given iteration. */
  su2double ChargeCoeff;              /*!< \brief Charge coefficient (just for poisson problems). */
  unsigned short Cauchy_Func_Flow,    /*!< \brief Function where to apply the convergence criteria in the flow problem. */
  Cauchy_Func_AdjFlow,                /*!< \brief Function where to apply the convergence criteria in the adjoint problem. */
  Cauchy_Elems;                       /*!< \brief Number of elements to evaluate. */
  unsigned short Residual_Func_Flow;  /*!< \brief Equation to apply residual convergence to. */
  unsigned short Res_FEM_CRIT;        /*!< \brief Criteria to apply to the FEM convergence (absolute/relative). */
  unsigned long StartConv_Iter;       /*!< \brief Start convergence criteria at iteration. */
  su2double Cauchy_Eps;               /*!< \brief Epsilon used for the convergence. */
<<<<<<< HEAD
  unsigned long Wrt_Sol_Freq,   /*!< \brief Writing solution frequency. */
  Wrt_Sol_Freq_DualTime,        /*!< \brief Writing solution frequency for Dual Time. */
  Wrt_Con_Freq,                 /*!< \brief Writing convergence history frequency. */
  Wrt_Con_Freq_DualTime;        /*!< \brief Writing convergence history frequency. */
  bool Wrt_Sol_Overwrite;       /*!< \brief overwrite solution and visualization files or not */
  bool Wrt_Dynamic;             /*!< \brief Write dynamic data adding header and prefix. */
=======
>>>>>>> a2a10c66
  bool Restart,                 /*!< \brief Restart solution (for direct, adjoint, and linearized problems).*/
  Read_Binary_Restart,          /*!< \brief Read binary SU2 native restart files.*/
  Restart_Flow;                 /*!< \brief Restart flow solution for adjoint and linearized problems. */
  unsigned short nMarker_Monitoring,  /*!< \brief Number of markers to monitor. */
  nMarker_Designing,                  /*!< \brief Number of markers for the objective function. */
  nMarker_GeoEval,                    /*!< \brief Number of markers for the objective function. */
  nMarker_ZoneInterface,              /*!< \brief Number of markers in the zone interface. */
  nMarker_Plotting,                   /*!< \brief Number of markers to plot. */
  nMarker_Analyze,                    /*!< \brief Number of markers to analyze. */
  nMarker_Moving,                     /*!< \brief Number of markers in motion (DEFORMING, MOVING_WALL, or FLUID_STRUCTURE). */
  nMarker_PyCustom,                   /*!< \brief Number of markers that are customizable in Python. */
  nMarker_DV,                         /*!< \brief Number of markers affected by the design variables. */
  nMarker_WallFunctions;              /*!< \brief Number of markers for which wall functions must be applied. */
  string *Marker_Monitoring,          /*!< \brief Markers to monitor. */
  *Marker_Designing,                  /*!< \brief Markers to design. */
  *Marker_GeoEval,                    /*!< \brief Markers to evaluate geometry. */
  *Marker_Plotting,                   /*!< \brief Markers to plot. */
  *Marker_Analyze,                    /*!< \brief Markers to analyze. */
  *Marker_ZoneInterface,              /*!< \brief Markers in the FSI interface. */
  *Marker_Moving,                     /*!< \brief Markers in motion (DEFORMING, MOVING_WALL, or FLUID_STRUCTURE). */
  *Marker_PyCustom,                   /*!< \brief Markers that are customizable in Python. */
  *Marker_DV,                         /*!< \brief Markers affected by the design variables. */
  *Marker_WallFunctions;              /*!< \brief Markers for which wall functions must be applied. */

  unsigned short  nConfig_Files;          /*!< \brief Number of config files for multiphysics problems. */
  string *Config_Filenames;               /*!< \brief List of names for configuration files. */
  unsigned short  *Kind_WallFunctions;        /*!< \brief The kind of wall function to use for the corresponding markers. */
  unsigned short  **IntInfo_WallFunctions;    /*!< \brief Additional integer information for the wall function markers. */
  su2double       **DoubleInfo_WallFunctions; /*!< \brief Additional double information for the wall function markers. */
  unsigned short  *Marker_All_Monitoring,     /*!< \brief Global index for monitoring using the grid information. */
  *Marker_All_GeoEval,               /*!< \brief Global index for geometrical evaluation. */
  *Marker_All_Plotting,              /*!< \brief Global index for plotting using the grid information. */
  *Marker_All_Analyze,               /*!< \brief Global index for plotting using the grid information. */
  *Marker_All_ZoneInterface,         /*!< \brief Global index for FSI interface markers using the grid information. */
  *Marker_All_Turbomachinery,        /*!< \brief Global index for Turbomachinery markers using the grid information. */
  *Marker_All_TurbomachineryFlag,    /*!< \brief Global index for Turbomachinery markers flag using the grid information. */
  *Marker_All_MixingPlaneInterface,  /*!< \brief Global index for MixingPlane interface markers using the grid information. */
  *Marker_All_DV,                    /*!< \brief Global index for design variable markers using the grid information. */
  *Marker_All_Moving,                /*!< \brief Global index for moving surfaces using the grid information. */
  *Marker_All_Deform_Mesh,           /*!< \brief Global index for deformable markers at the boundary. */
  *Marker_All_Deform_Mesh_Sym_Plane, /*!< \brief Global index for markers with symmetric deformations. */
  *Marker_All_Fluid_Load,            /*!< \brief Global index for markers in which the flow load is computed/employed. */
  *Marker_All_PyCustom,              /*!< \brief Global index for Python customizable surfaces using the grid information. */
  *Marker_All_Designing,             /*!< \brief Global index for moving using the grid information. */
  *Marker_CfgFile_Monitoring,            /*!< \brief Global index for monitoring using the config information. */
  *Marker_CfgFile_Designing,             /*!< \brief Global index for monitoring using the config information. */
  *Marker_CfgFile_GeoEval,               /*!< \brief Global index for monitoring using the config information. */
  *Marker_CfgFile_Plotting,              /*!< \brief Global index for plotting using the config information. */
  *Marker_CfgFile_Analyze,               /*!< \brief Global index for plotting using the config information. */
  *Marker_CfgFile_ZoneInterface,         /*!< \brief Global index for FSI interface using the config information. */
  *Marker_CfgFile_Turbomachinery,        /*!< \brief Global index for Turbomachinery  using the config information. */
  *Marker_CfgFile_TurbomachineryFlag,    /*!< \brief Global index for Turbomachinery flag using the config information. */
  *Marker_CfgFile_MixingPlaneInterface,  /*!< \brief Global index for MixingPlane interface using the config information. */
  *Marker_CfgFile_Moving,             /*!< \brief Global index for moving surfaces using the config information. */
  *Marker_CfgFile_Deform_Mesh,        /*!< \brief Global index for deformable markers at the boundary. */
  *Marker_CfgFile_Deform_Mesh_Sym_Plane, /*!< \brief Global index for markers with symmetric deformations. */
  *Marker_CfgFile_Fluid_Load,         /*!< \brief Global index for markers in which the flow load is computed/employed. */
  *Marker_CfgFile_PyCustom,           /*!< \brief Global index for Python customizable surfaces using the config information. */
  *Marker_CfgFile_DV,                 /*!< \brief Global index for design variable markers using the config information. */
  *Marker_CfgFile_PerBound;           /*!< \brief Global index for periodic boundaries using the config information. */
  string *PlaneTag;                   /*!< \brief Global index for the plane adaptation (upper, lower). */
  su2double DualVol_Power;            /*!< \brief Power for the dual volume in the grid adaptation sensor. */
  su2double *nBlades;                 /*!< \brief number of blades for turbomachinery computation. */
  unsigned short Analytical_Surface;  /*!< \brief Information about the analytical definition of the surface for grid adaptation. */
  unsigned short Geo_Description;     /*!< \brief Description of the geometry. */
  unsigned short Mesh_FileFormat;     /*!< \brief Mesh input format. */
  unsigned short Tab_FileFormat;      /*!< \brief Format of the output files. */
  unsigned short ActDisk_Jump;        /*!< \brief Format of the output files. */
  unsigned long StartWindowIteration; /*!< \brief Starting Iteration for long time Windowing apporach . */
  bool CFL_Adapt;        /*!< \brief Adaptive CFL number. */
  bool HB_Precondition;  /*!< \brief Flag to turn on harmonic balance source term preconditioning */
  su2double RefArea,     /*!< \brief Reference area for coefficient computation. */
  RefElemLength,         /*!< \brief Reference element length for computing the slope limiting epsilon. */
  RefSharpEdges,         /*!< \brief Reference coefficient for detecting sharp edges. */
  RefLength,             /*!< \brief Reference length for moment computation. */
  *RefOriginMoment_X,    /*!< \brief X Origin for moment computation. */
  *RefOriginMoment_Y,    /*!< \brief Y Origin for moment computation. */
  *RefOriginMoment_Z,    /*!< \brief Z Origin for moment computation. */
  *CFL_AdaptParam,       /*!< \brief Information about the CFL ramp. */
  *RelaxFactor_Giles,    /*!< \brief Information about the under relaxation factor for Giles BC. */
  *CFL,                  /*!< \brief CFL number. */
  *HTP_Axis,             /*!< \brief Location of the HTP axis. */
  DomainVolume;          /*!< \brief Volume of the computational grid. */
  unsigned short
  nRefOriginMoment_X,      /*!< \brief Number of X-coordinate moment computation origins. */
  nRefOriginMoment_Y,      /*!< \brief Number of Y-coordinate moment computation origins. */
  nRefOriginMoment_Z;      /*!< \brief Number of Z-coordinate moment computation origins. */
  string file_name_lut;  /*!< \brief file name of the look up table. */
  unsigned short nMesh_Box_Size;
  short *Mesh_Box_Size;          /*!< \brief Array containing the number of grid points in the x-, y-, and z-directions for the analytic RECTANGLE and BOX grid formats. */
  su2double* Mesh_Box_Length;    /*!< \brief Array containing the length in the x-, y-, and z-directions for the analytic RECTANGLE and BOX grid formats. */
  su2double* Mesh_Box_Offset;    /*!< \brief Array containing the offset from 0.0 in the x-, y-, and z-directions for the analytic RECTANGLE and BOX grid formats. */
  string Mesh_FileName,          /*!< \brief Mesh input file. */
  Mesh_Out_FileName,             /*!< \brief Mesh output file. */
  Solution_FileName,             /*!< \brief Flow solution input file. */
  Solution_AdjFileName,          /*!< \brief Adjoint solution input file for drag functional. */
  Volume_FileName,               /*!< \brief Flow variables output file. */
  Residual_FileName,             /*!< \brief Residual variables output file. */
  Conv_FileName,                 /*!< \brief Convergence history output file. */
  Breakdown_FileName,            /*!< \brief Breakdown output file. */
  Restart_FileName,              /*!< \brief Restart file for flow variables. */
  Restart_AdjFileName,           /*!< \brief Restart file for adjoint variables, drag functional. */
  Adj_FileName,                  /*!< \brief Output file with the adjoint variables. */
  ObjFunc_Grad_FileName,         /*!< \brief Gradient of the objective function. */
  ObjFunc_Value_FileName,        /*!< \brief Objective function. */
  SurfCoeff_FileName,            /*!< \brief Output file with the flow variables on the surface. */
  SurfAdjCoeff_FileName,         /*!< \brief Output file with the adjoint variables on the surface. */
  SurfSens_FileName,             /*!< \brief Output file for the sensitivity on the surface (discrete adjoint). */
  VolSens_FileName;              /*!< \brief Output file for the sensitivity in the volume (discrete adjoint). */

  bool
  Wrt_Performance,           /*!< \brief Write the performance summary at the end of a calculation.  */
  Wrt_AD_Statistics,         /*!< \brief Write the tape statistics (discrete adjoint).  */
  Wrt_MeshQuality,           /*!< \brief Write the mesh quality statistics to the visualization files.  */
  Wrt_Projected_Sensitivity, /*!< \brief Write projected sensitivities (dJ/dx) on surfaces to ASCII file. */
  Plot_Section_Forces;       /*!< \brief Write sectional forces for specified markers. */
  unsigned short
  Console_Output_Verb,  /*!< \brief Level of verbosity for console output */
  Kind_Average;         /*!< \brief Particular average for the marker analyze. */
  su2double Gamma,      /*!< \brief Ratio of specific heats of the gas. */
  Bulk_Modulus,         /*!< \brief Value of the bulk modulus for incompressible flows. */
  Beta_Factor,          /*!< \brief Value of the epsilon^2 multiplier for Beta for the incompressible preconditioner. */
  Gas_Constant,         /*!< \brief Specific gas constant. */
  Gas_ConstantND,       /*!< \brief Non-dimensional specific gas constant. */
  Molecular_Weight,     /*!< \brief Molecular weight of an incompressible ideal gas (g/mol). */
  Specific_Heat_Cp,           /*!< \brief Specific heat at constant pressure. */
  Specific_Heat_CpND,         /*!< \brief Non-dimensional specific heat at constant pressure. */
  Specific_Heat_Cv,           /*!< \brief Specific heat at constant volume. */
  Specific_Heat_CvND,         /*!< \brief Non-dimensional specific heat at constant volume. */
  Thermal_Expansion_Coeff,    /*!< \brief Thermal expansion coefficient. */
  Thermal_Expansion_CoeffND,  /*!< \brief Non-dimensional thermal expansion coefficient. */
  Inc_Density_Ref,       /*!< \brief Reference density for custom incompressible non-dim. */
  Inc_Velocity_Ref,      /*!< \brief Reference velocity for custom incompressible non-dim. */
  Inc_Temperature_Ref,   /*!< \brief Reference temperature for custom incompressible non-dim. */
  Inc_Density_Init,      /*!< \brief Initial density for incompressible flows. */
  *Inc_Velocity_Init,    /*!< \brief Initial velocity vector for incompressible flows. */
  Inc_Temperature_Init,  /*!< \brief Initial temperature for incompressible flows w/ heat transfer. */
  Heat_Flux_Ref,         /*!< \brief Reference heat flux for non-dim. */
  Gas_Constant_Ref,      /*!< \brief Reference specific gas constant. */
  Temperature_Critical,  /*!< \brief Critical Temperature for real fluid model.  */
  Pressure_Critical,     /*!< \brief Critical Pressure for real fluid model.  */
  Density_Critical,      /*!< \brief Critical Density for real fluid model.  */
  Acentric_Factor,       /*!< \brief Acentric Factor for real fluid model.  */
  Mu_Constant,           /*!< \brief Constant viscosity for ConstantViscosity model.  */
  Mu_ConstantND,         /*!< \brief Non-dimensional constant viscosity for ConstantViscosity model.  */
  Kt_Constant,           /*!< \brief Constant thermal conductivity for ConstantConductivity model.  */
  Kt_ConstantND,         /*!< \brief Non-dimensional constant thermal conductivity for ConstantConductivity model.  */
  *Scalar_Init,          /*!< \brief Initial uniform value for scalar transport. */
  Mu_Ref,                /*!< \brief Reference viscosity for Sutherland model.  */
  Mu_RefND,              /*!< \brief Non-dimensional reference viscosity for Sutherland model.  */
  Mu_Temperature_Ref,    /*!< \brief Reference temperature for Sutherland model.  */
  Mu_Temperature_RefND,  /*!< \brief Non-dimensional reference temperature for Sutherland model.  */
  Mu_S,                  /*!< \brief Reference S for Sutherland model.  */
  Mu_SND;                /*!< \brief Non-dimensional reference S for Sutherland model.  */
  su2double* CpPolyCoefficients;     /*!< \brief Definition of the temperature polynomial coefficients for specific heat Cp. */
  su2double* MuPolyCoefficients;     /*!< \brief Definition of the temperature polynomial coefficients for viscosity. */
  su2double* KtPolyCoefficients;     /*!< \brief Definition of the temperature polynomial coefficients for thermal conductivity. */
  array<su2double, N_POLY_COEFFS> CpPolyCoefficientsND{{0.0}};  /*!< \brief Definition of the non-dimensional temperature polynomial coefficients for specific heat Cp. */
  array<su2double, N_POLY_COEFFS> MuPolyCoefficientsND{{0.0}};  /*!< \brief Definition of the non-dimensional temperature polynomial coefficients for viscosity. */
  array<su2double, N_POLY_COEFFS> KtPolyCoefficientsND{{0.0}};  /*!< \brief Definition of the non-dimensional temperature polynomial coefficients for thermal conductivity. */
  su2double Thermal_Conductivity_Solid;      /*!< \brief Thermal conductivity in solids. */
  su2double Diffusivity_Constant;   /*!< \brief Constant mass diffusivity for scalar transport.  */
  su2double Diffusivity_ConstantND; /*!< \brief Non-dim. constant mass diffusivity for scalar transport.  */
  su2double Diffusivity_Ref;     /*!< \brief Reference mass diffusion for species equations.  */
  su2double Schmidt_Lam;      /*!< \brief Laminar Schmidt number for mass diffusion.  */
  su2double Schmidt_Turb,     /*!< \brief Turbulent Schmidt number for mass diffusion.  */
  Thermal_Diffusivity_Solid,       /*!< \brief Thermal diffusivity in solids. */
  Temperature_Freestream_Solid,    /*!< \brief Temperature in solids at freestream conditions. */
  Density_Solid,                   /*!< \brief Total density in solids. */
  *Velocity_FreeStream,            /*!< \brief Free-stream velocity vector of the fluid.  */
  Energy_FreeStream,               /*!< \brief Free-stream total energy of the fluid.  */
  ModVel_FreeStream,               /*!< \brief Magnitude of the free-stream velocity of the fluid.  */
  ModVel_FreeStreamND,             /*!< \brief Non-dimensional magnitude of the free-stream velocity of the fluid.  */
  Density_FreeStream,              /*!< \brief Free-stream density of the fluid. */
  Viscosity_FreeStream,            /*!< \brief Free-stream viscosity of the fluid.  */
  Tke_FreeStream,                  /*!< \brief Total turbulent kinetic energy of the fluid.  */
  Intermittency_FreeStream,        /*!< \brief Freestream intermittency (for sagt transition model) of the fluid.  */
  TurbulenceIntensity_FreeStream,  /*!< \brief Freestream turbulent intensity (for sagt transition model) of the fluid.  */
  Turb2LamViscRatio_FreeStream,    /*!< \brief Ratio of turbulent to laminar viscosity. */
  NuFactor_FreeStream,             /*!< \brief Ratio of turbulent to laminar viscosity. */
  NuFactor_Engine,                 /*!< \brief Ratio of turbulent to laminar viscosity at the engine. */
  SecondaryFlow_ActDisk,      /*!< \brief Ratio of turbulent to laminar viscosity at the actuator disk. */
  Initial_BCThrust,           /*!< \brief Ratio of turbulent to laminar viscosity at the actuator disk. */
  Pressure_FreeStream,        /*!< \brief Total pressure of the fluid. */
  Pressure_Thermodynamic,     /*!< \brief Thermodynamic pressure of the fluid. */
  Temperature_FreeStream,     /*!< \brief Total temperature of the fluid.  */
  Temperature_ve_FreeStream;  /*!< \brief Total vibrational-electronic temperature of the fluid.  */
  su2double Prandtl_Lam,      /*!< \brief Laminar Prandtl number for the gas.  */
  Prandtl_Turb,     /*!< \brief Turbulent Prandtl number for the gas.  */
  Length_Ref,       /*!< \brief Reference length for non-dimensionalization. */
  Pressure_Ref,     /*!< \brief Reference pressure for non-dimensionalization.  */
  Temperature_Ref,  /*!< \brief Reference temperature for non-dimensionalization.*/
  Temperature_ve_Ref,  /*!< \brief Reference vibrational-electronic temperature for non-dimensionalization.*/
  Density_Ref,      /*!< \brief Reference density for non-dimensionalization.*/
  Velocity_Ref,     /*!< \brief Reference velocity for non-dimensionalization.*/
  Time_Ref,                  /*!< \brief Reference time for non-dimensionalization. */
  Viscosity_Ref,              /*!< \brief Reference viscosity for non-dimensionalization. */
  Conductivity_Ref,           /*!< \brief Reference conductivity for non-dimensionalization. */
  Energy_Ref,                 /*!< \brief Reference viscosity for non-dimensionalization. */
  Wall_Temperature,           /*!< \brief Temperature at an isotropic wall in Kelvin. */
  Omega_Ref,                  /*!< \brief Reference angular velocity for non-dimensionalization. */
  Force_Ref,                  /*!< \brief Reference body force for non-dimensionalization. */
  Pressure_FreeStreamND,      /*!< \brief Farfield pressure value (external flow). */
  Pressure_ThermodynamicND,   /*!< \brief Farfield thermodynamic pressure value. */
  Temperature_FreeStreamND,   /*!< \brief Farfield temperature value (external flow). */
  Temperature_ve_FreeStreamND,/*!< \brief Farfield vibrational-electronic temperature value (external flow). */
  Density_FreeStreamND,       /*!< \brief Farfield density value (external flow). */
  Velocity_FreeStreamND[3],   /*!< \brief Farfield velocity values (external flow). */
  Energy_FreeStreamND,        /*!< \brief Farfield energy value (external flow). */
  Viscosity_FreeStreamND,     /*!< \brief Farfield viscosity value (external flow). */
  Tke_FreeStreamND,           /*!< \brief Farfield kinetic energy (external flow). */
  Omega_FreeStreamND,         /*!< \brief Specific dissipation (external flow). */
  Omega_FreeStream;           /*!< \brief Specific dissipation (external flow). */
  unsigned short nElectric_Constant;    /*!< \brief Number of different electric constants. */
  su2double *Electric_Constant;         /*!< \brief Dielectric constant modulus. */
  su2double Knowles_B,                  /*!< \brief Knowles material model constant B. */
  Knowles_N;                            /*!< \brief Knowles material model constant N. */
  bool DE_Effects;                      /*!< Application of DE effects to FE analysis */
  bool RefGeom;                         /*!< Read a reference geometry for optimization purposes. */
  unsigned long refNodeID;              /*!< \brief Global ID for the reference node (optimization). */
  string RefGeom_FEMFileName;           /*!< \brief File name for reference geometry. */
  unsigned short RefGeom_FileFormat;    /*!< \brief Mesh input format. */
  unsigned short Kind_2DElasForm;       /*!< \brief Kind of bidimensional elasticity solver. */
  unsigned short nIterFSI_Ramp;         /*!< \brief Number of FSI subiterations during which a ramp is applied. */
  unsigned short iInst;                 /*!< \brief Current instance value */
  su2double AitkenStatRelax;      /*!< \brief Aitken's relaxation factor (if set as static) */
  su2double AitkenDynMaxInit;     /*!< \brief Aitken's maximum dynamic relaxation factor for the first iteration */
  su2double AitkenDynMinInit;     /*!< \brief Aitken's minimum dynamic relaxation factor for the first iteration */
  bool RampAndRelease;            /*!< \brief option for ramp load and release */
  bool Sine_Load;                 /*!< \brief option for sine load */
  su2double *SineLoad_Coeff;      /*!< \brief Stores the load coefficient */
  su2double Thermal_Diffusivity;  /*!< \brief Thermal diffusivity used in the heat solver. */
  su2double Cyclic_Pitch,         /*!< \brief Cyclic pitch for rotorcraft simulations. */
  Collective_Pitch;               /*!< \brief Collective pitch for rotorcraft simulations. */
  su2double Mach_Motion;          /*!< \brief Mach number based on mesh velocity and freestream quantities. */

  su2double *Motion_Origin, /*!< \brief Mesh motion origin. */
  *Translation_Rate,        /*!< \brief Translational velocity of the mesh. */
  *Rotation_Rate,           /*!< \brief Angular velocity of the mesh . */
  *Pitching_Omega,          /*!< \brief Angular frequency of the mesh pitching. */
  *Pitching_Ampl,           /*!< \brief Pitching amplitude. */
  *Pitching_Phase,          /*!< \brief Pitching phase offset. */
  *Plunging_Omega,          /*!< \brief Angular frequency of the mesh plunging. */
  *Plunging_Ampl;           /*!< \brief Plunging amplitude. */
  su2double *MarkerMotion_Origin, /*!< \brief Mesh motion origin of marker. */
  *MarkerTranslation_Rate,        /*!< \brief Translational velocity of marker. */
  *MarkerRotation_Rate,           /*!< \brief Angular velocity of marker. */
  *MarkerPitching_Omega,          /*!< \brief Angular frequency of marker. */
  *MarkerPitching_Ampl,           /*!< \brief Pitching amplitude of marker. */
  *MarkerPitching_Phase,          /*!< \brief Pitching phase offset of marker. */
  *MarkerPlunging_Omega,          /*!< \brief Angular frequency of marker.. */
  *MarkerPlunging_Ampl;           /*!< \brief Plunging amplitude of marker. */

  unsigned short
  nMarkerMotion_Origin,           /*!< \brief Number of values provided for mesh motion origin of marker. */
  nMarkerTranslation,             /*!< \brief Number of values provided for translational velocity of marker. */
  nMarkerRotation_Rate,           /*!< \brief Number of values provided for angular velocity of marker. */
  nMarkerPitching_Omega,          /*!< \brief Number of values provided for angular frequency of marker. */
  nMarkerPitching_Ampl,           /*!< \brief Number of values provided for pitching amplitude of marker. */
  nMarkerPitching_Phase,          /*!< \brief Number of values provided for pitching phase offset of marker. */
  nMarkerPlunging_Omega,          /*!< \brief Number of values provided for angular frequency of marker. */
  nMarkerPlunging_Ampl,           /*!< \brief Number of values provided for plunging amplitude of marker. */
  nRough_Wall;                    /*!< \brief Number of rough walls. */
  su2double  *Omega_HB;           /*!< \brief Frequency for Harmonic Balance Operator (in rad/s). */
  unsigned short
  nOmega_HB,                      /*!< \brief Number of frequencies in Harmonic Balance Operator. */
  nMoveMotion_Origin,             /*!< \brief Number of motion origins. */
  *MoveMotion_Origin;             /*!< \brief Keeps track if we should move moment origin. */
  vector<vector<vector<su2double> > > Aeroelastic_np1, /*!< \brief Aeroelastic solution at time level n+1. */
  Aeroelastic_n,                  /*!< \brief Aeroelastic solution at time level n. */
  Aeroelastic_n1;                 /*!< \brief Aeroelastic solution at time level n-1. */
  su2double FlutterSpeedIndex,    /*!< \brief The flutter speed index. */
  PlungeNaturalFrequency,         /*!< \brief Plunging natural frequency for Aeroelastic. */
  PitchNaturalFrequency,          /*!< \brief Pitch natural frequency for Aeroelastic. */
  AirfoilMassRatio,               /*!< \brief The airfoil mass ratio for Aeroelastic. */
  CG_Location,                    /*!< \brief Center of gravity location for Aeroelastic. */
  RadiusGyrationSquared;          /*!< \brief The radius of gyration squared for Aeroelastic. */
  su2double *Aeroelastic_plunge,  /*!< \brief Value of plunging coordinate at the end of an external iteration. */
  *Aeroelastic_pitch;             /*!< \brief Value of pitching coordinate at the end of an external iteration. */
  unsigned short AeroelasticIter; /*!< \brief Solve the aeroelastic equations every given number of internal iterations. */
  unsigned short Gust_Type,   /*!< \brief Type of Gust. */
  Gust_Dir;                   /*!< \brief Direction of the gust */
  su2double Gust_WaveLength,  /*!< \brief The gust wavelength. */
  Gust_Periods,               /*!< \brief Number of gust periods. */
  Gust_Ampl,                  /*!< \brief Gust amplitude. */
  Gust_Begin_Time,            /*!< \brief Time at which to begin the gust. */
  Gust_Begin_Loc;             /*!< \brief Location at which the gust begins. */
  long Visualize_CV;          /*!< \brief Node number for the CV to be visualized */
  bool ExtraOutput;           /*!< \brief Check if extra output need. */
  bool Wall_Functions;           /*!< \brief Use wall functions with the turbulence model */
  long ExtraHeatOutputZone;      /*!< \brief Heat solver zone with extra screen output */
  bool DeadLoad;                 /*!< \brief Application of dead loads to the FE analysis */
  bool PseudoStatic;             /*!< \brief Application of dead loads to the FE analysis */
  bool SteadyRestart;            /*!< \brief Restart from a steady state for FSI problems. */
  su2double Newmark_beta,        /*!< \brief Parameter alpha for Newmark method. */
  Newmark_gamma;                 /*!< \brief Parameter delta for Newmark method. */
  unsigned short nIntCoeffs;     /*!< \brief Number of integration coeffs for structural calculations. */
  su2double *Int_Coeffs;         /*!< \brief Time integration coefficients for structural method. */
  unsigned short nElasticityMod, /*!< \brief Number of different values for the elasticity modulus. */
  nPoissonRatio,                    /*!< \brief Number of different values for the Poisson ratio modulus. */
  nMaterialDensity;                 /*!< \brief Number of different values for the Material density. */
  su2double *ElasticityMod,         /*!< \brief Value of the elasticity moduli. */
  *PoissonRatio,                    /*!< \brief Value of the Poisson ratios. */
  *MaterialDensity;                 /*!< \brief Value of the Material densities. */
  unsigned short nElectric_Field,   /*!< \brief Number of different values for the electric field in the membrane. */
  nDim_Electric_Field;              /*!< \brief Dimensionality of the problem. */
  unsigned short nDim_RefNode;      /*!< \brief Dimensionality of the vector . */
  su2double *Electric_Field_Mod,    /*!< \brief Values of the modulus of the electric field. */
  *Electric_Field_Dir;              /*!< \brief Direction of the electric field. */
  su2double *RefNode_Displacement;  /*!< \brief Displacement of the reference node. */
  bool Ramp_Load;                         /*!< \brief Apply the load with linear increases. */
  unsigned short Dynamic_LoadTransfer;    /*!< \brief Method for dynamic load transferring. */
  bool IncrementalLoad;                   /*!< \brief Apply the load in increments (for nonlinear structural analysis). */
  unsigned long IncLoad_Nincrements;      /*!< \brief Number of increments. */
  su2double *IncLoad_Criteria;            /*!< \brief Criteria for the application of incremental loading. */
  su2double Ramp_Time;                    /*!< \brief Time until the maximum load is applied. */
  bool Predictor,                         /*!< \brief Determines whether a predictor step is used. */
  Relaxation;                             /*!< \brief Determines whether a relaxation step is used. */
  unsigned short Pred_Order;              /*!< \brief Order of the predictor for FSI applications. */
  unsigned short Kind_Interpolation;         /*!< \brief type of interpolation to use for FSI applications. */
  bool ConservativeInterpolation;            /*!< \brief Conservative approach for non matching mesh interpolation. */
  unsigned short NumNearestNeighbors;        /*!< \brief Number of neighbors used for Nearest Neighbor interpolation. */
  unsigned short Kind_RadialBasisFunction;   /*!< \brief type of radial basis function to use for radial basis FSI. */
  bool RadialBasisFunction_PolynomialOption; /*!< \brief Option of whether to include polynomial terms in Radial Basis Function Interpolation or not. */
  su2double RadialBasisFunction_Parameter;   /*!< \brief Radial basis function parameter (radius). */
  su2double RadialBasisFunction_PruneTol;    /*!< \brief Tolerance to prune the RBF interpolation matrix. */
  bool Prestretch;                           /*!< \brief Read a reference geometry for optimization purposes. */
  string Prestretch_FEMFileName;             /*!< \brief File name for reference geometry. */
  string FEA_FileName;              /*!< \brief File name for element-based properties. */
  bool FEAAdvancedMode;             /*!< \brief Determine if advanced features are used from the element-based FEA analysis (experimental). */
  su2double RefGeom_Penalty,        /*!< \brief Penalty weight value for the reference geometry objective function. */
  RefNode_Penalty,                  /*!< \brief Penalty weight value for the reference node objective function. */
  DV_Penalty;                       /*!< \brief Penalty weight to add a constraint to the total amount of stiffness. */
  unsigned long Nonphys_Points,     /*!< \brief Current number of non-physical points in the solution. */
  Nonphys_Reconstr;                 /*!< \brief Current number of non-physical reconstructions for 2nd-order upwinding. */
  su2double ParMETIS_tolerance;     /*!< \brief Load balancing tolerance for ParMETIS. */
  long ParMETIS_pointWgt;           /*!< \brief Load balancing weight given to points. */
  long ParMETIS_edgeWgt;            /*!< \brief Load balancing weight given to edges. */
  unsigned short DirectDiff;        /*!< \brief Direct Differentation mode. */
  bool DiscreteAdjoint;                  /*!< \brief AD-based discrete adjoint mode. */
  su2double Const_DES;                 /*!< \brief Detached Eddy Simulation Constant. */
  unsigned short Kind_WindowFct;       /*!< \brief Type of window (weight) function for objective functional. */
  unsigned short Kind_HybridRANSLES;   /*!< \brief Kind of Hybrid RANS/LES. */
  unsigned short Kind_RoeLowDiss;      /*!< \brief Kind of Roe scheme with low dissipation for unsteady flows. */
  bool QCR;                    /*!< \brief Spalart-Allmaras with Quadratic Constitutive Relation, 2000 version (SA-QCR2000) . */

  unsigned short nSpanWiseSections; /*!< \brief number of span-wise sections */
  unsigned short nSpanMaxAllZones;  /*!< \brief number of maximum span-wise sections for all zones */
  unsigned short *nSpan_iZones;     /*!< \brief number of span-wise sections for each zones */
  bool turbMixingPlane;             /*!< \brief option for turbulent mixingplane */
  bool SpatialFourier;              /*!< \brief option for computing the fourier transforms for subsonic non-reflecting BC. */
  bool RampRotatingFrame;           /*!< \brief option for ramping up or down the Rotating Frame values */
  bool RampOutletPressure;          /*!< \brief option for ramping up or down the outlet pressure */
  su2double *Mixedout_Coeff;            /*!< \brief coefficient for the  */
  su2double *RampRotatingFrame_Coeff;   /*!< \brief coefficient for Rotating frame ramp */
  su2double *RampOutletPressure_Coeff;  /*!< \brief coefficient for outlet pressure ramp */
  su2double AverageMachLimit;           /*!< \brief option for turbulent mixingplane */
  su2double FinalRotation_Rate_Z;       /*!< \brief Final rotation rate Z if Ramp rotating frame is activated. */
  su2double FinalOutletPressure;        /*!< \brief Final outlet pressure if Ramp outlet pressure is activated. */
  su2double MonitorOutletPressure;      /*!< \brief Monitor outlet pressure if Ramp outlet pressure is activated. */
  array<su2double, N_POLY_COEFFS> default_cp_polycoeffs{{0.0}};  /*!< \brief Array for specific heat polynomial coefficients. */
  array<su2double, N_POLY_COEFFS> default_mu_polycoeffs{{0.0}};  /*!< \brief Array for viscosity polynomial coefficients. */
  array<su2double, N_POLY_COEFFS> default_kt_polycoeffs{{0.0}};  /*!< \brief Array for thermal conductivity polynomial coefficients. */
  su2double *ExtraRelFacGiles;          /*!< \brief coefficient for extra relaxation factor for Giles BC*/
  bool Body_Force;                      /*!< \brief Flag to know if a body force is included in the formulation. */
  su2double *Body_Force_Vector;         /*!< \brief Values of the prescribed body force vector. */
  su2double *FreeStreamTurboNormal;     /*!< \brief Direction to initialize the flow in turbomachinery computation */
  su2double Restart_Bandwidth_Agg;      /*!< \brief The aggregate of the bandwidth for writing binary restarts (to be averaged later). */
  su2double Max_Vel2;                   /*!< \brief The maximum velocity^2 in the domain for the incompressible preconditioner. */
  bool topology_optimization;           /*!< \brief If the structural solver should consider a variable density field to penalize element stiffness. */
  string top_optim_output_file;         /*!< \brief File to where the derivatives w.r.t. element densities will be written to. */
  su2double simp_exponent;              /*!< \brief Exponent for the density-based stiffness penalization of the SIMP method. */
  su2double simp_minimum_stiffness;     /*!< \brief Lower bound for the stiffness penalization of the SIMP method. */
  unsigned short top_optim_nKernel,        /*!< \brief Number of kernels specified. */
                *top_optim_kernels,        /*!< \brief The kernels to use. */
                 top_optim_nKernelParams,  /*!< \brief Number of kernel parameters specified. */
                 top_optim_nRadius,        /*!< \brief Number of radius values specified. */
                 top_optim_search_lim;     /*!< \brief Limit the maximum "logical radius" considered during filtering. */
  su2double *top_optim_kernel_params,  /*!< \brief The kernel parameters. */
            *top_optim_filter_radius;  /*!< \brief Radius of the filter(s) used on the design density for topology optimization. */
  unsigned short top_optim_proj_type;  /*!< \brief The projection function used in topology optimization. */
  su2double top_optim_proj_param;      /*!< \brief The value of the parameter for the projection function. */
  bool HeatSource;              /*!< \brief Flag to know if there is a volumetric heat source on the flow. */
  su2double ValHeatSource;      /*!< \brief Value of the volumetric heat source on the flow (W/m3). */
  su2double Heat_Source_Rot_Z;    /*!< \brief Rotation of the volumetric heat source on the Z axis. */
  su2double *Heat_Source_Center,  /*!< \brief Position of the center of the heat source. */
            *Heat_Source_Axes;  /*!< \brief Principal axes (x, y, z) of the ellipsoid containing the heat source. */
  unsigned short Kind_Radiation;       /*!< \brief Kind of radiation model used. */
  unsigned short Kind_P1_Init;         /*!< \brief Kind of initialization used in the P1 model. */
  su2double Absorption_Coeff,          /*!< \brief Absorption coefficient of the medium (radiation). */
  Scattering_Coeff;                    /*!< \brief Scattering coefficient of the medium (radiation). */
  unsigned short nMarker_Emissivity;   /*!< \brief Number of markers for which the emissivity is defined. */
  string *Marker_Emissivity;           /*!< \brief Wall markers with defined emissivity. */
  su2double *Wall_Emissivity;          /*!< \brief Emissivity of the wall. */
  bool Radiation;                      /*!< \brief Determines if a radiation model is incorporated. */
  su2double CFL_Rad;                   /*!< \brief CFL Number for the radiation solver. */
  bool Scalar_Clipping;            /*!< \brief Boolean that activates clipping for scalar transport. */
  su2double *Scalar_Clipping_Max;   /*!< \brief Maximum value of clipping for scalar transport. */
  su2double *Scalar_Clipping_Min;             /*!< \brief Minimum value of clipping for scalar transport. */
  unsigned short nScalar_Clipping_Max,nScalar_Clipping_Min; /* nijso: this should be the same as nScalar (or nVar for the scalar)*/
  unsigned short nScalar_Init;
  su2double *ffd_bounds;
  bool enable_remeshing;
  bool use_weak_scalar_bc;
  su2double *flame_offset;
  su2double flame_thickness;
  su2double burnt_thickness;
  su2double *flame_normal;

  su2double default_vel_inf[3],  /*!< \brief Default freestream velocity array for the COption class. */
  default_eng_cyl[7],            /*!< \brief Default engine box array for the COption class. */
  default_eng_val[5],            /*!< \brief Default engine box array values for the COption class. */
  default_cfl_adapt[4],          /*!< \brief Default CFL adapt param array for the COption class. */
  default_jst_coeff[2],          /*!< \brief Default artificial dissipation (flow) array for the COption class. */
  default_ffd_coeff[3],          /*!< \brief Default artificial dissipation (flow) array for the COption class. */
  default_mixedout_coeff[3],     /*!< \brief Default default mixedout algorithm coefficients for the COption class. */
  default_rampRotFrame_coeff[3], /*!< \brief Default ramp rotating frame coefficients for the COption class. */
  default_rampOutPres_coeff[3],  /*!< \brief Default ramp outlet pressure coefficients for the COption class. */
  default_jst_adj_coeff[2],      /*!< \brief Default artificial dissipation (adjoint) array for the COption class. */
  default_ad_coeff_heat[2],      /*!< \brief Default artificial dissipation (heat) array for the COption class. */
  default_obj_coeff[5],          /*!< \brief Default objective array for the COption class. */
  default_mesh_box_length[3],    /*!< \brief Default mesh box length for the COption class. */
  default_mesh_box_offset[3],    /*!< \brief Default mesh box offset for the COption class. */
  default_geo_loc[2],            /*!< \brief Default SU2_GEO section locations array for the COption class. */
  default_distortion[2],         /*!< \brief Default SU2_GEO section locations array for the COption class. */
  default_ea_lim[3],             /*!< \brief Default equivalent area limit array for the COption class. */
  default_grid_fix[6],           /*!< \brief Default fixed grid (non-deforming region) array for the COption class. */
  default_htp_axis[2],           /*!< \brief Default HTP axis for the COption class. */
  default_ffd_axis[3],           /*!< \brief Default FFD axis for the COption class. */
  default_inc_crit[3],           /*!< \brief Default incremental criteria array for the COption class. */
  default_extrarelfac[2],        /*!< \brief Default extra relaxation factor for Giles BC in the COption class. */
  default_sineload_coeff[3],     /*!< \brief Default values for a sine load. */
  default_body_force[3],         /*!< \brief Default body force vector for the COption class. */
  default_nacelle_location[5],   /*!< \brief Location of the nacelle. */
  default_hs_axes[3],            /*!< \brief Default principal axes (x, y, z) of the ellipsoid containing the heat source. */
  default_hs_center[3],          /*!< \brief Default position of the center of the heat source. */
  default_roughness[1];

  unsigned short Riemann_Solver_FEM;         /*!< \brief Riemann solver chosen for the DG method. */
  su2double Quadrature_Factor_Straight;      /*!< \brief Factor applied during quadrature of elements with a constant Jacobian. */
  su2double Quadrature_Factor_Curved;        /*!< \brief Factor applied during quadrature of elements with a non-constant Jacobian. */
  su2double Quadrature_Factor_Time_ADER_DG;  /*!< \brief Factor applied during quadrature in time for ADER-DG. */
  su2double Theta_Interior_Penalty_DGFEM;    /*!< \brief Factor for the symmetrizing terms in the DG discretization of the viscous fluxes. */
  unsigned short byteAlignmentMatMul;        /*!< \brief Number of bytes in the vectorization direction for the matrix multiplication. Multipe of 64. */
  unsigned short sizeMatMulPadding;          /*!< \brief The matrix size in the vectorization direction padded to a multiple of 8. Computed from byteAlignmentMatMul. */
  bool Compute_Entropy;                      /*!< \brief Whether or not to compute the entropy in the fluid model. */
  bool Use_Lumped_MassMatrix_DGFEM;          /*!< \brief Whether or not to use the lumped mass matrix for DGFEM. */
  bool Jacobian_Spatial_Discretization_Only; /*!< \brief Flag to know if only the exact Jacobian of the spatial discretization must be computed. */
  bool Compute_Average;                      /*!< \brief Whether or not to compute averages for unsteady simulations in FV or DG solver. */
  unsigned short Comm_Level;                 /*!< \brief Level of MPI communications to be performed. */
  unsigned short Kind_Verification_Solution; /*!< \brief Verification solution for accuracy assessment. */

  bool Time_Domain;              /*!< \brief Determines if the multizone problem is solved in time-domain */
  unsigned long nOuterIter,      /*!< \brief Determines the number of outer iterations in the multizone problem */
  nInnerIter,                    /*!< \brief Determines the number of inner iterations in each multizone block */
  nTimeIter,                     /*!< \brief Determines the number of time iterations in the multizone problem */
  nIter,                         /*!< \brief Determines the number of pseudo-time iterations in a single-zone problem */
  Restart_Iter;                  /*!< \brief Determines the restart iteration in the multizone problem */
  su2double Time_Step;           /*!< \brief Determines the time step for the multizone problem */
  su2double Max_Time;            /*!< \brief Determines the maximum time for the time-domain problems */

  unsigned long HistoryWrtFreq[3],    /*!< \brief Array containing history writing frequencies for timer iter, outer iter, inner iter */
                ScreenWrtFreq[3];     /*!< \brief Array containing screen writing frequencies for timer iter, outer iter, inner iter */
  unsigned long VolumeWrtFreq;        /*!< \brief Writing frequency for solution files. */
  unsigned short* VolumeOutputFiles;  /*!< \brief File formats to output */
  unsigned short nVolumeOutputFiles;  /*!< \brief Number of File formats to output */

  bool Multizone_Mesh;            /*!< \brief Determines if the mesh contains multiple zones. */
  bool SinglezoneDriver;          /*!< \brief Determines if the single-zone driver is used. (TEMPORARY) */
  bool Wrt_ZoneConv;              /*!< \brief Write the convergence history of each individual zone to screen. */
  bool Wrt_ZoneHist;              /*!< \brief Write the convergence history of each individual zone to file. */
  bool SpecialOutput,             /*!< \brief Determines if the special output is written. */
  Wrt_ForcesBreakdown;            /*!< \brief Determines if the forces breakdown file is written. */
  string *ScreenOutput,           /*!< \brief Kind of the screen output. */
  *HistoryOutput, *VolumeOutput;  /*!< \brief Kind of the output printed to the history file. */
  unsigned short nScreenOutput,   /*!< \brief Number of screen output variables (max: 6). */
  nHistoryOutput, nVolumeOutput;  /*!< \brief Number of variables printed to the history file. */
  bool Multizone_Residual;        /*!< \brief Determines if memory should be allocated for the multizone residual. */
  
  unsigned short n_scalars;
  unsigned short n_lookups;
  unsigned short n_table_sources;       /* the number of transported scalars for combustion */
  
  vector<string> table_scalar_names;    /*!< \brief vector to store names of scalar variables.   */
  vector<string> table_source_names;    /*!< \brief vector to store names of scalar source variables.   */
  string* table_lookup_names;           /*!< \brief vector to store names of look up variables.   */

  bool using_uq;                /*!< \brief Using uncertainty quantification with SST model */
  su2double uq_delta_b;         /*!< \brief Parameter used to perturb eigenvalues of Reynolds Stress Matrix */
  unsigned short eig_val_comp;  /*!< \brief Parameter used to determine type of eigenvalue perturbation */
  su2double uq_urlx;            /*!< \brief Under-relaxation factor */
  bool uq_permute;              /*!< \brief Permutation of eigenvectors */

  unsigned long pastix_fact_freq;  /*!< \brief (Re-)Factorization frequency for PaStiX */
  unsigned short pastix_verb_lvl;  /*!< \brief Verbosity level for PaStiX */
  unsigned short pastix_fill_lvl;  /*!< \brief Fill level for PaStiX ILU */

  string caseName;                 /*!< \brief Name of the current case */

  unsigned long edgeColorGroupSize; /*!< \brief Size of the edge groups colored for OpenMP parallelization of edge loops. */

  unsigned short Kind_InletInterpolationFunction; /*!brief type of spanwise interpolation function to use for the inlet face. */
  unsigned short Kind_Inlet_InterpolationType;    /*!brief type of spanwise interpolation data to use for the inlet face. */
  bool PrintInlet_InterpolatedData;               /*!brief option for printing the interpolated data file. */

  /* other NEMO configure options*/
  unsigned short nSpecies,                  /*!< \brief No of species present in flow */
  iWall_Catalytic,
  nWall_Catalytic;                          /*!< \brief No of catalytic walls */
  su2double *Gas_Composition,               /*!< \brief Initial mass fractions of flow [dimensionless] */
  pnorm_heat;                               /*!< \brief pnorm for heat-flux. */
  bool frozen,                              /*!< \brief Flag for determining if mixture is frozen. */
  ionization,                               /*!< \brief Flag for determining if free electron gas is in the mixture. */
  vt_transfer_res_limit,                    /*!< \brief Flag for determining if residual limiting for source term VT-transfer is used. */
  monoatomic;                               /*!< \brief Flag for monoatomic mixture. */
  string GasModel,                          /*!< \brief Gas Model. */
  *Wall_Catalytic;                          /*!< \brief Pointer to catalytic walls. */

  /*!
   * \brief Set the default values of config options not set in the config file using another config object.
   * \param config - Config object to use the default values from.
   */
  void SetDefaultFromConfig(CConfig *config);

  /*!
   * \brief Set default values for all options not yet set.
   */
  void SetDefault();

  /*--- all_options is a map containing all of the options. This is used during config file parsing
   to track the options which have not been set (so the default values can be used). Without this map
   there would be no list of all the config file options. ---*/

  map<string, bool> all_options;

  /*--- brief param is a map from the option name (config file string) to its decoder (the specific child
   class of COptionBase that turns the string into a value) ---*/

  map<string, COptionBase*> option_map;


  // All of the addXxxOptions take in the name of the option, and a refernce to the field of that option
  // in the option structure. Depending on the specific type, it may take in a default value, and may
  // take in extra options. The addXxxOptions mostly follow the same pattern, so please see addDoubleOption
  // for detailed comments.
  //
  // List options are those that can be an unknown number of elements, and also take in a reference to
  // an integer. This integer will be populated with the number of elements of that type unmarshaled.
  //
  // Array options are those with a fixed number of elements.
  //
  // List and Array options should also be able to be specified with the string "NONE" indicating that there
  // are no elements. This allows the option to be present in a config file but left blank.

  /*!< \brief addDoubleOption creates a config file parser for an option with the given name whose
   value can be represented by a su2double.*/

  void addDoubleOption(const string name, su2double & option_field, su2double default_value);

  void addStringOption(const string name, string & option_field, string default_value);

  void addIntegerOption(const string name, int & option_field, int default_value);

  void addUnsignedLongOption(const string name, unsigned long & option_field, unsigned long default_value);

  void addUnsignedShortOption(const string name, unsigned short & option_field, unsigned short default_value);

  void addLongOption(const string name, long & option_field, long default_value);

  void addBoolOption(const string name, bool & option_field, bool default_value);

  // enum types work differently than all of the others because there are a small number of valid
  // string entries for the type. One must also provide a list of all the valid strings of that type.
  template <class Tenum>
  void addEnumOption(const string name, unsigned short & option_field, const map<string, Tenum> & enum_map, Tenum default_value);

  // input_size is the number of options read in from the config file
  template <class Tenum>
  void addEnumListOption(const string name, unsigned short & input_size, unsigned short * & option_field, const map<string, Tenum> & enum_map);

  void addDoubleArrayOption(const string name, const int size, su2double * & option_field, su2double * default_value);

  void addDoubleListOption(const string name, unsigned short & size, su2double * & option_field);

  void addShortListOption(const string name, unsigned short & size, short * & option_field);

  void addUShortListOption(const string name, unsigned short & size, unsigned short * & option_field);

  void addStringListOption(const string name, unsigned short & num_marker, string* & option_field);

  void addConvectOption(const string name, unsigned short & space_field, unsigned short & centered_field, unsigned short & upwind_field);

  void addConvectFEMOption(const string name, unsigned short & space_field, unsigned short & fem_field);

  void addMathProblemOption(const string name, bool & ContinuousAdjoint, const bool & ContinuousAdjoint_default,
                            bool & DiscreteAdjoint, const bool & DiscreteAdjoint_default,
                            bool & Restart_Flow, const bool & Restart_Flow_default);

  void addDVParamOption(const string name, unsigned short & nDV_field, su2double** & paramDV, string* & FFDTag,
                        unsigned short* & design_variable);

  void addDVValueOption(const string name, unsigned short* & nDVValue_field, su2double** & valueDV, unsigned short & nDV_field,  su2double** & paramDV,
                        unsigned short* & design_variable);

  void addFFDDefOption(const string name, unsigned short & nFFD_field, su2double** & coordFFD, string* & FFDTag);

  void addFFDDegreeOption(const string name, unsigned short & nFFD_field, unsigned short** & degreeFFD);

  void addStringDoubleListOption(const string name, unsigned short & list_size, string * & string_field,
                                 su2double* & double_field);

  void addInletOption(const string name, unsigned short & nMarker_Inlet, string * & Marker_Inlet,
                      su2double* & Ttotal, su2double* & Ptotal, su2double** & FlowDir);

  void addInletScalarOption(const string name, unsigned short & nMarker_Inlet_Scalar, string * & Marker_Inlet_Scalar,
                      su2double** & inlet_scalar_val);

  template <class Tenum>
  void addRiemannOption(const string name, unsigned short & nMarker_Riemann, string * & Marker_Riemann, unsigned short* & option_field, const map<string, Tenum> & enum_map,
                        su2double* & var1, su2double* & var2, su2double** & FlowDir);

  template <class Tenum>
  void addGilesOption(const string name, unsigned short & nMarker_Giles, string * & Marker_Giles, unsigned short* & option_field, const map<string, Tenum> & enum_map,
                     su2double* & var1, su2double* & var2, su2double** & FlowDir, su2double* & relaxfactor1, su2double* & relaxfactor2);

  void addExhaustOption(const string name, unsigned short & nMarker_Exhaust, string * & Marker_Exhaust,
                        su2double* & Ttotal, su2double* & Ptotal);

  void addPeriodicOption(const string & name, unsigned short & nMarker_PerBound,
                         string* & Marker_PerBound, string* & Marker_PerDonor,
                         su2double** & RotCenter, su2double** & RotAngles, su2double** & Translation);

  void addTurboPerfOption(const string & name, unsigned short & nMarker_TurboPerf,
                          string* & Marker_TurboBoundIn, string* & Marker_TurboBoundOut);

  void addActDiskOption(const string & name,
                        unsigned short & nMarker_ActDiskInlet, unsigned short & nMarker_ActDiskOutlet, string* & Marker_ActDiskInlet, string* & Marker_ActDiskOutlet,
                        su2double** & ActDisk_PressJump, su2double** & ActDisk_TempJump, su2double** & ActDisk_Omega);

  void addWallFunctionOption(const string &name,               unsigned short &list_size,
                             string* &string_field,            unsigned short* &val_Kind_WF,
                             unsigned short** &val_IntInfo_WF, su2double** &val_DoubleInfo_WF);

  void addPythonOption(const string name);

public:

  /*!
   * \brief Tags for the different fields in a restart file.
   */
  vector<string> fields;

  /*!
   * \brief Constructor of the class which reads the input file.
   */
  CConfig(char case_filename[MAX_STRING_SIZE], unsigned short val_software, bool verb_high);

  /*!
   * \brief Constructor of the class which takes an istream buffer containing the config options.
   */
  CConfig(istream &case_buffer, unsigned short val_software, bool verb_high);

  /*!
   * \brief Constructor of the class which reads the input file and uses default options from another config.
   */
  CConfig(CConfig * config, char case_filename[MAX_STRING_SIZE], unsigned short val_software, unsigned short val_iZone, unsigned short val_nZone, bool verb_high);

  /*!
   * \brief Constructor of the class which reads the input file.
   */
  CConfig(char case_filename[MAX_STRING_SIZE], unsigned short val_software);

  /*!
   * \brief Constructor of the class which reads the input file.
   */
  CConfig(char case_filename[MAX_STRING_SIZE], CConfig *config);

  /*!
   * \brief Destructor of the class.
   */
  ~CConfig(void);

  /*!
  * \brief Initialize common fields of the config structure.
  */
  void Init();

  /*!
  * \brief Set the number of zones
  */
  void SetnZone();

  /*!
  * \brief Set the physical dimension of the problem
  */
  void SetnDim();

  /*!
  * \brief Print the header to screen
  * \param val_software - Kind of software component
  */
  void SetHeader(unsigned short val_software) const;

  /*!
   * \brief Get the MPI communicator of SU2.
   * \return MPI communicator of SU2.
   */
  SU2_MPI::Comm GetMPICommunicator() const;

  /*!
   * \brief Set the MPI communicator for SU2.
   * \param[in] Communicator - MPI communicator for SU2.
   */
  void SetMPICommunicator(SU2_MPI::Comm Communicator);

  /*!
   * \brief Gets the number of zones in the mesh file.
   * \param[in] val_mesh_filename - Name of the file with the grid information.
   * \param[in] val_format - Format of the file with the grid information.
   * \return Total number of zones in the grid file.
   */
  static unsigned short GetnZone(string val_mesh_filename, unsigned short val_format);

  /*!
   * \brief Gets the number of dimensions in the mesh file
   * \param[in] val_mesh_filename - Name of the file with the grid information.
   * \param[in] val_format - Format of the file with the grid information.
   * \return Total number of domains in the grid file.
   */
  static unsigned short GetnDim(string val_mesh_filename, unsigned short val_format);

  /*!
   * \brief Initializes pointers to null
   */
  void SetPointersNull(void);

  /*!
   * \brief breaks an input line from the config file into a set of tokens
   * \param[in] str - the input line string
   * \param[out] option_name - the name of the option found at the beginning of the line
   * \param[out] option_value - the tokens found after the "=" sign on the line
   * \return false if the line is empty or a commment, true otherwise
   */
  bool TokenizeString(string & str, string & option_name, vector<string> & option_value);

  /*!
   * \brief Get reference origin for moment computation.
   * \param[in] val_marker - the marker we are monitoring.
   * \return Reference origin (in cartesians coordinates) for moment computation.
   */
  std::array<su2double,3> GetRefOriginMoment(unsigned short val_marker) const {
    std::array<su2double,3> RefOriginMoment{{0.0}};
    if(val_marker < nMarker_Monitoring) {
      RefOriginMoment[0] = RefOriginMoment_X[val_marker];
      RefOriginMoment[1] = RefOriginMoment_Y[val_marker];
      RefOriginMoment[2] = RefOriginMoment_Z[val_marker];
    }
    return RefOriginMoment;
  }

  /*!
   * \brief Get reference origin x-coordinate for moment computation.
   * \param[in] val_marker - the marker we are monitoring.
   * \return Reference origin x-coordinate (in cartesians coordinates) for moment computation.
   */
  su2double GetRefOriginMoment_X(unsigned short val_marker) const { return RefOriginMoment_X[val_marker]; }

  /*!
   * \brief Get reference origin y-coordinate for moment computation.
   * \param[in] val_marker - the marker we are monitoring.
   * \return Reference origin y-coordinate (in cartesians coordinates) for moment computation.
   */
  su2double GetRefOriginMoment_Y(unsigned short val_marker) const { return RefOriginMoment_Y[val_marker]; }

  /*!
   * \brief Get reference origin z-coordinate for moment computation.
   * \param[in] val_marker - the marker we are monitoring.
   * \return Reference origin z-coordinate (in cartesians coordinates) for moment computation.
   */
  su2double GetRefOriginMoment_Z(unsigned short val_marker) const { return RefOriginMoment_Z[val_marker]; }

  /*!
   * \brief Set reference origin x-coordinate for moment computation.
   * \param[in] val_marker - the marker we are monitoring.
   * \param[in] val_origin - New x-coordinate of the mesh motion origin.
   */
  void SetRefOriginMoment_X(unsigned short val_marker, su2double val_origin) { RefOriginMoment_X[val_marker] = val_origin; }

  /*!
   * \brief Set reference origin y-coordinate for moment computation.
   * \param[in] val_marker - the marker we are monitoring.
   * \param[in] val_origin - New y-coordinate of the mesh motion origin.
   */
  void SetRefOriginMoment_Y(unsigned short val_marker, su2double val_origin) { RefOriginMoment_Y[val_marker] = val_origin; }

  /*!
   * \brief Set reference origin z-coordinate for moment computation.
   * \param[in] val_marker - the marker we are monitoring.
   * \param[in] val_origin - New z-coordinate of the mesh motion origin.
   */
  void SetRefOriginMoment_Z(unsigned short val_marker, su2double val_origin) { RefOriginMoment_Z[val_marker] = val_origin; }

  /*!
   * \brief Get index of the upper and lower horizontal plane.
   * \param[in] index - 0 means upper surface, and 1 means lower surface.
   * \return Index of the upper and lower surface.
   */
  string GetPlaneTag(unsigned short index) const { return PlaneTag[index]; }

  /*!
   * \brief Get the integration limits for the equivalent area computation.
   * \param[in] index - 0 means x_min, and 1 means x_max.
   * \return Integration limits for the equivalent area computation.
   */
  su2double GetEA_IntLimit(unsigned short index) const { return EA_IntLimit[index]; }

  /*!
   * \brief Get the integration limits for the equivalent area computation.
   * \param[in] index - 0 means x_min, and 1 means x_max.
   * \return Integration limits for the equivalent area computation.
   */
  su2double GetEA_ScaleFactor(void) const { return EA_ScaleFactor; }

  /*!
   * \brief Get the limit value for the adjoint variables.
   * \return Limit value for the adjoint variables.
   */
  su2double GetAdjointLimit(void) const { return AdjointLimit; }

  /*!
   * \brief Get the coordinates where of the box where the grid is going to be deformed.
   * \return Coordinates where of the box where the grid is going to be deformed.
   */
  const su2double *GetHold_GridFixed_Coord(void) const { return Hold_GridFixed_Coord; }

  /*!
   * \brief Get the values of subsonic engine.
   * \return Values of subsonic engine.
   */
  su2double *GetSubsonicEngine_Values(void) { return SubsonicEngine_Values; }

  /*!
   * \brief Get the cycle of a subsonic engine.
   * \return Cyl of a subsonic engine.
   */
  su2double *GetSubsonicEngine_Cyl(void) { return SubsonicEngine_Cyl; }

  /*!
   * \brief Get the distortion rack.
   * \return Distortion rack.
   */
  su2double *GetDistortionRack(void) { return DistortionRack; }

  /*!
   * \brief Get the power of the dual volume in the grid adaptation sensor.
   * \return Power of the dual volume in the grid adaptation sensor.
   */
  su2double GetDualVol_Power(void) const { return DualVol_Power; }

  /*!
   * \brief Get Information about if there is an analytical definition of the surface for doing the
   *        grid adaptation.
   * \return Definition of the surfaces. NONE implies that there isn't any analytical definition
   *         and it will use and interpolation.
   */
  unsigned short GetAnalytical_Surface(void) const { return Analytical_Surface; }

  /*!
   * \brief Get Description of the geometry to be analyzed
   */
  unsigned short GetGeo_Description(void) const { return Geo_Description; }

  /*!
   * \brief Creates a tecplot file to visualize the partition made by the DDC software.
   * \return <code>TRUE</code> if the partition is going to be plotted; otherwise <code>FALSE</code>.
   */
  bool GetExtraOutput(void) const { return ExtraOutput; }

  /*!
   * \brief Heat solver zone with extra screen output.
   * \return Heat solver zone with extra screen output.
   */
  long GetExtraHeatOutputZone(void) const { return ExtraHeatOutputZone; }

  /*!
   * \brief Get the value of the Mach number (velocity divided by speed of sound).
   * \return Value of the Mach number.
   */
  su2double GetMach(void) const { return Mach; }

  /*!
   * \brief Get the value of the Gamma of fluid (ratio of specific heats).
   * \return Value of the constant: Gamma
   */
  su2double GetGamma(void) const { return Gamma; }

  /*!
   * \brief Get the values of the CFL adaption parameters.
   * \return Value of CFL adaption parameter
   */
  su2double GetCFL_AdaptParam(unsigned short val_index) const { return CFL_AdaptParam[val_index]; }

  /*!
   * \brief Set the values of the CFL adaption parameters.
   * \param[in] val_index     - Index of the particular CFL adaption parameter
   * \param[in] val_cfl_param - Value of the CFL adaption parameter
   */
  void SetCFL_AdaptParam(unsigned short val_index, su2double val_cfl_param) { CFL_AdaptParam[val_index] = val_cfl_param; }

  /*!
   * \brief Get the value of the CFL adaption flag.
   * \return <code>TRUE</code> if CFL adaption is active; otherwise <code>FALSE</code>.
   */
  bool GetCFL_Adapt(void) const { return CFL_Adapt; }

  /*!
   * \brief Get the values of the CFL adapation.
   * \return Value of CFL adapation
   */
  su2double GetHTP_Axis(unsigned short val_index) const { return HTP_Axis[val_index]; }

  /*!
   * \brief Get the value of the limits for the sections.
   * \return Value of the limits for the sections.
   */
  su2double GetStations_Bounds(unsigned short val_var) const { return Stations_Bounds[val_var]; }

  /*!
   * \brief Get the value of the vector that connects the cartesian axis with a sherical or cylindrical one.
   * \return Coordinate of the Axis.
   */
  su2double GetFFD_Axis(unsigned short val_var) const { return FFD_Axis[val_var]; }

  /*!
   * \brief Get the value of the bulk modulus.
   * \return Value of the bulk modulus.
   */
  su2double GetBulk_Modulus(void) const { return Bulk_Modulus; }

  /*!
   * \brief Get the epsilon^2 multiplier for Beta in the incompressible preconditioner.
   * \return Value of the epsilon^2 multiplier for Beta in the incompressible preconditioner.
   */
  su2double GetBeta_Factor(void) const { return Beta_Factor; }

  /*!
   * \brief Get the value of specific gas constant.
   * \return Value of the constant: Gamma
   */
  su2double GetGas_Constant(void) const { return Gas_Constant; }

  /*!
   * \brief Get the value of specific gas constant.
   * \return Value of the constant: Gamma
   */
  su2double GetGas_ConstantND(void) const { return Gas_ConstantND; }

  /*!
   * \brief Get the value of the molecular weight for an incompressible ideal gas (g/mol).
   * \return Value of the molecular weight for an incompressible ideal gas (g/mol).
   */
  su2double GetMolecular_Weight(void) const { return Molecular_Weight; }

  /*!
   * \brief Get the value of specific heat at constant pressure.
   * \return Value of the constant: Cp
   */
  su2double GetSpecific_Heat_Cp(void) const { return Specific_Heat_Cp; }

  /*!
   * \brief Get the non-dimensional value of specific heat at constant pressure.
   * \return Value of the non-dim. constant: Cp
   */
  su2double GetSpecific_Heat_CpND(void) const { return Specific_Heat_CpND; }

  /*!
   * \brief Get the value of specific heat at constant volume.
   * \return Value of the constant: Cv
   */
  su2double GetSpecific_Heat_Cv(void) const { return Specific_Heat_Cv; }

  /*!
   * \brief Get the non-dimensional value of specific heat at constant volume.
   * \return Value of the non-dim. constant: Cv
   */
  su2double GetSpecific_Heat_CvND(void) const { return Specific_Heat_CvND; }

  /*!
   * \brief Get the value of wall temperature.
   * \return Value of the constant: Temperature
   */
  su2double GetWallTemperature(void) const { return Wall_Temperature; }

    /*!
   * \brief Get the p-norm for heat-flux objective functions (adjoint problem).
   * \return Value of the heat flux p-norm
   */
  su2double GetPnormHeat(void) const { return pnorm_heat; }

  /*!
   * \brief Get the reference value for the specific gas constant.
   * \return Reference value for the specific gas constant.
   */
  su2double GetGas_Constant_Ref(void) const { return Gas_Constant_Ref; }

  /*!
   * \brief Get the reference value for the heat flux.
   * \return Reference value for the heat flux.
   */
  su2double GetHeat_Flux_Ref(void) const { return Heat_Flux_Ref; }

  /*!
   * \brief Get the value of the frestream temperature.
   * \return Freestream temperature.
   */
  su2double GetTemperature_FreeStream(void) const { return Temperature_FreeStream; }
  /*!
   * \brief Get the value of the frestream vibrational-electronic temperature.
   * \return Freestream temperature.
   */
  su2double GetTemperature_ve_FreeStream(void) const { return Temperature_ve_FreeStream; }

  /*!
   * \brief Get the value of the frestream temperature.
   * \return Freestream temperature.
   */
  su2double GetEnergy_FreeStream(void) const { return Energy_FreeStream; }

  /*!
   * \brief Get the value of the frestream temperature.
   * \return Freestream temperature.
   */
  su2double GetViscosity_FreeStream(void) const { return Viscosity_FreeStream; }

  /*!
   * \brief Get the value of the frestream temperature.
   * \return Freestream temperature.
   */
  su2double GetDensity_FreeStream(void) const { return Density_FreeStream; }

  /*!
   * \brief Get the value of the solid density.
   * \return Solid density.
   */
  su2double GetDensity_Solid(void) const { return Density_Solid; }

  /*!
   * \brief Get the value of the frestream temperature.
   * \return Freestream temperature.
   */
  su2double GetModVel_FreeStream(void) const { return ModVel_FreeStream; }

  /*!
   * \brief Get the value of the frestream temperature.
   * \return Freestream temperature.
   */
  su2double GetModVel_FreeStreamND(void) const { return ModVel_FreeStreamND; }

  /*!
   * \brief Get the value of the laminar Prandtl number.
   * \return Laminar Prandtl number.
   */
  su2double GetPrandtl_Lam(void) const { return Prandtl_Lam; }

  /*!
   * \brief Get the value of the turbulent Prandtl number.
   * \return Turbulent Prandtl number.
   */
  su2double GetPrandtl_Turb(void) const { return Prandtl_Turb; }

  /*!
   * \brief Get the value of the thermal conductivity for solids.
   * \return Thermal conductivity (solid).
   */
  su2double GetThermalConductivity_Solid(void) const { return Thermal_Conductivity_Solid; }

  /*!
   * \brief Get the value of the thermal diffusivity for solids.
   * \return Thermal conductivity (solid).
   */
  su2double GetThermalDiffusivity_Solid(void) const { return Thermal_Diffusivity_Solid; }

  /*!
   * \brief Get the temperature in solids at initial conditions.
   * \return Freestream temperature (solid).
   */
  su2double GetTemperature_Initial_Solid(void) const { return Temperature_Freestream_Solid;  }

  /*!
   * \brief Get the value of the reference length for non-dimensionalization.
   *        This value should always be 1 internally, and is not user-specified.
   * \return Reference length for non-dimensionalization.
   */
  su2double GetLength_Ref(void) const { return Length_Ref; }

  /*!
   * \brief Get the value of the reference pressure for non-dimensionalization.
   * \return Reference pressure for non-dimensionalization.
   */
  su2double GetPressure_Ref(void) const { return Pressure_Ref; }

  /*!
   * \brief Get the value of the reference pressure for non-dimensionalization.
   * \return Reference pressure for non-dimensionalization.
   */
  su2double GetEnergy_Ref(void) const { return Energy_Ref; }

  /*!
   * \brief Get the value of the reference temperature for non-dimensionalization.
   * \return Reference temperature for non-dimensionalization.
   */
  su2double GetTemperature_Ref(void) const { return Temperature_Ref; }

  /*!
   * \brief Get the value of the reference temperature for non-dimensionalization.
   * \return Reference temperature for non-dimensionalization.
   */
  su2double GetTemperature_ve_Ref(void) const { return Temperature_ve_Ref; }

  /*!
   * \brief Get the value of the reference density for non-dimensionalization.
   * \return Reference density for non-dimensionalization.
   */
  su2double GetDensity_Ref(void) const { return Density_Ref; }

  /*!
   * \brief Get the value of the reference velocity for non-dimensionalization.
   * \return Reference velocity for non-dimensionalization.
   */
  su2double GetVelocity_Ref(void) const { return Velocity_Ref; }

  /*!
   * \brief Get the value of the reference time for non-dimensionalization.
   * \return Reference time for non-dimensionalization.
   */
  su2double GetTime_Ref(void) const { return Time_Ref; }

  /*!
   * \brief Get the value of the reference viscosity for non-dimensionalization.
   * \return Reference viscosity for non-dimensionalization.
   */
  su2double GetViscosity_Ref(void) const { return Viscosity_Ref; }

  /*!
   * \brief Get the value of the reference viscosity for non-dimensionalization.
   * \return Reference viscosity for non-dimensionalization.
   */
  su2double GetHighlite_Area(void) const { return Highlite_Area; }

  /*!
   * \brief Get the value of the reference viscosity for non-dimensionalization.
   * \return Reference viscosity for non-dimensionalization.
   */
  su2double GetFan_Poly_Eff(void) const { return Fan_Poly_Eff; }

  /*!
   * \brief Get the value of the reference conductivity for non-dimensionalization.
   * \return Reference conductivity for non-dimensionalization.
   */
  su2double GetConductivity_Ref(void) const { return Conductivity_Ref; }

  /*!
   * \brief Get the value of the reference angular velocity for non-dimensionalization.
   * \return Reference angular velocity for non-dimensionalization.
   */
  su2double GetOmega_Ref(void) const { return Omega_Ref; }

  /*!
   * \brief Get the value of the reference force for non-dimensionalization.
   * \return Reference force for non-dimensionalization.
   */
  su2double GetForce_Ref(void) const { return Force_Ref; }

  /*!
   * \brief Get the value of the non-dimensionalized freestream pressure.
   * \return Non-dimensionalized freestream pressure.
   */
  su2double GetPressure_FreeStream(void) const { return Pressure_FreeStream; }

  /*!
   * \brief Get the value of the non-dimensionalized freestream pressure.
   * \return Non-dimensionalized freestream pressure.
   */
  su2double GetPressure_FreeStreamND(void) const { return Pressure_FreeStreamND; }

  /*!
   * \brief Get the value of the thermodynamic pressure.
   * \return Thermodynamic pressure.
   */
  su2double GetPressure_Thermodynamic(void) const { return Pressure_Thermodynamic; }

  /*!
   * \brief Get the value of the non-dimensionalized thermodynamic pressure.
   * \return Non-dimensionalized thermodynamic pressure.
   */
  su2double GetPressure_ThermodynamicND(void) const { return Pressure_ThermodynamicND; }

  /*!
   * \brief Get the vector of the dimensionalized freestream velocity.
   * \return Dimensionalized freestream velocity vector.
   */
  su2double* GetVelocity_FreeStream(void) { return Velocity_FreeStream; }
  const su2double* GetVelocity_FreeStream(void) const { return Velocity_FreeStream; }

  /*!
   * \brief Get the value of the non-dimensionalized freestream temperature.
   * \return Non-dimensionalized freestream temperature.
   */
  su2double GetTemperature_FreeStreamND(void) const { return Temperature_FreeStreamND; }

  /*!
   * \brief Get the value of the non-dimensionalized freestream temperature.
   * \return Non-dimensionalized freestream temperature.
   */
  su2double GetTemperature_ve_FreeStreamND(void) const { return Temperature_ve_FreeStreamND; }

  /*!
   * \brief Get the value of the non-dimensionalized freestream density.
   * \return Non-dimensionalized freestream density.
   */
  su2double GetDensity_FreeStreamND(void) const { return Density_FreeStreamND; }

  /*!
   * \brief Get the vector of the non-dimensionalized freestream velocity.
   * \return Non-dimensionalized freestream velocity vector.
   */
  su2double* GetVelocity_FreeStreamND(void) { return Velocity_FreeStreamND; }
  const su2double* GetVelocity_FreeStreamND(void) const { return Velocity_FreeStreamND; }

  /*!
   * \brief Get the value of the non-dimensionalized freestream energy.
   * \return Non-dimensionalized freestream energy.
   */
  su2double GetEnergy_FreeStreamND(void) const { return Energy_FreeStreamND; }

  /*!
   * \brief Get the value of the non-dimensionalized freestream viscosity.
   * \return Non-dimensionalized freestream viscosity.
   */
  su2double GetViscosity_FreeStreamND(void) const { return Viscosity_FreeStreamND; }

  /*!
   * \brief Get the value of the non-dimensionalized freestream viscosity.
   * \return Non-dimensionalized freestream viscosity.
   */
  su2double GetTke_FreeStreamND(void) const { return Tke_FreeStreamND; }

  /*!
   * \brief Get the value of the non-dimensionalized freestream viscosity.
   * \return Non-dimensionalized freestream viscosity.
   */
  su2double GetOmega_FreeStreamND(void) const { return Omega_FreeStreamND; }

  /*!
   * \brief Get the value of the non-dimensionalized freestream viscosity.
   * \return Non-dimensionalized freestream viscosity.
   */
  su2double GetTke_FreeStream(void) const { return Tke_FreeStream; }

  /*!
   * \brief Get the value of the non-dimensionalized freestream viscosity.
   * \return Non-dimensionalized freestream viscosity.
   */
  su2double GetOmega_FreeStream(void) const { return Omega_FreeStream; }

  /*!
   * \brief Get the value of the non-dimensionalized freestream intermittency.
   * \return Non-dimensionalized freestream intermittency.
   */
  su2double GetIntermittency_FreeStream(void) const { return Intermittency_FreeStream; }

  /*!
   * \brief Get the value of the non-dimensionalized freestream turbulence intensity.
   * \return Non-dimensionalized freestream intensity.
   */
  su2double GetTurbulenceIntensity_FreeStream(void) const { return TurbulenceIntensity_FreeStream; }

  /*!
   * \brief Get the value of the non-dimensionalized freestream turbulence intensity.
   * \return Non-dimensionalized freestream intensity.
   */
  su2double GetNuFactor_FreeStream(void) const { return NuFactor_FreeStream; }

  /*!
   * \brief Get the value of the non-dimensionalized engine turbulence intensity.
   * \return Non-dimensionalized engine intensity.
   */
  su2double GetNuFactor_Engine(void) const { return NuFactor_Engine; }

  /*!
   * \brief Get the value of the non-dimensionalized actuator disk turbulence intensity.
   * \return Non-dimensionalized actuator disk intensity.
   */
  su2double GetSecondaryFlow_ActDisk(void) const { return SecondaryFlow_ActDisk; }

  /*!
   * \brief Get the value of the non-dimensionalized actuator disk turbulence intensity.
   * \return Non-dimensionalized actuator disk intensity.
   */
  su2double GetInitial_BCThrust(void) const { return Initial_BCThrust; }

  /*!
   * \brief Get the value of the non-dimensionalized actuator disk turbulence intensity.
   * \return Non-dimensionalized actuator disk intensity.
   */
  void SetInitial_BCThrust(su2double val_bcthrust) { Initial_BCThrust = val_bcthrust; }

  /*!
   * \brief Get the value of the turbulent to laminar viscosity ratio.
   * \return Ratio of turbulent to laminar viscosity ratio.
   */
  su2double GetTurb2LamViscRatio_FreeStream(void) const { return Turb2LamViscRatio_FreeStream;}

  /*!
   * \brief Get the value of the Reynolds length.
   * \return Reynolds length.
   */
  su2double GetLength_Reynolds(void) const { return Length_Reynolds; }

  /*!
   * \brief Get the start up iterations using the fine grid, this works only for multigrid problems.
   * \return Start up iterations using the fine grid.
   */
  unsigned short GetnStartUpIter(void) const { return nStartUpIter; }

  /*!
   * \brief Get the reference area for non dimensional coefficient computation. If the value from the
   *        is 0 then, the code will compute the reference area using the projection of the shape into
   *        the z plane (3D) or the x plane (2D).
   * \return Value of the reference area for coefficient computation.
   */
  su2double GetRefArea(void) const { return RefArea; }

  /*!
   * \brief Get the wave speed.
   * \return Value of the wave speed.
   */
  su2double GetThermalDiffusivity(void) const { return Thermal_Diffusivity; }

  /*!
   * \brief Get the thermal expansion coefficient.
   * \return Value of the thermal expansion coefficient.
   */
  su2double GetThermal_Expansion_Coeff(void) const { return Thermal_Expansion_Coeff; }

  /*!
   * \brief Get the non-dim. thermal expansion coefficient.
   * \return Value of the non-dim. thermal expansion coefficient.
   */
  su2double GetThermal_Expansion_CoeffND(void) const { return Thermal_Expansion_CoeffND; }

  /*!
   * \brief Set the thermal expansion coefficient.
   * \param[in] val_thermal_expansion - thermal expansion coefficient
   */
  void SetThermal_Expansion_Coeff(su2double val_thermal_expansion) { Thermal_Expansion_Coeff = val_thermal_expansion; }

  /*!
   * \brief Set the non-dim. thermal expansion coefficient.
   * \param[in] val_thermal_expansion - non-dim. thermal expansion coefficient
   */
  void SetThermal_Expansion_CoeffND(su2double val_thermal_expansionnd) { Thermal_Expansion_CoeffND = val_thermal_expansionnd; }

  /*!
   * \brief Get the value of the reference density for custom incompressible non-dimensionalization.
   * \return Reference density for custom incompressible non-dimensionalization.
   */
  su2double GetInc_Density_Ref(void) const { return Inc_Density_Ref; }

  /*!
   * \brief Get the value of the reference velocity for custom incompressible non-dimensionalization.
   * \return Reference velocity for custom incompressible non-dimensionalization.
   */
  su2double GetInc_Velocity_Ref(void) const { return Inc_Velocity_Ref; }

  /*!
   * \brief Get the value of the reference temperature for custom incompressible non-dimensionalization.
   * \return Reference temperature for custom incompressible non-dimensionalization.
   */
  su2double GetInc_Temperature_Ref(void) const { return Inc_Temperature_Ref; }

  /*!
   * \brief Get the value of the initial density for incompressible flows.
   * \return Initial density for incompressible flows.
   */
  su2double GetInc_Density_Init(void) const { return Inc_Density_Init; }

  /*!
   * \brief Get the value of the initial velocity for incompressible flows.
   * \return Initial velocity for incompressible flows.
   */
  su2double* GetInc_Velocity_Init(void) { return Inc_Velocity_Init; }

  /*!
   * \brief Get the value of the initial temperature for incompressible flows.
   * \return Initial temperature for incompressible flows.
   */
  su2double GetInc_Temperature_Init(void) const { return Inc_Temperature_Init; }

  
  /*!
   * \brief Get the flag for activating scalar transport clipping
   * \return Flag for scalar clipping
   */
  bool GetScalar_Clipping(void) { return Scalar_Clipping; }
  
  bool GetEnableRemeshing(void) { return enable_remeshing; }

  bool GetUseWeakScalarBC(void) { return use_weak_scalar_bc; }

  

  su2double *GetFFDBounds(void) { return ffd_bounds; }
  
  /*!
   * \brief Get the flame offset for flamelet model initialization
   * \return flame offset for flamelet model initialization
   */
  su2double *GetFlameOffset(void) { return flame_offset; }

  /*!
   * \brief Get the flame normal for flamelet model initialization
   * \return flame offset for flamelet model initialization
   */
  su2double *GetFlameNormal(void) { return flame_normal; }

    /*!
   * \brief Get the flame thickness for flamelet model initialization
   * \return flame thickness for flamelet model initialization
   */
  su2double GetFlameThickness(void) { return flame_thickness; }

    /*!
   * \brief Get the burnt region thickness for flamelet mdoel initialization
   * \return flame thickness for flamelet mdoel initialization
   */
  su2double GetBurntThickness(void) { return burnt_thickness; }

  /*!
   * \brief Get the Young's modulus of elasticity.
   * \return Value of the Young's modulus of elasticity.
   */
  su2double GetElasticyMod(unsigned short id_val) const { return ElasticityMod[id_val]; }

  /*!
    * \brief Decide whether to apply DE effects to the model.
    * \return <code>TRUE</code> if the DE effects are to be applied, <code>FALSE</code> otherwise.
    */
  bool GetDE_Effects(void) const { return DE_Effects; }

  /*!
    * \brief Decide whether to predict the DE effects for the next time step.
    * \return <code>TRUE</code> if the DE effects are to be applied, <code>FALSE</code> otherwise.
    */
   bool GetDE_Predicted(void);

  /*!
   * \brief Get the number of different electric constants.
   * \return Value of the DE modulus.
   */
  unsigned short GetnElectric_Constant(void) const { return nElectric_Constant; }

  /*!
   * \brief Get the value of the DE modulus.
   * \return Value of the DE modulus.
   */
  su2double GetElectric_Constant(unsigned short iVar) const { return Electric_Constant[iVar]; }

  /*!
   * \brief Get the value of the B constant in the Knowles material model.
   * \return Value of the B constant in the Knowles material model.
   */
  su2double GetKnowles_B(void) const { return Knowles_B; }

  /*!
   * \brief Get the value of the N constant in the Knowles material model.
   * \return Value of the N constant in the Knowles material model.
   */
  su2double GetKnowles_N(void) const { return Knowles_N; }

  /*!
   * \brief Get the kind of design variable for FEA.
   * \return Value of the DE voltage.
   */
  unsigned short GetDV_FEA(void) const { return Kind_DV_FEA; }

  /*!
   * \brief Get the ID of the reference node.
   * \return Number of FSI subiters.
   */
  unsigned long GetRefNode_ID(void) const { return refNodeID; }

  /*!
   * \brief Get the values for the reference node displacement.
   * \param[in] val_coeff - Index of the displacement.
   */
  su2double GetRefNode_Displacement(unsigned short val_coeff) const { return RefNode_Displacement[val_coeff]; }

  /*!
   * \brief Get the penalty weight value for the objective function.
   * \return  Penalty weight value for the reference geometry objective function.
   */
  su2double GetRefNode_Penalty(void) const { return RefNode_Penalty; }

  /*!
    * \brief Decide whether it's necessary to read a reference geometry.
    * \return <code>TRUE</code> if it's necessary to read a reference geometry, <code>FALSE</code> otherwise.
    */
  bool GetRefGeom(void) const { return RefGeom; }

  /*!
   * \brief Get the name of the file with the reference geometry of the structural problem.
   * \return Name of the file with the reference geometry of the structural problem.
   */
  string GetRefGeom_FEMFileName(void) const { return RefGeom_FEMFileName; }

  /*!
   * \brief Get the format of the reference geometry file.
   * \return Format of the reference geometry file.
   */
  unsigned short GetRefGeom_FileFormat(void) const { return RefGeom_FileFormat; }

  /*!
   * \brief Formulation for 2D elasticity (plane stress - strain)
   * \return Flag to 2D elasticity model.
   */
  unsigned short GetElas2D_Formulation(void) const { return Kind_2DElasForm; }

  /*!
   * \brief Decide whether it's necessary to read a reference geometry.
   * \return <code>TRUE</code> if it's necessary to read a reference geometry, <code>FALSE</code> otherwise.
   */
  bool GetPrestretch(void) const { return Prestretch; }

  /**
   * \brief Get the file name of the look up table
   * \return File name of the look up table 
   */
  string GetFileNameLUT(void){ return file_name_lut; };

  /*!
   * \brief Get the name of the file with the element properties for structural problems.
   * \return Name of the file with the element properties of the structural problem.
   */
  string GetFEA_FileName(void) const { return FEA_FileName; }

  /*!
   * \brief Determine if advanced features are used from the element-based FEA analysis (experimental feature).
   * \return <code>TRUE</code> is experimental, <code>FALSE</code> is the default behaviour.
   */
  inline bool GetAdvanced_FEAElementBased(void) const { return FEAAdvancedMode; }

  /*!
   * \brief Get the name of the file with the reference geometry of the structural problem.
   * \return Name of the file with the reference geometry of the structural problem.
   */
  string GetPrestretch_FEMFileName(void) const { return Prestretch_FEMFileName; }

  /*!
   * \brief Get the Poisson's ratio.
   * \return Value of the Poisson's ratio.
   */
  su2double GetPoissonRatio(unsigned short id_val) const { return PoissonRatio[id_val]; }

  /*!
   * \brief Get the Material Density.
   * \return Value of the Material Density.
   */
  su2double GetMaterialDensity(unsigned short id_val) const { return MaterialDensity[id_val]; }

  /*!
   * \brief Compressibility/incompressibility of the solids analysed using the structural solver.
   * \return Compressible or incompressible.
   */
  unsigned short GetMaterialCompressibility(void) const { return Kind_Material_Compress; }

  /*!
   * \brief Compressibility/incompressibility of the solids analysed using the structural solver.
   * \return Compressible or incompressible.
   */
  unsigned short GetMaterialModel(void) const { return Kind_Material; }

  /*!
   * \brief Geometric conditions for the structural solver.
   * \return Small or large deformation structural analysis.
   */
  unsigned short GetGeometricConditions(void) const { return Kind_Struct_Solver; }

  /*!
   * \brief Get the reference length for computing moment (the default value is 1).
   * \return Reference length for moment computation.
   */
  su2double GetRefLength(void) const { return RefLength; }

  /*!
   * \brief Get the reference element length for computing the slope limiting epsilon.
   * \return Reference element length for slope limiting epsilon.
   */
  su2double GetRefElemLength(void) const { return RefElemLength; }

  /*!
   * \brief Get the reference coefficient for detecting sharp edges.
   * \return Reference coefficient for detecting sharp edges.
   */
  su2double GetRefSharpEdges(void) const { return RefSharpEdges; }

  /*!
   * \brief Get the volume of the whole domain using the fine grid, this value is common for all the grids
   *        in the multigrid method.
   * \return Volume of the whole domain.
   */
  su2double GetDomainVolume(void) const { return DomainVolume; }

  /*!
   * \brief In case the <i>RefArea</i> is equal to 0 then, it is necessary to compute a reference area,
   *        with this function we set the value of the reference area.
   * \param[in] val_area - Value of the reference area for non dimensional coefficient computation.
   */
  void SetRefArea(su2double val_area) { RefArea = val_area; }

  /*!
   * \brief In case the <i>SemiSpan</i> is equal to 0 then, it is necessary to compute the max y distance,
   *        with this function we set the value of the semi span.
   * \param[in] val_semispan - Value of the semispan.
   */
  void SetSemiSpan(su2double val_semispan) { SemiSpan = val_semispan; }

  /*!
   * \brief Set the value of the domain volume computed on the finest grid.
   * \note This volume do not include the volume of the body that is being simulated.
   * \param[in] val_volume - Value of the domain volume computed on the finest grid.
   */
  void SetDomainVolume(su2double val_volume) { DomainVolume = val_volume; }

  /*!
   * \brief Set the finest mesh in a multigrid strategy.
   * \note If we are using a Full Multigrid Strategy or a start up with finest grid, it is necessary
   *       to change several times the finest grid.
   * \param[in] val_finestmesh - Index of the finest grid.
   */
  void SetFinestMesh(unsigned short val_finestmesh) { FinestMesh = val_finestmesh; }

  /*!
   * \brief Set the kind of time integration scheme.
   * \note If we are solving different equations it will be necessary to change several
   *       times the kind of time integration, to choose the right scheme.
   * \param[in] val_kind_timeintscheme - Kind of time integration scheme.
   */
  void SetKind_TimeIntScheme(unsigned short val_kind_timeintscheme) { Kind_TimeNumScheme = val_kind_timeintscheme; }

  /*!
   * \brief Set the parameters of the convective numerical scheme.
   * \note The parameters will change because we are solving different kind of equations.
   * \param[in] val_kind_convnumscheme - Center or upwind scheme.
   * \param[in] val_kind_centered - If centered scheme, kind of centered scheme (JST, etc.).
   * \param[in] val_kind_upwind - If upwind scheme, kind of upwind scheme (Roe, etc.).
   * \param[in] val_kind_slopelimit - If upwind scheme, kind of slope limit.
   * \param[in] val_muscl - Define if we apply a MUSCL scheme or not.
   * \param[in] val_kind_fem - If FEM, what kind of FEM discretization.
   */
  void SetKind_ConvNumScheme(unsigned short val_kind_convnumscheme, unsigned short val_kind_centered,
                             unsigned short val_kind_upwind,        unsigned short val_kind_slopelimit,
                             bool val_muscl,                        unsigned short val_kind_fem);

  /*!
   * \brief Get the value of limiter coefficient.
   * \return Value of the limiter coefficient.
   */
  su2double GetVenkat_LimiterCoeff(void) const { return Venkat_LimiterCoeff; }

  /*!
   * \brief Freeze the value of the limiter after a number of iterations.
   * \return Number of iterations.
   */
  unsigned long GetLimiterIter(void) const { return LimiterIter; }

  /*!
   * \brief Get the value of sharp edge limiter.
   * \return Value of the sharp edge limiter coefficient.
   */
  su2double GetAdjSharp_LimiterCoeff(void) const { return AdjSharp_LimiterCoeff; }

  /*!
   * \brief Get the Reynolds number. Dimensionless number that gives a measure of the ratio of inertial forces
   *        to viscous forces and consequently quantifies the relative importance of these two types of forces
   *        for given flow condition.
   * \return Value of the Reynolds number.
   */
  su2double GetReynolds(void) const { return Reynolds; }

  /*!
   * \brief Get the Froude number for free surface problems.
   * \return Value of the Froude number.
   */
  su2double GetFroude(void) const { return Froude; }

  /*!
   * \brief Set the Froude number for free surface problems.
   * \return Value of the Froude number.
   */
  void SetFroude(su2double val_froude) { Froude = val_froude; }

  /*!
   * \brief Set the Froude number for free surface problems.
   * \return Value of the Froude number.
   */
  void SetMach(su2double val_mach) { Mach = val_mach; }

  /*!
   * \brief Set the Froude number for free surface problems.
   * \return Value of the Froude number.
   */
  void SetReynolds(su2double val_reynolds) { Reynolds = val_reynolds; }

  /*!
   * \brief Set the Froude number for free surface problems.
   * \return Value of the Froude number.
   */
  void SetLength_Ref(su2double val_length_ref) { Length_Ref = val_length_ref; }

  /*!
   * \brief Set the Froude number for free surface problems.
   * \return Value of the Froude number.
   */
  void SetVelocity_Ref(su2double val_velocity_ref) { Velocity_Ref = val_velocity_ref; }

  /*!
   * \brief Set the Froude number for free surface problems.
   * \return Value of the Froude number.
   */
  void SetPressure_Ref(su2double val_pressure_ref) { Pressure_Ref = val_pressure_ref; }

  /*!
   * \brief Set the Froude number for free surface problems.
   * \return Value of the Froude number.
   */
  void SetDensity_Ref(su2double val_density_ref) { Density_Ref = val_density_ref; }

  /*!
   * \brief Set the reference temperature.
   * \return Value of the Froude number.
   */
  void SetTemperature_Ref(su2double val_temperature_ref) { Temperature_Ref = val_temperature_ref; }

  /*!
   * \brief Set the reference temperature.
   * \return Value of the Froude number.
   */
  void SetTemperature_ve_Ref(su2double val_temperature_ve_ref) { Temperature_ve_Ref = val_temperature_ve_ref; }

  /*!
   * \brief Set the Froude number for free surface problems.
   * \return Value of the Froude number.
   */
  void SetTime_Ref(su2double val_time_ref) { Time_Ref = val_time_ref; }

  /*!
   * \brief Set the Froude number for free surface problems.
   * \return Value of the Froude number.
   */
  void SetEnergy_Ref(su2double val_energy_ref) { Energy_Ref = val_energy_ref; }

  /*!
   * \brief Set the Froude number for free surface problems.
   * \return Value of the Froude number.
   */
  void SetOmega_Ref(su2double val_omega_ref) { Omega_Ref = val_omega_ref; }

  /*!
   * \brief Set the Froude number for free surface problems.
   * \return Value of the Froude number.
   */
  void SetForce_Ref(su2double val_force_ref) { Force_Ref = val_force_ref; }

  /*!
   * \brief Set the Froude number for free surface problems.
   * \return Value of the Froude number.
   */
  void SetGas_Constant_Ref(su2double val_gas_constant_ref) { Gas_Constant_Ref = val_gas_constant_ref; }

  /*!
   * \brief Set the Froude number for free surface problems.
   * \return Value of the Froude number.
   */
  void SetGas_Constant(su2double val_gas_constant) { Gas_Constant = val_gas_constant; }

  /*!
   * \brief Set the value of the specific heat at constant pressure (incompressible fluids with energy equation).
   * \param[in] val_specific_heat_cp - specific heat at constant pressure.
   */
  void SetSpecific_Heat_Cp(su2double val_specific_heat_cp) { Specific_Heat_Cp = val_specific_heat_cp; }

  /*!
   * \brief Set the non-dimensional value of the specific heat at constant pressure (incompressible fluids with energy equation).
   * \param[in] val_specific_heat_cpnd - non-dim. specific heat at constant pressure.
   */
  void SetSpecific_Heat_CpND(su2double val_specific_heat_cpnd) { Specific_Heat_CpND = val_specific_heat_cpnd; }

  /*!
   * \brief Set the value of the specific heat at constant volume (incompressible fluids with energy equation).
   * \param[in] val_specific_heat_cv - specific heat at constant volume.
   */
  void SetSpecific_Heat_Cv(su2double val_specific_heat_cv) { Specific_Heat_Cv = val_specific_heat_cv; }

  /*!
   * \brief Set the non-dimensional value of the specific heat at constant volume (incompressible fluids with energy equation).
   * \param[in] val_specific_heat_cvnd - non-dim. specific heat at constant pressure.
   */
  void SetSpecific_Heat_CvND(su2double val_specific_heat_cvnd) { Specific_Heat_CvND = val_specific_heat_cvnd; }

  /*!
   * \brief Set the heat flux reference value.
   * \return Value of the reference heat flux.
   */
  void SetHeat_Flux_Ref(su2double val_heat_flux_ref) { Heat_Flux_Ref = val_heat_flux_ref; }

  /*!
   * \brief Set the Froude number for free surface problems.
   * \return Value of the Froude number.
   */
  void SetViscosity_Ref(su2double val_viscosity_ref) { Viscosity_Ref = val_viscosity_ref; }

  /*!
   * \brief Set the Froude number for free surface problems.
   * \return Value of the Froude number.
   */
  void SetConductivity_Ref(su2double val_conductivity_ref) { Conductivity_Ref = val_conductivity_ref; }

  /*!
   * \brief Set the Froude number for free surface problems.
   * \return Value of the Froude number.
   */
  void SetPressure_FreeStreamND(su2double val_pressure_freestreamnd) { Pressure_FreeStreamND = val_pressure_freestreamnd; }

  /*!
   * \brief Set the Froude number for free surface problems.
   * \return Value of the Froude number.
   */
  void SetPressure_FreeStream(su2double val_pressure_freestream) { Pressure_FreeStream = val_pressure_freestream; }

  /*!
   * \brief Set the non-dimensionalized thermodynamic pressure for low Mach problems.
   * \return Value of the non-dimensionalized thermodynamic pressure.
   */
  void SetPressure_ThermodynamicND(su2double val_pressure_thermodynamicnd) { Pressure_ThermodynamicND = val_pressure_thermodynamicnd; }

  /*!
   * \brief Set the thermodynamic pressure for low Mach problems.
   * \return Value of the thermodynamic pressure.
   */
  void SetPressure_Thermodynamic(su2double val_pressure_thermodynamic) { Pressure_Thermodynamic = val_pressure_thermodynamic; }

  /*!
   * \brief Set the Froude number for free surface problems.
   * \return Value of the Froude number.
   */
  void SetDensity_FreeStreamND(su2double val_density_freestreamnd) { Density_FreeStreamND = val_density_freestreamnd; }

  /*!
   * \brief Set the Froude number for free surface problems.
   * \return Value of the Froude number.
   */
  void SetDensity_FreeStream(su2double val_density_freestream) { Density_FreeStream = val_density_freestream; }

  /*!
   * \brief Set the Froude number for free surface problems.
   * \return Value of the Froude number.
   */
  void SetViscosity_FreeStream(su2double val_viscosity_freestream) { Viscosity_FreeStream = val_viscosity_freestream; }

  /*!
   * \brief Set the Froude number for free surface problems.
   * \return Value of the Froude number.
   */
  void SetModVel_FreeStream(su2double val_modvel_freestream) { ModVel_FreeStream = val_modvel_freestream; }

  /*!
   * \brief Set the Froude number for free surface problems.
   * \return Value of the Froude number.
   */
  void SetModVel_FreeStreamND(su2double val_modvel_freestreamnd) { ModVel_FreeStreamND = val_modvel_freestreamnd; }

  /*!
   * \brief Set the Froude number for free surface problems.
   * \return Value of the Froude number.
   */
  void SetTemperature_FreeStream(su2double val_temperature_freestream) { Temperature_FreeStream = val_temperature_freestream; }

  /*!
   * \brief Set the Froude number for free surface problems.
   * \return Value of the Froude number.
   */
  void SetTemperature_FreeStreamND(su2double val_temperature_freestreamnd) { Temperature_FreeStreamND = val_temperature_freestreamnd; }

  /*!
   * \brief Set the Froude number for free surface problems.
   * \return Value of the Froude number.
   */
  void SetTemperature_ve_FreeStream(su2double val_temperature_ve_freestream) { Temperature_ve_FreeStream = val_temperature_ve_freestream; }

  /*!
   * \brief Set the Froude number for free surface problems.
   * \return Value of the Froude number.
   */
  void SetTemperature_ve_FreeStreamND(su2double val_temperature_ve_freestreamnd) { Temperature_ve_FreeStreamND = val_temperature_ve_freestreamnd; }

  /*!
   * \brief Set the Froude number for free surface problems.
   * \return Value of the Froude number.
   */
  void SetGas_ConstantND(su2double val_gas_constantnd) { Gas_ConstantND = val_gas_constantnd; }

  /*!
   * \brief Set the free-stream velocity.
   * \param[in] val_velocity_freestream - Value of the free-stream velocity component.
   * \param[in] val_dim - Value of the current dimension.
   */
  void SetVelocity_FreeStream(su2double val_velocity_freestream, unsigned short val_dim) { Velocity_FreeStream[val_dim] = val_velocity_freestream; }

  /*!
   * \brief Set the Froude number for free surface problems.
   * \return Value of the Froude number.
   */
  void SetVelocity_FreeStreamND(su2double val_velocity_freestreamnd, unsigned short val_dim) { Velocity_FreeStreamND[val_dim] = val_velocity_freestreamnd; }

  /*!
   * \brief Set the Froude number for free surface problems.
   * \return Value of the Froude number.
   */
  void SetViscosity_FreeStreamND(su2double val_viscosity_freestreamnd) { Viscosity_FreeStreamND = val_viscosity_freestreamnd; }

  /*!
   * \brief Set the Froude number for free surface problems.
   * \return Value of the Froude number.
   */
  void SetTke_FreeStreamND(su2double val_tke_freestreamnd) { Tke_FreeStreamND = val_tke_freestreamnd; }

  /*!
   * \brief Set the Froude number for free surface problems.
   * \return Value of the Froude number.
   */
  void SetOmega_FreeStreamND(su2double val_omega_freestreamnd) { Omega_FreeStreamND = val_omega_freestreamnd; }

  /*!
   * \brief Set the Froude number for free surface problems.
   * \return Value of the Froude number.
   */
  void SetTke_FreeStream(su2double val_tke_freestream) { Tke_FreeStream = val_tke_freestream; }

  /*!
   * \brief Set the Froude number for free surface problems.
   * \return Value of the Froude number.
   */
  void SetOmega_FreeStream(su2double val_omega_freestream) { Omega_FreeStream = val_omega_freestream; }

  /*!
   * \brief Set the Froude number for free surface problems.
   * \return Value of the Froude number.
   */
  void SetEnergy_FreeStreamND(su2double val_energy_freestreamnd) { Energy_FreeStreamND = val_energy_freestreamnd; }

  /*!
   * \brief Set the Froude number for free surface problems.
   * \return Value of the Froude number.
   */
  void SetEnergy_FreeStream(su2double val_energy_freestream) { Energy_FreeStream = val_energy_freestream; }

  /*!
   * \brief Set the thermal diffusivity for solids.
   * \return Value of the Froude number.
   */
  void SetThermalDiffusivity_Solid(su2double val_thermal_diffusivity) { Thermal_Diffusivity_Solid = val_thermal_diffusivity; }

  /*!
   * \brief Set the Froude number for free surface problems.
   * \return Value of the Froude number.
   */
  void SetTotal_UnstTimeND(su2double val_total_unsttimend) { Total_UnstTimeND = val_total_unsttimend; }

  /*!
   * \brief Get the angle of attack of the body. This is the angle between a reference line on a lifting body
   *        (often the chord line of an airfoil) and the vector representing the relative motion between the
   *        lifting body and the fluid through which it is moving.
   * \return Value of the angle of attack.
   */
  su2double GetAoA(void) const { return AoA; }

  /*!
   * \brief Get the off set angle of attack of the body. The solution and the geometry
   *        file are able to modifity the angle of attack in the config file
   * \return Value of the off set angle of attack.
   */
  su2double GetAoA_Offset(void) const { return AoA_Offset; }

  /*!
   * \brief Get the off set sideslip angle of the body. The solution and the geometry
   *        file are able to modifity the angle of attack in the config file
   * \return Value of the off set sideslip angle.
   */
  su2double GetAoS_Offset(void) const { return AoS_Offset; }

  /*!
   * \brief Get the functional sensitivity with respect to changes in the angle of attack.
   * \return Value of the angle of attack.
   */
  su2double GetAoA_Sens(void) const { return AoA_Sens; }

  /*!
   * \brief Set the angle of attack.
   * \param[in] val_AoA - Value of the angle of attack.
   */
  void SetAoA(su2double val_AoA) { AoA = val_AoA; }

  /*!
   * \brief Set the off set angle of attack.
   * \param[in] val_AoA - Value of the angle of attack.
   */
  void SetAoA_Offset(su2double val_AoA_offset) { AoA_Offset = val_AoA_offset; }

  /*!
   * \brief Set the off set sideslip angle.
   * \param[in] val_AoA - Value of the off set sideslip angle.
   */
  void SetAoS_Offset(su2double val_AoS_offset) { AoS_Offset = val_AoS_offset; }

  /*!
   * \brief Set the angle of attack.
   * \param[in] val_AoA - Value of the angle of attack.
   */
  void SetAoA_Sens(su2double val_AoA_sens) { AoA_Sens = val_AoA_sens; }

  /*!
   * \brief Set the angle of attack.
   * \param[in] val_AoA - Value of the angle of attack.
   */
  void SetAoS(su2double val_AoS) { AoS = val_AoS; }

  /*!
   * \brief Get the angle of sideslip of the body. It relates to the rotation of the aircraft centerline from
   *        the relative wind.
   * \return Value of the angle of sideslip.
   */
  su2double GetAoS(void) const { return AoS; }

  /*!
   * \brief Get the charge coefficient that is used in the poissonal potential simulation.
   * \return Value of the charge coefficient.
   */
  su2double GetChargeCoeff(void) const { return ChargeCoeff; }

  /*!
   * \brief Get the number of multigrid levels.
   * \return Number of multigrid levels (without including the original grid).
   */
  unsigned short GetnMGLevels(void) const { return nMGLevels; }

  /*!
   * \brief Set the number of multigrid levels.
   * \param[in] val_nMGLevels - Index of the mesh were the CFL is applied
   */
  void SetMGLevels(unsigned short val_nMGLevels) { nMGLevels = val_nMGLevels; }

  /*!
   * \brief Get the index of the finest grid.
   * \return Index of the finest grid in a multigrid strategy, this is 0 unless we are
   performing a Full multigrid.
   */
  unsigned short GetFinestMesh(void) const { return FinestMesh; }

  /*!
   * \brief Get the kind of multigrid (V or W).
   * \note This variable is used in a recursive way to perform the different kind of cycles
   * \return 0 or 1 depending of we are dealing with a V or W cycle.
   */
  unsigned short GetMGCycle(void) const { return MGCycle; }

  /*!
   * \brief Get the king of evaluation in the geometrical module.
   * \return 0 or 1 depending of we are dealing with a V or W cycle.
   */
  unsigned short GetGeometryMode(void) const { return GeometryMode; }

  /*!
   * \brief Get the Courant Friedrich Levi number for each grid.
   * \param[in] val_mesh - Index of the mesh were the CFL is applied.
   * \return CFL number for each grid.
   */
  su2double GetCFL(unsigned short val_mesh) const { return CFL[val_mesh]; }

  /*!
   * \brief Get the Courant Friedrich Levi number for each grid.
   * \param[in] val_mesh - Index of the mesh were the CFL is applied.
   * \return CFL number for each grid.
   */
  void SetCFL(unsigned short val_mesh, su2double val_cfl) { CFL[val_mesh] = val_cfl; }

  /*!
   * \brief Get the Courant Friedrich Levi number for unsteady simulations.
   * \return CFL number for unsteady simulations.
   */
  su2double GetUnst_CFL(void) const { return Unst_CFL; }

  /*!
   * \brief Get information about element reorientation
   * \return    <code>TRUE</code> means that elements can be reoriented if suspected unhealthy
   */
  bool GetReorientElements(void) const { return ReorientElements; }

  /*!
   * \brief Get the Courant Friedrich Levi number for unsteady simulations.
   * \return CFL number for unsteady simulations.
   */
  su2double GetMax_DeltaTime(void) const { return Max_DeltaTime; }

  /*!
   * \brief Get a parameter of the particular design variable.
   * \param[in] val_dv - Number of the design variable that we want to read.
   * \param[in] val_param - Index of the parameter that we want to read.
   * \return Design variable parameter.
   */
  su2double GetParamDV(unsigned short val_dv, unsigned short val_param) const { return ParamDV[val_dv][val_param]; }

  /*!
   * \brief Get the coordinates of the FFD corner points.
   * \param[in] val_ffd - Index of the FFD box.
   * \param[in] val_coord - Index of the coordinate that we want to read.
   * \return Value of the coordinate.
   */
  su2double GetCoordFFDBox(unsigned short val_ffd, unsigned short val_index) const { return CoordFFDBox[val_ffd][val_index]; }

  /*!
   * \brief Get the degree of the FFD corner points.
   * \param[in] val_ffd - Index of the FFD box.
   * \param[in] val_degree - Index (I,J,K) to obtain the degree.
   * \return Value of the degree in a particular direction.
   */
  unsigned short GetDegreeFFDBox(unsigned short val_ffd, unsigned short val_index) const { return DegreeFFDBox[val_ffd][val_index]; }

  /*!
   * \brief Get the FFD Tag of a particular design variable.
   * \param[in] val_dv - Number of the design variable that we want to read.
   * \return Name of the FFD box.
   */
  string GetFFDTag(unsigned short val_dv) const { return FFDTag[val_dv]; }

  /*!
   * \brief Get the FFD Tag of a particular FFD box.
   * \param[in] val_ffd - Number of the FFD box that we want to read.
   * \return Name of the FFD box.
   */
  string GetTagFFDBox(unsigned short val_ffd) const { return TagFFDBox[val_ffd]; }

  /*!
   * \brief Get the number of design variables.
   * \return Number of the design variables.
   */
  unsigned short GetnDV(void) const { return nDV; }

  /*!
   * \brief Get the number of design variables.
   * \return Number of the design variables.
   */
  unsigned short GetnDV_Value(unsigned short iDV) const { return nDV_Value[iDV]; }

  /*!
   * \brief Get the number of FFD boxes.
   * \return Number of FFD boxes.
   */
  unsigned short GetnFFDBox(void) const { return nFFDBox; }

  /*!
   * \brief Get the required continuity level at the surface intersection with the FFD
   * \return Continuity level at the surface intersection.
   */
  unsigned short GetFFD_Continuity(void) const { return FFD_Continuity; }

  /*!
   * \brief Get the coordinate system that we are going to use to define the FFD
   * \return Coordinate system (cartesian, spherical, etc).
   */
  unsigned short GetFFD_CoordSystem(void) const { return FFD_CoordSystem; }

  /*!
   * \brief Get the kind of FFD Blending function.
   * \return Kind of FFD Blending function.
   */
  unsigned short GetFFD_Blending(void) const { return FFD_Blending;}

  /*!
   * \brief Get the kind BSpline Order in i,j,k direction.
   * \return The kind BSpline Order in i,j,k direction.
   */
  su2double* GetFFD_BSplineOrder() { return FFD_BSpline_Order;}

  /*!
   * \brief Get the number of Runge-Kutta steps.
   * \return Number of Runge-Kutta steps.
   */
  unsigned short GetnRKStep(void) const { return nRKStep; }

  /*!
   * \brief Get the number of time levels for time accurate local time stepping.
   * \return Number of time levels.
   */
  unsigned short GetnLevels_TimeAccurateLTS(void) const { return nLevels_TimeAccurateLTS; }

  /*!
   * \brief Set the number of time levels for time accurate local time stepping.
   * \param[in] val_nLevels - The number of time levels to be set.
   */
  void SetnLevels_TimeAccurateLTS(unsigned short val_nLevels) { nLevels_TimeAccurateLTS = val_nLevels;}

  /*!
   * \brief Get the number time DOFs for ADER-DG.
   * \return Number of time DOFs used in ADER-DG.
   */
  unsigned short GetnTimeDOFsADER_DG(void) const { return nTimeDOFsADER_DG; }

  /*!
   * \brief Get the location of the time DOFs for ADER-DG on the interval [-1..1].
   * \return The location of the time DOFs used in ADER-DG.
   */
  su2double *GetTimeDOFsADER_DG(void) { return TimeDOFsADER_DG; }

  /*!
   * \brief Get the number time integration points for ADER-DG.
   * \return Number of time integration points used in ADER-DG.
   */
  unsigned short GetnTimeIntegrationADER_DG(void) const { return nTimeIntegrationADER_DG; }

  /*!
   * \brief Get the location of the time integration points for ADER-DG on the interval [-1..1].
   * \return The location of the time integration points used in ADER-DG.
   */
  su2double *GetTimeIntegrationADER_DG(void) { return TimeIntegrationADER_DG; }

  /*!
   * \brief Get the weights of the time integration points for ADER-DG.
   * \return The weights of the time integration points used in ADER-DG.
   */
  su2double *GetWeightsIntegrationADER_DG(void) { return WeightsIntegrationADER_DG; }

  /*!
   * \brief Get the total number of boundary markers including send/receive domains.
   * \return Total number of boundary markers.
   */
  unsigned short GetnMarker_All(void) const { return nMarker_All; }

  /*!
   * \brief Get the total number of boundary markers in the config file.
   * \return Total number of boundary markers.
   */
  unsigned short GetnMarker_CfgFile(void) const { return nMarker_CfgFile; }

  /*!
   * \brief Get the number of Euler boundary markers.
   * \return Number of Euler boundary markers.
   */
  unsigned short GetnMarker_Euler(void) const { return nMarker_Euler; }

  /*!
   * \brief Get the number of symmetry boundary markers.
   * \return Number of symmetry boundary markers.
   */
  unsigned short GetnMarker_SymWall(void) const { return nMarker_SymWall; }

  /*!
   * \brief Get the total number of boundary markers.
   * \return Total number of boundary markers.
   */
  unsigned short GetnMarker_Max(void) const { return nMarker_Max; }

  /*!
   * \brief Get the total number of boundary markers.
   * \return Total number of boundary markers.
   */
  unsigned short GetnMarker_EngineInflow(void) const { return nMarker_EngineInflow; }

  /*!
   * \brief Get the total number of boundary markers.
   * \return Total number of boundary markers.
   */
  unsigned short GetnMarker_EngineExhaust(void) const { return nMarker_EngineExhaust; }

  /*!
   * \brief Get the total number of boundary markers.
   * \return Total number of boundary markers.
   */
  unsigned short GetnMarker_NearFieldBound(void) const { return nMarker_NearFieldBound; }

  /*!
   * \brief Get the total number of deformable markers at the boundary.
   * \return Total number of deformable markers at the boundary.
   */
  unsigned short GetnMarker_Deform_Mesh(void) const { return nMarker_Deform_Mesh; }

  /*!
   * \brief Get the total number of markers in which the flow load is computed/employed.
   * \return Total number of markers in which the flow load is computed/employed.
   */
  unsigned short GetnMarker_Fluid_Load(void) const { return nMarker_Fluid_Load; }

  /*!
   * \brief Get the total number of boundary markers.
   * \return Total number of boundary markers.
   */
  unsigned short GetnMarker_Fluid_InterfaceBound(void) const { return nMarker_Fluid_InterfaceBound; }

  /*!
   * \brief Get the total number of boundary markers.
   * \return Total number of boundary markers.
   */
  unsigned short GetnMarker_ActDiskInlet(void) const { return nMarker_ActDiskInlet; }

  /*!
   * \brief Get the total number of boundary markers.
   * \return Total number of boundary markers.
   */
  unsigned short GetnMarker_ActDiskOutlet(void) const { return nMarker_ActDiskOutlet; }

  /*!
   * \brief Get the total number of boundary markers.
   * \return Total number of boundary markers.
   */
  unsigned short GetnMarker_Outlet(void) const { return nMarker_Outlet; }

  /*!
   * \brief Get the total number of monitoring markers.
   * \return Total number of monitoring markers.
   */
  unsigned short GetnMarker_Monitoring(void) const { return nMarker_Monitoring; }

  /*!
   * \brief Get the total number of DV markers.
   * \return Total number of DV markers.
   */
  unsigned short GetnMarker_DV(void) const { return nMarker_DV; }

  /*!
   * \brief Get the total number of moving markers.
   * \return Total number of moving markers.
   */
  unsigned short GetnMarker_Moving(void) const { return nMarker_Moving; }

  /*!
   * \brief Get the total number of Python customizable markers.
   * \return Total number of Python customizable markers.
   */
  unsigned short GetnMarker_PyCustom(void) const { return nMarker_PyCustom; }

  /*!
   * \brief Get the total number of moving markers.
   * \return Total number of moving markers.
   */
  unsigned short GetnMarker_Analyze(void) const { return nMarker_Analyze; }

  /*!
   * \brief Get the total number of periodic markers.
   * \return Total number of periodic markers.
   */
  unsigned short GetnMarker_Periodic(void) const { return nMarker_PerBound; }

  /*!
   * \brief Get the total number of heat flux markers.
   * \return Total number of heat flux markers.
   */
  unsigned short GetnMarker_HeatFlux(void) const { return nMarker_HeatFlux; }

  /*!
   * \brief Get the total number of rough markers.
   * \return Total number of heat flux markers.
   */
  unsigned short GetnRoughWall(void) const { return nRough_Wall; }

  /*!
   * \brief Get the total number of objectives in kind_objective list
   * \return Total number of objectives in kind_objective list
   */
  unsigned short GetnObj(void) const { return nObj;}

  /*!
   * \brief Stores the number of marker in the simulation.
   * \param[in] val_nmarker - Number of markers of the problem.
   */
  void SetnMarker_All(unsigned short val_nmarker) { nMarker_All = val_nmarker; }

  /*!
   * \brief Get the starting direct iteration number for the unsteady adjoint (reverse time integration).
   * \return Starting direct iteration number for the unsteady adjoint.
   */
  long GetUnst_AdjointIter(void) const { return Unst_AdjointIter; }

  /*!
   * \brief Number of iterations to average (reverse time integration).
   * \return Starting direct iteration number for the unsteady adjoint.
   */
  unsigned long GetIter_Avg_Objective(void) const { return Iter_Avg_Objective ; }

  /*!
   * \brief Retrieves the number of periodic time instances for Harmonic Balance.
   * \return: Number of periodic time instances for Harmonic Balance.
   */
  unsigned short GetnTimeInstances(void) const { return nTimeInstances; }

  /*!
   * \brief Retrieves the period of oscillations to be used with Harmonic Balance.
   * \return: Period for Harmonic Balance.
   */
  su2double GetHarmonicBalance_Period(void) const { return HarmonicBalance_Period; }

  /*!
   * \brief Set the current external iteration number.
   * \param[in] val_iter - Current external iteration number.
   */
  void SetExtIter_OffSet(unsigned long val_iter) { ExtIter_OffSet = val_iter; }

  /*!
   * \brief Set the current FSI iteration number.
   * \param[in] val_iter - Current FSI iteration number.
   */
  void SetOuterIter(unsigned long val_iter) { OuterIter = val_iter; }

  /*!
   * \brief Set the current FSI iteration number.
   * \param[in] val_iter - Current FSI iteration number.
   */
  void SetInnerIter(unsigned long val_iter) { InnerIter = val_iter; }

  /*!
   * \brief Set the current time iteration number.
   * \param[in] val_iter - Current FSI iteration number.
   */
  void SetTimeIter(unsigned long val_iter) { TimeIter = val_iter; }

  /*!
   * \brief Get the current time iteration number.
   * \param[in] val_iter - Current time iterationnumber.
   */
  unsigned long GetTimeIter() const { return TimeIter; }

  /*!
   * \brief Get the current internal iteration number.
   * \return Current external iteration.
   */
  unsigned long GetExtIter_OffSet(void) const { return ExtIter_OffSet; }

  /*!
   * \brief Get the current FSI iteration number.
   * \return Current FSI iteration.
   */
  unsigned long GetOuterIter(void) const { return OuterIter; }

  /*!
   * \brief Get the current FSI iteration number.
   * \return Current FSI iteration.
   */
  unsigned long GetInnerIter(void) const { return InnerIter; }

  /*!
   * \brief Set the current physical time.
   * \param[in] val_t - Current physical time.
   */
  void SetPhysicalTime(su2double val_t) { PhysicalTime = val_t; }

  /*!
   * \brief Get the current physical time.
   * \return Current physical time.
   */
  su2double GetPhysicalTime(void) const { return PhysicalTime; }

  /*!
   * \brief Get information about writing the performance summary at the end of a calculation.
   * \return <code>TRUE</code> means that the performance summary will be written at the end of a calculation.
   */
  bool GetWrt_Performance(void) const { return Wrt_Performance; }

  /*!
   * \brief Get information about the computational graph (e.g. memory usage) when using AD in reverse mode.
   * \return <code>TRUE</code> means that the tape statistics will be written after each recording.
   */
  bool GetWrt_AD_Statistics(void) const { return Wrt_AD_Statistics; }

  /*!
   * \brief Get information about writing the mesh quality metrics to the visualization files.
   * \return <code>TRUE</code> means that the mesh quality metrics will be written to the visualization files.
   */
  bool GetWrt_MeshQuality(void) const { return Wrt_MeshQuality; }

  /*!
   * \brief Get information about writing projected sensitivities on surfaces to an ASCII file with rows as x, y, z, dJ/dx, dJ/dy, dJ/dz for each vertex.
   * \return <code>TRUE</code> means that projected sensitivities on surfaces in an ASCII file with rows as x, y, z, dJ/dx, dJ/dy, dJ/dz for each vertex will be written.
   */
  bool GetWrt_Projected_Sensitivity(void) const { return Wrt_Projected_Sensitivity; }

  /*!
   * \brief Get information about the format for the input volume sensitvities.
   * \return Format of the input volume sensitivities.
   */
  unsigned short GetSensitivity_Format(void) const { return Sensitivity_FileFormat; }

  /*!
   * \brief Get information about writing sectional force files.
   * \return <code>TRUE</code> means that sectional force files will be written for specified markers.
   */
  bool GetPlot_Section_Forces(void) const { return Plot_Section_Forces; }

  /*!
   * \brief Get the alpha (convective) coefficients for the Runge-Kutta integration scheme.
   * \param[in] val_step - Index of the step.
   * \return Alpha coefficient for the Runge-Kutta integration scheme.
   */
  su2double Get_Alpha_RKStep(unsigned short val_step) const { return RK_Alpha_Step[val_step]; }

  /*!
   * \brief Get the index of the surface defined in the geometry file.
   * \param[in] val_marker - Value of the marker in which we are interested.
   * \return Value of the index that is in the geometry file for the surface that
   *         has the marker <i>val_marker</i>.
   */
  string GetMarker_All_TagBound(unsigned short val_marker) const { return Marker_All_TagBound[val_marker]; }

  /*!
   * \brief Get the index of the surface defined in the geometry file.
   * \param[in] val_marker - Value of the marker in which we are interested.
   * \return Value of the index that is in the geometry file for the surface that
   *         has the marker <i>val_marker</i>.
   */
  string GetMarker_ActDiskInlet_TagBound(unsigned short val_marker) const { return Marker_ActDiskInlet[val_marker]; }

  /*!
   * \brief Get the index of the surface defined in the geometry file.
   * \param[in] val_marker - Value of the marker in which we are interested.
   * \return Value of the index that is in the geometry file for the surface that
   *         has the marker <i>val_marker</i>.
   */
  string GetMarker_ActDiskOutlet_TagBound(unsigned short val_marker) const { return Marker_ActDiskOutlet[val_marker]; }

  /*!
   * \brief Get the index of the surface defined in the geometry file.
   * \param[in] val_marker - Value of the marker in which we are interested.
   * \return Value of the index that is in the geometry file for the surface that
   *         has the marker <i>val_marker</i>.
   */
  string GetMarker_Outlet_TagBound(unsigned short val_marker) const { return Marker_Outlet[val_marker]; }

  /*!
   * \brief Get the index of the surface defined in the geometry file.
   * \param[in] val_marker - Value of the marker in which we are interested.
   * \return Value of the index that is in the geometry file for the surface that
   *         has the marker <i>val_marker</i>.
   */
  string GetMarker_EngineInflow_TagBound(unsigned short val_marker) const { return Marker_EngineInflow[val_marker]; }

  /*!
   * \brief Get the index of the surface defined in the geometry file.
   * \param[in] val_marker - Value of the marker in which we are interested.
   * \return Value of the index that is in the geometry file for the surface that
   *         has the marker <i>val_marker</i>.
   */
  string GetMarker_EngineExhaust_TagBound(unsigned short val_marker) const { return Marker_EngineExhaust[val_marker]; }

  /*!
   * \brief Get the name of the surface defined in the geometry file.
   * \param[in] val_marker - Value of the marker in which we are interested.
   * \return Name that is in the geometry file for the surface that
   *         has the marker <i>val_marker</i>.
   */
  string GetMarker_Monitoring_TagBound(unsigned short val_marker) const { return Marker_Monitoring[val_marker]; }

  /*!
   * \brief Get the name of the surface defined in the geometry file.
   * \param[in] val_marker - Value of the marker in which we are interested.
   * \return Name that is in the geometry file for the surface that
   *         has the marker <i>val_marker</i>.
   */
  string GetMarker_HeatFlux_TagBound(unsigned short val_marker) const { return Marker_HeatFlux[val_marker]; }

  /*!
   * \brief Get the tag if the iMarker defined in the geometry file.
   * \param[in] val_tag - Value of the tag in which we are interested.
   * \return Value of the marker <i>val_marker</i> that is in the geometry file
   *         for the surface that has the tag.
   */
  short GetMarker_All_TagBound(string val_tag)  {
    for (unsigned short iMarker = 0; iMarker < nMarker_All; iMarker++) {
      if (val_tag == Marker_All_TagBound[iMarker]) return iMarker;
    }
    return -1;
  }

  /*!
   * \brief Get the kind of boundary for each marker.
   * \param[in] val_marker - Index of the marker in which we are interested.
   * \return Kind of boundary for the marker <i>val_marker</i>.
   */
  unsigned short GetMarker_All_KindBC(unsigned short val_marker) const { return Marker_All_KindBC[val_marker]; }

  /*!
   * \brief Set the value of the boundary <i>val_boundary</i> (read from the config file)
   *        for the marker <i>val_marker</i>.
   * \param[in] val_marker - Index of the marker in which we are interested.
   * \param[in] val_boundary - Kind of boundary read from config file.
   */
  void SetMarker_All_KindBC(unsigned short val_marker, unsigned short val_boundary) { Marker_All_KindBC[val_marker] = val_boundary; }

  /*!
   * \brief Set the value of the index <i>val_index</i> (read from the geometry file) for
   *        the marker <i>val_marker</i>.
   * \param[in] val_marker - Index of the marker in which we are interested.
   * \param[in] val_index - Index of the surface read from geometry file.
   */
  void SetMarker_All_TagBound(unsigned short val_marker, string val_index) { Marker_All_TagBound[val_marker] = val_index; }

  /*!
   * \brief Set if a marker <i>val_marker</i> is going to be monitored <i>val_monitoring</i>
   *        (read from the config file).
   * \note This is important for non dimensional coefficient computation.
   * \param[in] val_marker - Index of the marker in which we are interested.
   * \param[in] val_monitoring - 0 or 1 depending if the the marker is going to be monitored.
   */
  void SetMarker_All_Monitoring(unsigned short val_marker, unsigned short val_monitoring) { Marker_All_Monitoring[val_marker] = val_monitoring; }

  /*!
   * \brief Set if a marker <i>val_marker</i> is going to be monitored <i>val_monitoring</i>
   *        (read from the config file).
   * \note This is important for non dimensional coefficient computation.
   * \param[in] val_marker - Index of the marker in which we are interested.
   * \param[in] val_monitoring - 0 or 1 depending if the the marker is going to be monitored.
   */
  void SetMarker_All_GeoEval(unsigned short val_marker, unsigned short val_geoeval) { Marker_All_GeoEval[val_marker] = val_geoeval; }

  /*!
   * \brief Set if a marker <i>val_marker</i> is going to be designed <i>val_designing</i>
   *        (read from the config file).
   * \note This is important for non dimensional coefficient computation.
   * \param[in] val_marker - Index of the marker in which we are interested.
   * \param[in] val_monitoring - 0 or 1 depending if the the marker is going to be designed.
   */
  void SetMarker_All_Designing(unsigned short val_marker, unsigned short val_designing) { Marker_All_Designing[val_marker] = val_designing; }

  /*!
   * \brief Set if a marker <i>val_marker</i> is going to be plot <i>val_plotting</i>
   *        (read from the config file).
   * \param[in] val_marker - Index of the marker in which we are interested.
   * \param[in] val_plotting - 0 or 1 depending if the the marker is going to be plot.
   */
  void SetMarker_All_Plotting(unsigned short val_marker, unsigned short val_plotting) { Marker_All_Plotting[val_marker] = val_plotting; }

  /*!
   * \brief Set if a marker <i>val_marker</i> is going to be plot <i>val_plotting</i>
   *        (read from the config file).
   * \param[in] val_marker - Index of the marker in which we are interested.
   * \param[in] val_plotting - 0 or 1 depending if the the marker is going to be plot.
   */
  void SetMarker_All_Analyze(unsigned short val_marker, unsigned short val_analyze) { Marker_All_Analyze[val_marker] = val_analyze; }

  /*!
   * \brief Set if a marker <i>val_marker</i> is part of the FSI interface <i>val_plotting</i>
   *        (read from the config file).
   * \param[in] val_marker - Index of the marker in which we are interested.
   * \param[in] val_plotting - 0 or 1 depending if the the marker is part of the FSI interface.
   */
  void SetMarker_All_ZoneInterface(unsigned short val_marker, unsigned short val_fsiinterface) { Marker_All_ZoneInterface[val_marker] = val_fsiinterface; }

  /*!
   * \brief Set if a marker <i>val_marker</i> is part of the Turbomachinery (read from the config file).
   * \param[in] val_marker - Index of the marker in which we are interested.
   * \param[in] val_turboperf - 0 if not part of Turbomachinery or greater than 1 if it is part.
   */
  void SetMarker_All_Turbomachinery(unsigned short val_marker, unsigned short val_turbo) { Marker_All_Turbomachinery[val_marker] = val_turbo; }

  /*!
   * \brief Set a flag to the marker <i>val_marker</i> part of the Turbomachinery (read from the config file).
   * \param[in] val_marker - Index of the marker in which we are interested.
   * \param[in] val_turboperflag - 0 if is not part of the Turbomachinery, flag INFLOW or OUTFLOW if it is part.
   */
  void SetMarker_All_TurbomachineryFlag(unsigned short val_marker, unsigned short val_turboflag) { Marker_All_TurbomachineryFlag[val_marker] = val_turboflag; }

  /*!
   * \brief Set if a marker <i>val_marker</i> is part of the MixingPlane interface (read from the config file).
   * \param[in] val_marker - Index of the marker in which we are interested.
   * \param[in] val_turboperf - 0 if not part of the MixingPlane interface or greater than 1 if it is part.
   */
  void SetMarker_All_MixingPlaneInterface(unsigned short val_marker, unsigned short val_mixpla_interface) { Marker_All_MixingPlaneInterface[val_marker] = val_mixpla_interface; }

  /*!
   * \brief Set if a marker <i>val_marker</i> is going to be affected by design variables <i>val_moving</i>
   *        (read from the config file).
   * \param[in] val_marker - Index of the marker in which we are interested.
   * \param[in] val_DV - 0 or 1 depending if the the marker is affected by design variables.
   */
  void SetMarker_All_DV(unsigned short val_marker, unsigned short val_DV) { Marker_All_DV[val_marker] = val_DV; }

  /*!
   * \brief Set if a marker <i>val_marker</i> is going to be moved <i>val_moving</i>
   *        (read from the config file).
   * \param[in] val_marker - Index of the marker in which we are interested.
   * \param[in] val_moving - 0 or 1 depending if the the marker is going to be moved.
   */
  void SetMarker_All_Moving(unsigned short val_marker, unsigned short val_moving) { Marker_All_Moving[val_marker] = val_moving; }

  /*!
   * \brief Set if a marker <i>val_marker</i> allows deformation at the boundary.
   * \param[in] val_marker - Index of the marker in which we are interested.
   * \param[in] val_interface - 0 or 1 depending if the the marker is or not a DEFORM_MESH marker.
   */
  void SetMarker_All_Deform_Mesh(unsigned short val_marker, unsigned short val_deform) { Marker_All_Deform_Mesh[val_marker] = val_deform; }

  /*!
   * \brief Set if a marker <i>val_marker</i> allows deformation at the boundary.
   * \param[in] val_marker - Index of the marker in which we are interested.
   * \param[in] val_interface - 0 or 1 depending if the the marker is or not a DEFORM_MESH_SYM_PLANE marker.
   */
  void SetMarker_All_Deform_Mesh_Sym_Plane(unsigned short val_marker, unsigned short val_deform) { Marker_All_Deform_Mesh_Sym_Plane[val_marker] = val_deform; }

  /*!
   * \brief Set if a in marker <i>val_marker</i> the flow load will be computed/employed.
   * \param[in] val_marker - Index of the marker in which we are interested.
   * \param[in] val_interface - 0 or 1 depending if the the marker is or not a Fluid_Load marker.
   */
  void SetMarker_All_Fluid_Load(unsigned short val_marker, unsigned short val_interface) { Marker_All_Fluid_Load[val_marker] = val_interface; }

  /*!
   * \brief Set if a marker <i>val_marker</i> is going to be customized in Python <i>val_PyCustom</i>
   *        (read from the config file).
   * \param[in] val_marker - Index of the marker in which we are interested.
   * \param[in] val_PyCustom - 0 or 1 depending if the the marker is going to be customized in Python.
   */
  void SetMarker_All_PyCustom(unsigned short val_marker, unsigned short val_PyCustom) { Marker_All_PyCustom[val_marker] = val_PyCustom; }

  /*!
   * \brief Set if a marker <i>val_marker</i> is going to be periodic <i>val_perbound</i>
   *        (read from the config file).
   * \param[in] val_marker - Index of the marker in which we are interested.
   * \param[in] val_perbound - Index of the surface with the periodic boundary.
   */
  void SetMarker_All_PerBound(unsigned short val_marker, short val_perbound) { Marker_All_PerBound[val_marker] = val_perbound; }

  /*!
   * \brief Set if a marker <i>val_marker</i> is going to be sent or receive <i>val_index</i>
   *        from another domain.
   * \param[in] val_marker - 0 or 1 depending if the the marker is going to be moved.
   * \param[in] val_index - Index of the surface read from geometry file.
   */
  void SetMarker_All_SendRecv(unsigned short val_marker, short val_index) { Marker_All_SendRecv[val_marker] = val_index; }

  /*!
   * \brief Get the send-receive information for a marker <i>val_marker</i>.
   * \param[in] val_marker - 0 or 1 depending if the the marker is going to be moved.
   * \return If positive, the information is sended to that domain, in case negative
   *         the information is receive from that domain.
   */
  short GetMarker_All_SendRecv(unsigned short val_marker) const { return Marker_All_SendRecv[val_marker]; }

  /*!
   * \brief Get an internal index that identify the periodic boundary conditions.
   * \param[in] val_marker - Value of the marker that correspond with the periodic boundary.
   * \return The internal index of the periodic boundary condition.
   */
  short GetMarker_All_PerBound(unsigned short val_marker) const { return Marker_All_PerBound[val_marker]; }

  /*!
   * \brief Get the monitoring information for a marker <i>val_marker</i>.
   * \param[in] val_marker - 0 or 1 depending if the the marker is going to be monitored.
   * \return 0 or 1 depending if the marker is going to be monitored.
   */
  unsigned short GetMarker_All_Monitoring(unsigned short val_marker) const { return Marker_All_Monitoring[val_marker]; }

  /*!
   * \brief Get the monitoring information for a marker <i>val_marker</i>.
   * \param[in] val_marker - 0 or 1 depending if the the marker is going to be monitored.
   * \return 0 or 1 depending if the marker is going to be monitored.
   */
  unsigned short GetMarker_All_GeoEval(unsigned short val_marker) const { return Marker_All_GeoEval[val_marker]; }

  /*!
   * \brief Get the design information for a marker <i>val_marker</i>.
   * \param[in] val_marker - 0 or 1 depending if the the marker is going to be monitored.
   * \return 0 or 1 depending if the marker is going to be monitored.
   */
  unsigned short GetMarker_All_Designing(unsigned short val_marker) const { return Marker_All_Designing[val_marker]; }

  /*!
   * \brief Get the plotting information for a marker <i>val_marker</i>.
   * \param[in] val_marker - 0 or 1 depending if the the marker is going to be moved.
   * \return 0 or 1 depending if the marker is going to be plotted.
   */
  unsigned short GetMarker_All_Plotting(unsigned short val_marker) const { return Marker_All_Plotting[val_marker]; }

  /*!
   * \brief Get the plotting information for a marker <i>val_marker</i>.
   * \param[in] val_marker - 0 or 1 depending if the the marker is going to be moved.
   * \return 0 or 1 depending if the marker is going to be plotted.
   */
  unsigned short GetMarker_All_Analyze(unsigned short val_marker) const { return Marker_All_Analyze[val_marker]; }

  /*!
   * \brief Get the FSI interface information for a marker <i>val_marker</i>.
   * \param[in] val_marker - 0 or 1 depending if the the marker is going to be moved.
   * \return 0 or 1 depending if the marker is part of the FSI interface.
   */
  unsigned short GetMarker_All_ZoneInterface(unsigned short val_marker) const { return Marker_All_ZoneInterface[val_marker]; }

  /*!
   * \brief Get the MixingPlane interface information for a marker <i>val_marker</i>.
   * \param[in] val_marker value of the marker on the grid.
   * \return 0 if is not part of the MixingPlane Interface and greater than 1 if it is part.
   */
  unsigned short GetMarker_All_MixingPlaneInterface(unsigned short val_marker) const { return Marker_All_MixingPlaneInterface[val_marker]; }

  /*!
   * \brief Get the Turbomachinery information for a marker <i>val_marker</i>.
   * \param[in] val_marker value of the marker on the grid.
   * \return 0 if is not part of the Turbomachinery and greater than 1 if it is part.
   */
  unsigned short GetMarker_All_Turbomachinery(unsigned short val_marker) const { return Marker_All_Turbomachinery[val_marker]; }

  /*!
   * \brief Get the Turbomachinery flag information for a marker <i>val_marker</i>.
   * \param[in] val_marker value of the marker on the grid.
   * \return 0 if is not part of the Turbomachinery, flag INFLOW or OUTFLOW if it is part.
   */
  unsigned short GetMarker_All_TurbomachineryFlag(unsigned short val_marker) const { return Marker_All_TurbomachineryFlag[val_marker]; }

  /*!
   * \brief Get the number of FSI interface markers <i>val_marker</i>.
   * \param[in] void.
   * \return Number of markers belonging to the FSI interface.
   */
  unsigned short GetMarker_n_ZoneInterface(void) const { return nMarker_ZoneInterface; }

  /*!
   * \brief Get the DV information for a marker <i>val_marker</i>.
   * \param[in] val_marker - 0 or 1 depending if the the marker is going to be affected by design variables.
   * \return 0 or 1 depending if the marker is going to be affected by design variables.
   */
  unsigned short GetMarker_All_DV(unsigned short val_marker) const { return Marker_All_DV[val_marker]; }

  /*!
   * \brief Get the motion information for a marker <i>val_marker</i>.
   * \param[in] val_marker - 0 or 1 depending if the the marker is going to be moved.
   * \return 0 or 1 depending if the marker is going to be moved.
   */
  unsigned short GetMarker_All_Moving(unsigned short val_marker) const { return Marker_All_Moving[val_marker]; }

  /*!
   * \brief Get whether marker <i>val_marker</i> is a DEFORM_MESH marker
   * \param[in] val_marker - 0 or 1 depending if the the marker belongs to the DEFORM_MESH subset.
   * \return 0 or 1 depending if the marker belongs to the DEFORM_MESH subset.
   */
  unsigned short GetMarker_All_Deform_Mesh(unsigned short val_marker) const { return Marker_All_Deform_Mesh[val_marker]; }

  /*!
   * \brief Get whether marker <i>val_marker</i> is a DEFORM_MESH_SYM_PLANE marker
   * \param[in] val_marker - 0 or 1 depending if the the marker belongs to the DEFORM_MESH_SYM_PLANE subset.
   * \return 0 or 1 depending if the marker belongs to the DEFORM_MESH_SYM_PLANE subset.
   */
  unsigned short GetMarker_All_Deform_Mesh_Sym_Plane(unsigned short val_marker) const { return Marker_All_Deform_Mesh_Sym_Plane[val_marker]; }

  /*!
   * \brief Get whether marker <i>val_marker</i> is a Fluid_Load marker
   * \param[in] val_marker - 0 or 1 depending if the the marker belongs to the Fluid_Load subset.
   * \return 0 or 1 depending if the marker belongs to the Fluid_Load subset.
   */
  unsigned short GetMarker_All_Fluid_Load(unsigned short val_marker) const { return Marker_All_Fluid_Load[val_marker]; }

  /*!
   * \brief Get the Python customization for a marker <i>val_marker</i>.
   * \param[in] val_marker - Index of the marker in which we are interested.
   * \return 0 or 1 depending if the marker is going to be customized in Python.
   */
  unsigned short GetMarker_All_PyCustom(unsigned short val_marker) const { return Marker_All_PyCustom[val_marker];}

  /*!
   * \brief Get the airfoil sections in the slicing process.
   * \param[in] val_section - Index of the section.
   * \return Coordinate of the airfoil to slice.
   */
  su2double GetLocationStations(unsigned short val_section) const { return LocationStations[val_section]; }

  /*!
   * \brief Get the defintion of the nacelle location.
   * \param[in] val_index - Index of the section.
   * \return Coordinate of the nacelle location.
   */
  su2double GetNacelleLocation(unsigned short val_index) const { return NacelleLocation[val_index]; }

  /*!
   * \brief Get the number of pre-smoothings in a multigrid strategy.
   * \param[in] val_mesh - Index of the grid.
   * \return Number of smoothing iterations.
   */
  unsigned short GetMG_PreSmooth(unsigned short val_mesh) const {
    if (nMG_PreSmooth == 0) return 1;
    return MG_PreSmooth[val_mesh];
  }

  /*!
   * \brief Get the number of post-smoothings in a multigrid strategy.
   * \param[in] val_mesh - Index of the grid.
   * \return Number of smoothing iterations.
   */
  unsigned short GetMG_PostSmooth(unsigned short val_mesh) const {
    if (nMG_PostSmooth == 0) return 0;
    return MG_PostSmooth[val_mesh];
  }

  /*!
   * \brief Get the number of implicit Jacobi smoothings of the correction in a multigrid strategy.
   * \param[in] val_mesh - Index of the grid.
   * \return Number of implicit smoothing iterations.
   */
  unsigned short GetMG_CorrecSmooth(unsigned short val_mesh) const {
    if (nMG_CorrecSmooth == 0) return 0;
    return MG_CorrecSmooth[val_mesh];
  }

  /*!
   * \brief plane of the FFD (I axis) that should be fixed.
   * \param[in] val_index - Index of the arrray with all the planes in the I direction that should be fixed.
   * \return Index of the plane that is going to be freeze.
   */
  short GetFFD_Fix_IDir(unsigned short val_index) const { return FFD_Fix_IDir[val_index]; }

  /*!
   * \brief plane of the FFD (J axis) that should be fixed.
   * \param[in] val_index - Index of the arrray with all the planes in the J direction that should be fixed.
   * \return Index of the plane that is going to be freeze.
   */
  short GetFFD_Fix_JDir(unsigned short val_index) const { return FFD_Fix_JDir[val_index]; }

  /*!
   * \brief plane of the FFD (K axis) that should be fixed.
   * \param[in] val_index - Index of the arrray with all the planes in the K direction that should be fixed.
   * \return Index of the plane that is going to be freeze.
   */
  short GetFFD_Fix_KDir(unsigned short val_index) const { return FFD_Fix_KDir[val_index]; }

  /*!
   * \brief Get the number of planes to fix in the I direction.
   * \return Number of planes to fix in the I direction.
   */
  unsigned short GetnFFD_Fix_IDir(void) const { return nFFD_Fix_IDir; }

  /*!
   * \brief Get the number of planes to fix in the J direction.
   * \return Number of planes to fix in the J direction.
   */
  unsigned short GetnFFD_Fix_JDir(void) const { return nFFD_Fix_JDir; }

  /*!
   * \brief Get the number of planes to fix in the K direction.
   * \return Number of planes to fix in the K direction.
   */
  unsigned short GetnFFD_Fix_KDir(void) const { return nFFD_Fix_KDir; }

  /*!
   * \brief Governing equations of the flow (it can be different from the run time equation).
   * \param[in] val_zone - Zone where the soler is applied.
   * \return Governing equation that we are solving.
   */
  unsigned short GetKind_Solver(void) const { return Kind_Solver; }

  /*!
   * \brief Governing equations of the flow (it can be different from the run time equation).
   * \param[in] val_zone - Zone where the soler is applied.
   * \return Governing equation that we are solving.
   */
  void SetKind_Solver(unsigned short val_solver) { Kind_Solver = val_solver; }

  /*!
   * \brief Return true if a fluid solver is in use.
   */
  bool GetFluidProblem(void) const {
    switch (Kind_Solver) {
      case EULER : case NAVIER_STOKES: case RANS:
      case INC_EULER : case INC_NAVIER_STOKES: case INC_RANS:
      case NEMO_EULER : case NEMO_NAVIER_STOKES:
      case DISC_ADJ_INC_EULER: case DISC_ADJ_INC_NAVIER_STOKES: case DISC_ADJ_INC_RANS:
      case DISC_ADJ_EULER: case DISC_ADJ_NAVIER_STOKES: case DISC_ADJ_RANS:
        return true;
      default:
        return false;
    }
  }

  /*!
   * \brief Return true if a structural solver is in use.
   */
  bool GetStructuralProblem(void) const {
    return (Kind_Solver == FEM_ELASTICITY) || (Kind_Solver == DISC_ADJ_FEM);
  }

  /*!
   * \brief Return true if a heat solver is in use.
   */
  bool GetHeatProblem(void) const {
    return (Kind_Solver == HEAT_EQUATION) || (Kind_Solver == DISC_ADJ_HEAT);
  }

  /*!
   * \brief Return true if a high order FEM solver is in use.
   */
  bool GetFEMSolver(void) const {
    switch (Kind_Solver) {
      case FEM_EULER: case FEM_NAVIER_STOKES: case FEM_RANS: case FEM_LES:
      case DISC_ADJ_FEM_EULER: case DISC_ADJ_FEM_NS: case DISC_ADJ_FEM_RANS:
        return true;
      default:
        return false;
    }
  }

  /*!
   * \brief Return true if a NEMO solver is in use.
   */
  bool GetNEMOProblem(void) const {
    switch (Kind_Solver) {
      case NEMO_EULER : case NEMO_NAVIER_STOKES:
        return true;
      default:
        return false;
    }
  }

   /*!
   * \brief Return true if an AUSM method is in use.
   */
  bool GetAUSMMethod(void) const {
    switch (Kind_Upwind_Flow) {
      case AUSM : case AUSMPLUSUP: case AUSMPLUSUP2: case AUSMPWPLUS:
        return true;
      default:
        return false;
    }
  }

  /*!
   * \brief Kind of Multizone Solver.
   * \return Governing equation that we are solving.
   */
  unsigned short GetKind_MZSolver(void) const { return Kind_MZSolver; }

  /*!
   * \brief Governing equations of the flow (it can be different from the run time equation).
   * \param[in] val_zone - Zone where the soler is applied.
   * \return Governing equation that we are solving.
   */
  unsigned short GetKind_Regime(void) const { return Kind_Regime; }

  /*!
   * \brief Governing equations of the flow (it can be different from the run time equation).
   * \param[in] val_zone - Zone where the soler is applied.
   * \return Governing equation that we are solving.
   */
  unsigned short GetSystemMeasurements(void) const { return SystemMeasurements; }

  /*!
   * \brief Gas model that we are using.
   * \return Gas model that we are using.
   */
  string GetGasModel (void) const {return GasModel;}

  /*!
   * \brief Get the transport coefficient model.
   * \return Index of transport coefficient model.
   */
  unsigned short GetKind_TransCoeffModel(void) const { return Kind_TransCoeffModel; }

  /*!
   * \brief Get the total number of heat flux markers.
   * \return Total number of heat flux markers.
   */
  unsigned short GetnWall_Catalytic(void) const { return nWall_Catalytic; }

  /*!
   * \brief Get the name of the surface defined in the geometry file.
   * \param[in] val_marker - Value of the marker in which we are interested.
   * \return Name that is in the geometry file for the surface that
   *         has the marker <i>val_marker</i>.
   */
  string GetWall_Catalytic_TagBound(unsigned short val_marker) const { return Wall_Catalytic[val_marker]; }

  /*!
   * \brief Fluid model that we are using.
   * \return Fluid model that we are using.
   */
  unsigned short GetKind_FluidModel(void) const { return Kind_FluidModel; }

  /*!
   * \brief Option to define the density model for incompressible flows.
   * \return Density model option
   */
  unsigned short GetKind_DensityModel(void) const { return Kind_DensityModel; }

  /*!
   * \brief Option to define the thermodynamic system for flamelet model calculations.
   * \return Flamelet thermodynamics system we are using.
   */
  unsigned short GetKind_FlameletThermoSystem(void) const { return kind_flamelet_thermo_system; }
  
  /*!
   * \brief Flag for whether to solve the energy equation for incompressible flows.
   * \return Flag for energy equation
   */
  bool GetEnergy_Equation(void) const { return Energy_Equation; }

  /*!
   * \brief free stream option to initialize the solution
   * \return free stream option
   */
  unsigned short GetKind_FreeStreamOption(void) const { return Kind_FreeStreamOption; }

  /*!
   * \brief free stream option to initialize the solution
   * \return free stream option
   */
  unsigned short GetKind_InitOption(void) const { return Kind_InitOption; }
  /*!
   * \brief Get the value of the critical pressure.
   * \return Critical pressure.
   */
  su2double GetPressure_Critical(void) const { return Pressure_Critical; }

  /*!
   * \brief Get the value of the critical temperature.
   * \return Critical temperature.
   */
  su2double GetTemperature_Critical(void) const { return Temperature_Critical; }

  /*!
   * \brief Get the value of the critical pressure.
   * \return Critical pressure.
   */
  su2double GetAcentric_Factor(void) const { return Acentric_Factor; }

  /*!
   * \brief Get the value of the viscosity model.
   * \return Viscosity model.
   */
  unsigned short GetKind_ViscosityModel(void) const { return Kind_ViscosityModel; }

  /*!
   * \brief Get the value of the thermal conductivity model.
   * \return Conductivity model.
   */
  unsigned short GetKind_ConductivityModel(void) const { return Kind_ConductivityModel; }

  /*!
   * \brief Get the value of the turbulent thermal conductivity model.
   * \return Turbulent conductivity model.
   */
  unsigned short GetKind_ConductivityModel_Turb(void) const { return Kind_ConductivityModel_Turb; }

  /*!
   * \brief Get the value of the mass diffusivity model.
   * \return Mass diffusivity model.
   */
  unsigned short GetKind_DiffusivityModel(void) const { return Kind_DiffusivityModel; }
  
  /*!
   * \brief Get the value of the constant viscosity.
   * \return Constant viscosity.
   */
  su2double GetMu_Constant(void) const { return Mu_Constant; }

  /*!
   * \brief Get the value of the non-dimensional constant viscosity.
   * \return Non-dimensional constant viscosity.
   */
  su2double GetMu_ConstantND(void) const { return Mu_ConstantND; }

  /*!
   * \brief Get the value of the thermal conductivity.
   * \return Thermal conductivity.
   */
  su2double GetKt_Constant(void) const { return Kt_Constant; }

  /*!
   * \brief Get the value of the non-dimensional thermal conductivity.
   * \return Non-dimensional thermal conductivity.
   */
  su2double GetKt_ConstantND(void) const { return Kt_ConstantND; }

  /*!
   * \brief Get the value of the constant mass diffusivity for scalar transport.
   * \return Constant mass diffusivity.
   */
  su2double GetDiffusivity_Constant(void) const { return Diffusivity_Constant; }
  
  /*!
   * \brief Get the value of the non-dimensional constant mass diffusivity.
   * \return Non-dimensional constant mass diffusivity.
   */
  su2double GetDiffusivity_ConstantND(void) const { return Diffusivity_ConstantND; }
  
  /*!
   * \brief Get the value of the laminar Schmidt number for scalar transport.
   * \return Laminar Schmidt number for scalar transport.
   */
  su2double GetSchmidt_Lam(void) const { return Schmidt_Lam; }
  
  /*!
   * \brief Get the value of the turbulent Schmidt number for scalar transport.
   * \return Turbulent Schmidt number for scalar transport.
   */
  su2double GetSchmidt_Turb(void) const { return Schmidt_Turb; }
  
  /*!
   * \brief Get the value of the reference viscosity for Sutherland model.
   * \return The reference viscosity.
   */
  su2double GetMu_Ref(void) const { return Mu_Ref; }

  /*!
   * \brief Get the value of the non-dimensional reference viscosity for Sutherland model.
   * \return The non-dimensional reference viscosity.
   */
  su2double GetMu_RefND(void) const { return Mu_RefND; }

  /*!
   * \brief Get the value of the reference temperature for Sutherland model.
   * \return The reference temperature.
   */
  su2double GetMu_Temperature_Ref(void) const { return Mu_Temperature_Ref; }

  /*!
   * \brief Get the value of the non-dimensional reference temperature for Sutherland model.
   * \return The non-dimensional reference temperature.
   */
  su2double GetMu_Temperature_RefND(void) const { return Mu_Temperature_RefND; }

  /*!
   * \brief Get the value of the reference S for Sutherland model.
   * \return The reference S.
   */
  su2double GetMu_S(void) const { return Mu_S; }

  /*!
   * \brief Get the value of the non-dimensional reference S for Sutherland model.
   * \return The non-dimensional reference S.
   */
  su2double GetMu_SND(void) const { return Mu_SND; }

  /*!
   * \brief Get the number of coefficients in the temperature polynomial models.
   * \return The the number of coefficients in the temperature polynomial models.
   */
  unsigned short GetnPolyCoeffs(void) const { return N_POLY_COEFFS; }

  /*!
   * \brief Get the temperature polynomial coefficient for specific heat Cp.
   * \param[in] val_index - Index of the array with all polynomial coefficients.
   * \return Temperature polynomial coefficient for specific heat Cp.
   */
  su2double GetCp_PolyCoeff(unsigned short val_index) const { return CpPolyCoefficients[val_index]; }

  /*!
   * \brief Get the temperature polynomial coefficient for specific heat Cp.
   * \param[in] val_index - Index of the array with all polynomial coefficients.
   * \return Temperature polynomial coefficient for specific heat Cp.
   */
  su2double GetCp_PolyCoeffND(unsigned short val_index) const { return CpPolyCoefficientsND[val_index]; }

  /*!
   * \brief Get the temperature polynomial coefficient for viscosity.
   * \param[in] val_index - Index of the array with all polynomial coefficients.
   * \return Temperature polynomial coefficient for viscosity.
   */
  su2double GetMu_PolyCoeff(unsigned short val_index) const { return MuPolyCoefficients[val_index]; }

  /*!
   * \brief Get the temperature polynomial coefficient for viscosity.
   * \param[in] val_index - Index of the array with all polynomial coefficients.
   * \return Non-dimensional temperature polynomial coefficient for viscosity.
   */
  su2double GetMu_PolyCoeffND(unsigned short val_index) const { return MuPolyCoefficientsND[val_index]; }

  /*!
   * \brief Get the temperature polynomial coefficients for viscosity.
   * \return Non-dimensional temperature polynomial coefficients for viscosity.
   */
  const su2double* GetMu_PolyCoeffND(void) const { return MuPolyCoefficientsND.data(); }

  /*!
   * \brief Get the temperature polynomial coefficient for thermal conductivity.
   * \param[in] val_index - Index of the array with all polynomial coefficients.
   * \return Temperature polynomial coefficient for thermal conductivity.
   */
  su2double GetKt_PolyCoeff(unsigned short val_index) const { return KtPolyCoefficients[val_index]; }

  /*!
   * \brief Get the temperature polynomial coefficient for thermal conductivity.
   * \param[in] val_index - Index of the array with all polynomial coefficients.
   * \return Non-dimensional temperature polynomial coefficient for thermal conductivity.
   */
  su2double GetKt_PolyCoeffND(unsigned short val_index) const { return KtPolyCoefficientsND[val_index]; }

  /*!
   * \brief Get the temperature polynomial coefficients for thermal conductivity.
   * \return Non-dimensional temperature polynomial coefficients for thermal conductivity.
   */
  const su2double* GetKt_PolyCoeffND(void) const { return KtPolyCoefficientsND.data(); }

  /*!
   * \brief Set the value of the non-dimensional constant viscosity.
   */
  void SetMu_ConstantND(su2double mu_const) { Mu_ConstantND = mu_const; }

  /*!
   * \brief Set the value of the non-dimensional thermal conductivity.
   */
  void SetKt_ConstantND(su2double kt_const) { Kt_ConstantND = kt_const; }

  /*!
   * \brief Set the value of the non-dimensional constant mass diffusivity.
   */
  void SetDiffusivity_ConstantND(su2double diffusivity_const) { Diffusivity_ConstantND = diffusivity_const; }
  
  /*!
   * \brief Set the value of the reference mass diffusivity.
   */
  void SetDiffusivity_Ref(su2double diffusivity_ref);
  
  /*!
   * \brief Set the value of the non-dimensional reference viscosity for Sutherland model.
   */
  void SetMu_RefND(su2double mu_ref) { Mu_RefND = mu_ref; }

  /*!
   * \brief Set the value of the non-dimensional reference temperature for Sutherland model.
   */
  void SetMu_Temperature_RefND(su2double mu_Tref) { Mu_Temperature_RefND = mu_Tref; }

  /*!
   * \brief Set the value of the non-dimensional S for Sutherland model.
   */
  void SetMu_SND(su2double mu_s) { Mu_SND = mu_s; }

  /*!
   * \brief Set the temperature polynomial coefficient for specific heat Cp.
   * \param[in] val_coeff - Temperature polynomial coefficient for specific heat Cp.
   * \param[in] val_index - Index of the array with all polynomial coefficients.
   */
  void SetCp_PolyCoeffND(su2double val_coeff, unsigned short val_index) { CpPolyCoefficientsND[val_index] = val_coeff; }

  /*!
   * \brief Set the temperature polynomial coefficient for viscosity.
   * \param[in] val_coeff - Non-dimensional temperature polynomial coefficient for viscosity.
   * \param[in] val_index - Index of the array with all polynomial coefficients.
   */
  void SetMu_PolyCoeffND(su2double val_coeff, unsigned short val_index) { MuPolyCoefficientsND[val_index] = val_coeff; }

  /*!
   * \brief Set the temperature polynomial coefficient for thermal conductivity.
   * \param[in] val_coeff - Non-dimensional temperature polynomial coefficient for thermal conductivity.
   * \param[in] val_index - Index of the array with all polynomial coefficients.
   */
  void SetKt_PolyCoeffND(su2double val_coeff, unsigned short val_index) { KtPolyCoefficientsND[val_index] = val_coeff; }

  /*!
   * \brief Get the kind of method for computation of spatial gradients used for viscous and source terms.
   * \return Numerical method for computation of spatial gradients used for viscous and source terms.
   */
  unsigned short GetKind_Gradient_Method(void) const { return Kind_Gradient_Method; }

  /*!
   * \brief Get the kind of method for computation of spatial gradients used for upwind reconstruction.
   * \return Numerical method for computation of spatial gradients used for upwind reconstruction.
   */
  unsigned short GetKind_Gradient_Method_Recon(void) const { return Kind_Gradient_Method_Recon; }

  /*!
   * \brief Get flag for whether a second gradient calculation is required for upwind reconstruction alone.
   * \return <code>TRUE</code> means that a second gradient will be calculated for upwind reconstruction.
   */
  bool GetReconstructionGradientRequired(void) const { return ReconstructionGradientRequired; }

  /*!
   * \brief Get flag for whether a least-squares gradient method is being applied.
   * \return <code>TRUE</code> means that a least-squares gradient method is being applied.
   */
  bool GetLeastSquaresRequired(void) const { return LeastSquaresRequired; }

  /*!
   * \brief Get the kind of solver for the implicit solver.
   * \return Numerical solver for implicit formulation (solving the linear system).
   */
  unsigned short GetKind_Linear_Solver(void) const { return Kind_Linear_Solver; }


  /*!
   * \brief Get the kind of preconditioner for the implicit solver.
   * \return Numerical preconditioner for implicit formulation (solving the linear system).
   */
  unsigned short GetKind_Linear_Solver_Prec(void) const { return Kind_Linear_Solver_Prec; }

  /*!
   * \brief Get the kind of solver for the implicit solver.
   * \return Numerical solver for implicit formulation (solving the linear system).
   */
  unsigned short GetKind_Deform_Linear_Solver(void) const { return Kind_Deform_Linear_Solver; }

  /*!
   * \brief Set the kind of preconditioner for the implicit solver.
   * \return Numerical preconditioner for implicit formulation (solving the linear system).
   */
  void SetKind_Deform_Linear_Solver_Prec(unsigned short val_kind_prec) { Kind_Deform_Linear_Solver_Prec = val_kind_prec; }

  /*!
   * \brief Set the kind of preconditioner for the implicit solver.
   * \return Numerical preconditioner for implicit formulation (solving the linear system).
   */
  void SetKind_Linear_Solver_Prec(unsigned short val_kind_prec) { Kind_Linear_Solver_Prec = val_kind_prec; }

  /*!
   * \brief Get min error of the linear solver for the implicit formulation.
   * \return Min error of the linear solver for the implicit formulation.
   */
  su2double GetLinear_Solver_Error(void) const { return Linear_Solver_Error; }

  /*!
   * \brief Get min error of the linear solver for the implicit formulation.
   * \return Min error of the linear solver for the implicit formulation.
   */
  su2double GetDeform_Linear_Solver_Error(void) const { return Deform_Linear_Solver_Error; }

  /*!
   * \brief Get max number of iterations of the linear solver for the implicit formulation.
   * \return Max number of iterations of the linear solver for the implicit formulation.
   */
  unsigned long GetLinear_Solver_Iter(void) const { return Linear_Solver_Iter; }

  /*!
   * \brief Get max number of iterations of the linear solver for the implicit formulation.
   * \return Max number of iterations of the linear solver for the implicit formulation.
   */
  unsigned long GetDeform_Linear_Solver_Iter(void) const { return Deform_Linear_Solver_Iter; }

  /*!
   * \brief Get the ILU fill-in level for the linear solver.
   * \return Fill in level of the ILU preconditioner for the linear solver.
   */
  unsigned short GetLinear_Solver_ILU_n(void) const { return Linear_Solver_ILU_n; }

  /*!
   * \brief Get restart frequency of the linear solver for the implicit formulation.
   * \return Restart frequency of the linear solver for the implicit formulation.
   */
  unsigned long GetLinear_Solver_Restart_Frequency(void) const { return Linear_Solver_Restart_Frequency; }

  /*!
   * \brief Get the relaxation factor for iterative linear smoothers.
   * \return Relaxation factor.
   */
  su2double GetLinear_Solver_Smoother_Relaxation(void) const { return Linear_Solver_Smoother_Relaxation; }

  /*!
   * \brief Get the relaxation factor for solution updates of adjoint solvers.
   */
  su2double GetRelaxation_Factor_Adjoint(void) const { return Relaxation_Factor_Adjoint; }

  /*!
   * \brief Get the relaxation coefficient of the linear solver for the implicit formulation.
   * \return relaxation coefficient of the linear solver for the implicit formulation.
   */
  su2double GetRelaxation_Factor_Scalar(void) { return Relaxation_Factor_Scalar; }
  
  /*!
   * \brief Get the relaxation coefficient of the CHT coupling.
   * \return relaxation coefficient of the CHT coupling.
   */
  su2double GetRelaxation_Factor_CHT(void) const { return Relaxation_Factor_CHT; }

  /*!
   * \brief Get the number of samples used in quasi-Newton methods.
   */
  unsigned short GetnQuasiNewtonSamples(void) const { return nQuasiNewtonSamples; }

  /*!
   * \brief Get whether to use vectorized numerics (if available).
   */
  bool GetUseVectorization(void) const { return UseVectorization; }

  /*!
   * \brief Get the relaxation coefficient of the linear solver for the implicit formulation.
   * \return relaxation coefficient of the linear solver for the implicit formulation.
   */
  su2double GetRoe_Kappa(void) const { return Roe_Kappa; }

  /*!
   * \brief Get the wing semi span.
   * \return value of the wing semi span.
   */
  su2double GetSemiSpan(void) const { return SemiSpan; }

  /*!
   * \brief Get the kind of solver for the implicit solver.
   * \return Numerical solver for implicit formulation (solving the linear system).
   */
  unsigned short GetKind_AdjTurb_Linear_Solver(void) const { return Kind_AdjTurb_Linear_Solver; }

  /*!
   * \brief Get the kind of preconditioner for the implicit solver.
   * \return Numerical preconditioner for implicit formulation (solving the linear system).
   */
  unsigned short GetKind_AdjTurb_Linear_Prec(void) const { return Kind_AdjTurb_Linear_Prec; }

  /*!
   * \brief Get the kind of solver for the implicit solver.
   * \return Numerical solver for implicit formulation (solving the linear system).
   */
  unsigned short GetKind_DiscAdj_Linear_Solver(void) const { return Kind_DiscAdj_Linear_Solver; }

  /*!
   * \brief Get the kind of preconditioner for the implicit solver.
   * \return Numerical preconditioner for implicit formulation (solving the linear system).
   */
  unsigned short GetKind_DiscAdj_Linear_Prec(void) const { return Kind_DiscAdj_Linear_Prec; }

  /*!
   * \brief Get the kind of preconditioner for the implicit solver.
   * \return Numerical preconditioner for implicit formulation (solving the linear system).
   */
  unsigned short GetKind_Deform_Linear_Solver_Prec(void) const { return Kind_Deform_Linear_Solver_Prec; }

  /*!
   * \brief Set the kind of preconditioner for the implicit solver.
   * \return Numerical preconditioner for implicit formulation (solving the linear system).
   */
  void SetKind_AdjTurb_Linear_Prec(unsigned short val_kind_prec) { Kind_AdjTurb_Linear_Prec = val_kind_prec; }

  /*!
   * \brief Get min error of the linear solver for the implicit formulation.
   * \return Min error of the linear solver for the implicit formulation.
   */
  su2double GetAdjTurb_Linear_Error(void) const { return AdjTurb_Linear_Error; }

  /*!
   * \brief Get the entropy fix.
   * \return Vaule of the entropy fix.
   */
  su2double GetEntropyFix_Coeff(void) const { return EntropyFix_Coeff; }

  /*!
   * \brief Get max number of iterations of the linear solver for the implicit formulation.
   * \return Max number of iterations of the linear solver for the implicit formulation.
   */
  unsigned short GetAdjTurb_Linear_Iter(void) const { return AdjTurb_Linear_Iter; }

  /*!
   * \brief Get CFL reduction factor for adjoint turbulence model.
   * \return CFL reduction factor.
   */
  su2double GetCFLRedCoeff_AdjTurb(void) const { return CFLRedCoeff_AdjTurb; }

  /*!
   * \brief Get the number of nonlinear increments for mesh deformation.
   * \return Number of nonlinear increments for mesh deformation.
   */
  unsigned long GetGridDef_Nonlinear_Iter(void) const { return GridDef_Nonlinear_Iter; }

  /*!
   * \brief Get information about whether the mesh will be deformed using pseudo linear elasticity.
   * \return <code>TRUE</code> means that grid deformation is active.
   */
  bool GetDeform_Mesh(void) const { return Deform_Mesh; }

  /*!
   * \brief Get information about writing grid deformation residuals to the console.
   * \return <code>TRUE</code> means that grid deformation residuals will be written to the console.
   */
  bool GetDeform_Output(void) const { return Deform_Output; }

  /*!
   * \brief Get factor to multiply smallest volume for deform tolerance.
   * \return Factor to multiply smallest volume for deform tolerance.
   */
  su2double GetDeform_Coeff(void) const { return Deform_Coeff; }

  /*!
   * \brief Get limit for the volumetric deformation.
   * \return Distance to the surface to be deformed.
   */
  su2double GetDeform_Limit(void) const { return Deform_Limit; }

  /*!
   * \brief Get Young's modulus for deformation (constant stiffness deformation)
   */
  su2double GetDeform_ElasticityMod(void) const { return Deform_ElasticityMod; }

  /*!
   * \brief Get Poisson's ratio for deformation (constant stiffness deformation)
   * \
   */
  su2double GetDeform_PoissonRatio(void) const { return Deform_PoissonRatio; }

  /*!
   * \brief Get the type of stiffness to impose for FEA mesh deformation.
   * \return type of stiffness to impose for FEA mesh deformation.
   */
  unsigned short GetDeform_Stiffness_Type(void) const { return Deform_StiffnessType; }

  /*!
   * \brief Get the size of the layer of highest stiffness for wall distance-based mesh stiffness.
   */
  su2double GetDeform_StiffLayerSize(void) const { return Deform_StiffLayerSize; }

  /*!
   * \brief Define the FFD box with a symetry plane.
   * \return <code>TRUE</code> if there is a symmetry plane in the FFD; otherwise <code>FALSE</code>.
   */
  bool GetFFD_Symmetry_Plane(void) const { return FFD_Symmetry_Plane; }

  /*!
   * \brief Get the kind of SU2 software component.
   * \return Kind of the SU2 software component.
   */
  unsigned short GetKind_SU2(void) const { return Kind_SU2; }

  /*!
   * \brief Get the kind of non-dimensionalization.
   * \return Kind of non-dimensionalization.
   */
  unsigned short GetRef_NonDim(void) const { return Ref_NonDim; }

  /*!
   * \brief Get the kind of incompressible non-dimensionalization.
   * \return Kind of incompressible non-dimensionalization.
   */
  unsigned short GetRef_Inc_NonDim(void) const { return Ref_Inc_NonDim; }

  /*!
   * \brief Get the kind of SU2 software component.
   * \return Kind of the SU2 software component.
   */
  void SetKind_SU2(unsigned short val_kind_su2) { Kind_SU2 = val_kind_su2 ; }

  /*!
   * \brief Get the kind of the turbulence model.
   * \return Kind of the turbulence model.
   */
  unsigned short GetKind_Turb_Model(void) const { return Kind_Turb_Model; }

  /*!
   * \brief Get the kind of the transition model.
   * \return Kind of the transion model.
   */
  unsigned short GetKind_Trans_Model(void) const { return Kind_Trans_Model; }

  /*!
   * \brief Get the kind of the subgrid scale model.
   * \return Kind of the subgrid scale model.
   */
  unsigned short GetKind_SGS_Model(void) const { return Kind_SGS_Model; }

  /*!
   * \brief Get the kind of the scalar transport model.
   * \return Kind of the scalar transport model.
   */
  unsigned short GetKind_Scalar_Model(void) const { return Kind_Scalar_Model; };
  
  /*!
   * \brief Get the kind of adaptation technique.
   * \return Kind of adaptation technique.
   */
  unsigned short GetKind_Adaptation(void) const { return Kind_Adaptation; }

  /*!
   * \brief Get the number of new elements added in the adaptation process.
   * \return percentage of new elements that are going to be added in the adaptation.
   */
  su2double GetNew_Elem_Adapt(void) const { return New_Elem_Adapt; }

  /*!
   * \brief Get the kind of time integration method.
   * \note This is the information that the code will use, the method will
   *       change in runtime depending of the specific equation (direct, adjoint,
   *       linearized) that is being solved.
   * \return Kind of time integration method.
   */
  unsigned short GetKind_TimeIntScheme(void) const { return Kind_TimeNumScheme; }

  /*!
   * \brief Get the kind of convective numerical scheme.
   * \note This is the information that the code will use, the method will
   *       change in runtime depending of the specific equation (direct, adjoint,
   *       linearized) that is being solved.
   * \return Kind of the convective scheme.
   */
  unsigned short GetKind_ConvNumScheme(void) const { return Kind_ConvNumScheme; }

  /*!
   * \brief Get kind of center scheme for the convective terms.
   * \note This is the information that the code will use, the method will
   *       change in runtime depending of the specific equation (direct, adjoint,
   *       linearized) that is being solved.
   * \return Kind of center scheme for the convective terms.
   */
  unsigned short GetKind_Centered(void) const { return Kind_Centered; }

  /*!
   * \brief Get kind of upwind scheme for the convective terms.
   * \note This is the information that the code will use, the method will
   *       change in runtime depending of the specific equation (direct, adjoint,
   *       linearized) that is being solved.
   * \return Kind of upwind scheme for the convective terms.
   */
  unsigned short GetKind_Upwind(void) const { return Kind_Upwind; }

  /*!
   * \brief Get if the upwind scheme used MUSCL or not.
   * \note This is the information that the code will use, the method will
   *       change in runtime depending of the specific equation (direct, adjoint,
   *       linearized) that is being solved.
   * \return MUSCL scheme.
   */
  bool GetMUSCL(void) const { return MUSCL; }

  /*!
   * \brief Get if the upwind scheme used MUSCL or not.
   * \note This is the information that the code will use, the method will
   *       change in runtime depending of the specific equation (direct, adjoint,
   *       linearized) that is being solved.
   * \return MUSCL scheme.
   */
  bool GetMUSCL_Flow(void) const { return MUSCL_Flow; }

  /*!
   * \brief Get if the upwind scheme used MUSCL or not.
   * \note This is the information that the code will use, the method will
   *       change in runtime depending of the specific equation (direct, adjoint,
   *       linearized) that is being solved.
   * \return MUSCL scheme.
   */
  bool GetMUSCL_Heat(void) const { return MUSCL_Heat; }

  /*!
   * \brief Get if the upwind scheme used MUSCL or not.
   * \note This is the information that the code will use, the method will
   *       change in runtime depending of the specific equation (direct, adjoint,
   *       linearized) that is being solved.
   * \return MUSCL scheme.
   */
  bool GetMUSCL_Turb(void) const { return MUSCL_Turb; }

  /*!
   * \brief Get if the upwind scheme used MUSCL or not.
   * \note This is the information that the code will use, the method will
   *       change in runtime depending of the specific equation (direct, adjoint,
   *       linearized) that is being solved.
   * \return MUSCL scheme.
   */
  bool GetMUSCL_AdjFlow(void) const { return MUSCL_AdjFlow; }

  /*!
   * \brief Get if the upwind scheme used MUSCL or not.
   * \note This is the information that the code will use, the method will
   *       change in runtime depending of the specific equation (direct, adjoint,
   *       linearized) that is being solved.
   * \return MUSCL scheme.
   */
  bool GetMUSCL_Scalar(void)  { return MUSCL_Scalar; }
  
  /*!
   * \brief Get if the upwind scheme used MUSCL or not.
   * \note This is the information that the code will use, the method will
   *       change in runtime depending of the specific equation (direct, adjoint,
   *       linearized) that is being solved.
   * \return MUSCL scheme.
   */
  bool GetMUSCL_AdjTurb(void) const { return MUSCL_AdjTurb; }

  /*!
   * \brief Get whether to "Use Accurate Jacobians" for AUSM+up(2) and SLAU(2).
   * \return yes/no.
   */
  bool GetUse_Accurate_Jacobians(void) const { return Use_Accurate_Jacobians; }

  /*!
   * \brief Get the kind of integration scheme (explicit or implicit)
   *        for the flow equations.
   * \note This value is obtained from the config file, and it is constant
   *       during the computation.
   * \return Kind of integration scheme for the flow equations.
   */
  unsigned short GetKind_TimeIntScheme_Flow(void) const { return Kind_TimeIntScheme_Flow; }

  /*!
   * \brief Get the kind of scheme (aliased or non-aliased) to be used in the
   *        predictor step of ADER-DG.
   * \return Kind of scheme used in the predictor step of ADER-DG.
   */
  unsigned short GetKind_ADER_Predictor(void) const { return Kind_ADER_Predictor; }

  /*!
   * \brief Get the kind of integration scheme (explicit or implicit)
   *        for the flow equations.
   * \note This value is obtained from the config file, and it is constant
   *       during the computation.
   * \return Kind of integration scheme for the plasma equations.
   */
  unsigned short GetKind_TimeIntScheme_Heat(void) const { return Kind_TimeIntScheme_Heat; }

  /*!
   * \brief Get the kind of time stepping
   *        for the heat equation.
   * \note This value is obtained from the config file, and it is constant
   *       during the computation.
   * \return Kind of time stepping for the heat equation.
   */
  unsigned short GetKind_TimeStep_Heat(void) const { return Kind_TimeStep_Heat; }

  /*!
   * \brief Get the kind of integration scheme (explicit or implicit)
   *        for the flow equations.
   * \note This value is obtained from the config file, and it is constant
   *       during the computation.
   * \return Kind of integration scheme for the plasma equations.
   */
  unsigned short GetKind_TimeIntScheme_FEA(void) const { return Kind_TimeIntScheme_FEA; }

  /*!
   * \brief Get the kind of integration scheme (explicit or implicit)
   *        for the radiation equations.
   * \note This value is obtained from the config file, and it is constant
   *       during the computation.
   * \return Kind of integration scheme for the radiation equations.
   */
  unsigned short GetKind_TimeIntScheme_Radiation(void) const { return Kind_TimeIntScheme_Radiation; }

  /*!
   * \brief Get the kind of integration scheme (explicit or implicit)
   *        for the template equations.
   * \note This value is obtained from the config file, and it is constant
   *       during the computation.
   * \return Kind of integration scheme for the plasma equations.
   */
  unsigned short GetKind_TimeIntScheme_Template(void);

  /*!
   * \brief Get the kind of integration scheme (explicit or implicit)
   *        for the flow equations.
   * \note This value is obtained from the config file, and it is constant
   *       during the computation.
   * \return Kind of integration scheme for the plasma equations.
   */
  unsigned short GetKind_SpaceIteScheme_FEA(void) const { return Kind_SpaceIteScheme_FEA; }

  /*!
   * \brief Get the kind of convective numerical scheme for the flow
   *        equations (centered or upwind).
   * \note This value is obtained from the config file, and it is constant
   *       during the computation.
   * \return Kind of convective numerical scheme for the flow equations.
   */
  unsigned short GetKind_ConvNumScheme_Flow(void) const { return Kind_ConvNumScheme_Flow; }

  /*!
   * \brief Get the kind of convective numerical scheme for the flow
   *        equations (finite element).
   * \note This value is obtained from the config file, and it is constant
   *       during the computation.
   * \return Kind of convective numerical scheme for the flow equations.
   */
  unsigned short GetKind_ConvNumScheme_FEM_Flow(void) const { return Kind_ConvNumScheme_FEM_Flow; }

  /*!
   * \brief Get the kind of convective numerical scheme for the template
   *        equations (centered or upwind).
   * \note This value is obtained from the config file, and it is constant
   *       during the computation.
   * \return Kind of convective numerical scheme for the flow equations.
   */
  unsigned short GetKind_ConvNumScheme_Template(void) const { return Kind_ConvNumScheme_Template; }

  /*!
   * \brief Get the kind of center convective numerical scheme for the flow equations.
   * \note This value is obtained from the config file, and it is constant
   *       during the computation.
   * \return Kind of center convective numerical scheme for the flow equations.
   */
  ENUM_CENTERED GetKind_Centered_Flow(void) const { return static_cast<ENUM_CENTERED>(Kind_Centered_Flow); }

  /*!
   * \brief Get the kind of center convective numerical scheme for the plasma equations.
   * \note This value is obtained from the config file, and it is constant
   *       during the computation.
   * \return Kind of center convective numerical scheme for the flow equations.
   */
  unsigned short GetKind_Centered_Template(void);

  /*!
   * \brief Get the kind of upwind convective numerical scheme for the flow equations.
   * \note This value is obtained from the config file, and it is constant
   *       during the computation.
   * \return Kind of upwind convective numerical scheme for the flow equations.
   */
  unsigned short GetKind_Upwind_Flow(void) const { return Kind_Upwind_Flow; }

  /*!
   * \brief Get the kind of finite element convective numerical scheme for the flow equations.
   * \note This value is obtained from the config file, and it is constant
   *       during the computation.
   * \return Kind of finite element convective numerical scheme for the flow equations.
   */
  unsigned short GetKind_FEM_Flow(void) const { return Kind_FEM_Flow; }

  /*!
   * \brief Get the kind of shock capturing method in FEM DG solver.
   * \note This value is obtained from the config file, and it is constant
   *       during the computation.
   * \return Kind of shock capturing method in FEM DG solver.
   */
  unsigned short GetKind_FEM_DG_Shock(void) const { return Kind_FEM_DG_Shock; }

  /*!
   * \brief Get the kind of matrix coloring used for the sparse Jacobian computation.
   * \note This value is obtained from the config file, and it is constant
   *       during the computation.
   * \return Kind of matrix coloring used.
   */
  unsigned short GetKind_Matrix_Coloring(void) const { return Kind_Matrix_Coloring; }

  /*!
   * \brief Get the method for limiting the spatial gradients.
   * \return Method for limiting the spatial gradients.
   */
  unsigned short GetKind_SlopeLimit(void) const { return Kind_SlopeLimit; }

  /*!
   * \brief Get the method for limiting the spatial gradients.
   * \return Method for limiting the spatial gradients solving the flow equations.
   */
  unsigned short GetKind_SlopeLimit_Flow(void) const { return Kind_SlopeLimit_Flow; }

  /*!
   * \brief Get the method for limiting the spatial gradients.
   * \return Method for limiting the spatial gradients solving the turbulent equation.
   */
  unsigned short GetKind_SlopeLimit_Turb(void) const { return Kind_SlopeLimit_Turb; }

  /*!
   * \brief Get the method for limiting the spatial gradients.
   * \return Method for limiting the spatial gradients solving the scalar transport equations.
   */
  unsigned short GetKind_SlopeLimit_Scalar(void) { return Kind_SlopeLimit_Scalar; }
  
  /*!
   * \brief Get the method for limiting the spatial gradients.
   * \return Method for limiting the spatial gradients solving the adjoint turbulent equation.
   */
  unsigned short GetKind_SlopeLimit_AdjTurb(void) const { return Kind_SlopeLimit_AdjTurb; }

  /*!
   * \brief Get the method for limiting the spatial gradients.
   * \return Method for limiting the spatial gradients solving the adjoint flow equation.
   */
  unsigned short GetKind_SlopeLimit_AdjFlow(void) const { return Kind_SlopeLimit_AdjFlow; }

  /*!
   * \brief Value of the calibrated constant for the Lax method (center scheme).
   * \note This constant is used in coarse levels and with first order methods.
   * \return Calibrated constant for the Lax method.
   */
  su2double GetKappa_1st_Flow(void) const { return Kappa_1st_Flow; }

  /*!
   * \brief Value of the calibrated constant for the JST method (center scheme).
   * \return Calibrated constant for the JST method for the flow equations.
   */
  su2double GetKappa_2nd_Flow(void) const { return Kappa_2nd_Flow; }

  /*!
   * \brief Value of the calibrated constant for the JST method (center scheme).
   * \return Calibrated constant for the JST method for the flow equations.
   */
  su2double GetKappa_4th_Flow(void) const { return Kappa_4th_Flow; }

  /*!
   * \brief Value of the calibrated constant for the JST method (center scheme).
   * \return Calibrated constant for the JST-like method for the heat equations.
   */
  su2double GetKappa_2nd_Heat(void) const { return Kappa_2nd_Heat; }

  /*!
   * \brief Value of the calibrated constant for the JST-like method (center scheme).
   * \return Calibrated constant for the JST-like method for the heat equation.
   */
  su2double GetKappa_4th_Heat(void) const { return Kappa_4th_Heat; }

  /*!
   * \brief Factor by which to multiply the dissipation contribution to Jacobians of central schemes.
   * \return The factor.
   */
  su2double GetCent_Jac_Fix_Factor(void) const { return Cent_Jac_Fix_Factor; }

  /*!
   * \brief Factor by which to multiply the dissipation contribution to Jacobians of incompressible central schemes.
   * \return The factor.
   */
  su2double GetCent_Inc_Jac_Fix_Factor(void) const { return Cent_Inc_Jac_Fix_Factor; }

  /*!
   * \brief Get the kind of integration scheme (explicit or implicit)
   *        for the adjoint flow equations.
   * \note This value is obtained from the config file, and it is constant
   *       during the computation.
   * \return Kind of integration scheme for the adjoint flow equations.
   */
  unsigned short GetKind_TimeIntScheme_AdjFlow(void) const { return Kind_TimeIntScheme_AdjFlow; }

  /*!
   * \brief Get the kind of convective numerical scheme for the adjoint flow
   *        equations (centered or upwind).
   * \note This value is obtained from the config file, and it is constant
   *       during the computation.
   * \return Kind of convective numerical scheme for the adjoint flow equations.
   */
  unsigned short GetKind_ConvNumScheme_AdjFlow(void) const { return Kind_ConvNumScheme_AdjFlow; }

  /*!
   * \brief Get the kind of center convective numerical scheme for the adjoint flow equations.
   * \note This value is obtained from the config file, and it is constant
   *       during the computation.
   * \return Kind of center convective numerical scheme for the adjoint flow equations.
   */
  unsigned short GetKind_Centered_AdjFlow(void) const { return Kind_Centered_AdjFlow; }

  /*!
   * \brief Get the kind of upwind convective numerical scheme for the adjoint flow equations.
   * \note This value is obtained from the config file, and it is constant
   *       during the computation.
   * \return Kind of upwind convective numerical scheme for the adjoint flow equations.
   */
  unsigned short GetKind_Upwind_AdjFlow(void) const { return Kind_Upwind_AdjFlow; }

  /*!
   * \brief Value of the calibrated constant for the high order method (center scheme).
   * \return Calibrated constant for the high order center method for the adjoint flow equations.
   */
  su2double GetKappa_2nd_AdjFlow(void) const { return Kappa_2nd_AdjFlow; }

  /*!
   * \brief Value of the calibrated constant for the high order method (center scheme).
   * \return Calibrated constant for the high order center method for the adjoint flow equations.
   */
  su2double GetKappa_4th_AdjFlow(void) const { return Kappa_4th_AdjFlow; }

  /*!
   * \brief Value of the calibrated constant for the low order method (center scheme).
   * \return Calibrated constant for the low order center method for the adjoint flow equations.
   */
  su2double GetKappa_1st_AdjFlow(void) const { return Kappa_1st_AdjFlow; }

  /*!
   * \brief Get the kind of integration scheme (implicit)
   *        for the scalar transport equations.
   * \note This value is obtained from the config file, and it is constant
   *       during the computation.
   * \return Kind of integration scheme for the scalar transport equations.
   */
  unsigned short GetKind_TimeIntScheme_Scalar(void) const { return Kind_TimeIntScheme_Scalar; }
  
  /*!
   * \brief Get the kind of convective numerical scheme for the scalar transport equations (upwind).
   * \note This value is obtained from the config file, and it is constant
   *       during the computation.
   * \return Kind of convective numerical scheme for the scalar transport equations.
   */
  unsigned short GetKind_ConvNumScheme_Scalar(void) const { return Kind_ConvNumScheme_Scalar; }
  
  /*!
   * \brief Get the kind of center convective numerical scheme for the scalar transport equations.
   * \note This value is obtained from the config file, and it is constant
   *       during the computation.
   * \return Kind of center convective numerical scheme for the scalar transport equations.
   */
  unsigned short GetKind_Centered_Scalar(void) const { return Kind_Centered_Scalar; }
  
  /*!
   * \brief Get the kind of upwind convective numerical scheme for the scalar transport equations.
   * \note This value is obtained from the config file, and it is constant
   *       during the computation.
   * \return Kind of upwind convective numerical scheme for the scalar transport equations.
   */
  unsigned short GetKind_Upwind_Scalar(void) const {  return Kind_Upwind_Scalar; }
  
  /*!
   * \brief Get the kind of integration scheme (implicit)
   *        for the turbulence equations.
   * \note This value is obtained from the config file, and it is constant
   *       during the computation.
   * \return Kind of integration scheme for the turbulence equations.
   */
  unsigned short GetKind_TimeIntScheme_Turb(void) const { return Kind_TimeIntScheme_Turb; }

  /*!
   * \brief Get the kind of convective numerical scheme for the turbulence
   *        equations (upwind).
   * \note This value is obtained from the config file, and it is constant
   *       during the computation.
   * \return Kind of convective numerical scheme for the turbulence equations.
   */
  unsigned short GetKind_ConvNumScheme_Turb(void) const { return Kind_ConvNumScheme_Turb; }

  /*!
   * \brief Get the kind of center convective numerical scheme for the turbulence equations.
   * \note This value is obtained from the config file, and it is constant
   *       during the computation.
   * \return Kind of center convective numerical scheme for the turbulence equations.
   */
  unsigned short GetKind_Centered_Turb(void) const { return Kind_Centered_Turb; }

  /*!
   * \brief Get the kind of upwind convective numerical scheme for the turbulence equations.
   * \note This value is obtained from the config file, and it is constant
   *       during the computation.
   * \return Kind of upwind convective numerical scheme for the turbulence equations.
   */
  unsigned short GetKind_Upwind_Turb(void) const { return Kind_Upwind_Turb; }

  /*!
   * \brief Get the kind of integration scheme (explicit or implicit)
   *        for the adjoint turbulence equations.
   * \note This value is obtained from the config file, and it is constant
   *       during the computation.
   * \return Kind of integration scheme for the adjoint turbulence equations.
   */
  unsigned short GetKind_TimeIntScheme_AdjTurb(void) const { return Kind_TimeIntScheme_AdjTurb; }

  /*!
   * \brief Get the kind of convective numerical scheme for the adjoint turbulence
   *        equations (centered or upwind).
   * \note This value is obtained from the config file, and it is constant
   *       during the computation.
   * \return Kind of convective numerical scheme for the adjoint turbulence equations.
   */
  unsigned short GetKind_ConvNumScheme_AdjTurb(void) const { return Kind_ConvNumScheme_AdjTurb; }

  /*!
   * \brief Get the kind of convective numerical scheme for the heat equation.
   * \note This value is obtained from the config file, and it is constant
   *       during the computation.
   * \return Kind of convective numerical scheme for the heat equation.
   */
  unsigned short GetKind_ConvNumScheme_Heat(void) const { return Kind_ConvNumScheme_Heat; }

  /*!
   * \brief Get the kind of center convective numerical scheme for the adjoint turbulence equations.
   * \note This value is obtained from the config file, and it is constant
   *       during the computation.
   * \return Kind of center convective numerical scheme for the adjoint turbulence equations.
   */
  unsigned short GetKind_Centered_AdjTurb(void) const { return Kind_Centered_AdjTurb; }

  /*!
   * \brief Get the kind of upwind convective numerical scheme for the adjoint turbulence equations.
   * \note This value is obtained from the config file, and it is constant
   *       during the computation.
   * \return Kind of upwind convective numerical scheme for the adjoint turbulence equations.
   */
  unsigned short GetKind_Upwind_AdjTurb(void) const { return Kind_Upwind_AdjTurb; }

  /*!
   * \brief Provides information about the way in which the turbulence will be treated by the
   *        cont. adjoint method.
   * \return <code>FALSE</code> means that the adjoint turbulence equations will be used.
   */
  bool GetFrozen_Visc_Cont(void) const { return Frozen_Visc_Cont; }

  /*!
   * \brief Provides information about the way in which the turbulence will be treated by the
   *        disc. adjoint method.
   * \return <code>FALSE</code> means that the adjoint turbulence equations will be used.
   */
  bool GetFrozen_Visc_Disc(void) const { return Frozen_Visc_Disc; }

  /*!
   * \brief Provides information about using an inconsistent (primal/dual) discrete adjoint formulation
   * \return <code>FALSE</code> means that the adjoint use the same numerical methods than the primal problem.
   */
  bool GetInconsistent_Disc(void) const { return Inconsistent_Disc; }

  /*!
   * \brief Provides information about the way in which the limiter will be treated by the
   *        disc. adjoint method.
   * \return <code>FALSE</code> means that the limiter computation is included.
   */
  bool GetFrozen_Limiter_Disc(void) const { return Frozen_Limiter_Disc; }

  /*!
   * \brief Provides information about if the sharp edges are going to be removed from the sensitivity.
   * \return <code>FALSE</code> means that the sharp edges will be removed from the sensitivity.
   */
  bool GetSens_Remove_Sharp(void) const { return Sens_Remove_Sharp; }

  /*!
   * \brief Get the kind of inlet boundary condition treatment (total conditions or mass flow).
   * \return Kind of inlet boundary condition.
   */
  unsigned short GetKind_Inlet(void) const { return Kind_Inlet; }

  /*!
   * \brief Check if the inlet profile(s) are specified in an input file
   * \return True if an input file is to be used for the inlet profile(s)
   */
  bool GetInlet_Profile_From_File(void) const { return Inlet_From_File; }

  /*!
   * \brief Get name of the input file for the specified inlet profile.
   * \return Name of the input file for the specified inlet profile.
   */
  string GetInlet_FileName(void) const { return Inlet_Filename; }

  /*!
   * \brief Get name of the input file for the specified actuator disk.
   * \return Name of the input file for the specified actuator disk.
   */
  string GetActDisk_FileName(void) const { return ActDisk_FileName; }

  /*!
   * \brief Get the tolerance used for matching two points on a specified inlet
   * \return Tolerance used for matching a point to a specified inlet
   */
  su2double GetInlet_Profile_Matching_Tolerance(void) const { return Inlet_Matching_Tol; }

  /*!
   * \brief Get the type of incompressible inlet from the list.
   * \return Kind of the incompressible inlet.
   */
  unsigned short GetKind_Inc_Inlet(string val_marker) const;

  /*!
   * \brief Get the total number of types in Kind_Inc_Inlet list
   * \return Total number of types in Kind_Inc_Inlet list
   */
  unsigned short GetnInc_Inlet(void) const { return nInc_Inlet;}

  /*!
   * \brief Flag for whether the local boundary normal is used as the flow direction for an incompressible pressure inlet.
   * \return <code>FALSE</code> means the prescribed flow direction is used.
   */
  bool GetInc_Inlet_UseNormal(void) const { return Inc_Inlet_UseNormal;}

  /*!
   * \brief Get the type of incompressible outlet from the list.
   * \return Kind of the incompressible outlet.
   */
  unsigned short GetKind_Inc_Outlet(string val_marker) const;

  /*!
   * \brief Get the damping factor applied to velocity updates at incompressible pressure inlets.
   * \return Damping factor applied to velocity updates at incompressible pressure inlets.
   */
  su2double GetInc_Inlet_Damping(void) const { return Inc_Inlet_Damping; }

  /*!
   * \brief Get the damping factor applied to pressure updates at incompressible mass flow outlet.
   * \return Damping factor applied to pressure updates at incompressible mass flow outlet.
   */
  su2double GetInc_Outlet_Damping(void) const { return Inc_Outlet_Damping; }

  /*!
   * \brief Get the kind of mixing process for averaging quantities at the boundaries.
   * \return Kind of mixing process.
   */
  unsigned short GetKind_AverageProcess(void) const { return Kind_AverageProcess; }

  /*!
   * \brief Get the kind of mixing process for averaging quantities at the boundaries.
   * \return Kind of mixing process.
   */
  unsigned short GetKind_PerformanceAverageProcess(void) const { return Kind_PerformanceAverageProcess; }

  /*!
   * \brief Set the kind of mixing process for averaging quantities at the boundaries.
   * \return Kind of mixing process.
   */
  void SetKind_AverageProcess(unsigned short new_AverageProcess) { Kind_AverageProcess = new_AverageProcess; }

  /*!
   * \brief Set the kind of mixing process for averaging quantities at the boundaries.
   * \return Kind of mixing process.
   */
  void SetKind_PerformanceAverageProcess(unsigned short new_AverageProcess) { Kind_PerformanceAverageProcess = new_AverageProcess; }

  /*!
   * \brief Get coeff for Rotating Frame Ramp.
   * \return coeff Ramp Rotating Frame.
   */
  su2double GetRampRotatingFrame_Coeff(unsigned short iCoeff) const { return RampRotatingFrame_Coeff[iCoeff];}

  /*!
   * \brief Get Rotating Frame Ramp option.
   * \return Ramp Rotating Frame option.
   */
  bool GetRampRotatingFrame(void) const { return RampRotatingFrame;}

  /*!
   * \brief Get coeff for Outlet Pressure Ramp.
   * \return coeff Ramp Outlet Pressure.
   */
  su2double GetRampOutletPressure_Coeff(unsigned short iCoeff) const { return RampOutletPressure_Coeff[iCoeff];}

  /*!
   * \brief Get final Outlet Pressure value for the ramp.
   * \return final Outlet Pressure value.
   */
  su2double GetFinalOutletPressure(void) const { return  FinalOutletPressure; }

  /*!
   * \brief Get final Outlet Pressure value for the ramp.
   * \return Monitor Outlet Pressure value.
   */
  su2double GetMonitorOutletPressure(void) const { return MonitorOutletPressure; }

  /*!
   * \brief Set Monitor Outlet Pressure value for the ramp.
   */
  void SetMonitotOutletPressure(su2double newMonPres) { MonitorOutletPressure = newMonPres;}

  /*!
   * \brief Get Outlet Pressure Ramp option.
   * \return Ramp Outlet pressure option.
   */
  bool GetRampOutletPressure(void) const { return RampOutletPressure;}

  /*!
   * \brief Get mixedout coefficients.
   * \return mixedout coefficient.
   */
  su2double GetMixedout_Coeff(unsigned short iCoeff) const { return Mixedout_Coeff[iCoeff];}

  /*!
   * \brief Get extra relaxation factor coefficients for the Giels BC.
   * \return mixedout coefficient.
   */
  su2double GetExtraRelFacGiles(unsigned short iCoeff) const { return ExtraRelFacGiles[iCoeff];}

  /*!
   * \brief Get mach limit for average massflow-based procedure .
   * \return mach limit.
   */
  su2double GetAverageMachLimit(void) const { return AverageMachLimit;}

  /*!
   * \brief Get the kind of mixing process for averaging quantities at the boundaries.
   * \return Kind of mixing process.
   */
  unsigned short GetKind_MixingPlaneInterface(void) const { return Kind_MixingPlaneInterface;}

  /*!
   * \brief Get the kind of turbomachinery architecture.
   * \return Kind of turbomachinery architecture.
   */
  unsigned short GetKind_TurboMachinery(unsigned short val_iZone) const { return Kind_TurboMachinery[val_iZone]; }

  /*!
   * \brief Get the kind of turbomachinery architecture.
   * \return Kind of turbomachinery architecture.
   */
  unsigned short GetKind_SpanWise(void) const { return Kind_SpanWise; }

  /*!
   * \brief Verify if there is mixing plane interface specified from config file.
   * \return boolean.
   */
  bool GetBoolMixingPlaneInterface(void) const { return (nMarker_MixingPlaneInterface !=0);}

  /*!
   * \brief Verify if there is mixing plane interface specified from config file.
   * \return boolean.
   */
  bool GetBoolTurbMixingPlane(void) const { return turbMixingPlane;}

  /*!
   * \brief Verify if there is mixing plane interface specified from config file.
   * \return boolean.
   */
  bool GetSpatialFourier(void) const { return SpatialFourier;}

  /*!
   * \brief number mixing plane interface specified from config file.
   * \return number of bound.
   */
  unsigned short GetnMarker_MixingPlaneInterface(void) const { return nMarker_MixingPlaneInterface;}

  /*!
   * \brief Verify if there is Turbomachinery performance option specified from config file.
   * \return boolean.
   */
  bool GetBoolTurbomachinery(void) const { return (nMarker_Turbomachinery !=0);}

  /*!
   * \brief number Turbomachinery blades computed using the pitch information.
   * \return nBlades.
   */
  su2double GetnBlades(unsigned short val_iZone) const { return nBlades[val_iZone];}

  /*!
   * \brief number Turbomachinery blades computed using the pitch information.
   * \return nBlades.
   */
  void SetnBlades(unsigned short val_iZone, su2double nblades) { nBlades[val_iZone] = nblades;}

  /*!
   * \brief Verify if there is any Giles Boundary Condition option specified from config file.
   * \return boolean.
   */
  bool GetBoolGiles(void) const { return (nMarker_Giles!=0);}

  /*!
   * \brief Verify if there is any Riemann Boundary Condition option specified from config file.
   * \return boolean.
   */
  bool GetBoolRiemann(void) const { return (nMarker_Riemann!=0);}

  /*!
   * \brief number Turbomachinery performance option specified from config file.
   * \return number of bound.
   */
  unsigned short GetnMarker_Turbomachinery(void) const { return nMarker_Turbomachinery;}

  /*!
   * \brief Get number of shroud markers.
   * \return number of marker shroud.
   */
  unsigned short GetnMarker_Shroud(void) const { return nMarker_Shroud;}

  /*!
   * \brief Get the marker shroud.
   * \return marker shroud.
   */
  string GetMarker_Shroud(unsigned short val_marker) const { return Marker_Shroud[val_marker];}

  /*!
   * \brief number Turbomachinery performance option specified from config file.
   * \return number of bound.
   */
  unsigned short GetnMarker_TurboPerformance(void) const { return nMarker_TurboPerformance;}

  /*!
   * \brief number span-wise sections to compute 3D BC and performance for turbomachinery specified by the user.
   * \return number of span-wise sections.
   */
  unsigned short Get_nSpanWiseSections_User(void) const { return nSpanWiseSections_User;}

  /*!
   * \brief number span-wise sections to compute 3D BC and performance for turbomachinery.
   * \return number of span-wise sections.
   */
  unsigned short GetnSpanWiseSections(void) const { return nSpanWiseSections;}

  /*!
   * \brief set number of maximum span-wise sections among all zones .
   */
  void SetnSpanMaxAllZones(unsigned short val_nSpna_max) { nSpanMaxAllZones = val_nSpna_max;}

  /*!
   * \brief number span-wise sections to compute performance for turbomachinery.
   * \return number of max span-wise sections.
   */
  unsigned short GetnSpanMaxAllZones(void) const { return nSpanMaxAllZones;}

  /*!
   * \brief set number span-wise sections to compute 3D BC and performance for turbomachinery.
   */
  void SetnSpanWiseSections(unsigned short nSpan) { nSpanWiseSections = nSpan;}

  /*!
   * \brief set number span-wise sections to compute 3D BC and performance for turbomachinery.
   */
  unsigned short GetnSpan_iZones(unsigned short iZone) const { return nSpan_iZones[iZone];}

  /*!
   * \brief set number span-wise sections to compute 3D BC and performance for turbomachinery.
   */
  void SetnSpan_iZones(unsigned short nSpan, unsigned short iZone) { nSpan_iZones[iZone] = nSpan;}

  /*!
   * \brief get inlet bounds name for Turbomachinery performance calculation.
   * \return name of the bound.
   */
  string GetMarker_TurboPerf_BoundIn(unsigned short index) const { return Marker_TurboBoundIn[index];}

  /*!
   * \brief get outlet bounds name for Turbomachinery performance calculation.
   * \return name of the bound.
   */
  string GetMarker_TurboPerf_BoundOut(unsigned short index) const { return Marker_TurboBoundOut[index];}

  /*!
   * \brief get marker kind for Turbomachinery performance calculation.
   * \return kind index.
   */
  unsigned short GetKind_TurboPerf(unsigned short index);

  /*!
   * \brief get outlet bounds name for Turbomachinery performance calculation.
   * \return name of the bound.
   */
  string GetMarker_PerBound(unsigned short val_marker) const { return Marker_PerBound[val_marker];}

  /*!
   * \brief Get the kind of inlet boundary condition treatment (total conditions or mass flow).
   * \return Kind of inlet boundary condition.
   */
  unsigned short GetKind_Engine_Inflow(void) const { return Kind_Engine_Inflow; }

  /*!
   * \brief Get the kind of inlet boundary condition treatment (total conditions or mass flow).
   * \return Kind of inlet boundary condition.
   */
  unsigned short GetKind_ActDisk(void) const { return Kind_ActDisk; }

  /*!
   * \brief Set the kind of wall - rough or smooth.
   */
  void SetKindWall(string val_marker, unsigned short val_kindwall);

  /*!
   * \brief Get the number of sections.
   * \return Number of sections
   */
  unsigned short GetnLocationStations(void) const { return nLocationStations; }

  /*!
   * \brief Get the number of sections for computing internal volume.
   * \return Number of sections for computing internal volume.
   */
  unsigned short GetnWingStations(void) const { return nWingStations; }

  /*!
   * \brief Get the location of the waterline.
   * \return Z location of the waterline.
   */
  su2double GetGeo_Waterline_Location(void) const { return Geo_Waterline_Location; }

  /*!
   * \brief Provides information about the the nodes that are going to be moved on a deformation
   *        volumetric grid deformation.
   * \return <code>TRUE</code> means that only the points on the FFD box will be moved.
   */
  bool GetHold_GridFixed(void) const { return Hold_GridFixed; }

  /*!
   * \author H. Kline
   * \brief Get the kind of objective function. There are several options: Drag coefficient,
   *        Lift coefficient, efficiency, etc.
   * \note The objective function will determine the boundary condition of the adjoint problem.
   * \param[in] val_obj
   * \return Kind of objective function.
   */
  unsigned short GetKind_ObjFunc(unsigned short val_obj = 0) const { return Kind_ObjFunc[val_obj]; }

  /*!
   * \brief Similar to GetKind_ObjFunc but returns the corresponding string.
   */
  string GetName_ObjFunc(unsigned short val_obj = 0) const;

  /*!
   * \author H. Kline
   * \brief Get the weight of objective function. There are several options: Drag coefficient,
   *        Lift coefficient, efficiency, etc.
   * \note The objective function will determine the boundary condition of the adjoint problem.
   * \return Weight of objective function.
   */
  su2double GetWeight_ObjFunc(unsigned short val_obj) const { return Weight_ObjFunc[val_obj]; }

  /*!
   * \author H. Kline
   * \brief Set the weight of objective function. There are several options: Drag coefficient,
   *        Lift coefficient, efficiency, etc.
   * \note The objective function will determine the boundary condition of the adjoint problem.
   * \return Weight of objective function.
   */
  void SetWeight_ObjFunc(unsigned short val_obj, su2double val) { Weight_ObjFunc[val_obj] = val; }

  /*!
   * \author H. Kline
   * \brief Get the coefficients of the objective defined by the chain rule with primitive variables.
   * \note This objective is only applicable to gradient calculations. Objective value must be
   * calculated using the area averaged outlet values of density, velocity, and pressure.
   * Gradients are w.r.t density, velocity[3], and pressure. when 2D gradient w.r.t. 3rd component of velocity set to 0.
   */
  su2double GetCoeff_ObjChainRule(unsigned short iVar) const { return Obj_ChainRuleCoeff[iVar]; }

  /*!
   * \brief Get the kind of sensitivity smoothing technique.
   * \return Kind of sensitivity smoothing technique.
   */
  unsigned short GetKind_SensSmooth(void) const { return Kind_SensSmooth; }

  /*!
   * \brief Provides information about the time integration, and change the write in the output
   *        files information about the iteration.
   * \return The kind of time integration: Steady state, time stepping method (unsteady) or
   *         dual time stepping method (unsteady).
   */
  unsigned short GetTime_Marching(void) const { return TimeMarching; }

  /*!
   * \brief Provides the number of species present in the plasma
   * \return: The number of species present in the plasma, read from input file
   */
  unsigned short GetnSpecies(void) const { return nSpecies; }

   /*!
   * \brief Get the wall heat flux on a constant heat flux boundary.
   * \return The heat flux.
   */
  const su2double *GetWall_Catalycity(void) const { return Wall_Catalycity; }

  /*!
   * \brief Provides the gas mass fractions of the flow
   * \return: Gas Mass fractions
   */
  const su2double *GetGas_Composition(void) const { return Gas_Composition; }

  /*!
   * \brief Provides the restart information.
   * \return Restart information, if <code>TRUE</code> then the code will use the solution as restart.
   */
  bool GetRestart(void) const { return Restart; }

  /*!
   * \brief Flag for whether binary SU2 native restart files are read.
   * \return Flag for whether binary SU2 native restart files are read, if <code>TRUE</code> then the code will load binary restart files.
   */
  bool GetRead_Binary_Restart(void) const { return Read_Binary_Restart; }

  /*!
   * \brief Flag for whether solution and visualization files are overwritten.
   * \return Flag for overwriting. If Flag=false, iteration nr is appended to filename
   */
  bool GetWrt_Sol_Overwrite(void) const { return Wrt_Sol_Overwrite; }

  /*!
   * \brief Provides the number of varaibles.
   * \return Number of variables.
   */
  unsigned short GetnVar(void);

  /*!
   * \brief Provides the number of varaibles.
   * \return Number of variables.
   */
  unsigned short GetnZone(void) const { return nZone; }

  /*!
   * \brief Provides the number of varaibles.
   * \return Number of variables.
   */
  unsigned short GetiZone(void) const { return iZone; }

  /*!
   * \brief For some problems like adjoint or the linearized equations it
   *          is necessary to restart the flow solution.
   * \return Flow restart information, if <code>TRUE</code> then the code will restart the flow solution.
   */

  bool GetRestart_Flow(void) const { return Restart_Flow; }

  /*!
   * \brief Indicates whether the flow is frozen (chemistry deactivated).
   */
  bool GetFrozen(void) const { return frozen; }

  /*!
   * \brief Indicates whether electron gas is present in the gas mixture.
   */
  bool GetIonization(void) const { return ionization; }

  /*!
   * \brief Indicates whether the VT source residual is limited.
   */
  bool GetVTTransferResidualLimiting(void) const { return vt_transfer_res_limit; }

  /*!
   * \brief Indicates if mixture is monoatomic.
   */
  bool GetMonoatomic(void) const { return monoatomic; }

  /*!
   * \brief Information about computing and plotting the equivalent area distribution.
   * \return <code>TRUE</code> or <code>FALSE</code>  depending if we are computing the equivalent area.
   */
  bool GetEquivArea(void) const { return EquivArea; }

  /*!
   * \brief Information about computing and plotting the equivalent area distribution.
   * \return <code>TRUE</code> or <code>FALSE</code>  depending if we are computing the equivalent area.
   */
  bool GetInvDesign_Cp(void) const { return InvDesign_Cp; }

  /*!
   * \brief Information about computing and plotting the equivalent area distribution.
   * \return <code>TRUE</code> or <code>FALSE</code>  depending if we are computing the equivalent area.
   */
  bool GetInvDesign_HeatFlux(void) const { return InvDesign_HeatFlux; }

  /*!
   * \brief Get name of the input grid.
   * \return File name of the input grid.
   */
  string GetMesh_FileName(void) const { return Mesh_FileName; }

  /*!
   * \brief Get name of the output grid, this parameter is important for grid
   *        adaptation and deformation.
   * \return File name of the output grid.
   */
  string GetMesh_Out_FileName(void) const { return Mesh_Out_FileName; }

  /*!
   * \brief Get the name of the file with the solution of the flow problem.
   * \return Name of the file with the solution of the flow problem.
   */
  string GetSolution_FileName(void) const { return Solution_FileName; }

  /*!
   * \brief Get the name of the file with the solution of the adjoint flow problem
   *          with drag objective function.
   * \return Name of the file with the solution of the adjoint flow problem with
   *         drag objective function.
   */
  string GetSolution_AdjFileName(void) const { return Solution_AdjFileName; }

  /*!
   * \brief Get the name of the file with the residual of the problem.
   * \return Name of the file with the residual of the problem.
   */
  string GetResidual_FileName(void);

  /*!
   * \brief Get the format of the input/output grid.
   * \return Format of the input/output grid.
   */
  unsigned short GetMesh_FileFormat(void) const { return Mesh_FileFormat; }

  /*!
   * \brief Get the format of the output solution.
   * \return Format of the output solution.
   */
  unsigned short GetTabular_FileFormat(void) const { return Tab_FileFormat; }

  /*!
   * \brief Get the format of the output solution.
   * \return Format of the output solution.
   */
  unsigned short GetActDisk_Jump(void) const { return ActDisk_Jump; }

  /*!
   * \brief Get the name of the file with the convergence history of the problem.
   * \return Name of the file with convergence history of the problem.
   */
  string GetConv_FileName(void) const { return Conv_FileName; }

  /*!
   * \brief Get the Starting Iteration for the windowing approach
   *        in Sensitivity Analysis for period-averaged outputs, which oscillate.
   * \return
   */
  unsigned long GetStartWindowIteration(void) const { return StartWindowIteration; }

  /*!
   * \brief Get Index of the window function used as weight in the cost functional
   * \return
   */
  WINDOW_FUNCTION GetKindWindow(void) const { return static_cast<WINDOW_FUNCTION>(Kind_WindowFct); }

  /*!
   * \brief Get the name of the file with the forces breakdown of the problem.
   * \return Name of the file with forces breakdown of the problem.
   */
  string GetBreakdown_FileName(void) const { return Breakdown_FileName; }

  /*!
   * \brief Get the name of the file with the flow variables.
   * \return Name of the file with the primitive variables.
   */
  string GetVolume_FileName(void) const { return Volume_FileName; }

  /*!
   * \brief Add any numbers necessary to the filename (iteration number, zone ID ...)
   * \param[in] config - Definition of the particular problem.
   * \param[in] filename - the base filename.
   * \param[in] ext - the extension to be added.
   * \return The new filename
   */
  string GetFilename(string filename, string ext, unsigned long Iter) const;

  /*!
   * \brief Append the zone index to the restart or the solution files.
   * \return Name of the restart file for the flow variables.
   */
  string GetMultizone_FileName(string val_filename, int val_iZone, string ext) const;

  /*!
   * \brief Append the zone index to the restart or the solution files.
   * \return Name of the restart file for the flow variables.
   */
  string GetMultizone_HistoryFileName(string val_filename, int val_iZone, string ext) const;

  /*!
   * \brief Append the instance index to the restart or the solution files.
   * \return Name of the restart file for the flow variables.
   */
  string GetMultiInstance_FileName(string val_filename, int val_iInst, string ext) const;

  /*!
   * \brief Append the instance index to the restart or the solution files.
   * \return Name of the restart file for the flow variables.
   */
  string GetMultiInstance_HistoryFileName(string val_filename, int val_iInst) const;

  /*!
   * \brief Get the name of the restart file for the flow variables.
   * \return Name of the restart file for the flow variables.
   */
  string GetRestart_FileName(void) const { return Restart_FileName; }

  /*!
   * \brief Get the name of the restart file for the adjoint variables (drag objective function).
   * \return Name of the restart file for the adjoint variables (drag objective function).
   */
  string GetRestart_AdjFileName(void) const { return Restart_AdjFileName; }

  /*!
   * \brief Get the name of the file with the adjoint variables.
   * \return Name of the file with the adjoint variables.
   */
  string GetAdj_FileName(void) const { return Adj_FileName; }

  /*!
   * \brief Get the name of the file with the gradient of the objective function.
   * \return Name of the file with the gradient of the objective function.
   */
  string GetObjFunc_Grad_FileName(void) const { return ObjFunc_Grad_FileName; }

  /*!
   * \brief Get the name of the file with the gradient of the objective function.
   * \return Name of the file with the gradient of the objective function.
   */
  string GetObjFunc_Value_FileName(void) const { return ObjFunc_Value_FileName; }

  /*!
   * \brief Get the name of the file with the surface information for the flow problem.
   * \return Name of the file with the surface information for the flow problem.
   */
  string GetSurfCoeff_FileName(void) const { return SurfCoeff_FileName; }

  /*!
   * \brief Get the name of the file with the surface information for the adjoint problem.
   * \return Name of the file with the surface information for the adjoint problem.
   */
  string GetSurfAdjCoeff_FileName(void) const { return SurfAdjCoeff_FileName; }

  /*!
   * \brief Get the name of the file with the surface sensitivity (discrete adjoint).
   * \return Name of the file with the surface sensitivity (discrete adjoint).
   */
  string GetSurfSens_FileName(void) const { return SurfSens_FileName; }

  /*!
   * \brief Get the name of the file with the volume sensitivity (discrete adjoint).
   * \return Name of the file with the volume sensitivity (discrete adjoint).
   */
  string GetVolSens_FileName(void) const { return VolSens_FileName; }

  /*!
   * \brief Augment the input filename with the iteration number for an unsteady file.
   * \param[in] val_filename - String value of the base filename.
   * \param[in] val_iter - Unsteady iteration number or time instance.
   * \return Name of the file with the iteration number for an unsteady solution file.
   */
  string GetUnsteady_FileName(string val_filename, int val_iter, string ext) const;

  /*!
   * \brief Append the input filename string with the appropriate objective function extension.
   * \param[in] val_filename - String value of the base filename.
   * \return Name of the file with the appropriate objective function extension.
   */
  string GetObjFunc_Extension(string val_filename) const;

  /*!
   * \brief Get the criteria for structural residual (relative/absolute).
   * \return Relative/Absolute criteria for structural convergence.
   */
  unsigned short GetResidual_Criteria_FEM(void) const { return Res_FEM_CRIT; }

  /*!
   * \brief Get functional that is going to be used to evaluate the residual flow convergence.
   * \return Functional that is going to be used to evaluate the residual flow convergence.
   */
  unsigned short GetResidual_Func_Flow(void) const { return Residual_Func_Flow; }

  /*!
   * \brief Get functional that is going to be used to evaluate the flow convergence.
   * \return Functional that is going to be used to evaluate the flow convergence.
   */
  unsigned short GetCauchy_Func_Flow(void) const { return Cauchy_Func_Flow; }

  /*!
   * \brief Get functional that is going to be used to evaluate the adjoint flow convergence.
   * \return Functional that is going to be used to evaluate the adjoint flow convergence.
   */
  unsigned short GetCauchy_Func_AdjFlow(void) const { return Cauchy_Func_AdjFlow; }

  /*!
   * \brief Get the number of iterations that are considered in the Cauchy convergence criteria.
   * \return Number of elements in the Cauchy criteria.
   */
  unsigned short GetCauchy_Elems(void) const { return Cauchy_Elems; }

  /*!
   * \brief Get the number of iterations that are not considered in the convergence criteria.
   * \return Number of iterations before starting with the convergence criteria.
   */
  unsigned long GetStartConv_Iter(void) const { return StartConv_Iter; }

  /*!
   * \brief Get the value of convergence criteria for the Cauchy method in the direct,
   *        adjoint or linearized problem.
   * \return Value of the convergence criteria.
   */
  su2double GetCauchy_Eps(void) const { return Cauchy_Eps; }

  /*!
   * \brief If we are prforming an unsteady simulation, there is only
   *        one value of the time step for the complete simulation.
   * \return Value of the time step in an unsteady simulation (non dimensional).
   */
  su2double GetDelta_UnstTimeND(void) const { return Delta_UnstTimeND; }

  /*!
   * \brief If we are prforming an unsteady simulation, there is only
   *        one value of the time step for the complete simulation.
   * \return Value of the time step in an unsteady simulation (non dimensional).
   */
  su2double GetTotal_UnstTimeND(void) const { return Total_UnstTimeND; }

  /*!
   * \brief If we are prforming an unsteady simulation, there is only
   *        one value of the time step for the complete simulation.
   * \return Value of the time step in an unsteady simulation.
   */
  su2double GetDelta_UnstTime(void) const { return Delta_UnstTime; }

  /*!
   * \brief Set the value of the unsteadty time step using the CFL number.
   * \param[in] val_delta_unsttimend - Value of the unsteady time step using CFL number.
   */
  void SetDelta_UnstTimeND(su2double val_delta_unsttimend) { Delta_UnstTimeND = val_delta_unsttimend; }

  /*!
   * \brief If we are performing an unsteady simulation, this is the
   *    value of max physical time for which we run the simulation
   * \return Value of the physical time in an unsteady simulation.
   */
  su2double GetTotal_UnstTime(void) const { return Total_UnstTime; }

  /*!
   * \brief If we are performing an unsteady simulation, this is the
   *    value of current time.
   * \return Value of the physical time in an unsteady simulation.
   */
  su2double GetCurrent_UnstTime(void) const { return Current_UnstTime; }

  /*!
   * \brief Divide the rectbles and hexahedron.
   * \return <code>TRUE</code> if the elements must be divided; otherwise <code>FALSE</code>.
   */
  bool GetSubsonicEngine(void) const { return SubsonicEngine; }

  /*!
   * \brief Actuator disk defined with a double surface.
   * \return <code>TRUE</code> if the elements must be divided; otherwise <code>FALSE</code>.
   */
  bool GetActDisk_DoubleSurface(void) const { return ActDisk_DoubleSurface; }

  /*!
   * \brief Only halg of the engine is in the compputational grid.
   * \return <code>TRUE</code> if the engine is complete; otherwise <code>FALSE</code>.
   */
  bool GetEngine_HalfModel(void) const { return Engine_HalfModel; }

  /*!
   * \brief Actuator disk defined with a double surface.
   * \return <code>TRUE</code> if the elements must be divided; otherwise <code>FALSE</code>.
   */
  bool GetActDisk_SU2_DEF(void) const { return ActDisk_SU2_DEF; }

  /*!
   * \brief Value of the design variable step, we use this value in design problems.
   * \param[in] val_dv - Number of the design variable that we want to read.
   * \param[in] val_val - Value of the design variable that we want to read.
   * \return Design variable step.
   */
  su2double GetDV_Value(unsigned short val_dv, unsigned short val_val = 0) const { return DV_Value[val_dv][val_val]; }

  /*!
   * \brief Set the value of the design variable step, we use this value in design problems.
   * \param[in] val_dv - Number of the design variable that we want to read.
   * \param[in] val    - Value of the design variable.
   */
  void SetDV_Value(unsigned short val_dv, unsigned short val_ind, su2double val) { DV_Value[val_dv][val_ind] = val; }

  /*!
   * \brief Get information about the grid movement.
   * \return <code>TRUE</code> if there is a grid movement; otherwise <code>FALSE</code>.
   */
  bool GetGrid_Movement(void) const {
    return (Kind_GridMovement != NO_MOVEMENT) || (nKind_SurfaceMovement > 0);
  }

  /*!
   * \brief Get information about dynamic grids.
   * \return <code>TRUE</code> if there is a grid movement; otherwise <code>FALSE</code>.
   */
  bool GetDynamic_Grid(void) const { return GetGrid_Movement() || (Deform_Mesh && Time_Domain); }

  /*!
   * \brief Get information about the volumetric movement.
   * \return <code>TRUE</code> if there is a volumetric movement is required; otherwise <code>FALSE</code>.
   */
  bool GetVolumetric_Movement(void) const;

  /*!
   * \brief Get information about deforming markers.
   * \param[in] kind_movement - Kind of surface movement.
   * \return <code>TRUE</code> at least one surface of kind_movement moving; otherwise <code>FALSE</code>.
   */
  bool GetSurface_Movement(unsigned short kind_movement) const;

  /*!
   * \brief Set a surface movement marker.
   * \param[in] iMarker - Moving marker.
   * \param[in] kind_movement - Kind of surface movement.
   * \return <code>TRUE</code> at least one surface of kind_movement moving; otherwise <code>FALSE</code>.
   */
  void SetSurface_Movement(unsigned short iMarker, unsigned short kind_movement);

  /*!
   * \brief Get the type of dynamic mesh motion. Each zone gets a config file.
   * \return Type of dynamic mesh motion.
   */
  unsigned short GetKind_GridMovement() const { return Kind_GridMovement; }

  /*!
   * \brief Set the type of dynamic mesh motion.
   * \param[in] val_iZone - Number for the current zone in the mesh (each zone has independent motion).
   * \param[in] motion_Type - Specify motion type.
   */
  void SetKind_GridMovement(unsigned short motion_Type) { Kind_GridMovement = motion_Type; }

  /*!
   * \brief Get the type of surface motion.
   * \param[in] iMarkerMoving -  Index of the moving marker (as specified in Marker_Moving).
   * \return Type of surface motion.
   */
  unsigned short GetKind_SurfaceMovement(unsigned short iMarkerMoving) const { return Kind_SurfaceMovement[iMarkerMoving];}

  /*!
   * \brief Get the mach number based on the mesh velocity and freestream quantities.
   * \return Mach number based on the mesh velocity and freestream quantities.
   */
  su2double GetMach_Motion(void) const { return Mach_Motion; }

  /*!
   * \brief Get the mesh motion origin.
   * \param[in] iDim - spatial component
   * \return The mesh motion origin.
   */
  su2double GetMotion_Origin(unsigned short iDim) const { return Motion_Origin[iDim];}

  /*!
   * \brief Set the mesh motion origin.
   * \param[in] val - new value of the origin
   * \return The mesh motion origin.
   */
  void SetMotion_Origin(const su2double* val) { for (int iDim = 0; iDim < 3; iDim++) Motion_Origin[iDim] = val[iDim]; }

  /*!
   * \brief Get the mesh motion origin.
   * \param[in] iMarkerMoving -  Index of the moving marker (as specified in Marker_Moving)
   * \param[in] iDim - spatial component
   * \return The motion origin of the marker.
   */
  su2double GetMarkerMotion_Origin(unsigned short iMarkerMoving, unsigned short iDim) const { return MarkerMotion_Origin[3*iMarkerMoving + iDim];}

  /*!
   * \brief Set the mesh motion origin.
   * \param[in] val - new value of the origin
   * \param[in] iMarkerMoving -  Index of the moving marker (as specified in Marker_Moving)
   */
  void SetMarkerMotion_Origin(const su2double* val, unsigned short iMarkerMoving) {
    for (int iDim = 0; iDim < 3; iDim++) MarkerMotion_Origin[3*iMarkerMoving + iDim] = val[iDim];
  }

  /*!
   * \brief Get the translational velocity of the mesh.
   * \param[in] iDim - spatial component
   * \return Translational velocity of the mesh.
   */
  su2double GetTranslation_Rate(unsigned short iDim) const { return Translation_Rate[iDim];}

  /*!
   * \brief Get the translational velocity of the marker.
   * \param[in] iMarkerMoving -  Index of the moving marker (as specified in Marker_Moving)
   * \param[in] iDim - spatial component
   * \return Translational velocity of the marker.
   */
  su2double GetMarkerTranslationRate(unsigned short iMarkerMoving, unsigned short iDim) const { return MarkerTranslation_Rate[3*iMarkerMoving + iDim];}

  /*!
   * \brief Get the rotation rate of the mesh.
   * \param[in] iDim - spatial component
   * \return Translational velocity of the mesh.
   */
  su2double GetRotation_Rate(unsigned short iDim) const { return Rotation_Rate[iDim];}

  /*!
   * \brief Get the rotation rate of the mesh.
   * \param[in] iDim - spatial component
   * \param[in] val - new value of the rotation rate.
   * \return Translational velocity of the mesh.
   */
  void SetRotation_Rate(unsigned short iDim, su2double val) { Rotation_Rate[iDim] = val;}

  /*!
   * \brief Get the rotation rate of the marker.
   *  \param[in] iMarkerMoving -  Index of the moving marker (as specified in Marker_Moving)
   * \param[in] iDim - spatial component
   * \return Rotation velocity of the marker.
   */
  su2double GetMarkerRotationRate(unsigned short iMarkerMoving, unsigned short iDim) const { return MarkerRotation_Rate[3*iMarkerMoving + iDim];}

  /*!
   * \brief Get the pitching rate of the mesh.
   * \param[in] iDim - spatial component
   * \return Angular frequency of the mesh pitching.
   */
  su2double GetPitching_Omega(unsigned short iDim) const { return Pitching_Omega[iDim];}

  /*!
   * \brief Get pitching rate of the marker.
   * \param[in] iMarkerMoving - Index of the moving marker (as specified in Marker_Moving)
   * \param[in] iDim - spatial component
   * \return  Angular frequency of the marker pitching.
   */
  su2double GetMarkerPitching_Omega(unsigned short iMarkerMoving, unsigned short iDim) const { return MarkerPitching_Omega[3*iMarkerMoving + iDim];}

  /*!
   * \brief Get the pitching amplitude of the mesh.
   * \param[in] iDim - spatial component
   * \return pitching amplitude of the mesh.
   */
  su2double GetPitching_Ampl(unsigned short iDim) const { return Pitching_Ampl[iDim];}

  /*!
   * \brief Get pitching amplitude of the marker.
   * \param[in] iMarkerMoving -  Index of the moving marker (as specified in Marker_Moving)
   * \param[in] iDim - spatial component
   * \return  pitching amplitude of the marker.
   */
  su2double GetMarkerPitching_Ampl(unsigned short iMarkerMoving, unsigned short iDim) const { return MarkerPitching_Ampl[3*iMarkerMoving + iDim];}

  /*!
   * \brief Get the pitching phase of the mesh.
   * \param[in] val_iZone - Number for the current zone in the mesh (each zone has independent motion).
   * \return pitching phase of the mesh.
   */
  su2double GetPitching_Phase(unsigned short iDim) const { return Pitching_Phase[iDim];}

  /*!
   * \brief Get pitching phase of the marker.
   * \param[in] iMarkerMoving -  Index of the moving marker (as specified in Marker_Moving) \
   * \param[in] iDim - spatial component
   * \return pitching phase of the marker.
   */
  su2double GetMarkerPitching_Phase(unsigned short iMarkerMoving, unsigned short iDim) const { return MarkerPitching_Phase[3*iMarkerMoving + iDim];}

  /*!
   * \brief Get the plunging rate of the mesh.
   * \param[in] iDim - spatial component
   * \return Angular frequency of the mesh plunging.
   */
  su2double GetPlunging_Omega(unsigned short iDim) const { return Plunging_Omega[iDim];}

  /*!
   * \brief Get plunging rate of the marker.
   * \param[in] iMarkerMoving -  Index of the moving marker (as specified in Marker_Moving)
   * \param[in] iDim - spatial component
   * \return Angular frequency of the marker plunging.
   */
  su2double GetMarkerPlunging_Omega(unsigned short iMarkerMoving, unsigned short iDim) const { return MarkerPlunging_Omega[3*iMarkerMoving + iDim];}

  /*!
   * \brief Get the plunging amplitude of the mesh.
   * \param[in] val_iZone - Number for the current zone in the mesh (each zone has independent motion).
   * \param[in] iDim - spatial component
   * \return Plunging amplitude of the mesh.
   */
  su2double GetPlunging_Ampl(unsigned short iDim) const { return Plunging_Ampl[iDim];}

  /*!
   * \brief Get plunging amplitude of the marker.
   * \param[in] iMarkerMoving -  Index of the moving marker (as specified in Marker_Moving)
   * \param[in] iDim - spatial component
   * \return Plunging amplitude of the marker.
   */
  su2double GetMarkerPlunging_Ampl(unsigned short iMarkerMoving, unsigned short iDim) const { return MarkerPlunging_Ampl[3*iMarkerMoving + iDim];}

  /*!
   * \brief Get the angular velocity of the mesh about the z-axis.
   * \return Angular velocity of the mesh about the z-axis.
   */
  su2double GetFinalRotation_Rate_Z() const { return FinalRotation_Rate_Z;}

  /*!
   * \brief Set the angular velocity of the mesh about the z-axis.
   * \param[in] newRotation_Rate_Z - new rotation rate after computing the ramp value.
   */
  void SetRotation_Rate_Z(su2double newRotation_Rate_Z);

  /*!
   * \brief Get the Harmonic Balance frequency pointer.
   * \return Harmonic Balance Frequency pointer.
   */
  su2double* GetOmega_HB(void) { return  Omega_HB; }

  /*!
   * \brief Get if harmonic balance source term is to be preconditioned
   * \return yes or no to harmonic balance preconditioning
   */
  bool GetHB_Precondition(void) const { return HB_Precondition; }

  /*!
   * \brief Get if we should update the motion origin.
   * \param[in] val_marker - Value of the marker in which we are interested.
   * \return yes or no to update motion origin.
   */
  unsigned short GetMoveMotion_Origin(unsigned short val_marker) const { return MoveMotion_Origin[val_marker]; }

  /*!
   * \brief Get the minimum value of Beta for Roe-Turkel preconditioner
   * \return the minimum value of Beta for Roe-Turkel preconditioner
   */
  su2double GetminTurkelBeta() const { return  Min_Beta_RoeTurkel; }

  /*!
   * \brief Get the minimum value of Beta for Roe-Turkel preconditioner
   * \return the minimum value of Beta for Roe-Turkel preconditioner
   */
  su2double GetmaxTurkelBeta() const { return  Max_Beta_RoeTurkel; }

  /*!
   * \brief Get information about the adibatic wall condition
   * \return <code>TRUE</code> if it is a adiabatic wall condition; otherwise <code>FALSE</code>.
   */
  bool GetAdiabaticWall(void);

  /*!
   * \brief Get information about the isothermal wall condition
   * \return <code>TRUE</code> if it is a isothermal wall condition; otherwise <code>FALSE</code>.
   */
  bool GetIsothermalWall(void);

  /*!
   * \brief Get information about the Low Mach Preconditioning
   * \return <code>TRUE</code> if we are using low Mach preconditioner; otherwise <code>FALSE</code>.
   */
  bool Low_Mach_Preconditioning(void) const { return Low_Mach_Precon; }

  /*!
   * \brief Get information about the Low Mach Correction
   * \return <code>TRUE</code> if we are using low Mach correction; otherwise <code>FALSE</code>.
   */
  bool Low_Mach_Correction(void) const { return Low_Mach_Corr; }

  /*!
   * \brief Get information about the poisson solver condition
   * \return <code>TRUE</code> if it is a poisson solver condition; otherwise <code>FALSE</code>.
   */
  bool GetPoissonSolver(void) const { return PoissonSolver; }

  /*!
   * \brief Get information about the gravity force.
   * \return <code>TRUE</code> if it uses the gravity force; otherwise <code>FALSE</code>.
   */
  bool GetGravityForce(void) const { return GravityForce; }

  /*!
   * \brief Get information about the body force.
   * \return <code>TRUE</code> if it uses a body force; otherwise <code>FALSE</code>.
   */
  bool GetBody_Force(void) const { return Body_Force; }

  /*!
   * \brief Get a pointer to the body force vector.
   * \return A pointer to the body force vector.
   */
  const su2double* GetBody_Force_Vector(void) const { return Body_Force_Vector; }

  /*!
   * \brief Get information about the volumetric heat source.
   * \return <code>TRUE</code> if it uses a volumetric heat source; otherwise <code>FALSE</code>.
   */
  inline bool GetHeatSource(void) const { return HeatSource; }

  /*!
   * \brief Get information about the volumetric heat source.
   * \return Value of the volumetric heat source
   */
  inline su2double GetHeatSource_Val(void) const {return ValHeatSource;}

  /*!
   * \brief Get the rotation angle of the volumetric heat source in axis Z.
   * \return Rotation (Z) of the volumetric heat source
   */
  inline su2double GetHeatSource_Rot_Z(void) const {return Heat_Source_Rot_Z;}

  /*!
   * \brief Set the rotation angle of the volumetric heat source in axis Z.
   * \param[in] val_rot - Rotation (Z) of the volumetric heat source
   */
  inline void SetHeatSource_Rot_Z(su2double val_rot) {Heat_Source_Rot_Z = val_rot;}

  /*!
   * \brief Get the position of the center of the volumetric heat source.
   * \return Pointer to the center of the ellipsoid that introduces a volumetric heat source.
   */
  inline const su2double* GetHeatSource_Center(void) const {return Heat_Source_Center;}

  /*!
   * \brief Set the position of the center of the volumetric heat source.
   * \param[in] x_cent = X position of the center of the volumetric heat source.
   * \param[in] y_cent = Y position of the center of the volumetric heat source.
   * \param[in] z_cent = Z position of the center of the volumetric heat source.
   */
  inline void SetHeatSource_Center(su2double x_cent, su2double y_cent, su2double z_cent) {
    Heat_Source_Center[0] = x_cent; Heat_Source_Center[1] = y_cent; Heat_Source_Center[2] = z_cent;
  }

  /*!
   * \brief Get the radius of the ellipsoid that introduces a volumetric heat source.
   * \return Pointer to the radii (x, y, z) of the ellipsoid that introduces a volumetric heat source.
   */
  inline const su2double* GetHeatSource_Axes(void) const {return Heat_Source_Axes;}

  /*!
   * \brief Get information about the rotational frame.
   * \return <code>TRUE</code> if there is a rotational frame; otherwise <code>FALSE</code>.
   */
  bool GetRotating_Frame(void) const { return Rotating_Frame; }

  /*!
   * \brief Get information about the axisymmetric frame.
   * \return <code>TRUE</code> if there is a rotational frame; otherwise <code>FALSE</code>.
   */
  bool GetAxisymmetric(void) const { return Axisymmetric; }

  /*!
   * \brief Get information about the axisymmetric frame.
   * \return <code>TRUE</code> if there is a rotational frame; otherwise <code>FALSE</code>.
   */
  bool GetDebugMode(void);

  /*!
   * \brief Get information about there is a smoothing of the grid coordinates.
   * \return <code>TRUE</code> if there is smoothing of the grid coordinates; otherwise <code>FALSE</code>.
   */
  bool GetAdaptBoundary(void) const { return AdaptBoundary; }

  /*!
   * \brief Get information about there is a smoothing of the grid coordinates.
   * \return <code>TRUE</code> if there is smoothing of the grid coordinates; otherwise <code>FALSE</code>.
   */
  bool GetSmoothNumGrid(void) const { return SmoothNumGrid; }

  /*!
   * \brief Set information about there is a smoothing of the grid coordinates.
   * \param[in] val_smoothnumgrid - <code>TRUE</code> if there is smoothing of the grid coordinates; otherwise <code>FALSE</code>.
   */
  void SetSmoothNumGrid(bool val_smoothnumgrid) { SmoothNumGrid = val_smoothnumgrid; }

  /*!
   * \brief Subtract one to the index of the finest grid (full multigrid strategy).
   * \return Change the index of the finest grid.
   */
  void SubtractFinestMesh(void) { FinestMesh = FinestMesh-1; }

  /*!
   * \brief Obtain the kind of design variable.
   * \param[in] val_dv - Number of the design variable that we want to read.
   * \return Design variable identification.
   */
  unsigned short GetDesign_Variable(unsigned short val_dv) const { return Design_Variable[val_dv]; }

  /*!
   * \brief Provides the buffet monitoring information.
   * \return Buffet monitoring information, if <code>TRUE</code> then the code will compute the buffet sensor.
   */
  bool GetBuffet_Monitoring(void) const { return Buffet_Monitoring; }

  /*!
   * \brief Get the buffet sensor sharpness coefficient.
   * \return Sharpness coefficient for buffet sensor.
   */
  su2double GetBuffet_k(void) const { return Buffet_k; }

  /*!
   * \brief Get the buffet sensor offset parameter.
   * \return Offset parameter for buffet sensor.
   */
  su2double GetBuffet_lambda(void) const { return Buffet_lambda; }

  /*!
   * \brief Obtain the kind of convergence criteria to establish the convergence of the CFD code.
   * \return Kind of convergence criteria.
   */
  unsigned short GetConvCriteria(void) const { return ConvCriteria; }

  /*!
   * \brief Get the index in the config information of the marker <i>val_marker</i>.
   * \note When we read the config file, it stores the markers in a particular vector.
   * \return Index in the config information of the marker <i>val_marker</i>.
   */
  unsigned short GetMarker_CfgFile_TagBound(string val_marker) const;

  /*!
   * \brief Get the name in the config information of the marker number <i>val_marker</i>.
   * \note When we read the config file, it stores the markers in a particular vector.
   * \return Name of the marker in the config information of the marker <i>val_marker</i>.
   */
  string GetMarker_CfgFile_TagBound(unsigned short val_marker) const;

  /*!
   * \brief Get the boundary information (kind of boundary) in the config information of the marker <i>val_marker</i>.
   * \return Kind of boundary in the config information of the marker <i>val_marker</i>.
   */
  unsigned short GetMarker_CfgFile_KindBC(string val_marker) const;

  /*!
   * \brief Get the monitoring information from the config definition for the marker <i>val_marker</i>.
   * \return Monitoring information of the boundary in the config information for the marker <i>val_marker</i>.
   */
  unsigned short GetMarker_CfgFile_Monitoring(string val_marker) const;

  /*!
   * \brief Get the monitoring information from the config definition for the marker <i>val_marker</i>.
   * \return Monitoring information of the boundary in the config information for the marker <i>val_marker</i>.
   */
  unsigned short GetMarker_CfgFile_GeoEval(string val_marker) const;

  /*!
   * \brief Get the monitoring information from the config definition for the marker <i>val_marker</i>.
   * \return Monitoring information of the boundary in the config information for the marker <i>val_marker</i>.
   */
  unsigned short GetMarker_CfgFile_Designing(string val_marker) const;

  /*!
   * \brief Get the plotting information from the config definition for the marker <i>val_marker</i>.
   * \return Plotting information of the boundary in the config information for the marker <i>val_marker</i>.
   */
  unsigned short GetMarker_CfgFile_Plotting(string val_marker) const;

  /*!
   * \brief Get the plotting information from the config definition for the marker <i>val_marker</i>.
   * \return Plotting information of the boundary in the config information for the marker <i>val_marker</i>.
   */
  unsigned short GetMarker_CfgFile_Analyze(string val_marker) const;

  /*!
   * \brief Get the multi-physics interface information from the config definition for the marker <i>val_marker</i>.
   * \return Plotting information of the boundary in the config information for the marker <i>val_marker</i>.
   */
  unsigned short GetMarker_CfgFile_ZoneInterface(string val_marker) const;

  /*!
   * \brief Get the TurboPerformance information from the config definition for the marker <i>val_marker</i>.
   * \return TurboPerformance information of the boundary in the config information for the marker <i>val_marker</i>.
   */
  unsigned short GetMarker_CfgFile_Turbomachinery(string val_marker) const;

  /*!
   * \brief Get the TurboPerformance flag information from the config definition for the marker <i>val_marker</i>.
   * \return TurboPerformance flag information of the boundary in the config information for the marker <i>val_marker</i>.
   */
  unsigned short GetMarker_CfgFile_TurbomachineryFlag(string val_marker) const;

  /*!
   * \brief Get the MixingPlane interface information from the config definition for the marker <i>val_marker</i>.
   * \return Plotting information of the boundary in the config information for the marker <i>val_marker</i>.
   */
  unsigned short GetMarker_CfgFile_MixingPlaneInterface(string val_marker) const;

  /*!
   * \brief Get the DV information from the config definition for the marker <i>val_marker</i>.
   * \return DV information of the boundary in the config information for the marker <i>val_marker</i>.
   */
  unsigned short GetMarker_CfgFile_DV(string val_marker) const;

  /*!
   * \brief Get the motion information from the config definition for the marker <i>val_marker</i>.
   * \return Motion information of the boundary in the config information for the marker <i>val_marker</i>.
   */
  unsigned short GetMarker_CfgFile_Moving(string val_marker) const;

  /*!
   * \brief Get the DEFORM_MESH information from the config definition for the marker <i>val_marker</i>.
   * \return DEFORM_MESH information of the boundary in the config information for the marker <i>val_marker</i>.
   */
  unsigned short GetMarker_CfgFile_Deform_Mesh(string val_marker) const;

  /*!
   * \brief Get the DEFORM_MESH_SYM_PLANE information from the config definition for the marker <i>val_marker</i>.
   * \return DEFORM_MESH_SYM_PLANE information of the boundary in the config information for the marker <i>val_marker</i>.
   */
  unsigned short GetMarker_CfgFile_Deform_Mesh_Sym_Plane(string val_marker) const;

  /*!
   * \brief Get the Fluid_Load information from the config definition for the marker <i>val_marker</i>.
   * \return Fluid_Load information of the boundary in the config information for the marker <i>val_marker</i>.
   */
  unsigned short GetMarker_CfgFile_Fluid_Load(string val_marker) const;

  /*!
   * \brief Get the Python customization information from the config definition for the marker <i>val_marker</i>.
   * \return Python customization information of the boundary in the config information for the marker <i>val_marker</i>.
   */
  unsigned short GetMarker_CfgFile_PyCustom(string val_marker) const;

  /*!
   * \brief Get the periodic information from the config definition of the marker <i>val_marker</i>.
   * \return Periodic information of the boundary in the config information of the marker <i>val_marker</i>.
   */
  unsigned short GetMarker_CfgFile_PerBound(string val_marker) const;

  /*!
   * \brief  Get the name of the marker <i>val_marker</i>.
   * \return The interface which owns that marker <i>val_marker</i>.
   */
  unsigned short GetMarker_ZoneInterface(string val_marker) const;

  /*!
   * \brief  Get the name of the marker <i>val_iMarker</i>.
   * \return The name of the marker in the interface
   */
  string GetMarkerTag_ZoneInterface(unsigned short val_iMarker) const { return Marker_ZoneInterface[val_iMarker]; }

  /*!
   * \brief  Get the number of markers in the multizone interface.
   * \return The number markers in the multizone interface
   */
  unsigned short GetnMarker_ZoneInterface(void) const { return nMarker_ZoneInterface; }

  /*!
   * \brief Determines whether a marker with index iMarker is a solid boundary.
   * \param iMarker
   * \return <TRUE> it marker with index iMarker is a solid boundary.
   */
  bool GetSolid_Wall(unsigned short iMarker) const;

  /*!
   * \brief Determines whether a marker with index iMarker is a viscous no-slip boundary.
   * \param iMarker
   * \return <TRUE> it marker with index iMarker is a viscous no-slip boundary.
   */
  bool GetViscous_Wall(unsigned short iMarker) const;

  /*!
   * \brief Determines if problem is adjoint
   * \return true if Adjoint
   */
  bool GetContinuous_Adjoint(void) const { return ContinuousAdjoint; }

  /*!
   * \brief Determines if problem is viscous
   * \return true if Viscous
   */
  bool GetViscous(void) const { return Viscous; }

  /*!
   * \brief Provides the index of the solution in the container.
   * \param[in] val_eqsystem - Equation that is being solved.
   * \return Index on the solution container.
   */
  unsigned short GetContainerPosition(unsigned short val_eqsystem);

  /*!
   * \brief Value of the minimum residual value (log10 scale).
   * \return Value of the minimum residual value (log10 scale).
   */
  su2double GetMinLogResidual(void) const { return MinLogResidual; }

  /*!
   * \brief Value of the damping factor for the engine inlet bc.
   * \return Value of the damping factor.
   */
  su2double GetDamp_Engine_Inflow(void) const { return Damp_Engine_Inflow; }

  /*!
   * \brief Value of the damping factor for the engine exhaust inlet bc.
   * \return Value of the damping factor.
   */
  su2double GetDamp_Engine_Exhaust(void) const { return Damp_Engine_Exhaust; }

  /*!
   * \brief Value of the damping factor for the residual restriction.
   * \return Value of the damping factor.
   */
  su2double GetDamp_Res_Restric(void) const { return Damp_Res_Restric; }

  /*!
   * \brief Value of the damping factor for the correction prolongation.
   * \return Value of the damping factor.
   */
  su2double GetDamp_Correc_Prolong(void) const { return Damp_Correc_Prolong; }

  /*!
   * \brief Value of the position of the Near Field (y coordinate for 2D, and z coordinate for 3D).
   * \return Value of the Near Field position.
   */
  su2double GetPosition_Plane(void) const { return Position_Plane; }

  /*!
   * \brief Value of the weight of the drag coefficient in the Sonic Boom optimization.
   * \return Value of the weight of the drag coefficient in the Sonic Boom optimization.
   */
  su2double GetWeightCd(void) const { return WeightCd; }

  /*!
   * \brief Value of the weight of the CD, CL, CM optimization.
   * \return Value of the weight of the CD, CL, CM optimization.
   */
  void SetdNetThrust_dBCThrust(su2double val_dnetthrust_dbcthrust);

  /*!
   * \brief Value of the azimuthal line to fix due to a misalignments of the nearfield.
   * \return Azimuthal line to fix due to a misalignments of the nearfield.
   */
  su2double GetFixAzimuthalLine(void) const { return FixAzimuthalLine; }

  /*!
   * \brief Value of the weight of the CD, CL, CM optimization.
   * \return Value of the weight of the CD, CL, CM optimization.
   */
  su2double GetdCD_dCMy(void) const { return dCD_dCMy; }

  /*!
   * \brief Value of the weight of the CD, CL, CM optimization.
   * \return Value of the weight of the CD, CL, CM optimization.
   */
  su2double GetCM_Target(void) const { return CM_Target; }

  /*!
   * \brief Value of the weight of the CD, CL, CM optimization.
   * \return Value of the weight of the CD, CL, CM optimization.
   */
  su2double GetdCD_dCL(void) const { return dCD_dCL; }

  /*!
   * \brief Value of the weight of the CD, CL, CM optimization.
   * \return Value of the weight of the CD, CL, CM optimization.
   */
  void SetdCD_dCL(su2double val_dcd_dcl) { dCD_dCL = val_dcd_dcl; }

  /*!
   * \brief Value of the weight of the CD, CL, CM optimization.
   * \return Value of the weight of the CD, CL, CM optimization.
   */
  su2double GetdCMx_dCL(void) const { return dCMx_dCL; }

  /*!
   * \brief Value of the weight of the CD, CL, CM optimization.
   * \return Value of the weight of the CD, CL, CM optimization.
   */
  void SetdCMx_dCL(su2double val_dcmx_dcl) { dCMx_dCL = val_dcmx_dcl; }

  /*!
   * \brief Value of the weight of the CD, CL, CM optimization.
   * \return Value of the weight of the CD, CL, CM optimization.
   */
  su2double GetdCMy_dCL(void) const { return dCMy_dCL; }

  /*!
   * \brief Value of the weight of the CD, CL, CM optimization.
   * \return Value of the weight of the CD, CL, CM optimization.
   */
  void SetdCMy_dCL(su2double val_dcmy_dcl) { dCMy_dCL = val_dcmy_dcl; }

  /*!
   * \brief Value of the weight of the CD, CL, CM optimization.
   * \return Value of the weight of the CD, CL, CM optimization.
   */
  su2double GetdCMz_dCL(void) const { return dCMz_dCL; }

  /*!
   * \brief Value of the weight of the CD, CL, CM optimization.
   * \return Value of the weight of the CD, CL, CM optimization.
   */
  void SetdCMz_dCL(su2double val_dcmz_dcl) { dCMz_dCL = val_dcmz_dcl; }

  /*!
   * \brief Value of the weight of the CD, CL, CM optimization.
   * \return Value of the weight of the CD, CL, CM optimization.
   */
  void SetdCL_dAlpha(su2double val_dcl_dalpha) { dCL_dAlpha = val_dcl_dalpha; }

  /*!
   * \brief Value of the weight of the CD, CL, CM optimization.
   * \return Value of the weight of the CD, CL, CM optimization.
   */
  void SetdCM_diH(su2double val_dcm_dhi) { dCM_diH = val_dcm_dhi; }

  /*!
   * \brief Value of the weight of the CD, CL, CM optimization.
   * \return Value of the weight of the CD, CL, CM optimization.
   */
  void SetdCD_dCMy(su2double val_dcd_dcmy) { dCD_dCMy = val_dcd_dcmy; }

  /*!
   * \brief Value of the weight of the CD, CL, CM optimization.
   * \return Value of the weight of the CD, CL, CM optimization.
   */
  su2double GetCL_Target(void) const { return CL_Target; }

  /*!
   * \brief Set the global parameters of each simulation for each runtime system.
   * \param[in] val_solver - Solver of the simulation.
   * \param[in] val_system - Runtime system that we are solving.
   */
  void SetGlobalParam(unsigned short val_solver, unsigned short val_system);

  /*!
   * \brief Center of rotation for a rotational periodic boundary.
   */
  const su2double *GetPeriodicRotCenter(string val_marker) const;

  /*!
   * \brief Angles of rotation for a rotational periodic boundary.
   */
  const su2double *GetPeriodicRotAngles(string val_marker) const;

  /*!
   * \brief Translation vector for a rotational periodic boundary.
   */
  const su2double *GetPeriodicTranslation(string val_marker) const;

  /*!
   * \brief Get the rotationally periodic donor marker for boundary <i>val_marker</i>.
   * \return Periodic donor marker from the config information for the marker <i>val_marker</i>.
   */
  unsigned short GetMarker_Periodic_Donor(string val_marker) const;

  /*!
   * \brief Get the origin of the actuator disk.
   */
  su2double GetActDisk_NetThrust(string val_marker) const;

  /*!
   * \brief Get the origin of the actuator disk.
   */
  su2double GetActDisk_Power(string val_marker) const;

  /*!
   * \brief Get the origin of the actuator disk.
   */
  su2double GetActDisk_MassFlow(string val_marker) const;

  /*!
   * \brief Get the origin of the actuator disk.
   */
  su2double GetActDisk_Mach(string val_marker) const;

  /*!
   * \brief Get the origin of the actuator disk.
   */
  su2double GetActDisk_Force(string val_marker) const;

  /*!
   * \brief Get the origin of the actuator disk.
   */
  su2double GetActDisk_BCThrust(string val_marker) const;

  /*!
   * \brief Get the origin of the actuator disk.
   */
  su2double GetActDisk_BCThrust_Old(string val_marker) const;

  /*!
   * \brief Get the tip radius of th actuator disk.
   */
  su2double GetActDisk_Area(string val_marker) const;

  /*!
   * \brief Get the tip radius of th actuator disk.
   */
  su2double GetActDisk_ReverseMassFlow(string val_marker) const;

  /*!
   * \brief Get the thrust corffient of the actuator disk.
   */
  su2double GetActDisk_PressJump(string val_marker, unsigned short val_index) const;

  /*!
   * \brief Get the thrust corffient of the actuator disk.
   */
  su2double GetActDisk_TempJump(string val_marker, unsigned short val_index) const;

  /*!
   * \brief Get the rev / min of the actuator disk.
   */
  su2double GetActDisk_Omega(string val_marker, unsigned short val_index) const;

  /*!
   * \brief Get Actuator Disk Outlet for boundary <i>val_marker</i> (actuator disk inlet).
   * \return Actuator Disk Outlet from the config information for the marker <i>val_marker</i>.
   */
  unsigned short GetMarker_CfgFile_ActDiskOutlet(string val_marker) const;

  /*!
   * \brief Get Actuator Disk Outlet for boundary <i>val_marker</i> (actuator disk inlet).
   * \return Actuator Disk Outlet from the config information for the marker <i>val_marker</i>.
   */
  unsigned short GetMarker_CfgFile_EngineExhaust(string val_marker) const;

  /*!
   * \brief Get the internal index for a moving boundary <i>val_marker</i>.
   * \return Internal index for a moving boundary <i>val_marker</i>.
   */
  unsigned short GetMarker_Moving(string val_marker) const;

  /*!
   * \brief Get bool if marker is moving. <i>val_marker</i>.
   * \param[in] val_marker - String of the marker to test.
   * \return Bool if the marker is a moving boundary <i>val_marker</i>.
   */
  bool GetMarker_Moving_Bool(string val_marker) const;

  /*!
   * \brief Get the internal index for a DEFORM_MESH boundary <i>val_marker</i>.
   * \return Internal index for a DEFORM_MESH boundary <i>val_marker</i>.
   */
  unsigned short GetMarker_Deform_Mesh(string val_marker) const;

  /*!
   * \brief Get the internal index for a DEFORM_MESH_SYM_PLANE boundary <i>val_marker</i>.
   * \return Internal index for a DEFORM_MESH_SYM_PLANE boundary <i>val_marker</i>.
   */
  unsigned short GetMarker_Deform_Mesh_Sym_Plane(string val_marker) const;

  /*!
   * \brief Get the internal index for a Fluid_Load boundary <i>val_marker</i>.
   * \return Internal index for a Fluid_Load boundary <i>val_marker</i>.
   */
  unsigned short GetMarker_Fluid_Load(string val_marker) const;

  /*!
   * \brief Get the name of the surface defined in the geometry file.
   * \param[in] val_marker - Value of the marker in which we are interested.
   * \return Name that is in the geometry file for the surface that
   *         has the marker <i>val_marker</i>.
   */
  string GetMarker_Moving_TagBound(unsigned short val_marker) const { return Marker_Moving[val_marker]; }

  /*!
   * \brief Get the name of the DEFORM_MESH boundary defined in the geometry file.
   * \param[in] val_marker - Value of the marker in which we are interested.
   * \return Name that is in the geometry file for the surface that
   *         has the marker <i>val_marker</i>.
   */
  string GetMarker_Deform_Mesh_TagBound(unsigned short val_marker) const { return Marker_Deform_Mesh[val_marker]; }

  /*!
   * \brief Get the name of the DEFORM_MESH_SYM_PLANE boundary defined in the geometry file.
   * \param[in] val_marker - Value of the marker in which we are interested.
   * \return Name that is in the geometry file for the surface that
   *         has the marker <i>val_marker</i>.
   */
  string GetMarker_Deform_Mesh_Sym_Plane_TagBound(unsigned short val_marker) const { return Marker_Deform_Mesh_Sym_Plane[val_marker]; }

  /*!
   * \brief Get the name of the Fluid_Load boundary defined in the geometry file.
   * \param[in] val_marker - Value of the marker in which we are interested.
   * \return Name that is in the geometry file for the surface that
   *         has the marker <i>val_marker</i>.
   */
  string GetMarker_Fluid_Load_TagBound(unsigned short val_marker) const { return Marker_Fluid_Load[val_marker]; }

  /*!
   * \brief Get the name of the surface defined in the geometry file.
   * \param[in] val_marker - Value of the marker in which we are interested.
   * \return Name that is in the geometry file for the surface that
   *         has the marker <i>val_marker</i>.
   */
  string GetMarker_PyCustom_TagBound(unsigned short val_marker) const { return Marker_PyCustom[val_marker]; }

  /*!
   * \brief Get the name of the surface defined in the geometry file.
   * \param[in] val_marker - Value of the marker in which we are interested.
   * \return Name that is in the geometry file for the surface that
   *         has the marker <i>val_marker</i>.
   */
  string GetMarker_Analyze_TagBound(unsigned short val_marker) const { return Marker_Analyze[val_marker]; }

  /*!
   * \brief Get the total temperature at a nacelle boundary.
   * \param[in] val_index - Index corresponding to the inlet boundary.
   * \return The total temperature.
   */
  su2double GetExhaust_Temperature_Target(string val_index) const;

  /*!
   * \brief Get the total temperature at an inlet boundary.
   * \param[in] val_index - Index corresponding to the inlet boundary.
   * \return The total temperature.
   */
  su2double GetInlet_Ttotal(string val_index) const;

    /*!
   * \brief Get the scalar values at an inlet boundary.
   * \param[in] val_index - Index corresponding to the inlet boundary.
   * \return The inlet scalar values.
   */
  su2double* GetInlet_ScalarVal(string val_index) const;
  
  /*!
   * \brief Get the temperature at a supersonic inlet boundary.
   * \param[in] val_index - Index corresponding to the inlet boundary.
   * \return The inlet density.
   */
  su2double GetInlet_Temperature(string val_index) const;

  /*!
   * \brief Get the pressure at a supersonic inlet boundary.
   * \param[in] val_index - Index corresponding to the inlet boundary.
   * \return The inlet pressure.
   */
  su2double GetInlet_Pressure(string val_index) const;

  /*!
   * \brief Get the velocity vector at a supersonic inlet boundary.
   * \param[in] val_index - Index corresponding to the inlet boundary.
   * \return The inlet velocity vector.
   */
  su2double* GetInlet_Velocity(string val_index);

  /*!
   * \brief Get the mass fraction vector at a supersonic inlet boundary.
   * \param[in] val_index - Index corresponding to the inlet boundary.
   * \return The inlet mass fraction vector - NEMO only.
   */
  const su2double* GetInlet_MassFrac(string val_index) const;

  /*!
   * \brief Get the total pressure at an inlet boundary.
   * \param[in] val_index - Index corresponding to the inlet boundary.
   * \return The total pressure.
   */
  su2double GetInlet_Ptotal(string val_index) const;

  /*!
   * \brief Set the total pressure at an inlet boundary.
   * \param[in] val_pressure - Pressure value at the inlet boundary.
   * \param[in] val_index - Index corresponding to the inlet boundary.
   */
  void SetInlet_Ptotal(su2double val_pressure, string val_marker);

  /*!
   * \brief Get the total pressure at an nacelle boundary.
   * \param[in] val_index - Index corresponding to the inlet boundary.
   * \return The total pressure.
   */
  su2double GetExhaust_Pressure_Target(string val_index) const;

  /*!
   * \brief Value of the CFL reduction in turbulence problems.
   * \return Value of the CFL reduction in turbulence problems.
   */
  su2double GetCFLRedCoeff_Turb(void) const { return CFLRedCoeff_Turb; }

  /*!
   * \brief Value of the CFL reduction for scalar transport equations.
   * \return Value of the CFL reduction for scalar transport equations.
   */
  su2double GetCFLRedCoeff_Scalar(void) { return CFLRedCoeff_Scalar; }
  
  /*!
   * \brief Get the flow direction unit vector at an inlet boundary.
   * \param[in] val_index - Index corresponding to the inlet boundary.
   * \return The flow direction vector.
   */
  const su2double* GetInlet_FlowDir(string val_index) const;

  /*!
   * \brief Get the back pressure (static) at an outlet boundary.
   * \param[in] val_index - Index corresponding to the outlet boundary.
   * \return The outlet pressure.
   */
  su2double GetOutlet_Pressure(string val_index) const;

  /*!
   * \brief Set the back pressure (static) at an outlet boundary.
   * \param[in] val_pressure - Pressure value at the outlet boundary.
   * \param[in] val_index - Index corresponding to the outlet boundary.
   */
  void SetOutlet_Pressure(su2double val_pressure, string val_marker);

  /*!
   * \brief Get the var 1 at Riemann boundary.
   * \param[in] val_marker - Index corresponding to the Riemann boundary.
   * \return The var1
   */
  su2double GetRiemann_Var1(string val_marker) const;

  /*!
   * \brief Get the var 2 at Riemann boundary.
   * \param[in] val_marker - Index corresponding to the Riemann boundary.
   * \return The var2
   */
  su2double GetRiemann_Var2(string val_marker) const;

  /*!
   * \brief Get the Flowdir at Riemann boundary.
   * \param[in] val_marker - Index corresponding to the Riemann boundary.
   * \return The Flowdir
   */
  su2double* GetRiemann_FlowDir(string val_marker);

  /*!
   * \brief Get Kind Data of Riemann boundary.
   * \param[in] val_marker - Index corresponding to the Riemann boundary.
   * \return Kind data
   */
  unsigned short GetKind_Data_Riemann(string val_marker) const;

  /*!
   * \brief Get the var 1 for the Giels BC.
   * \param[in] val_marker - Index corresponding to the Giles BC.
   * \return The var1
   */
  su2double GetGiles_Var1(string val_marker) const;

  /*!
   * \brief Get the var 2 for the Giles boundary.
   * \param[in] val_marker - Index corresponding to the Giles BC.
   * \return The var2
   */
  su2double GetGiles_Var2(string val_marker) const;

  /*!
   * \brief Get the Flowdir for the Giles BC.
   * \param[in] val_marker - Index corresponding to the Giles BC.
   * \return The Flowdir
   */
  su2double* GetGiles_FlowDir(string val_marker);

  /*!
   * \brief Get Kind Data for the Giles BC.
   * \param[in] val_marker - Index corresponding to the Giles BC.
   * \return Kind data
   */
  unsigned short GetKind_Data_Giles(string val_marker) const;

  /*!
   * \brief Set the var 1 for Giles BC.
   * \param[in] val_marker - Index corresponding to the Giles BC.
   */
  void SetGiles_Var1(su2double newVar1, string val_marker);

  /*!
   * \brief Get the relax factor for the average component for the Giles BC.
   * \param[in] val_marker - Index corresponding to the Giles BC.
   * \return The relax factor for the average component
   */
  su2double GetGiles_RelaxFactorAverage(string val_marker) const;

  /*!
   * \brief Get the relax factor for the fourier component for the Giles BC.
   * \param[in] val_marker - Index corresponding to the Giles BC.
   * \return The relax factor for the fourier component
   */
  su2double GetGiles_RelaxFactorFourier(string val_marker) const;

  /*!
   * \brief Get the outlet pressure imposed as BC for internal flow.
   * \return outlet pressure
   */
  su2double GetPressureOut_BC() const;

  /*!
   * \brief Set the outlet pressure imposed as BC for internal flow.
   * \param[in] val_temp - New value of the outlet pressure.
   */
  void SetPressureOut_BC(su2double val_press);

  /*!
   * \brief Get the inlet velocity or pressure imposed for incompressible flow.
   * \return inlet velocity or pressure
   */
  su2double GetIncInlet_BC() const;

  /*!
   * \brief Set the inlet velocity or pressure imposed as BC for incompressible flow.
   * \param[in] val_in - New value of the inlet velocity or pressure.
   */
  void SetIncInlet_BC(su2double val_in);

  /*!
   * \brief Get the inlet temperature imposed as BC for incompressible flow.
   * \return inlet temperature
   */
  su2double GetIncTemperature_BC() const;

  /*!
   * \brief Set the inlet temperature imposed as BC for incompressible flow.
   * \param[in] val_temperature - New value of the inlet temperature.
   */
  void SetIncTemperature_BC(su2double val_temperature);

  /*!
   * \brief Get the outlet pressure imposed as BC for incompressible flow.
   * \return outlet pressure
   */
  su2double GetIncPressureOut_BC() const;

  /*!
   * \brief Set the outlet pressure imposed as BC for incompressible flow.
   * \param[in] val_pressure - New value of the outlet pressure.
   */
  void SetIncPressureOut_BC(su2double val_pressure);

  /*!
   * \brief Get the inlet total pressure imposed as BC for internal flow.
   * \return inlet total pressure
   */
  su2double GetTotalPressureIn_BC() const;

  /*!
   * \brief Get the inlet total temperature imposed as BC for internal flow.
   * \return inlet total temperature
   */
  su2double GetTotalTemperatureIn_BC() const;

  /*!
   * \brief Set the inlet total temperature imposed as BC for internal flow.
   * \param[in] val_temp - New value of the total temperature.
   */
  void SetTotalTemperatureIn_BC(su2double val_temp);

  /*!
   * \brief Get the inlet flow angle imposed as BC for internal flow.
   * \return inlet flow angle
   */
  su2double GetFlowAngleIn_BC() const;

  /*!
   * \brief Get the wall temperature (static) at an isothermal boundary.
   * \param[in] val_index - Index corresponding to the isothermal boundary.
   * \return The wall temperature.
   */
  su2double GetIsothermal_Temperature(string val_index) const;

  /*!
   * \brief Get the wall heat flux on a constant heat flux boundary.
   * \param[in] val_index - Index corresponding to the constant heat flux boundary.
   * \return The heat flux.
   */
  su2double GetWall_HeatFlux(string val_index) const;

  /*!
   * \brief Get the wall function treatment for the given boundary marker.
   * \param[in] val_marker - String of the viscous wall marker.
   * \return The type of wall function treatment.
   */
  unsigned short GetWallFunction_Treatment(string val_marker) const;

  /*!
   * \brief Get the additional integer info for the wall function treatment
            for the given boundary marker.
   * \param[in] val_marker - String of the viscous wall marker.
   * \return Pointer to the integer info for the given marker.
   */
  unsigned short* GetWallFunction_IntInfo(string val_marker);

  /*!
   * \brief Get the additional double info for the wall function treatment
            for the given boundary marker.
   * \param[in] val_marker - String of the viscous wall marker.
   * \return Pointer to the double info for the given marker.
   */
  su2double* GetWallFunction_DoubleInfo(string val_marker);

  /*!
   * \brief Get the type of wall and roughness height on a wall boundary (Heatflux or Isothermal).
   * \param[in] val_index - Index corresponding to the boundary.
   * \return The wall type and roughness height.
   */
  pair<unsigned short, su2double> GetWallRoughnessProperties(string val_marker) const;

  /*!
   * \brief Get the target (pressure, massflow, etc) at an engine inflow boundary.
   * \param[in] val_index - Index corresponding to the engine inflow boundary.
   * \return Target (pressure, massflow, etc) .
   */
  su2double GetEngineInflow_Target(string val_marker) const;

  /*!
   * \brief Get the fan face Mach number at an engine inflow boundary.
   * \param[in] val_marker - Name of the boundary.
   * \return The fan face Mach number.
   */
  su2double GetInflow_Mach(string val_marker) const;

  /*!
   * \brief Get the back pressure (static) at an engine inflow boundary.
   * \param[in] val_marker - Name of the boundary.
   * \return The engine inflow pressure.
   */
  su2double GetInflow_Pressure(string val_marker) const;

  /*!
   * \brief Get the mass flow rate at an engine inflow boundary.
   * \param[in] val_marker - Name of the boundary.
   * \return The engine mass flow rate.
   */
  su2double GetInflow_MassFlow(string val_marker) const;

  /*!
   * \brief Get the percentage of reverse flow at an engine inflow boundary.
   * \param[in] val_marker - Name of the boundary.
   * \return The percentage of reverse flow.
   */
  su2double GetInflow_ReverseMassFlow(string val_marker) const;

  /*!
   * \brief Get the percentage of reverse flow at an engine inflow boundary.
   * \param[in] val_index - Index corresponding to the engine inflow boundary.
   * \return The percentage of reverse flow.
   */
  su2double GetInflow_ReverseMassFlow(unsigned short val_marker) const { return Inflow_ReverseMassFlow[val_marker]; }

  /*!
   * \brief Get the total pressure at an engine inflow boundary.
   * \param[in] val_marker - Name of the boundary.
   * \return The total pressure.
   */
  su2double GetInflow_TotalPressure(string val_marker) const;

  /*!
   * \brief Get the temperature (static) at an engine inflow boundary.
   * \param[in] val_marker - Name of the boundary.
   * \return The engine inflow temperature.
   */
  su2double GetInflow_Temperature(string val_marker) const;

  /*!
   * \brief Get the total temperature at an engine inflow boundary.
   * \param[in] val_marker - Name of the boundary.
   * \return The engine inflow total temperature.
   */
  su2double GetInflow_TotalTemperature(string val_marker) const;

  /*!
   * \brief Get the ram drag at an engine inflow boundary.
   * \param[in] val_marker - Name of the boundary.
   * \return The engine inflow ram drag.
   */
  su2double GetInflow_RamDrag(string val_marker) const;

  /*!
   * \brief Get the force balance at an engine inflow boundary.
   * \param[in] val_marker - Name of the boundary.
   * \return The engine inflow force balance.
   */
  su2double GetInflow_Force(string val_marker) const;

  /*!
   * \brief Get the power at an engine inflow boundary.
   * \param[in] val_marker - Name of the boundary.
   * \return The engine inflow power.
   */
  su2double GetInflow_Power(string val_marker) const;

  /*!
   * \brief Get the back pressure (static) at an engine exhaust boundary.
   * \param[in] val_marker - Name of the boundary.
   * \return The engine exhaust pressure.
   */
  su2double GetExhaust_Pressure(string val_marker) const;

  /*!
   * \brief Get the temperature (static) at an engine exhaust boundary.
   * \param[in] val_marker - Name of the boundary.
   * \return The engine exhaust temperature.
   */
  su2double GetExhaust_Temperature(string val_marker) const;

  /*!
   * \brief Get the massflow at an engine exhaust boundary.
   * \param[in] val_marker - Name of the boundary.
   * \return The engine exhaust massflow.
   */
  su2double GetExhaust_MassFlow(string val_marker) const;

  /*!
   * \brief Get the total pressure at an engine exhaust boundary.
   * \param[in] val_marker - Name of the boundary.
   * \return The engine exhaust total pressure.
   */
  su2double GetExhaust_TotalPressure(string val_marker) const;

  /*!
   * \brief Get the total temperature at an engine exhaust boundary.
   * \param[in] val_marker - Name of the boundary.
   * \return The total temperature.
   */
  su2double GetExhaust_TotalTemperature(string val_marker) const;

  /*!
   * \brief Get the gross thrust at an engine exhaust boundary.
   * \param[in] val_marker - Name of the boundary.
   * \return Gross thrust.
   */
  su2double GetExhaust_GrossThrust(string val_marker) const;

  /*!
   * \brief Get the force balance at an engine exhaust boundary.
   * \param[in] val_marker - Name of the boundary.
   * \return Force balance.
   */
  su2double GetExhaust_Force(string val_marker) const;

  /*!
   * \brief Get the power at an engine exhaust boundary.
   * \param[in] val_marker - Name of the boundary.
   * \return Power.
   */
  su2double GetExhaust_Power(string val_marker) const;

  /*!
   * \brief Get the back pressure (static) at an outlet boundary.
   * \param[in] val_index - Index corresponding to the outlet boundary.
   * \return The outlet pressure.
   */
  void SetInflow_Mach(unsigned short val_marker, su2double val_fanface_mach) { Inflow_Mach[val_marker] = val_fanface_mach; }

  /*!
   * \brief Set the fan face static pressure at an engine inflow boundary.
   * \param[in] val_index - Index corresponding to the engine inflow boundary.
   * \param[in] val_fanface_pressure - Fan face static pressure.
   */
  void SetInflow_Pressure(unsigned short val_marker, su2double val_fanface_pressure) { Inflow_Pressure[val_marker] = val_fanface_pressure; }

  /*!
   * \brief Set the massflow at an engine inflow boundary.
   * \param[in] val_index - Index corresponding to the engine inflow boundary.
   * \param[in] val_fanface_massflow - Massflow.
   */
  void SetInflow_MassFlow(unsigned short val_marker, su2double val_fanface_massflow) { Inflow_MassFlow[val_marker] = val_fanface_massflow; }

  /*!
   * \brief Set the reverse flow at an engine inflow boundary.
   * \param[in] val_index - Index corresponding to the engine inflow boundary.
   * \param[in] val_fanface_reversemassflow - reverse flow.
   */
  void SetInflow_ReverseMassFlow(unsigned short val_marker, su2double val_fanface_reversemassflow) { Inflow_ReverseMassFlow[val_marker] = val_fanface_reversemassflow; }

  /*!
   * \brief Set the fan face total pressure at an engine inflow boundary.
   * \param[in] val_index - Index corresponding to the engine inflow boundary.
   * \param[in] val_fanface_totalpressure - Fan face total pressure.
   */
  void SetInflow_TotalPressure(unsigned short val_marker, su2double val_fanface_totalpressure) { Inflow_TotalPressure[val_marker] = val_fanface_totalpressure; }

  /*!
   * \brief Set the fan face static temperature at an engine inflow boundary.
   * \param[in] val_index - Index corresponding to the engine inflow boundary.
   * \param[in] val_fanface_pressure - Fan face static temperature.
   */
  void SetInflow_Temperature(unsigned short val_marker, su2double val_fanface_temperature) { Inflow_Temperature[val_marker] = val_fanface_temperature; }

  /*!
   * \brief Set the fan face total temperature at an engine inflow boundary.
   * \param[in] val_index - Index corresponding to the engine inflow boundary.
   * \param[in] val_fanface_totaltemperature - Fan face total temperature.
   */
  void SetInflow_TotalTemperature(unsigned short val_marker, su2double val_fanface_totaltemperature) { Inflow_TotalTemperature[val_marker] = val_fanface_totaltemperature; }

  /*!
   * \brief Set the ram drag temperature at an engine inflow boundary.
   * \param[in] val_index - Index corresponding to the engine inflow boundary.
   * \param[in] val_fanface_ramdrag - Ram drag value.
   */
  void SetInflow_RamDrag(unsigned short val_marker, su2double val_fanface_ramdrag) { Inflow_RamDrag[val_marker] = val_fanface_ramdrag; }

  /*!
   * \brief Set the force balance at an engine inflow boundary.
   * \param[in] val_index - Index corresponding to the engine inflow boundary.
   * \param[in] val_fanface_force - Fan face force.
   */
  void SetInflow_Force(unsigned short val_marker, su2double val_fanface_force) { Inflow_Force[val_marker] = val_fanface_force; }

  /*!
   * \brief Set the power at an engine inflow boundary.
   * \param[in] val_index - Index corresponding to the engine inflow boundary.
   * \param[in] val_fanface_force - Power.
   */
  void SetInflow_Power(unsigned short val_marker, su2double val_fanface_power) { Inflow_Power[val_marker] = val_fanface_power; }

  /*!
   * \brief Set the back pressure (static) at an engine exhaust boundary.
   * \param[in] val_index - Index corresponding to the outlet boundary.
   * \param[in] val_exhaust_pressure - Exhaust static pressure.
   */
  void SetExhaust_Pressure(unsigned short val_marker, su2double val_exhaust_pressure) { Exhaust_Pressure[val_marker] = val_exhaust_pressure; }

  /*!
   * \brief Set the temperature (static) at an engine exhaust boundary.
   * \param[in] val_index - Index corresponding to the outlet boundary.
   * \param[in] val_exhaust_temp - Exhaust static temperature.
   */
  void SetExhaust_Temperature(unsigned short val_marker, su2double val_exhaust_temp) { Exhaust_Temperature[val_marker] = val_exhaust_temp; }

  /*!
   * \brief Set the back pressure (static) at an engine exhaust boundary.
   * \param[in] val_index - Index corresponding to the outlet boundary.
   * \param[in] val_exhaust_temp - Exhaust static temperature.
   */
  void SetExhaust_MassFlow(unsigned short val_marker, su2double val_exhaust_massflow) { Exhaust_MassFlow[val_marker] = val_exhaust_massflow; }

  /*!
   * \brief Set the back pressure (total) at an engine exhaust boundary.
   * \param[in] val_index - Index corresponding to the outlet boundary.
   * \param[in] val_exhaust_totalpressure - Exhaust total pressure.
   */
  void SetExhaust_TotalPressure(unsigned short val_marker, su2double val_exhaust_totalpressure) { Exhaust_TotalPressure[val_marker] = val_exhaust_totalpressure; }

  /*!
   * \brief Set the total temperature at an engine exhaust boundary.
   * \param[in] val_index - Index corresponding to the outlet boundary.
   * \param[in] val_exhaust_totaltemp - Exhaust total temperature.
   */
  void SetExhaust_TotalTemperature(unsigned short val_marker, su2double val_exhaust_totaltemp) { Exhaust_TotalTemperature[val_marker] = val_exhaust_totaltemp; }

  /*!
   * \brief Set the gross thrust at an engine exhaust boundary.
   * \param[in] val_index - Index corresponding to the outlet boundary.
   * \param[in] val_exhaust_grossthrust - Exhaust gross thrust temperature.
   */
  void SetExhaust_GrossThrust(unsigned short val_marker, su2double val_exhaust_grossthrust) { Exhaust_GrossThrust[val_marker] = val_exhaust_grossthrust; }

  /*!
   * \brief Set the force balance at an engine exhaust boundary.
   * \param[in] val_index - Index corresponding to the outlet boundary.
   * \param[in] val_exhaust_force - Exhaust force balance.
   */
  void SetExhaust_Force(unsigned short val_marker, su2double val_exhaust_force) { Exhaust_Force[val_marker] = val_exhaust_force; }

  /*!
   * \brief Set the power at an engine exhaust boundary.
   * \param[in] val_index - Index corresponding to the outlet boundary.
   * \param[in] val_exhaust_power - Exhaust power.
   */
  void SetExhaust_Power(unsigned short val_marker, su2double val_exhaust_power) { Exhaust_Power[val_marker] = val_exhaust_power; }

  /*!
   * \brief Set the back pressure (static) at an outlet boundary.
   * \param[in] val_marker - Index corresponding to a particular engine boundary.
   * \param[in] val_engine_mach - Exhaust power.
   */
  void SetEngine_Mach(unsigned short val_marker, su2double val_engine_mach) { Engine_Mach[val_marker] = val_engine_mach; }

  /*!
   * \brief Set the back pressure (static) at an outlet boundary.
   * \param[in] val_marker - Index corresponding to a particular engine boundary.
   * \param[in] val_engine_force - Exhaust power.
   */
  void SetEngine_Force(unsigned short val_marker, su2double val_engine_force) { Engine_Force[val_marker] = val_engine_force; }

  /*!
   * \brief Get the back pressure (static) at an outlet boundary.
   * \param[in] val_marker - Index corresponding to a particular engine boundary.
   * \param[in] val_engine_power - Exhaust power.
   */
  void SetEngine_Power(unsigned short val_marker, su2double val_engine_power) { Engine_Power[val_marker] = val_engine_power; }

  /*!
   * \brief Get the back pressure (static) at an outlet boundary.
   * \param[in] val_marker - Index corresponding to a particular engine boundary.
   * \param[in] val_engine_netthrust - Exhaust power.
   */
  void SetEngine_NetThrust(unsigned short val_marker, su2double val_engine_netthrust) { Engine_NetThrust[val_marker] = val_engine_netthrust; }

  /*!
   * \brief Get the back pressure (static) at an outlet boundary.
   * \param[in] val_marker - Index corresponding to a particular engine boundary.
   * \param[in] val_engine_grossthrust - Exhaust power.
   */
  void SetEngine_GrossThrust(unsigned short val_marker, su2double val_engine_grossthrust) { Engine_GrossThrust[val_marker] = val_engine_grossthrust; }

  /*!
   * \brief Get the back pressure (static) at an outlet boundary.
   * \param[in] val_marker - Index corresponding to a particular engine boundary.
   * \param[in] val_engine_area - Exhaust power.
   */
  void SetEngine_Area(unsigned short val_marker, su2double val_engine_area) { Engine_Area[val_marker] = val_engine_area; }

  /*!
   * \brief Get the back pressure (static) at an outlet boundary.
   * \param[in] val_marker - Index corresponding to a particular engine boundary.
   * \return The outlet pressure.
   */
  su2double GetEngine_Mach(unsigned short val_marker) const { return Engine_Mach[val_marker]; }

  /*!
   * \brief Get the back pressure (static) at an outlet boundary.
   * \param[in] val_marker - Index corresponding to a particular engine boundary.
   * \return The outlet pressure.
   */
  su2double GetEngine_Force(unsigned short val_marker) const { return Engine_Force[val_marker]; }

  /*!
   * \brief Get the back pressure (static) at an outlet boundary.
   * \param[in] val_marker - Index corresponding to a particular engine boundary.
   * \return The outlet pressure.
   */
  su2double GetEngine_Power(unsigned short val_marker) const { return Engine_Power[val_marker]; }

  /*!
   * \brief Get the back pressure (static) at an outlet boundary.
   * \param[in] val_marker - Index corresponding to a particular engine boundary.
   * \return The outlet pressure.
   */

  su2double GetEngine_NetThrust(unsigned short val_marker) const { return Engine_NetThrust[val_marker]; }
  /*!
   * \brief Get the back pressure (static) at an outlet boundary.
   * \param[in] val_marker - Index corresponding to a particular engine boundary.
   * \return The outlet pressure.
   */

  su2double GetEngine_GrossThrust(unsigned short val_marker) const { return Engine_GrossThrust[val_marker]; }

  /*!
   * \brief Get the back pressure (static) at an outlet boundary.
   * \param[in] val_marker - Index corresponding to a particular engine boundary.
   * \return The outlet pressure.
   */
  su2double GetEngine_Area(unsigned short val_marker) const { return Engine_Area[val_marker]; }

  /*!
   * \brief Get the back pressure (static) at an outlet boundary.
   * \param[in] val_index - Index corresponding to the outlet boundary.
   * \return The outlet pressure.
   */
  void SetActDiskInlet_Temperature(unsigned short val_marker, su2double val_actdisk_temp) { ActDiskInlet_Temperature[val_marker] = val_actdisk_temp; }

  /*!
   * \brief Get the back pressure (static) at an outlet boundary.
   * \param[in] val_index - Index corresponding to the outlet boundary.
   * \return The outlet pressure.
   */
  void SetActDiskInlet_TotalTemperature(unsigned short val_marker, su2double val_actdisk_totaltemp) { ActDiskInlet_TotalTemperature[val_marker] = val_actdisk_totaltemp; }

  /*!
   * \brief Get the back pressure (static) at an outlet boundary.
   * \param[in] val_index - Index corresponding to the outlet boundary.
   * \return The outlet pressure.
   */
  su2double GetActDiskInlet_Temperature(string val_marker) const;

  /*!
   * \brief Get the back pressure (static) at an outlet boundary.
   * \param[in] val_index - Index corresponding to the outlet boundary.
   * \return The outlet pressure.
   */
  su2double GetActDiskInlet_TotalTemperature(string val_marker) const;

  /*!
   * \brief Get the back pressure (static) at an outlet boundary.
   * \param[in] val_index - Index corresponding to the outlet boundary.
   * \return The outlet pressure.
   */
  void SetActDiskOutlet_Temperature(unsigned short val_marker, su2double val_actdisk_temp) { ActDiskOutlet_Temperature[val_marker] = val_actdisk_temp; }

  /*!
   * \brief Get the back pressure (static) at an outlet boundary.
   * \param[in] val_index - Index corresponding to the outlet boundary.
   * \return The outlet pressure.
   */
  void SetActDiskOutlet_TotalTemperature(unsigned short val_marker, su2double val_actdisk_totaltemp) { ActDiskOutlet_TotalTemperature[val_marker] = val_actdisk_totaltemp; }

  /*!
   * \brief Get the back pressure (static) at an outlet boundary.
   * \param[in] val_index - Index corresponding to the outlet boundary.
   * \return The outlet pressure.
   */
  su2double GetActDiskOutlet_Temperature(string val_marker) const;

  /*!
   * \brief Get the back pressure (static) at an outlet boundary.
   * \param[in] val_index - Index corresponding to the outlet boundary.
   * \return The outlet pressure.
   */
  su2double GetActDiskOutlet_TotalTemperature(string val_marker) const;

  /*!
   * \brief Get the back pressure (static) at an outlet boundary.
   * \param[in] val_index - Index corresponding to the outlet boundary.
   * \return The outlet pressure.
   */
  su2double GetActDiskInlet_MassFlow(string val_marker) const;

  /*!
   * \brief Get the back pressure (static) at an outlet boundary.
   * \param[in] val_index - Index corresponding to the outlet boundary.
   * \return The outlet pressure.
   */
  void SetActDiskInlet_MassFlow(unsigned short val_marker, su2double val_actdisk_massflow) { ActDiskInlet_MassFlow[val_marker] = val_actdisk_massflow; }

  /*!
   * \brief Get the back pressure (static) at an outlet boundary.
   * \param[in] val_index - Index corresponding to the outlet boundary.
   * \return The outlet pressure.
   */
  su2double GetActDiskOutlet_MassFlow(string val_marker) const;

  /*!
   * \brief Get the back pressure (static) at an outlet boundary.
   * \param[in] val_index - Index corresponding to the outlet boundary.
   * \return The outlet pressure.
   */
  void SetActDiskOutlet_MassFlow(unsigned short val_marker, su2double val_actdisk_massflow) { ActDiskOutlet_MassFlow[val_marker] = val_actdisk_massflow; }

  /*!
   * \brief Get the back pressure (static) at an outlet boundary.
   * \param[in] val_index - Index corresponding to the outlet boundary.
   * \return The outlet pressure.
   */
  su2double GetActDiskInlet_Pressure(string val_marker) const;

  /*!
   * \brief Get the back pressure (static) at an outlet boundary.
   * \param[in] val_index - Index corresponding to the outlet boundary.
   * \return The outlet pressure.
   */
  su2double GetActDiskInlet_TotalPressure(string val_marker) const;

  /*!
   * \brief Get the back pressure (static) at an outlet boundary.
   * \param[in] val_index - Index corresponding to the outlet boundary.
   * \return The outlet pressure.
   */
  su2double GetActDisk_DeltaPress(unsigned short val_marker) const { return ActDisk_DeltaPress[val_marker]; }

  /*!
   * \brief Get the back pressure (static) at an outlet boundary.
   * \param[in] val_index - Index corresponding to the outlet boundary.
   * \return The outlet pressure.
   */
  su2double GetActDisk_DeltaTemp(unsigned short val_marker) const { return ActDisk_DeltaTemp[val_marker]; }

  /*!
   * \brief Get the back pressure (static) at an outlet boundary.
   * \param[in] val_index - Index corresponding to the outlet boundary.
   * \return The outlet pressure.
   */
  su2double GetActDisk_TotalPressRatio(unsigned short val_marker) const { return ActDisk_TotalPressRatio[val_marker]; }

  /*!
   * \brief Get the back pressure (static) at an outlet boundary.
   * \param[in] val_index - Index corresponding to the outlet boundary.
   * \return The outlet pressure.
   */
  su2double GetActDisk_TotalTempRatio(unsigned short val_marker) const { return ActDisk_TotalTempRatio[val_marker]; }

  /*!
   * \brief Get the back pressure (static) at an outlet boundary.
   * \param[in] val_index - Index corresponding to the outlet boundary.
   * \return The outlet pressure.
   */
  su2double GetActDisk_StaticPressRatio(unsigned short val_marker) const { return ActDisk_StaticPressRatio[val_marker]; }

  /*!
   * \brief Get the back pressure (static) at an outlet boundary.
   * \param[in] val_index - Index corresponding to the outlet boundary.
   * \return The outlet pressure.
   */
  su2double GetActDisk_StaticTempRatio(unsigned short val_marker) const { return ActDisk_StaticTempRatio[val_marker]; }

  /*!
   * \brief Get the back pressure (static) at an outlet boundary.
   * \param[in] val_index - Index corresponding to the outlet boundary.
   * \return The outlet pressure.
   */
  su2double GetActDisk_NetThrust(unsigned short val_marker) const { return ActDisk_NetThrust[val_marker]; }

  /*!
   * \brief Get the back pressure (static) at an outlet boundary.
   * \param[in] val_index - Index corresponding to the outlet boundary.
   * \return The outlet pressure.
   */
  su2double GetActDisk_BCThrust(unsigned short val_marker) const { return ActDisk_BCThrust[val_marker]; }

  /*!
   * \brief Get the back pressure (static) at an outlet boundary.
   * \param[in] val_index - Index corresponding to the outlet boundary.
   * \return The outlet pressure.
   */
  su2double GetActDisk_BCThrust_Old(unsigned short val_marker) const { return ActDisk_BCThrust_Old[val_marker]; }

  /*!
   * \brief Get the back pressure (static) at an outlet boundary.
   * \param[in] val_index - Index corresponding to the outlet boundary.
   * \return The outlet pressure.
   */
  su2double GetActDisk_GrossThrust(unsigned short val_marker) const { return ActDisk_GrossThrust[val_marker]; }

  /*!
   * \brief Get the back pressure (static) at an outlet boundary.
   * \param[in] val_index - Index corresponding to the outlet boundary.
   * \return The outlet pressure.
   */
  su2double GetActDisk_Area(unsigned short val_marker) const { return ActDisk_Area[val_marker]; }

  /*!
   * \brief Get the back pressure (static) at an outlet boundary.
   * \param[in] val_index - Index corresponding to the outlet boundary.
   * \return The outlet pressure.
   */
  su2double GetActDisk_ReverseMassFlow(unsigned short val_marker) const { return ActDisk_ReverseMassFlow[val_marker]; }

  /*!
   * \brief Get the back pressure (static) at an outlet boundary.
   * \param[in] val_index - Index corresponding to the outlet boundary.
   * \return The outlet pressure.
   */
  su2double GetActDiskInlet_RamDrag(string val_marker) const;

  /*!
   * \brief Get the back pressure (static) at an outlet boundary.
   * \param[in] val_index - Index corresponding to the outlet boundary.
   * \return The outlet pressure.
   */
  su2double GetActDiskInlet_Force(string val_marker) const;

  /*!
   * \brief Get the back pressure (static) at an outlet boundary.
   * \param[in] val_index - Index corresponding to the outlet boundary.
   * \return The outlet pressure.
   */
  su2double GetActDiskInlet_Power(string val_marker) const;

  /*!
   * \brief Get the back pressure (static) at an outlet boundary.
   * \param[in] val_index - Index corresponding to the outlet boundary.
   * \return The outlet pressure.
   */
  void SetActDiskInlet_Pressure(unsigned short val_marker, su2double val_actdisk_press) { ActDiskInlet_Pressure[val_marker] = val_actdisk_press; }

  /*!
   * \brief Get the back pressure (static) at an outlet boundary.
   * \param[in] val_index - Index corresponding to the outlet boundary.
   * \return The outlet pressure.
   */
  void SetActDiskInlet_TotalPressure(unsigned short val_marker, su2double val_actdisk_totalpress) { ActDiskInlet_TotalPressure[val_marker] = val_actdisk_totalpress; }

  /*!
   * \brief Get the back pressure (static) at an outlet boundary.
   * \param[in] val_index - Index corresponding to the outlet boundary.
   * \return The outlet pressure.
   */
  void SetActDisk_DeltaPress(unsigned short val_marker, su2double val_actdisk_deltapress) { ActDisk_DeltaPress[val_marker] = val_actdisk_deltapress; }

  /*!
   * \brief Get the back pressure (static) at an outlet boundary.
   * \param[in] val_index - Index corresponding to the outlet boundary.
   * \return The outlet pressure.
   */
  void SetActDisk_Power(unsigned short val_marker, su2double val_actdisk_power) { ActDisk_Power[val_marker] = val_actdisk_power; }

  /*!
   * \brief Get the back pressure (static) at an outlet boundary.
   * \param[in] val_index - Index corresponding to the outlet boundary.
   * \return The outlet pressure.
   */
  void SetActDisk_MassFlow(unsigned short val_marker, su2double val_actdisk_massflow) { ActDisk_MassFlow[val_marker] = val_actdisk_massflow; }

  /*!
   * \brief Get the back pressure (static) at an outlet boundary.
   * \param[in] val_index - Index corresponding to the outlet boundary.
   * \return The outlet pressure.
   */
  void SetActDisk_Mach(unsigned short val_marker, su2double val_actdisk_mach) { ActDisk_Mach[val_marker] = val_actdisk_mach; }

  /*!
   * \brief Get the back pressure (static) at an outlet boundary.
   * \param[in] val_index - Index corresponding to the outlet boundary.
   * \return The outlet pressure.
   */
  void SetActDisk_Force(unsigned short val_marker, su2double val_actdisk_force) { ActDisk_Force[val_marker] = val_actdisk_force; }

  /*!
   * \brief Get the back pressure (static) at an outlet boundary.
   * \param[in] val_index - Index corresponding to the outlet boundary.
   * \return The outlet pressure.
   */
  su2double GetOutlet_MassFlow(string val_marker) const;

  /*!
   * \brief Get the back pressure (static) at an outlet boundary.
   * \param[in] val_index - Index corresponding to the outlet boundary.
   * \return The outlet pressure.
   */
  void SetOutlet_MassFlow(unsigned short val_marker, su2double val_massflow) { Outlet_MassFlow[val_marker] = val_massflow; }

  /*!
   * \brief Get the back pressure (static) at an outlet boundary.
   * \param[in] val_index - Index corresponding to the outlet boundary.
   * \return The outlet pressure.
   */
  su2double GetOutlet_Density(string val_marker) const;

  /*!
   * \brief Get the back pressure (static) at an outlet boundary.
   * \param[in] val_index - Index corresponding to the outlet boundary.
   * \return The outlet pressure.
   */
  void SetOutlet_Density(unsigned short val_marker, su2double val_density) { Outlet_Density[val_marker] = val_density; }

  /*!
   * \brief Get the back pressure (static) at an outlet boundary.
   * \param[in] val_index - Index corresponding to the outlet boundary.
   * \return The outlet pressure.
   */
  su2double GetOutlet_Area(string val_marker) const;

  /*!
   * \brief Get the back pressure (static) at an outlet boundary.
   * \param[in] val_index - Index corresponding to the outlet boundary.
   * \return The outlet pressure.
   */
  void SetOutlet_Area(unsigned short val_marker, su2double val_area) { Outlet_Area[val_marker] = val_area; }

  /*!
   * \brief Get the back pressure (static) at an outlet boundary.
   * \param[in] val_index - Index corresponding to the outlet boundary.
   * \return The outlet pressure.
   */
  void SetSurface_DC60(unsigned short val_marker, su2double val_surface_distortion) { Surface_DC60[val_marker] = val_surface_distortion; }

  /*!
   * \brief Set the massflow at the surface.
   * \param[in] val_marker - Index corresponding to the outlet boundary.
   * \param[in] val_surface_massflow - Value of the mass flow.
   */
  void SetSurface_MassFlow(unsigned short val_marker, su2double val_surface_massflow) { Surface_MassFlow[val_marker] = val_surface_massflow; }

  /*!
   * \brief Set the mach number at the surface.
   * \param[in] val_marker - Index corresponding to the outlet boundary.
   * \param[in] val_surface_massflow - Value of the mach number.
   */
  void SetSurface_Mach(unsigned short val_marker, su2double val_surface_mach) { Surface_Mach[val_marker] = val_surface_mach; }

  /*!
   * \brief Set the temperature at the surface.
   * \param[in] val_marker - Index corresponding to the outlet boundary.
   * \param[in] val_surface_massflow - Value of the temperature.
   */
  void SetSurface_Temperature(unsigned short val_marker, su2double val_surface_temperature) { Surface_Temperature[val_marker] = val_surface_temperature; }

  /*!
   * \brief Set the pressure at the surface.
   * \param[in] val_marker - Index corresponding to the outlet boundary.
   * \param[in] val_surface_massflow - Value of the pressure.
   */
  void SetSurface_Pressure(unsigned short val_marker, su2double val_surface_pressure) { Surface_Pressure[val_marker] = val_surface_pressure; }

  /*!
   * \brief Set the density at the surface.
   * \param[in] val_marker - Index corresponding to the outlet boundary.
   * \param[in] val_surface_density - Value of the density.
   */
  void SetSurface_Density(unsigned short val_marker, su2double val_surface_density) { Surface_Density[val_marker] = val_surface_density; }

  /*!
   * \brief Set the enthalpy at the surface.
   * \param[in] val_marker - Index corresponding to the outlet boundary.
   * \param[in] val_surface_density - Value of the density.
   */
  void SetSurface_Enthalpy(unsigned short val_marker, su2double val_surface_enthalpy) { Surface_Enthalpy[val_marker] = val_surface_enthalpy; }

  /*!
   * \brief Set the normal velocity at the surface.
   * \param[in] val_marker - Index corresponding to the outlet boundary.
   * \param[in] val_surface_normalvelocity - Value of the normal velocity.
   */
  void SetSurface_NormalVelocity(unsigned short val_marker, su2double val_surface_normalvelocity) { Surface_NormalVelocity[val_marker] = val_surface_normalvelocity; }

  /*!
   * \brief Set the streamwise flow uniformity at the surface.
   * \param[in] val_marker - Index corresponding to the outlet boundary.
   * \param[in] val_surface_streamwiseuniformity - Value of the streamwise flow uniformity.
   */
  void SetSurface_Uniformity(unsigned short val_marker, su2double val_surface_streamwiseuniformity) { Surface_Uniformity[val_marker] = val_surface_streamwiseuniformity; }

  /*!
   * \brief Set the secondary flow strength at the surface.
   * \param[in] val_marker - Index corresponding to the outlet boundary.
   * \param[in] val_surface_secondarystrength - Value of the secondary flow strength.
   */
  void SetSurface_SecondaryStrength(unsigned short val_marker, su2double val_surface_secondarystrength) { Surface_SecondaryStrength[val_marker] = val_surface_secondarystrength; }

  /*!
   * \brief Set the relative secondary flow strength at the surface.
   * \param[in] val_marker - Index corresponding to the outlet boundary.
   * \param[in] val_surface_secondaryoverstream - Value of the relative seondary flow strength.
   */
  void SetSurface_SecondOverUniform(unsigned short val_marker, su2double val_surface_secondaryoverstream) { Surface_SecondOverUniform[val_marker] = val_surface_secondaryoverstream; }

  /*!
   * \brief Set the momentum distortion at the surface.
   * \param[in] val_marker - Index corresponding to the outlet boundary.
   * \param[in] val_surface_momentumdistortion - Value of the momentum distortion.
   */
  void SetSurface_MomentumDistortion(unsigned short val_marker, su2double val_surface_momentumdistortion) { Surface_MomentumDistortion[val_marker] = val_surface_momentumdistortion; }

  /*!
   * \brief Set the total temperature at the surface.
   * \param[in] val_marker - Index corresponding to the outlet boundary.
   * \param[in] val_surface_totaltemperature - Value of the total temperature.
   */
  void SetSurface_TotalTemperature(unsigned short val_marker, su2double val_surface_totaltemperature) { Surface_TotalTemperature[val_marker] = val_surface_totaltemperature; }

  /*!
   * \brief Set the total pressure at the surface.
   * \param[in] val_marker - Index corresponding to the outlet boundary.
   * \param[in] val_surface_totalpressure - Value of the total pressure.
   */
  void SetSurface_TotalPressure(unsigned short val_marker, su2double val_surface_totalpressure) { Surface_TotalPressure[val_marker] = val_surface_totalpressure; }

  /*!
   * \brief Set the CO mass fraction at the surface.
   * \param[in] val_imarker - Index corresponding to the outlet boundary.
   * \param[in] val_surface_co - Value of the CO mass fraction.
   */
  void SetSurface_CO(unsigned short val_imarker, su2double val_surface_co){ Surface_CO[val_imarker] = val_surface_co; };

  /*!
   * \brief Set the NOx mass fraction at the surface.
   * \param[in] val_imarker - Index corresponding to the outlet boundary.
   * \param[in] val_surface_no - Value of the NOx mass fraction.
   */
  //void SetSurface_Scalar(unsigned short val_imarker, su2double val_surface_scalar, unsigned short val_i_scalar){ Surface_Scalar[val_imarker][val_i_scalar] = val_surface_scalar; };

  /*!
   * \brief Set the NO mass fraction at the surface.
   * \param[in] val_imarker - Index corresponding to the outlet boundary.
   * \param[in] val_surface_no - Value of the NO mass fraction.
   */
  void SetSurface_NOx(unsigned short val_imarker, su2double val_surface_nox){ Surface_NOx[val_imarker] = val_surface_nox; };

  /*!
   * \brief Set the pressure drop between two surfaces.
   * \param[in] val_marker - Index corresponding to the outlet boundary.
   * \param[in] val_surface_pressuredrop - Value of the pressure drop.
   */
  void SetSurface_PressureDrop(unsigned short val_marker, su2double val_surface_pressuredrop) { Surface_PressureDrop[val_marker] = val_surface_pressuredrop; }

  /*!
   * \brief Get the back pressure (static) at an outlet boundary.
   * \param[in] val_index - Index corresponding to the outlet boundary.
   * \return The outlet pressure.
   */
  void SetSurface_IDC(unsigned short val_marker, su2double val_surface_distortion) { Surface_IDC[val_marker] = val_surface_distortion; }

  /*!
   * \brief Get the back pressure (static) at an outlet boundary.
   * \param[in] val_index - Index corresponding to the outlet boundary.
   * \return The outlet pressure.
   */
  void SetSurface_IDC_Mach(unsigned short val_marker, su2double val_surface_distortion) { Surface_IDC_Mach[val_marker] = val_surface_distortion; }

  /*!
   * \brief Get the back pressure (static) at an outlet boundary.
   * \param[in] val_index - Index corresponding to the outlet boundary.
   * \return The outlet pressure.
   */
  void SetSurface_IDR(unsigned short val_marker, su2double val_surface_distortion) { Surface_IDR[val_marker] = val_surface_distortion; }

  /*!
   * \brief Get the back pressure (static) at an outlet boundary.
   * \param[in] val_index - Index corresponding to the outlet boundary.
   * \return The outlet pressure.
   */
  void SetActDisk_DeltaTemp(unsigned short val_marker, su2double val_actdisk_deltatemp) { ActDisk_DeltaTemp[val_marker] = val_actdisk_deltatemp; }

  /*!
   * \brief Get the back pressure (static) at an outlet boundary.
   * \param[in] val_index - Index corresponding to the outlet boundary.
   * \return The outlet pressure.
   */
  void SetActDisk_TotalPressRatio(unsigned short val_marker, su2double val_actdisk_pressratio) { ActDisk_TotalPressRatio[val_marker] = val_actdisk_pressratio; }

  /*!
   * \brief Get the back pressure (static) at an outlet boundary.
   * \param[in] val_index - Index corresponding to the outlet boundary.
   * \return The outlet pressure.
   */
  void SetActDisk_TotalTempRatio(unsigned short val_marker, su2double val_actdisk_tempratio) { ActDisk_TotalTempRatio[val_marker] = val_actdisk_tempratio; }

  /*!
   * \brief Get the back pressure (static) at an outlet boundary.
   * \param[in] val_index - Index corresponding to the outlet boundary.
   * \return The outlet pressure.
   */
  void SetActDisk_StaticPressRatio(unsigned short val_marker, su2double val_actdisk_pressratio) { ActDisk_StaticPressRatio[val_marker] = val_actdisk_pressratio; }

  /*!
   * \brief Get the back pressure (static) at an outlet boundary.
   * \param[in] val_index - Index corresponding to the outlet boundary.
   * \return The outlet pressure.
   */
  void SetActDisk_StaticTempRatio(unsigned short val_marker, su2double val_actdisk_tempratio) { ActDisk_StaticTempRatio[val_marker] = val_actdisk_tempratio; }

  /*!
   * \brief Get the back pressure (static) at an outlet boundary.
   * \param[in] val_index - Index corresponding to the outlet boundary.
   * \return The outlet pressure.
   */
  void SetActDisk_NetThrust(unsigned short val_marker, su2double val_actdisk_netthrust) { ActDisk_NetThrust[val_marker] = val_actdisk_netthrust; }

  /*!
   * \brief Get the back pressure (static) at an outlet boundary.
   * \param[in] val_index - Index corresponding to the outlet boundary.
   * \return The outlet pressure.
   */
  void SetActDisk_BCThrust(string val_marker, su2double val_actdisk_bcthrust);

  /*!
   * \brief Get the back pressure (static) at an outlet boundary.
   * \param[in] val_index - Index corresponding to the outlet boundary.
   * \return The outlet pressure.
   */
  void SetActDisk_BCThrust(unsigned short val_marker, su2double val_actdisk_bcthrust) { ActDisk_BCThrust[val_marker] = val_actdisk_bcthrust; }

  /*!
   * \brief Get the back pressure (static) at an outlet boundary.
   * \param[in] val_index - Index corresponding to the outlet boundary.
   * \return The outlet pressure.
   */
  void SetActDisk_BCThrust_Old(string val_marker, su2double val_actdisk_bcthrust_old);

  /*!
   * \brief Get the back pressure (static) at an outlet boundary.
   * \param[in] val_index - Index corresponding to the outlet boundary.
   * \return The outlet pressure.
   */
  void SetActDisk_BCThrust_Old(unsigned short val_marker, su2double val_actdisk_bcthrust_old) { ActDisk_BCThrust_Old[val_marker] = val_actdisk_bcthrust_old; }

  /*!
   * \brief Get the back pressure (static) at an outlet boundary.
   * \param[in] val_index - Index corresponding to the outlet boundary.
   * \return The outlet pressure.
   */
  void SetActDisk_GrossThrust(unsigned short val_marker, su2double val_actdisk_grossthrust) { ActDisk_GrossThrust[val_marker] = val_actdisk_grossthrust; }

  /*!
   * \brief Get the back pressure (static) at an outlet boundary.
   * \param[in] val_index - Index corresponding to the outlet boundary.
   * \return The outlet pressure.
   */
  void SetActDisk_Area(unsigned short val_marker, su2double val_actdisk_area) { ActDisk_Area[val_marker] = val_actdisk_area; }

  /*!
   * \brief Get the back pressure (static) at an outlet boundary.
   * \param[in] val_index - Index corresponding to the outlet boundary.
   * \return The outlet pressure.
   */
  void SetActDiskInlet_ReverseMassFlow(unsigned short val_marker, su2double val_actdisk_area) { ActDisk_ReverseMassFlow[val_marker] = val_actdisk_area; }

  /*!
   * \brief Get the back pressure (static) at an outlet boundary.
   * \param[in] val_index - Index corresponding to the outlet boundary.
   * \return The outlet pressure.
   */
  void SetActDiskInlet_RamDrag(unsigned short val_marker, su2double val_actdisk_ramdrag) { ActDiskInlet_RamDrag[val_marker] = val_actdisk_ramdrag; }

  /*!
   * \brief Get the back pressure (static) at an outlet boundary.
   * \param[in] val_index - Index corresponding to the outlet boundary.
   * \return The outlet pressure.
   */
  void SetActDiskInlet_Force(unsigned short val_marker, su2double val_actdisk_force) { ActDiskInlet_Force[val_marker] = val_actdisk_force; }

  /*!
   * \brief Get the back pressure (static) at an outlet boundary.
   * \param[in] val_index - Index corresponding to the outlet boundary.
   * \return The outlet pressure.
   */
  void SetActDiskInlet_Power(unsigned short val_marker, su2double val_actdisk_power) { ActDiskInlet_Power[val_marker] = val_actdisk_power; }

  /*!
   * \brief Get the back pressure (static) at an outlet boundary.
   * \param[in] val_index - Index corresponding to the outlet boundary.
   * \return The outlet pressure.
   */
  su2double GetActDisk_Power(unsigned short val_marker) const { return ActDisk_Power[val_marker]; }

  /*!
   * \brief Get the back pressure (static) at an outlet boundary.
   * \param[in] val_index - Index corresponding to the outlet boundary.
   * \return The outlet pressure.
   */
  su2double GetActDisk_MassFlow(unsigned short val_marker) const { return ActDisk_MassFlow[val_marker]; }

  /*!
   * \brief Get the back pressure (static) at an outlet boundary.
   * \param[in] val_index - Index corresponding to the outlet boundary.
   * \return The outlet pressure.
   */
  su2double GetActDisk_Mach(unsigned short val_marker) const { return ActDisk_Mach[val_marker]; }

  /*!
   * \brief Get the back pressure (static) at an outlet boundary.
   * \param[in] val_index - Index corresponding to the outlet boundary.
   * \return The outlet pressure.
   */
  su2double GetActDisk_Force(unsigned short val_marker) const { return ActDisk_Force[val_marker]; }

  /*!
   * \brief Get the back pressure (static) at an outlet boundary.
   * \param[in] val_index - Index corresponding to the outlet boundary.
   * \return The outlet pressure.
   */
  su2double GetSurface_DC60(unsigned short val_marker) const { return Surface_DC60[val_marker]; }

  /*!
   * \brief Get the massflow at an outlet boundary.
   * \param[in] val_index - Index corresponding to the outlet boundary.
   * \return The massflow.
   */
  su2double GetSurface_MassFlow(unsigned short val_marker) const { return Surface_MassFlow[val_marker]; }

  /*!
   * \brief Get the mach number at an outlet boundary.
   * \param[in] val_index - Index corresponding to the outlet boundary.
   * \return The mach number.
   */
  su2double GetSurface_Mach(unsigned short val_marker) const { return Surface_Mach[val_marker]; }

  /*!
   * \brief Get the temperature at an outlet boundary.
   * \param[in] val_index - Index corresponding to the outlet boundary.
   * \return The temperature.
   */
  su2double GetSurface_Temperature(unsigned short val_marker) const { return Surface_Temperature[val_marker]; }

  /*!
   * \brief Get the pressure at an outlet boundary.
   * \param[in] val_index - Index corresponding to the outlet boundary.
   * \return The pressure.
   */
  su2double GetSurface_Pressure(unsigned short val_marker) const { return Surface_Pressure[val_marker]; }

  /*!
   * \brief Get the density at an outlet boundary.
   * \param[in] val_index - Index corresponding to the outlet boundary.
   * \return The density.
   */
  su2double GetSurface_Density(unsigned short val_marker) const { return Surface_Density[val_marker]; }

  /*!
   * \brief Get the enthalpy at an outlet boundary.
   * \param[in] val_index - Index corresponding to the outlet boundary.
   * \return The density.
   */
  su2double GetSurface_Enthalpy(unsigned short val_marker) const { return Surface_Enthalpy[val_marker]; }

  /*!
   * \brief Get the normal velocity at an outlet boundary.
   * \param[in] val_index - Index corresponding to the outlet boundary.
   * \return The normal velocity.
   */
  su2double GetSurface_NormalVelocity(unsigned short val_marker) const { return Surface_NormalVelocity[val_marker]; }

  /*!
   * \brief Get the streamwise flow uniformity at the surface.
   * \param[in] val_marker - Index corresponding to the outlet boundary.
   * \return The streamwise flow uniformity.
   */
  su2double GetSurface_Uniformity(unsigned short val_marker) const { return Surface_Uniformity[val_marker]; }

  /*!
   * \brief Get the secondary flow strength at the surface.
   * \param[in] val_marker - Index corresponding to the outlet boundary.
   * \return The secondary flow strength.
   */
  su2double GetSurface_SecondaryStrength(unsigned short val_marker) const { return Surface_SecondaryStrength[val_marker]; }

  /*!
   * \brief Get the relative secondary flow strength at the surface.
   * \param[in] val_marker - Index corresponding to the outlet boundary.
   * \return The relative seondary flow strength.
   */
  su2double GetSurface_SecondOverUniform(unsigned short val_marker) const { return Surface_SecondOverUniform[val_marker]; }

  /*!
   * \brief Get the momentum distortion at the surface.
   * \param[in] val_marker - Index corresponding to the outlet boundary.
   * \return The momentum distortion.
   */
  su2double GetSurface_MomentumDistortion(unsigned short val_marker) const { return Surface_MomentumDistortion[val_marker]; }

  /*!
   * \brief Get the total temperature at an outlet boundary.
   * \param[in] val_index - Index corresponding to the outlet boundary.
   * \return The total temperature.
   */
  su2double GetSurface_TotalTemperature(unsigned short val_marker) const { return Surface_TotalTemperature[val_marker]; }

  /*!
   * \brief Get the total pressure at an outlet boundary.
   * \param[in] val_index - Index corresponding to the outlet boundary.
   * \return The total pressure.
   */
  su2double GetSurface_TotalPressure(unsigned short val_marker) const { return Surface_TotalPressure[val_marker]; }

  /*!
   * \brief Get the CO mass fraction at an outlet boundary.
   * \param[in] val_index - Index corresponding to the outlet boundary.
   * \return The CO mass fraction.
   */
  su2double GetSurface_CO(unsigned short val_imarker) const { return Surface_CO[val_imarker]; }
 
  /*!
   * \brief Get the scalar mass fraction at an outlet boundary.
   * \param[in] val_index - Index corresponding to the outlet boundary.
   * \return The scalar mass fraction.
   */
  //su2double GetSurface_Scalar(unsigned short val_imarker, unsigned short val_i_scalar) const { return Surface_Scalar[val_imarker][val_i_scalar]; }
 
  /*!
   * \brief Get the NOx mass fraction at an outlet boundary.
   * \param[in] val_index - Index corresponding to the outlet boundary.
   * \return The NOx mass fraction.
   */
  su2double GetSurface_NOx(unsigned short val_imarker) const { return Surface_NOx[val_imarker]; };

  /*!
   * \brief Get the pressure drop between two surfaces.
   * \param[in] val_index - Index corresponding to the outlet boundary.
   * \return The pressure drop.
   */
  su2double GetSurface_PressureDrop(unsigned short val_marker) const { return Surface_PressureDrop[val_marker]; }

  /*!
   * \brief Get the back pressure (static) at an outlet boundary.
   * \param[in] val_index - Index corresponding to the outlet boundary.
   * \return The outlet pressure.
   */
  su2double GetSurface_IDC(unsigned short val_marker) const { return Surface_IDC[val_marker]; }

  /*!
   * \brief Get the back pressure (static) at an outlet boundary.
   * \param[in] val_index - Index corresponding to the outlet boundary.
   * \return The outlet pressure.
   */
  su2double GetSurface_IDC_Mach(unsigned short val_marker) const { return Surface_IDC_Mach[val_marker]; }

  /*!
   * \brief Get the back pressure (static) at an outlet boundary.
   * \param[in] val_index - Index corresponding to the outlet boundary.
   * \return The outlet pressure.
   */
  su2double GetSurface_IDR(unsigned short val_marker) const { return Surface_IDR[val_marker]; }

  /*!
   * \brief Get the back pressure (static) at an outlet boundary.
   * \param[in] val_index - Index corresponding to the outlet boundary.
   * \return The outlet pressure.
   */
  su2double GetActDiskOutlet_Pressure(string val_marker) const;

  /*!
   * \brief Get the back pressure (static) at an outlet boundary.
   * \param[in] val_index - Index corresponding to the outlet boundary.
   * \return The outlet pressure.
   */
  su2double GetActDiskOutlet_TotalPressure(string val_marker) const;

  /*!
   * \brief Get the back pressure (static) at an outlet boundary.
   * \param[in] val_index - Index corresponding to the outlet boundary.
   * \return The outlet pressure.
   */
  su2double GetActDiskOutlet_GrossThrust(string val_marker) const;

  /*!
   * \brief Get the back pressure (static) at an outlet boundary.
   * \param[in] val_index - Index corresponding to the outlet boundary.
   * \return The outlet pressure.
   */
  su2double GetActDiskOutlet_Force(string val_marker) const;

  /*!
   * \brief Get the back pressure (static) at an outlet boundary.
   * \param[in] val_index - Index corresponding to the outlet boundary.
   * \return The outlet pressure.
   */
  su2double GetActDiskOutlet_Power(string val_marker) const;

  /*!
   * \brief Get the back pressure (static) at an outlet boundary.
   * \param[in] val_index - Index corresponding to the outlet boundary.
   * \return The outlet pressure.
   */
  void SetActDiskOutlet_Pressure(unsigned short val_marker, su2double val_actdisk_press) { ActDiskOutlet_Pressure[val_marker] = val_actdisk_press; }

  /*!
   * \brief Get the back pressure (static) at an outlet boundary.
   * \param[in] val_index - Index corresponding to the outlet boundary.
   * \return The outlet pressure.
   */
  void SetActDiskOutlet_TotalPressure(unsigned short val_marker, su2double val_actdisk_totalpress) { ActDiskOutlet_TotalPressure[val_marker] = val_actdisk_totalpress; }

  /*!
   * \brief Get the back pressure (static) at an outlet boundary.
   * \param[in] val_index - Index corresponding to the outlet boundary.
   * \return The outlet pressure.
   */
  void SetActDiskOutlet_GrossThrust(unsigned short val_marker, su2double val_actdisk_grossthrust) { ActDiskOutlet_GrossThrust[val_marker] = val_actdisk_grossthrust; }

  /*!
   * \brief Get the back pressure (static) at an outlet boundary.
   * \param[in] val_index - Index corresponding to the outlet boundary.
   * \return The outlet pressure.
   */
  void SetActDiskOutlet_Force(unsigned short val_marker, su2double val_actdisk_force) { ActDiskOutlet_Force[val_marker] = val_actdisk_force; }

  /*!
   * \brief Get the back pressure (static) at an outlet boundary.
   * \param[in] val_index - Index corresponding to the outlet boundary.
   * \return The outlet pressure.
   */
  void SetActDiskOutlet_Power(unsigned short val_marker, su2double val_actdisk_power) { ActDiskOutlet_Power[val_marker] = val_actdisk_power; }

  /*!
   * \brief Get the displacement value at an displacement boundary.
   * \param[in] val_index - Index corresponding to the displacement boundary.
   * \return The displacement value.
   */
  su2double GetDispl_Value(string val_index) const;

  /*!
   * \brief Get the force value at an load boundary.
   * \param[in] val_index - Index corresponding to the load boundary.
   * \return The load value.
   */
  su2double GetLoad_Value(string val_index) const;

  /*!
   * \brief Get the constant value at a damper boundary.
   * \param[in] val_index - Index corresponding to the load boundary.
   * \return The damper constant.
   */
  su2double GetDamper_Constant(string val_index) const;

  /*!
   * \brief Get the force value at a load boundary defined in cartesian coordinates.
   * \param[in] val_index - Index corresponding to the load boundary.
   * \return The load value.
   */
  su2double GetLoad_Dir_Value(string val_index) const;

  /*!
   * \brief Get the force multiplier at a load boundary in cartesian coordinates.
   * \param[in] val_index - Index corresponding to the load boundary.
   * \return The load multiplier.
   */
  su2double GetLoad_Dir_Multiplier(string val_index) const;

  /*!
   * \brief Get the force value at a load boundary defined in cartesian coordinates.
   * \param[in] val_index - Index corresponding to the load boundary.
   * \return The load value.
   */
  su2double GetDisp_Dir_Value(string val_index) const;

  /*!
   * \brief Get the force multiplier at a load boundary in cartesian coordinates.
   * \param[in] val_index - Index corresponding to the load boundary.
   * \return The load multiplier.
   */
  su2double GetDisp_Dir_Multiplier(string val_index) const;

  /*!
   * \brief Get the force direction at a loaded boundary in cartesian coordinates.
   * \param[in] val_index - Index corresponding to the load boundary.
   * \return The load direction.
   */
  const su2double* GetLoad_Dir(string val_index) const;

  /*!
   * \brief Get the force direction at a loaded boundary in cartesian coordinates.
   * \param[in] val_index - Index corresponding to the load boundary.
   * \return The load direction.
   */
  const su2double* GetDisp_Dir(string val_index) const;

  /*!
   * \brief Get the amplitude of the sine-wave at a load boundary defined in cartesian coordinates.
   * \param[in] val_index - Index corresponding to the load boundary.
   * \return The load value.
   */
  su2double GetLoad_Sine_Amplitude(string val_index) const;

  /*!
   * \brief Get the frequency of the sine-wave at a load boundary in cartesian coordinates.
   * \param[in] val_index - Index corresponding to the load boundary.
   * \return The load frequency.
   */
  su2double GetLoad_Sine_Frequency(string val_index) const;

  /*!
   * \brief Get the force direction at a sine-wave loaded boundary in cartesian coordinates.
   * \param[in] val_index - Index corresponding to the load boundary.
   * \return The load direction.
   */
  const su2double* GetLoad_Sine_Dir(string val_index) const;

  /*!
   * \brief Get the force value at an load boundary.
   * \param[in] val_index - Index corresponding to the load boundary.
   * \return The load value.
   */
  su2double GetFlowLoad_Value(string val_index) const;

  /*!
   * \brief Cyclic pitch amplitude for rotor blades.
   * \return The specified cyclic pitch amplitude.
   */
  su2double GetCyclic_Pitch(void) const { return Cyclic_Pitch; }

  /*!
   * \brief Collective pitch setting for rotor blades.
   * \return The specified collective pitch setting.
   */
  su2double GetCollective_Pitch(void) const { return Collective_Pitch; }

  /*!
   * \brief Get name of the arbitrary mesh motion input file.
   * \return File name of the arbitrary mesh motion input file.
   */
  string GetDV_Filename(void) const { return DV_Filename; }

  /*!
   * \brief Get name of the unordered ASCII volume sensitivity file.
   * \return File name of the unordered ASCII volume sensitivity file.
   */
  string GetDV_Unordered_Sens_Filename(void) const { return DV_Unordered_Sens_Filename; }

  /*!
   * \brief Get name of the unordered ASCII surface sensitivity file.
   * \return File name of the unordered ASCII surface sensitivity file.
   */
  string GetDV_Sens_Filename(void) const { return DV_Sens_Filename; }

  /*!
   * \brief Set the config options.
   */
  void SetConfig_Options();

  /*!
   * \brief Set the config options.
   */
  void SetRunTime_Options(void);

  /*!
   * \brief Set the config file parsing.
   */
  void SetConfig_Parsing(char case_filename[MAX_STRING_SIZE]);

  /*!
   * \brief Set the config file parsing.
   */
  void SetConfig_Parsing(istream &config_buffer);

  /*!
   * \brief Set the config file parsing.
   */
  bool SetRunTime_Parsing(char case_filename[MAX_STRING_SIZE]);

  /*!
   * \brief Config file postprocessing.
   */
  void SetPostprocessing(unsigned short val_software, unsigned short val_izone, unsigned short val_nDim);

  /*!
   * \brief Config file markers processing.
   */
  void SetMarkers(unsigned short val_software);

  /*!
   * \brief Config file output.
   */
  void SetOutput(unsigned short val_software, unsigned short val_izone);

  /*!
   * \brief Value of Aeroelastic solution coordinate at time n+1.
   */
  vector<vector<su2double> > GetAeroelastic_np1(unsigned short iMarker) const { return Aeroelastic_np1[iMarker]; }

  /*!
   * \brief Value of Aeroelastic solution coordinate at time n.
   */
  vector<vector<su2double> > GetAeroelastic_n(unsigned short iMarker) const { return Aeroelastic_n[iMarker]; }

  /*!
   * \brief Value of Aeroelastic solution coordinate at time n-1.
   */
  vector<vector<su2double> > GetAeroelastic_n1(unsigned short iMarker) const { return Aeroelastic_n1[iMarker]; }

  /*!
   * \brief Value of Aeroelastic solution coordinate at time n+1.
   */
  void SetAeroelastic_np1(unsigned short iMarker, vector<vector<su2double> > solution) { Aeroelastic_np1[iMarker] = solution;}

  /*!
   * \brief Value of Aeroelastic solution coordinate at time n from time n+1.
   */
  void SetAeroelastic_n(void) { Aeroelastic_n = Aeroelastic_np1; }

  /*!
   * \brief Value of Aeroelastic solution coordinate at time n-1 from time n.
   */
  void SetAeroelastic_n1(void) { Aeroelastic_n1 = Aeroelastic_n; }

  /*!
   * \brief Aeroelastic Flutter Speed Index.
   */
  su2double GetAeroelastic_Flutter_Speed_Index(void) const { return FlutterSpeedIndex; }

  /*!
   * \brief Uncoupled Aeroelastic Frequency Plunge.
   */
  su2double GetAeroelastic_Frequency_Plunge(void) const { return PlungeNaturalFrequency; }

  /*!
   * \brief Uncoupled Aeroelastic Frequency Pitch.
   */
  su2double GetAeroelastic_Frequency_Pitch(void) const { return PitchNaturalFrequency; }

  /*!
   * \brief Aeroelastic Airfoil Mass Ratio.
   */
  su2double GetAeroelastic_Airfoil_Mass_Ratio(void) const { return AirfoilMassRatio; }

  /*!
   * \brief Aeroelastic center of gravity location.
   */
  su2double GetAeroelastic_CG_Location(void) const { return CG_Location; }

  /*!
   * \brief Aeroelastic radius of gyration squared.
   */
  su2double GetAeroelastic_Radius_Gyration_Squared(void) const { return RadiusGyrationSquared; }

  /*!
   * \brief Aeroelastic solve every x inner iteration.
   */
  unsigned short GetAeroelasticIter(void) const { return AeroelasticIter; }

  /*!
   * \brief Value of plunging coordinate.
   * \param[in] val_marker - the marker we are monitoring.
   * \return Value of plunging coordinate.
   */
  su2double GetAeroelastic_plunge(unsigned short val_marker) const { return Aeroelastic_plunge[val_marker]; }

  /*!
   * \brief Value of pitching coordinate.
   * \param[in] val_marker - the marker we are monitoring.
   * \return Value of pitching coordinate.
   */
  su2double GetAeroelastic_pitch(unsigned short val_marker) const { return Aeroelastic_pitch[val_marker]; }

  /*!
   * \brief Value of plunging coordinate.
   * \param[in] val_marker - the marker we are monitoring.
   * \param[in] val - value of plunging coordinate.
   */
  void SetAeroelastic_plunge(unsigned short val_marker, su2double val) { Aeroelastic_plunge[val_marker] = val; }

  /*!
   * \brief Value of pitching coordinate.
   * \param[in] val_marker - the marker we are monitoring.
   * \param[in] val - value of pitching coordinate.
   */
  void SetAeroelastic_pitch(unsigned short val_marker, su2double val) { Aeroelastic_pitch[val_marker] = val; }

  /*!
   * \brief Get information about the aeroelastic simulation.
   * \return <code>TRUE</code> if it is an aeroelastic case; otherwise <code>FALSE</code>.
   */
  bool GetAeroelastic_Simulation(void) const { return Aeroelastic_Simulation; }

  /*!
   * \brief Get information about the wind gust.
   * \return <code>TRUE</code> if there is a wind gust; otherwise <code>FALSE</code>.
   */
  bool GetWind_Gust(void) const { return Wind_Gust; }

  /*!
   * \brief Get the type of gust to simulate.
   * \return type of gust to use for the simulation.
   */
  unsigned short GetGust_Type(void) const { return Gust_Type; }

  /*!
   * \brief Get the gust direction.
   * \return the gust direction.
   */
  unsigned short GetGust_Dir(void) const { return Gust_Dir; }

  /*!
   * \brief Value of the gust wavelength.
   */
  su2double GetGust_WaveLength(void) const { return Gust_WaveLength; }

  /*!
   * \brief Value of the number of gust periods.
   */
  su2double GetGust_Periods(void) const { return Gust_Periods; }

  /*!
   * \brief Value of the gust amplitude.
   */
  su2double GetGust_Ampl(void) const { return Gust_Ampl; }

  /*!
   * \brief Value of the time at which to begin the gust.
   */
  su2double GetGust_Begin_Time(void) const { return Gust_Begin_Time; }

  /*!
   * \brief Value of the location ath which the gust begins.
   */
  su2double GetGust_Begin_Loc(void) const { return Gust_Begin_Loc; }

  /*!
   * \brief Get the number of iterations to evaluate the parametric coordinates.
   * \return Number of iterations to evaluate the parametric coordinates.
   */
  unsigned short GetnFFD_Iter(void) const { return nFFD_Iter; }

  /*!
   * \brief Get the tolerance of the point inversion algorithm.
   * \return Tolerance of the point inversion algorithm.
   */
  su2double GetFFD_Tol(void) const { return FFD_Tol; }

  /*!
   * \brief Get information about whether to do a check on self-intersections within
      the FFD box based on value on the Jacobian determinant.
   * \param[out] FFD_IntPrev: <code>TRUE</code> if FFD intersection prevention is active; otherwise <code>FALSE</code>.
   * \param[out] FFD_IntPrev_MaxIter: Maximum number of iterations in the intersection prevention procedure.
   * \param[out] FFD_IntPrev_MaxDepth: Maximum recursion depth in the intersection prevention procedure.
   */
  tuple<bool, unsigned short, unsigned short> GetFFD_IntPrev(void) const {
    return make_tuple(FFD_IntPrev, FFD_IntPrev_MaxIter, FFD_IntPrev_MaxDepth);
  }

  /*!
   * \brief Get information about whether to do a check on convexity of the mesh elements.
   * \param[out] ConvexityCheck: <code>TRUE</code> if convexity check is active; otherwise <code>FALSE</code>.
   * \param[out] ConvexityCheck_MaxIter: Maximum number of iterations in the convexity check.
   * \param[out] ConvexityCheck_MaxDepth: Maximum recursion depth in the convexity check.
   */
  tuple<bool, unsigned short, unsigned short> GetConvexityCheck(void) const {
    return make_tuple(ConvexityCheck, ConvexityCheck_MaxIter, ConvexityCheck_MaxDepth);
  }

  /*!
   * \brief Get the scale factor for the line search.
   * \return Scale factor for the line search.
   */
  su2double GetOpt_RelaxFactor(void) const { return Opt_RelaxFactor; }

  /*!
   * \brief Get the bound for the line search.
   * \return Bound for the line search.
   */
  su2double GetOpt_LineSearch_Bound(void) const { return Opt_LineSearch_Bound; }

  /*!
   * \brief Set the scale factor for the line search.
   * \param[in] val_scale - scale of the deformation.
   */
  void SetOpt_RelaxFactor(su2double val_scale) { Opt_RelaxFactor = val_scale; }

  /*!
   * \brief Get the node number of the CV to visualize.
   * \return Node number of the CV to visualize.
   */
  long GetVisualize_CV(void) const { return Visualize_CV; }

  /*!
   * \brief Get information about whether to use fixed CL mode.
   * \return <code>TRUE</code> if fixed CL mode is active; otherwise <code>FALSE</code>.
   */
  bool GetFixed_CL_Mode(void) const { return Fixed_CL_Mode; }

  /*!
   * \brief Get information about whether to use fixed CL mode.
   * \return <code>TRUE</code> if fixed CL mode is active; otherwise <code>FALSE</code>.
   */
  bool GetFixed_CM_Mode(void) const { return Fixed_CM_Mode; }

  /*!
   * \brief Get information about whether to use fixed CL mode.
   * \return <code>TRUE</code> if fixed CL mode is active; otherwise <code>FALSE</code>.
   */
  bool GetEval_dOF_dCX(void) const { return Eval_dOF_dCX; }

  /*!
   * \brief Get information about whether to use fixed CL mode.
   * \return <code>TRUE</code> if fixed CL mode is active; otherwise <code>FALSE</code>.
   */
  bool GetDiscard_InFiles(void) const { return Discard_InFiles; }

  /*!
   * \brief Get the value specified for the target CL.
   * \return Value of the target CL.
   */
  su2double GetTarget_CL(void) const { return Target_CL; }

  /*!
   * \brief Get the value for the lift curve slope for fixed CL mode.
   * \return Lift curve slope for fixed CL mode.
   */
  su2double GetdCL_dAlpha(void) const { return dCL_dAlpha; }

  /*!
   * \brief Number of iterations to evaluate dCL_dAlpha.
   * \return Number of iterations.
   */
  unsigned long GetIter_dCL_dAlpha(void) const { return Iter_dCL_dAlpha; }

  /*!
   * \brief Get the value of the damping coefficient for fixed CL mode.
   * \return Damping coefficient for fixed CL mode.
   */
  su2double GetdCM_diH(void) const { return dCM_diH; }

  /*!
   * \brief Get the value of iterations to re-evaluate the angle of attack.
   * \return Number of iterations.
   */
  unsigned long GetIter_Fixed_NetThrust(void) const { return Iter_Fixed_NetThrust; }

  /*!
   * \brief Get the value of the damping coefficient for fixed CL mode.
   * \return Damping coefficient for fixed CL mode.
   */
  su2double GetdNetThrust_dBCThrust(void) const { return dNetThrust_dBCThrust; }

  /*!
   * \brief Get the value of iterations to re-evaluate the angle of attack.
   * \return Number of iterations.
   */
  unsigned long GetUpdate_BCThrust(void) const { return Update_BCThrust; }

  /*!
   * \brief Set the value of the boolean for updating AoA in fixed lift mode.
   * \param[in] val_update - the bool for whether to update the AoA.
   */
  void SetUpdate_BCThrust_Bool(bool val_update) { Update_BCThrust_Bool = val_update; }

  /*!
   * \brief Set the value of the boolean for updating AoA in fixed lift mode.
   * \param[in] val_update - the bool for whether to update the AoA.
   */
  void SetUpdate_AoA(bool val_update) { Update_AoA = val_update; }

  /*!
   * \brief Get information about whether to update the AoA for fixed lift mode.
   * \return <code>TRUE</code> if we should update the AoA for fixed lift mode; otherwise <code>FALSE</code>.
   */
  bool GetUpdate_BCThrust_Bool(void) const { return Update_BCThrust_Bool; }

  /*!
   * \brief Get information about whether to update the AoA for fixed lift mode.
   * \return <code>TRUE</code> if we should update the AoA for fixed lift mode; otherwise <code>FALSE</code>.
   */
  bool GetUpdate_AoA(void) const { return Update_AoA; }

  /*!
   * \brief Get the maximum number of iterations between AoA updates for fixed C_L mode
   * \return Number of maximum iterations between AoA updates
   */
  unsigned long GetUpdate_AoA_Iter_Limit(void) const { return Update_AoA_Iter_Limit; }

  /*!
   * \brief Get whether at the end of finite differencing (Fixed CL mode)
   * \return boolean indicating end of finite differencing mode (Fixed CL mode)
   */
  bool GetFinite_Difference_Mode(void) const { return Finite_Difference_Mode; }

  /*!
   * \brief Set whether at the end of finite differencing (Fixed CL mode)
   */
  void SetFinite_Difference_Mode(bool val_fd_mode) { Finite_Difference_Mode = val_fd_mode; }

  /*!
   * \brief Set the current number of non-physical nodes in the solution.
   * \param[in] val_nonphys_points - current number of non-physical points.
   */
  void SetNonphysical_Points(unsigned long val_nonphys_points) { Nonphys_Points = val_nonphys_points; }

  /*!
   * \brief Get the current number of non-physical nodes in the solution.
   * \return Current number of non-physical points.
   */
  unsigned long GetNonphysical_Points(void) const { return Nonphys_Points; }

  /*!
   * \brief Set the current number of non-physical reconstructions for 2nd-order upwinding.
   * \param[in] val_nonphys_reconstr - current number of non-physical reconstructions for 2nd-order upwinding.
   */
  void SetNonphysical_Reconstr(unsigned long val_nonphys_reconstr) { Nonphys_Reconstr = val_nonphys_reconstr; }

  /*!
   * \brief Get the current number of non-physical reconstructions for 2nd-order upwinding.
   * \return Current number of non-physical reconstructions for 2nd-order upwinding.
   */
  unsigned long GetNonphysical_Reconstr(void) const { return Nonphys_Reconstr; }

  /*!
   * \brief Start the timer for profiling subroutines.
   * \param[in] val_start_time - the value of the start time.
   */
  void Tick(double *val_start_time);

  /*!
   * \brief Stop the timer for profiling subroutines and store results.
   * \param[in] val_start_time - the value of the start time.
   * \param[in] val_function_name - string for the name of the profiled subroutine.
   * \param[in] val_group_id - string for the name of the profiled subroutine.
   */
  void Tock(double val_start_time, string val_function_name, int val_group_id);

  /*!
   * \brief Write a CSV file containing the results of the profiling.
   */
  void SetProfilingCSV(void);

  /*!
   * \brief Start the timer for profiling subroutines.
   * \param[in] val_start_time - the value of the start time.
   */
  void GEMM_Tick(double *val_start_time) const;

  /*!
   * \brief Stop the timer for the GEMM profiling and store results.
   * \param[in] val_start_time - The value of the start time.
   * \param[in] M, N, K        - Matrix size of the GEMM call.
   */
  void GEMM_Tock(double val_start_time, int M, int N, int K) const;

  /*!
   * \brief Write a CSV file containing the results of the profiling.
   */
  void GEMMProfilingCSV(void);

  /*!
   *
   * \brief Set freestream turbonormal for initializing solution.
   */
  void SetFreeStreamTurboNormal(const su2double* turboNormal);

  /*!
   *
   * \brief Set freestream turbonormal for initializing solution.
   */
  su2double* GetFreeStreamTurboNormal(void) { return FreeStreamTurboNormal; }

  /*!
   *
   * \brief Set multizone properties.
   */
  void SetMultizone(CConfig *driver_config, CConfig **config_container);

  /*!
   * \brief Get the verbosity level of the console output.
   * \return Verbosity level for the console output.
   */
  unsigned short GetConsole_Output_Verb(void) const { return Console_Output_Verb; }

  /*!
   * \brief Get the kind of marker analyze marker (area-averaged, mass flux averaged, etc).
   * \return Kind of average.
   */
  unsigned short GetKind_Average(void) const { return Kind_Average; }

  /*!
   *
   * \brief Get the direct differentation method.
   * \return direct differentiation method.
   */
  unsigned short GetDirectDiff() const { return DirectDiff;}

  /*!
   * \brief Get the indicator whether we are solving an discrete adjoint problem.
   * \return the discrete adjoint indicator.
   */
  bool GetDiscrete_Adjoint(void) const { return DiscreteAdjoint; }

  /*!
   * \brief Get the number of subiterations while a ramp is applied.
   * \return Number of FSI subiters.
   */
  unsigned short GetnIterFSI_Ramp(void) const { return nIterFSI_Ramp; }

  /*!
   * \brief Get Aitken's relaxation parameter for static relaxation cases.
   * \return Aitken's relaxation parameters.
   */
  su2double GetAitkenStatRelax(void) const { return AitkenStatRelax; }

  /*!
   * \brief Get Aitken's maximum relaxation parameter for dynamic relaxation cases and first iteration.
   * \return Aitken's relaxation parameters.
   */
  su2double GetAitkenDynMaxInit(void) const { return AitkenDynMaxInit; }

  /*!
   * \brief Get Aitken's maximum relaxation parameter for dynamic relaxation cases and first iteration.
   * \return Aitken's relaxation parameters.
   */
  su2double GetAitkenDynMinInit(void) const { return AitkenDynMinInit; }

  /*!
   * \brief Decide whether to apply dead loads to the model.
   * \return <code>TRUE</code> if the dead loads are to be applied, <code>FALSE</code> otherwise.
   */
  bool GetDeadLoad(void) const { return DeadLoad; }

  /*!
   * \brief Identifies if the mesh is matching or not (temporary, while implementing interpolation procedures).
   * \return <code>TRUE</code> if the mesh is matching, <code>FALSE</code> otherwise.
   */
  bool GetPseudoStatic(void) const { return PseudoStatic; }

  /*!
   * \brief Identifies if we want to restart from a steady or an unsteady solution.
   * \return <code>TRUE</code> if we restart from steady state solution, <code>FALSE</code> otherwise.
   */
  bool GetSteadyRestart(void) const { return SteadyRestart; }

  /*!
   * \brief Provides information about the time integration of the structural analysis, and change the write in the output
   *        files information about the iteration.
   * \return The kind of time integration: Static or dynamic analysis
   */
  unsigned short GetDynamic_Analysis(void) const { return Dynamic_Analysis; }

  /*!
   * \brief If we are prforming an unsteady simulation, there is only
   *        one value of the time step for the complete simulation.
   * \return Value of the time step in an unsteady simulation (non dimensional).
   */
  su2double GetDelta_DynTime(void) const { return Delta_DynTime; }

  /*!
   * \brief If we are prforming an unsteady simulation, there is only
   *        one value of the time step for the complete simulation.
   * \return Value of the time step in an unsteady simulation (non dimensional).
   */
  su2double GetTotal_DynTime(void) const { return Total_DynTime; }

  /*!
   * \brief If we are prforming an unsteady simulation, there is only
   *        one value of the time step for the complete simulation.
   * \return Value of the time step in an unsteady simulation (non dimensional).
   */
  su2double GetCurrent_DynTime(void) const { return Current_DynTime; }

  /*!
   * \brief Get the current instance.
   * \return Current instance identifier.
   */
  unsigned short GetiInst(void) const { return iInst; }

  /*!
   * \brief Set the current instance.
   * \param[in] iInst - current instance identifier.
   */
  void SetiInst(unsigned short val_iInst) { iInst = val_iInst; }

  /*!
   * \brief Get Newmark alpha parameter.
   * \return Value of the Newmark alpha parameter.
   */
  su2double GetNewmark_beta(void) const { return Newmark_beta; }

  /*!
   * \brief Get Newmark delta parameter.
   * \return Value of the Newmark delta parameter.
   */
  su2double GetNewmark_gamma(void) const { return Newmark_gamma; }

  /*!
   * \brief Get the number of integration coefficients provided by the user.
   * \return Number of integration coefficients.
   */
  unsigned short GetnIntCoeffs(void) const { return nIntCoeffs; }

  /*!
   * \brief Get the number of different values for the elasticity modulus.
   * \return Number of different values for the elasticity modulus.
   */
  unsigned short GetnElasticityMod(void) const { return nElasticityMod; }

  /*!
   * \brief Get the number of different values for the Poisson ratio.
   * \return Number of different values for the Poisson ratio.
   */
  unsigned short GetnPoissonRatio(void) const { return nPoissonRatio; }

  /*!
   * \brief Get the number of different values for the Material density.
   * \return Number of different values for the Material density.
   */
  unsigned short GetnMaterialDensity(void) const { return nMaterialDensity; }

  /*!
   * \brief Get the integration coefficients for the Generalized Alpha - Newmark integration integration scheme.
   * \param[in] val_coeff - Index of the coefficient.
   * \return Alpha coefficient for the Runge-Kutta integration scheme.
   */
  su2double Get_Int_Coeffs(unsigned short val_coeff) const { return Int_Coeffs[val_coeff]; }

  /*!
   * \brief Get the number of different values for the modulus of the electric field.
   * \return Number of different values for the modulus of the electric field.
   */
  unsigned short GetnElectric_Field(void) const { return nElectric_Field; }

  /*!
   * \brief Get the dimensionality of the electric field.
   * \return Number of integration coefficients.
   */
  unsigned short GetnDim_Electric_Field(void) const { return nDim_Electric_Field; }

  /*!
   * \brief Get the values for the electric field modulus.
   * \param[in] val_coeff - Index of the coefficient.
   * \return Alpha coefficient for the Runge-Kutta integration scheme.
   */
  su2double Get_Electric_Field_Mod(unsigned short val_coeff) const { return Electric_Field_Mod[val_coeff]; }

  /*!
   * \brief Set the values for the electric field modulus.
   * \param[in] val_coeff - Index of the electric field.
   * \param[in] val_el_field - Value of the electric field.
   */
  void Set_Electric_Field_Mod(unsigned short val_coeff, su2double val_el_field) { Electric_Field_Mod[val_coeff] = val_el_field; }

  /*!
   * \brief Get the direction of the electric field in reference configuration.
   * \param[in] val_coeff - Index of the coefficient.
   * \return Alpha coefficient for the Runge-Kutta integration scheme.
   */
  const su2double* Get_Electric_Field_Dir(void) const { return Electric_Field_Dir; }

  /*!
   * \brief Check if the user wants to apply the load as a ramp.
   * \return    <code>TRUE</code> means that the load is to be applied as a ramp.
   */
  bool GetRamp_Load(void) const { return Ramp_Load; }

  /*!
   * \brief Get the maximum time of the ramp.
   * \return    Value of the max time while the load is linearly increased
   */
  su2double GetRamp_Time(void) const { return Ramp_Time; }

  /*!
   * \brief Check if the user wants to apply the load as a ramp.
   * \return  <code>TRUE</code> means that the load is to be applied as a ramp.
   */
  bool GetRampAndRelease_Load(void) const { return RampAndRelease; }

  /*!
   * \brief Check if the user wants to apply the load as a ramp.
   * \return  <code>TRUE</code> means that the load is to be applied as a ramp.
   */
  bool GetSine_Load(void) const { return Sine_Load; }

  /*!
   * \brief Get the sine load properties.
   * \param[in] val_index - Index corresponding to the load boundary.
   * \return The pointer to the sine load values.
   */
  const su2double* GetLoad_Sine(void) const { return SineLoad_Coeff; }

  /*!
   * \brief Get the kind of load transfer method we want to use for dynamic problems
   * \note This value is obtained from the config file, and it is constant
   *       during the computation.
   * \return Kind of transfer method for multiphysics problems
   */
  unsigned short GetDynamic_LoadTransfer(void) const { return Dynamic_LoadTransfer; }

  /*!
   * \brief Get the penalty weight value for the objective function.
   * \return  Penalty weight value for the reference geometry objective function.
   */
  su2double GetRefGeom_Penalty(void) const { return RefGeom_Penalty; }

  /*!
   * \brief Get the penalty weight value for the objective function.
   * \return  Penalty weight value for the reference geometry objective function.
   */
  su2double GetTotalDV_Penalty(void) const { return DV_Penalty; }

  /*!
   * \brief Get whether a predictor is used for FSI applications.
   * \return Bool: determines if predictor is used or not
   */
  bool GetPredictor(void) const { return Predictor; }

  /*!
   * \brief Get the order of the predictor for FSI applications.
   * \return Order of predictor
   */
  unsigned short GetPredictorOrder(void) const { return Pred_Order; }

  /*!
   * \brief Get boolean for using Persson's shock capturing method in Euler flow DG-FEM
   * \return Boolean for using Persson's shock capturing method in Euler flow DG-FEM
   */
  bool GetEulerPersson(void) const { return EulerPersson; }

  /*!
   * \brief Set boolean for using Persson's shock capturing method in Euler flow DG-FEM
   * \param[in] val_EulerPersson - Boolean for using Persson's shock capturing method in Euler flow DG-FEM
   */
  void SetEulerPersson(bool val_EulerPersson) { EulerPersson = val_EulerPersson; }

  /*!
   * \brief Get whether a relaxation parameter is used for FSI applications.
   * \return Bool: determines if relaxation parameter  is used or not
   */
  bool GetRelaxation(void) const { return Relaxation; }

  /*!
   * \brief Check if the simulation we are running is a FSI simulation
   * \return Value of the physical time in an unsteady simulation.
   */
  bool GetFSI_Simulation(void) const { return FSI_Problem || (nMarker_Fluid_Load > 0); }

  /*!
   * \brief Set that the simulation we are running is a multizone simulation
   * \param[in] MZ_problem - boolean that determines is Multizone_Problem is true/false.
   */
  void SetMultizone_Problem(bool MZ_problem) { Multizone_Problem = MZ_problem; }

  /*!
   * \brief Get whether the simulation we are running is a multizone simulation
   * \return Multizone_Problem - boolean that determines is Multizone_Problem is true/false.
   */
  bool GetMultizone_Problem(void) const { return Multizone_Problem; }

  /*!
   * \brief Get the ID for the FEA region that we want to compute the gradient for using direct differentiation
   * \return ID
   */
  unsigned short GetnID_DV(void) const { return nID_DV; }

  /*!
   * \brief Check if we want to apply an incremental load to the nonlinear structural simulation
   * \return <code>TRUE</code> means that the load is to be applied in increments.
   */
  bool GetIncrementalLoad(void) const { return IncrementalLoad; }

  /*!
   * \brief Get the number of increments for an incremental load.
   * \return Number of increments.
   */
  unsigned long GetNumberIncrements(void) const { return IncLoad_Nincrements; }

  /*!
   * \brief Get the value of the criteria for applying incremental loading.
   * \return Value of the log10 of the residual.
   */
  su2double GetIncLoad_Criteria(unsigned short val_var) const { return IncLoad_Criteria[val_var]; }

  /*!
   * \brief Get the relaxation method chosen for the simulation
   * \return Value of the relaxation method
   */
  unsigned short GetRelaxation_Method_FSI(void) const { return Kind_BGS_RelaxMethod; }

  /*!
   * \brief Get the kind of Riemann solver for the DG method (FEM flow solver).
   * \note This value is obtained from the config file, and it is constant during the computation.
   * \return Kind of Riemann solver for the DG method (FEM flow solver).
   */
  unsigned short GetRiemann_Solver_FEM(void) const { return Riemann_Solver_FEM; }

  /*!
   * \brief Get the factor applied during quadrature of straight elements.
   * \return The specified straight element quadrature factor.
   */
  su2double GetQuadrature_Factor_Straight(void) const { return Quadrature_Factor_Straight; }

  /*!
   * \brief Get the factor applied during quadrature of curved elements.
   * \return The specified curved element quadrature factor.
   */
  su2double GetQuadrature_Factor_Curved(void) const { return Quadrature_Factor_Curved; }

  /*!
   * \brief Get the factor applied during time quadrature for ADER-DG.
   * \return The specified ADER-DG time quadrature factor.
   */
  su2double GetQuadrature_Factor_Time_ADER_DG(void) const { return Quadrature_Factor_Time_ADER_DG; }

  /*!
   * \brief Function to make available the multiplication factor theta of the
   *        symmetrizing terms in the DG discretization of the viscous terms.
   * \return The specified factor for the DG discretization.
   */
  su2double GetTheta_Interior_Penalty_DGFEM(void) const { return Theta_Interior_Penalty_DGFEM; }

  /*!
   * \brief Function to make available the matrix size in vectorization in
            order to optimize the gemm performance.
   * \return The matrix size in this direction.
   */
  unsigned short GetSizeMatMulPadding(void) const { return sizeMatMulPadding; }

  /*!
   * \brief Function to make available whether or not the entropy must be computed.
   * \return The boolean whether or not the entropy must be computed.
   */
  bool GetCompute_Entropy(void) const { return Compute_Entropy; }

  /*!
   * \brief Function to make available whether or not the lumped mass matrix
            must be used for steady computations.
   * \return The boolean whether or not to use the lumped mass matrix.
   */
  bool GetUse_Lumped_MassMatrix_DGFEM(void) const { return Use_Lumped_MassMatrix_DGFEM; }

  /*!
   * \brief Function to make available whether or not only the exact Jacobian
   *        of the spatial discretization must be computed.
   * \return The boolean whether or not the Jacobian must be computed.
   */
  bool GetJacobian_Spatial_Discretization_Only(void) const { return Jacobian_Spatial_Discretization_Only; }

  /*!
   * \brief Get the interpolation method used for matching between zones.
   */
  unsigned short GetKindInterpolation(void) const { return Kind_Interpolation; }

  /*!
   * \brief Get option of whether to use conservative interpolation between zones.
   */
  bool GetConservativeInterpolation(void) const { return ConservativeInterpolation && GetStructuralProblem(); }

  /*!
   * \brief Get the basis function to use for radial basis function interpolation for FSI.
   */
  unsigned short GetKindRadialBasisFunction(void) const { return Kind_RadialBasisFunction; }

  /*!
   * \brief Get option of whether to use polynomial terms in Radial Basis Function interpolation.
   */
  bool GetRadialBasisFunctionPolynomialOption(void) const { return RadialBasisFunction_PolynomialOption; }

  /*!
   * \brief Get the basis function radius to use for radial basis function interpolation for FSI.
   */
  su2double GetRadialBasisFunctionParameter(void) const { return RadialBasisFunction_Parameter; }

  /*!
   * \brief Get the tolerance used to prune the interpolation matrix (making it sparser).
   */
  su2double GetRadialBasisFunctionPruneTol(void) const { return RadialBasisFunction_PruneTol; }

  /*!
   * \brief Get the number of donor points to use in Nearest Neighbor interpolation.
   */
  unsigned short GetNumNearestNeighbors(void) const { return NumNearestNeighbors; }

  /*!
   * \brief Get the kind of inlet face interpolation function to use.
   */
  inline unsigned short GetKindInletInterpolationFunction(void) const { return Kind_InletInterpolationFunction; }

  /*!
   * \brief Get the kind of inlet face interpolation data type.
   */
  inline unsigned short GetKindInletInterpolationType (void) const  { return Kind_Inlet_InterpolationType; }

  /*!
   * \brief Get whether to print inlet interpolated data or not.
   */
  bool GetPrintInlet_InterpolatedData(void) const { return PrintInlet_InterpolatedData; }

  /*!
   * \brief Get information about using UQ methodology
   * \return <code>TRUE</code> means that UQ methodology of eigenspace perturbation will be used
   */
  bool GetUsing_UQ(void) const { return using_uq; }

  /*!
   * \brief Get the amount of eigenvalue perturbation to be done
   * \return Value of the uq_delta_b parameter
   */
  su2double GetUQ_Delta_B(void) const { return uq_delta_b; }

  /*!
   * \brief Get the kind of eigenspace perturbation to be done
   * \return Value of the eig_val_comp
   */
  unsigned short GetEig_Val_Comp(void) const { return eig_val_comp; }

  /*!
   * \brief Get the underelaxation factor
   * \return Value of the uq_urlx parameter
   */
  su2double GetUQ_URLX(void) const { return uq_urlx; }

  /*!
   * \brief Get information about eigenspace perturbation
   * \return <code>TRUE</code> means eigenspace perterturbation will be used
   */
  bool GetUQ_Permute(void) const { return uq_permute; }

  /*!
   * \brief Get information about whether to use wall functions.
   * \return <code>TRUE</code> if wall functions are on; otherwise <code>FALSE</code>.
   */
  bool GetWall_Functions(void) const { return Wall_Functions; }

  /*!
   * \brief Get the AD support.
   */
  bool GetAD_Mode(void) const { return AD_Mode;}

  /*!
   * \brief Set the maximum velocity^2 in the domain for the incompressible preconditioner.
   * \param[in] Value of the maximum velocity^2 in the domain for the incompressible preconditioner.
   */
  void SetMax_Vel2(su2double val_max_vel2) { Max_Vel2 = val_max_vel2; }

  /*!
   * \brief Get the maximum velocity^2 in the domain for the incompressible preconditioner.
   * \return Value of the maximum velocity^2 in the domain for the incompressible preconditioner.
   */
  su2double GetMax_Vel2(void) const { return Max_Vel2; }

  /*!
   * \brief Set the sum of the bandwidth for writing binary restarts (to be averaged later).
   * \param[in] Sum of the bandwidth for writing binary restarts.
   */
  void SetRestart_Bandwidth_Agg(su2double val_restart_bandwidth_sum) { Restart_Bandwidth_Agg = val_restart_bandwidth_sum; }

  /*!
   * \brief Set the sum of the bandwidth for writing binary restarts (to be averaged later).
   * \return Sum of the bandwidth for writing binary restarts.
   */
  su2double GetRestart_Bandwidth_Agg(void) const { return Restart_Bandwidth_Agg; }

  /*!
   * \brief Get the Kind of Hybrid RANS/LES.
   * \return Value of Hybrid RANS/LES method.
   */
  unsigned short GetKind_HybridRANSLES(void) const { return Kind_HybridRANSLES; }

  /*!
   * \brief Get the Kind of Roe Low Dissipation Scheme for Unsteady flows.
   * \return Value of Low dissipation approach.
   */
  unsigned short GetKind_RoeLowDiss(void) const { return Kind_RoeLowDiss; }

  /*!
   * \brief Get the DES Constant.
   * \return Value of DES constant.
   */
  su2double GetConst_DES(void) const { return Const_DES; }

  /*!
   * \brief Get QCR (SA-QCR2000).
   */
  bool GetQCR(void) const { return QCR;}

  /*!
   * \brief Get if AD preaccumulation should be performed.
   */
  bool GetAD_Preaccumulation(void) const { return AD_Preaccumulation;}

  /*!
   * \brief Get the heat equation.
   * \return YES if weakly coupled heat equation for inc. flow is enabled.
   */
  bool GetWeakly_Coupled_Heat(void) const { return Weakly_Coupled_Heat; }

  /*!
   * \brief Get the CHT couling method.
   * \return Kind of the method.
   */
  unsigned short GetKind_CHT_Coupling(void) const { return Kind_CHT_Coupling; }

  /*!
   * \brief Check if values passed to the BC_HeatFlux-Routine are already integrated.
   * \return YES if the passed values is the integrated heat flux over the marker's surface.
   */
  bool GetIntegrated_HeatFlux(void) const { return Integrated_HeatFlux; }

  /*!
   * \brief Get Compute Average.
   * \return YES if start computing averages
   */
  bool GetCompute_Average(void) const { return Compute_Average;}

  /*!
   * \brief Get the verification solution.
   * \return The verification solution to be used.
   */
  unsigned short GetVerification_Solution(void) const { return Kind_Verification_Solution;}

  /*!
   * \brief Get topology optimization.
   */
  bool GetTopology_Optimization(void) const { return topology_optimization; }

  /*!
   * \brief Get name of output file for topology optimization derivatives.
   */
  string GetTopology_Optim_FileName(void) const { return top_optim_output_file; }

  /*!
   * \brief Get exponent for density-based stiffness penalization.
   */
  su2double GetSIMP_Exponent(void) const { return simp_exponent; }

  /*!
   * \brief Get lower bound for density-based stiffness penalization.
   */
  su2double GetSIMP_MinStiffness(void) const { return simp_minimum_stiffness; }

  /*!
   * \brief Number of kernels to use in filtering the design density field.
   */
  unsigned short GetTopology_Optim_Num_Kernels(void) const { return top_optim_nKernel; }

  /*!
   * \brief Get the i'th kernel to use, its parameter, and the radius.
   */
  void GetTopology_Optim_Kernel(const unsigned short iKernel, unsigned short &type,
                                su2double &param, su2double &radius) const {
    type = top_optim_kernels[iKernel];
    param = top_optim_kernel_params[iKernel];
    radius = top_optim_filter_radius[iKernel];
  }

  /*!
   * \brief Get the maximum "logical radius" (degree of neighborhood) to consider in the neighbor search.
   */
  unsigned short GetTopology_Search_Limit(void) const { return top_optim_search_lim; }

  /*!
   * \brief Get the type and parameter for the projection function used in topology optimization
   */
  void GetTopology_Optim_Projection(unsigned short &type, su2double &param) const {
    type = top_optim_proj_type;  param = top_optim_proj_param;
  }

  /*!
   * \brief Get the filenames of the individual config files
   * \return File name of the config file for zone "index"
   */
  string GetConfigFilename(unsigned short index) const { return Config_Filenames[index]; }

  /*!
   * \brief Get the number of config files
   * \return Number of config filenames in CONFIG_LIST
   */
  unsigned short GetnConfigFiles(void) const { return nConfig_Files; }

  /*!
   * \brief Check if the multizone problem is solved for time domain.
   * \return YES if time-domain is considered.
   */
  bool GetTime_Domain(void) const { return Time_Domain; }

  /*!
   * \brief Get the number of inner iterations
   * \return Number of inner iterations on each multizone block
   */
  unsigned long GetnInner_Iter(void) const { return nInnerIter; }

  /*!
   * \brief Get the number of outer iterations
   * \return Number of outer iterations for the multizone problem
   */
  unsigned long GetnOuter_Iter(void) const { return nOuterIter; }

  /*!
   * \brief Get the number of time iterations
   * \return Number of time steps run
   */
  unsigned long GetnTime_Iter(void) const { return nTimeIter; }

  /*!
   * \brief Set the number of time iterations
   * \param[in] val_iter - Number of time steps run
   */
  void SetnTime_Iter(unsigned long val_iter) { nTimeIter = val_iter; }

  /*!
   * \brief Get the number of pseudo-time iterations
   * \return Number of pseudo-time steps run for the single-zone problem
   */
  unsigned long GetnIter(void) const { return nIter; }

  /*!
   * \brief Get the restart iteration
   * \return Iteration for the restart of multizone problems
   */
  unsigned long GetRestart_Iter(void) const { return Restart_Iter; }

  /*!
   * \brief Get the time step for multizone problems
   * \return Time step for multizone problems, it is set on all the zones
   */
  su2double GetTime_Step(void) const { return Time_Step; }

  /*!
   * \brief Get the maximum simulation time for time-domain problems
   * \return Simulation time for multizone problems, it is set on all the zones
   */
  su2double GetMax_Time(void) const { return Max_Time; }

  /*!
   * \brief Get the level of MPI communications to be performed.
   * \return Level of MPI communications.
   */
  unsigned short GetComm_Level(void) const { return Comm_Level; }

  /*!
   * \brief Check if the mesh read supports multiple zones.
   * \return YES if multiple zones can be contained in the mesh file.
   */
  bool GetMultizone_Mesh(void) const { return Multizone_Mesh; }

  /*!
   * \brief Check if the mesh read supports multiple zones.
   * \return YES if multiple zones can be contained in the mesh file.
   */
  bool GetMultizone_Residual(void) const { return Multizone_Residual; }

  /*!
   * \brief Check if the (new) single-zone driver is to be used (temporary)
   * \return YES if the (new) single-zone driver is to be used.
   */
  bool GetSinglezone_Driver(void) const { return SinglezoneDriver; }

  /*!
   * \brief Get the Kind of Radiation model applied.
   * \return Kind of radiation model used.
   */
  unsigned short GetKind_RadiationModel(void) const { return Kind_Radiation; }

  /*!
   * \brief Get the Kind of P1 initialization method applied.
   * \return Kind of P1 initialization method used.
   */
  unsigned short GetKind_P1_Init(void) const { return Kind_P1_Init; }

  /*!
   * \brief Get the value of the absorption coefficient of the medium.
   * \return Value of the absorption coefficient of the medium.
   */
  su2double GetAbsorption_Coeff(void) const { return Absorption_Coeff; }

  /*!
   * \brief Get the value of the scattering coefficient of the medium.
   * \return Value of the scattering coefficient of the medium.
   */
  su2double GetScattering_Coeff(void) const { return Scattering_Coeff; }

  /*!
   * \brief Get the wall emissivity at a boundary.
   * \param[in] val_index - Index corresponding to the boundary.
   * \return The wall emissivity.
   */
  su2double GetWall_Emissivity(string val_index) const;

  /*!
   * \brief Get the value of the CFL condition for radiation solvers.
   * \return Value of the CFL condition for radiation solvers.
   */
  su2double GetCFL_Rad(void) const { return CFL_Rad; }

  /*!
   * \brief Determines if radiation needs to be incorporated to the analysis.
   * \return Radiation boolean
   */
  bool AddRadiation(void) const { return Radiation; }

  /*!
   * \brief Check if the convergence history of each individual zone is written to screen
   * \return YES if the zone convergence history of each individual zone must be written to screen
   */
  bool GetWrt_ZoneConv(void) const { return Wrt_ZoneConv; }

  /*!
   * \brief Check if the convergence history of each individual zone is written to file
   * \return YES if the zone convergence history of each individual zone must be written to file
   */
  bool GetWrt_ZoneHist(void) const { return Wrt_ZoneHist; }

  /*!
   * \brief Check if the special output is written
   * \return YES if the special output is written.
   */
  bool GetSpecial_Output(void) const { return SpecialOutput; }

  /*!
   * \brief Check if the forces breakdown file is written
   * \return YES if the forces breakdown file is written.
   */
  bool GetWrt_ForcesBreakdown(void) const { return Wrt_ForcesBreakdown; }

  /*!
   * \brief Get the number of grid points in the analytic RECTANGLE or BOX grid in the specified coordinate direction.
   * \return Number of grid points in the analytic RECTANGLE or BOX grid in the specified coordinate direction.
   */
  short GetMeshBoxSize(unsigned short val_iDim) const { return Mesh_Box_Size[val_iDim]; }

  /*!
   * \brief Get the length of the analytic RECTANGLE or BOX grid in the specified coordinate direction.
   * \return Length the analytic RECTANGLE or BOX grid in the specified coordinate direction.
   */
  su2double GetMeshBoxLength(unsigned short val_iDim) const { return Mesh_Box_Length[val_iDim]; }

  /*!
   * \brief Get the offset from 0.0 of the analytic RECTANGLE or BOX grid in the specified coordinate direction.
   * \return Offset from 0.0 the analytic RECTANGLE or BOX grid in the specified coordinate direction.
   */
  su2double GetMeshBoxOffset(unsigned short val_iDim) const { return Mesh_Box_Offset[val_iDim]; }

  /*!
   * \brief Get the number of screen output variables requested (maximum 6)
   */
  unsigned short GetnScreenOutput(void) const { return nScreenOutput; }

  /*!
   * \brief Get the screen output field iField
   */
  string GetScreenOutput_Field(unsigned short iField) const { return ScreenOutput[iField]; }

  /*!
   * \brief Get the number of history output variables requested
   */
  unsigned short GetnHistoryOutput(void) const { return nHistoryOutput; }

  /*!
   * \brief Get the history output field iField
   */
  string GetHistoryOutput_Field(unsigned short iField) const { return HistoryOutput[iField]; }

  /*!
   * \brief Get the number of history output variables requested
   */
  unsigned short GetnVolumeOutput(void) const { return nVolumeOutput; }

  void SetNScalars(unsigned short n_scalars) { this->n_scalars = n_scalars; }

  /*!
   * \brief Get the number of transported scalars for combustion   
   */
  unsigned short GetNScalars(void) const { return n_scalars; }

  /*!
   * \brief Get the number of transported scalars for combustion   
   */
  unsigned short GetNLookups(void) const { return n_lookups; }

  void SetNTableSources(unsigned short n_table_sources) { this->n_table_sources = n_table_sources; }

  /*!
   * \brief Get the number of transported scalars source terms for combustion   
   */
  unsigned short GetNTableSources(void) const { return n_table_sources; }

  /*!
   * \brief Get the history output field iField
   */
  string GetVolumeOutput_Field(unsigned short iField) const { return VolumeOutput[iField]; }

  /*!
   * \brief Store the names of scalar variables that are being solved
   * \param[out] stores the names in vector table_scalar_names
   */
  inline void SetScalarNames(vector<string> &table_scalar_names) {this->table_scalar_names = table_scalar_names;}

  /*!
   * \brief Get the scalar name i_scalar
   */
  string GetScalarName(unsigned short i_scalar) const { return table_scalar_names.at(i_scalar); }

  /*!
   * \brief Get the look up variable name i_lookup
   */
  string GetLookupName(unsigned short i_lookup) const { return table_lookup_names[i_lookup]; }

  /*!
   * \brief Store the names of scalar source term variables
   * \param[out] stores the names in vector table_source_names
   */
  inline void SetTableSourceNames(vector<string> &table_source_names) {this->table_source_names = table_source_names;}

  /*!
   * \brief Get the scalar source term name i_source
   */
  string GetTableSourceName(unsigned short i_source) const { return table_source_names.at(i_source); }
  
  /*!
   * \brief Get the maximum bound for scalar transport clipping
   * \return Maximum value for scalar clipping
   */
  su2double *GetScalar_Clipping_Max(void) { return Scalar_Clipping_Max; }
  
  /*!
   * \brief Get the minimum bound for scalar transport clipping
   * \return Minimum value for scalar clipping
   */
  su2double *GetScalar_Clipping_Min(void) { return Scalar_Clipping_Min; }

  /*!
   * \brief Get the minimum bound for scalar transport clipping
   * \return Minimum value for scalar clipping
   */
  su2double GetScalar_Init(unsigned short ival) { return Scalar_Init[ival]; }
  
  /*!
  * \brief Get the convergence fields for monitoring
  * \param[in] iField - Index of the field
  * return Field name for monitoring convergence
  */
  string GetConv_Field(unsigned short iField) const { return ConvField[iField]; }

  /*!
   * \brief Get functional that is going to be used to evaluate the convergence of the windowed time average of the unsteady problem.
   * \param[in] iField - Index of the field
   * \return Field name for monitoring convergence
   */
  string GetWndConv_Field(unsigned short iField) const { return WndConvField[iField]; }

  /*!
   * \brief Get the number of iterations that are considered in the Cauchy convergence criteria for the windowed time average of the unsteady problem.
   * \return Number of elements in the Cauchy criteria windowed time average of the unsteady problem.
   */
  unsigned short GetWnd_Cauchy_Elems(void) const { return Wnd_Cauchy_Elems; }

  /*!
   * \brief Get the value of convergence criteria for the Cauchy method for the time averaged
   *        windowed objective functions for unsteady flows
   * \return Value of the convergence criteria.
   */
  su2double GetWnd_Cauchy_Eps(void) const { return Wnd_Cauchy_Eps; }

  /*!
   * \brief Get the number of iterations that are not considered in the convergence criteria for the windowed average output function
   * \return Number of iterations before starting with the convergence criteria for the windowed average output function.
   */
  unsigned long  GetWnd_StartConv_Iter(void) const { return Wnd_StartConv_Iter; }

  /*!
   * \brief Get the boolean value, whether the the Cauchy method for the time averaged
   *        windowed objective functions for unsteady flows is used or not.
   * \return Boolean value, if the criterion is used.
   */
  bool GetWnd_Cauchy_Crit(void) const { return Wnd_Cauchy_Crit; }

  /*!
  * \brief Get the number of convergence monitoring fields for time convergence monitoring.
  * return Number of convergence monitoring fields.
  */
  unsigned short GetnWndConv_Field() const { return nWndConvField; }

  /*!
  * \brief Get the number of convergence monitoring fields for inner convergence monitoring.
  * return Number of convergence monitoring fields.
  */
  unsigned short GetnConv_Field() const { return nConvField; }

  /*!
   * \brief Set the start time to track a phase of the code (preprocessing, compute, output).
   * \param[in] Value of the start time to track a phase of the code.
   */
  void Set_StartTime(su2double starttime) { StartTime = starttime; }

  /*!
   * \brief Get the start time to track a phase of the code (preprocessing, compute, output).
   * \return Value of the start time to track a phase of the code.
   */
  su2double Get_StartTime() const { return StartTime; }

  /*!
   * \brief GetHistory_Wrt_Freq_Inner
   * \return
   */
  unsigned long GetHistory_Wrt_Freq(unsigned short iter) const { return HistoryWrtFreq[iter];}

  /*!
   * \brief SetHistory_Wrt_Freq_Inner
   * \param[in] iter: index for Time (0), Outer (1), or Inner (2) iterations
   * \param[in] nIter: Number of iterations
   */
  void SetHistory_Wrt_Freq(unsigned short iter, unsigned long nIter) { HistoryWrtFreq[iter] = nIter;}

  /*!
   * \brief GetScreen_Wrt_Freq_Inner
   * \param[in] iter: index for Time (0), Outer (1), or Inner (2) iterations
   * \return
   */
  unsigned long GetScreen_Wrt_Freq(unsigned short iter) const { return ScreenWrtFreq[iter]; }

  /*!
   * \brief SetScreen_Wrt_Freq_Inner
   * \param[in] iter: index for Time (0), Outer (1), or Inner (2) iterations
   * \param[in] nIter: Number of iterations
   */
  void SetScreen_Wrt_Freq(unsigned short iter, unsigned long nIter) { ScreenWrtFreq[iter] = nIter; }

  /*!
   * \brief GetScreen_Wrt_Freq_Inner
   */
  unsigned long GetVolume_Wrt_Freq() const { return VolumeWrtFreq; }

  /*!
   * \brief GetVolumeOutputFiles
   */
  const unsigned short* GetVolumeOutputFiles() const { return VolumeOutputFiles; }

  /*!
   * \brief GetnVolumeOutputFiles
   */
  unsigned short GetnVolumeOutputFiles() const { return nVolumeOutputFiles; }

  /*!
   * \brief Get the desired factorization frequency for PaStiX
   * \return Number of calls to 'Build' that trigger re-factorization.
   */
  unsigned long GetPastixFactFreq(void) const { return pastix_fact_freq; }

  /*!
   * \brief Get the desired level of verbosity for PaStiX
   * \return 0 - Quiet, 1 - During factorization and cleanup, 2 - Even more detail.
   */
  unsigned short GetPastixVerbLvl(void) const { return pastix_verb_lvl; }

  /*!
   * \brief Get the desired level of fill for the PaStiX ILU
   * \return Level of fill.
   */
  unsigned short GetPastixFillLvl(void) const { return pastix_fill_lvl; }

  /*!
   * \brief Check if an option is present in the config file
   * \param[in] - Name of the option
   * \return <TRUE> if option was set in the config file
   */
  bool OptionIsSet(string option) const { return all_options.find(option) == all_options.end(); }

  /*!
   * \brief Get the name of the current case
   * \return the case name
   */
  const string& GetCaseName() const { return caseName; }

  /*!
   * \brief Get the number of threads per rank to use for ILU and LU_SGS preconditioners.
   * \return Number of threads per rank.
   */
  unsigned long GetLinear_Solver_Prec_Threads(void) const { return Linear_Solver_Prec_Threads; }

  /*!
   * \brief Get the size of the edge groups colored for OpenMP parallelization of edge loops.
   */
  unsigned long GetEdgeColoringGroupSize(void) const { return edgeColorGroupSize; }

  /*!
   * \brief Get the ParMETIS load balancing tolerance.
   */
  passivedouble GetParMETIS_Tolerance() const { return SU2_TYPE::GetValue(ParMETIS_tolerance); }

  /*!
   * \brief Get the ParMETIS load balancing weight for points.
   */
  long GetParMETIS_PointWeight() const { return ParMETIS_pointWgt; }

  /*!
   * \brief Get the ParMETIS load balancing weight for edges
   */
  long GetParMETIS_EdgeWeight() const { return ParMETIS_edgeWgt; }

  /*!
   * \brief Find the marker index (if any) that is part of a given interface pair.
   * \param[in] iInterface - Number of the interface pair being tested, starting at 0.
   * \return -1 if (on this mpi rank) the zone defined by config is not part of the interface.
   */
  short FindInterfaceMarker(unsigned short iInterface) const;

};<|MERGE_RESOLUTION|>--- conflicted
+++ resolved
@@ -684,15 +684,12 @@
   unsigned short Res_FEM_CRIT;        /*!< \brief Criteria to apply to the FEM convergence (absolute/relative). */
   unsigned long StartConv_Iter;       /*!< \brief Start convergence criteria at iteration. */
   su2double Cauchy_Eps;               /*!< \brief Epsilon used for the convergence. */
-<<<<<<< HEAD
   unsigned long Wrt_Sol_Freq,   /*!< \brief Writing solution frequency. */
   Wrt_Sol_Freq_DualTime,        /*!< \brief Writing solution frequency for Dual Time. */
   Wrt_Con_Freq,                 /*!< \brief Writing convergence history frequency. */
   Wrt_Con_Freq_DualTime;        /*!< \brief Writing convergence history frequency. */
   bool Wrt_Sol_Overwrite;       /*!< \brief overwrite solution and visualization files or not */
   bool Wrt_Dynamic;             /*!< \brief Write dynamic data adding header and prefix. */
-=======
->>>>>>> a2a10c66
   bool Restart,                 /*!< \brief Restart solution (for direct, adjoint, and linearized problems).*/
   Read_Binary_Restart,          /*!< \brief Read binary SU2 native restart files.*/
   Restart_Flow;                 /*!< \brief Restart flow solution for adjoint and linearized problems. */

--- conflicted
+++ resolved
@@ -597,59 +597,46 @@
 /*!
  * \brief Types of viscosity model
  */
-<<<<<<< HEAD
-enum ENUM_VISCOSITYMODEL {
-  CONSTANT_VISCOSITY = 0,   /*!< \brief Constant viscosity. */
-  SUTHERLAND = 1,           /*!< \brief Sutherlands Law viscosity. */
-  POLYNOMIAL_VISCOSITY = 2,  /*!< \brief Polynomial viscosity. */
-  FLAMELET_VISC_MODEL  = 3,
-=======
+
 enum class VISCOSITYMODEL {
   CONSTANT, /*!< \brief Constant viscosity. */
   SUTHERLAND, /*!< \brief Sutherlands Law viscosity. */
   POLYNOMIAL, /*!< \brief Polynomial viscosity. */
->>>>>>> eb55a079
+  FLAMELET, /*!< \brief flamelet combustion model */
 };
 static const MapType<string, VISCOSITYMODEL> ViscosityModel_Map = {
   MakePair("CONSTANT_VISCOSITY", VISCOSITYMODEL::CONSTANT)
   MakePair("SUTHERLAND", VISCOSITYMODEL::SUTHERLAND)
   MakePair("POLYNOMIAL_VISCOSITY", VISCOSITYMODEL::POLYNOMIAL)
+  MakePair("FLAMELET", VISCOSITYMODEL::FLAMELET)
+
 };
 
 /*!
  * \brief Types of thermal conductivity model
  */
-<<<<<<< HEAD
-enum ENUM_CONDUCTIVITYMODEL {
-  CONSTANT_CONDUCTIVITY = 0,   /*!< \brief Constant thermal conductivity. */
-  CONSTANT_PRANDTL = 1,        /*!< \brief Constant Prandtl number. */
-  POLYNOMIAL_CONDUCTIVITY = 2,  /*!< \brief Polynomial thermal conductivity. */
-  FLAMELET_CONDUCT_MODEL  = 3,
-=======
+
 enum class CONDUCTIVITYMODEL {
   CONSTANT, /*!< \brief Constant thermal conductivity. */
   CONSTANT_PRANDTL, /*!< \brief Constant Prandtl number. */
   POLYNOMIAL, /*!< \brief Polynomial thermal conductivity. */
->>>>>>> eb55a079
+  FLAMELET, /*!< \brief flamelet combustion model */ 
 };
 static const MapType<string, CONDUCTIVITYMODEL> ConductivityModel_Map = {
   MakePair("CONSTANT_CONDUCTIVITY", CONDUCTIVITYMODEL::CONSTANT)
   MakePair("CONSTANT_PRANDTL", CONDUCTIVITYMODEL::CONSTANT_PRANDTL)
   MakePair("POLYNOMIAL_CONDUCTIVITY", CONDUCTIVITYMODEL::POLYNOMIAL)
+  MakePair("FLAMELET", CONDUCTIVITYMODEL::FLAMELET)
+
 };
 
 /*!
  * \brief Types of turbulent thermal conductivity model
  */
-<<<<<<< HEAD
-enum ENUM_CONDUCTIVITYMODEL_TURB {
-  NO_CONDUCTIVITY_TURB  = 0,  /*!< \brief No turbulent contribution to the effective thermal conductivity for RANS. */
-  CONSTANT_PRANDTL_TURB = 1,   /*!< \brief Include contribution to effective conductivity using constant turbulent Prandtl number for RANS. */
-=======
+
 enum class CONDUCTIVITYMODEL_TURB {
   NONE, /*!< \brief No turbulent contribution to the effective thermal conductivity for RANS. */
   CONSTANT_PRANDTL, /*!< \brief Include contribution to effective conductivity using constant turbulent Prandtl number for RANS. */
->>>>>>> eb55a079
 };
 static const MapType<string, CONDUCTIVITYMODEL_TURB> TurbConductivityModel_Map = {
   MakePair("NONE", CONDUCTIVITYMODEL_TURB::NONE)
@@ -659,15 +646,16 @@
 /*!
  * \brief types of mass diffusivity models
  */
-enum ENUM_DIFFUSIVITYMODEL {
-  CONSTANT_DIFFUSIVITY = 0, /*!< \brief Constant mass diffusivity for scalar transport. */
-  CONSTANT_SCHMIDT     = 1,      /*!< \brief Constant Schmidt number for mass diffusion in scalar transport. */
-  FLAMELET_DIFF_MODEL  = 2,
-};
-
-static const MapType<string, ENUM_DIFFUSIVITYMODEL> DiffusivityModel_Map = {
-  MakePair("CONSTANT_DIFFUSIVITY", CONSTANT_DIFFUSIVITY)
-  MakePair("CONSTANT_SCHMIDT", CONSTANT_SCHMIDT)
+enum class DIFFUSIVITYMODEL {
+  CONSTANT_DIFFUSIVITY, /*!< \brief Constant mass diffusivity for scalar transport. */
+  CONSTANT_SCHMIDT,     /*!< \brief Constant Schmidt number for mass diffusion in scalar transport. */
+  FLAMELET,             /*!< \brief flamelet model */
+};
+
+static const MapType<string, DIFFUSIVITYMODEL> DiffusivityModel_Map = {
+  MakePair("CONSTANT_DIFFUSIVITY", DIFFUSIVITYMODEL::CONSTANT_DIFFUSIVITY)
+  MakePair("CONSTANT_SCHMIDT", DIFFUSIVITYMODEL::CONSTANT_SCHMIDT)
+  MakePair("FLAMELET", DIFFUSIVITYMODEL::FLAMELET)
 };
 
 /*!

--- conflicted
+++ resolved
@@ -1129,17 +1129,15 @@
 
 inline unsigned short CConfig::GetKind_Inlet(void) { return Kind_Inlet; }
 
-<<<<<<< HEAD
 inline bool CConfig::GetInlet_Profile_From_File(void) { return Inlet_From_File; }
 
 inline string CConfig::GetInlet_FileName(void) { return Inlet_Filename; }
 
 inline su2double CConfig::GetInlet_Profile_Matching_Tolerance(void) { return Inlet_Matching_Tol; }
-=======
+
 inline unsigned short CConfig::GetnInc_Inlet(void) { return nInc_Inlet;}
 
 inline bool CConfig::GetInc_Inlet_UseNormal(void) { return Inc_Inlet_UseNormal;}
->>>>>>> dc6c1920
 
 inline unsigned short CConfig::GetKind_Engine_Inflow(void) { return Kind_Engine_Inflow; }
 
@@ -1630,13 +1628,11 @@
 
 inline bool CConfig::GetWrt_Halo(void) { return Wrt_Halo; }
 
-<<<<<<< HEAD
 inline bool CConfig::GetWrt_InletFile(void) { return Wrt_InletFile; }
 
 inline void CConfig::SetWrt_InletFile(bool val_wrt_inletfile) { Wrt_InletFile = val_wrt_inletfile; }
-=======
+
 inline bool CConfig::GetWrt_Slice(void) { return Wrt_Slice; }
->>>>>>> dc6c1920
 
 inline bool CConfig::GetPlot_Section_Forces(void) { return Plot_Section_Forces; }
 

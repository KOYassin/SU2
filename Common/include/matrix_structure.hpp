/*!
 * \file matrix_structure.hpp
 * \brief Headers of the main subroutines for creating the sparse matrices-by-blocks.
 *        The subroutines and functions are in the <i>matrix_structure.cpp</i> file.
 * \author F. Palacios, A. Bueno, T. Economon
 * \version 4.0.0 "Cardinal"
 *
 * SU2 Lead Developers: Dr. Francisco Palacios (Francisco.D.Palacios@boeing.com).
 *                      Dr. Thomas D. Economon (economon@stanford.edu).
 *
 * SU2 Developers: Prof. Juan J. Alonso's group at Stanford University.
 *                 Prof. Piero Colonna's group at Delft University of Technology.
 *                 Prof. Nicolas R. Gauger's group at Kaiserslautern University of Technology.
 *                 Prof. Alberto Guardone's group at Polytechnic University of Milan.
 *                 Prof. Rafael Palacios' group at Imperial College London.
 *
 * Copyright (C) 2012-2015 SU2, the open-source CFD code.
 *
 * SU2 is free software; you can redistribute it and/or
 * modify it under the terms of the GNU Lesser General Public
 * License as published by the Free Software Foundation; either
 * version 2.1 of the License, or (at your option) any later version.
 *
 * SU2 is distributed in the hope that it will be useful,
 * but WITHOUT ANY WARRANTY; without even the implied warranty of
 * MERCHANTABILITY or FITNESS FOR A PARTICULAR PURPOSE. See the GNU
 * Lesser General Public License for more details.
 *
 * You should have received a copy of the GNU Lesser General Public
 * License along with SU2. If not, see <http://www.gnu.org/licenses/>.
 */

#pragma once

#include "./mpi_structure.hpp"

#include <iostream>
#include <cmath>
#include <cstdlib>

#include "config_structure.hpp"
#include "geometry_structure.hpp"
#include "vector_structure.hpp"

using namespace std;

/*!
 * \class CSysMatrix
 * \brief Main class for defining sparse matrices-by-blocks
 with compressed row format.
 * \author A. Bueno, F. Palacios
 * \version 4.0.0 "Cardinal"
 */
class CSysMatrix {
protected:
	unsigned long nPoint,   /*!< \brief Number of points in the grid. */
	nPointDomain,           /*!< \brief Number of points in the grid. */
	nVar,                   /*!< \brief Number of variables. */
	nEqn;                   /*!< \brief Number of equations. */
	su2double *matrix;            /*!< \brief Entries of the sparse matrix. */
	su2double *ILU_matrix;         /*!< \brief Entries of the ILU sparse matrix. */
	unsigned long *row_ptr;    /*!< \brief Pointers to the first element in each row. */
	unsigned long *col_ind;    /*!< \brief Column index for each of the elements in val(). */
	unsigned long nnz;         /*!< \brief Number of possible nonzero entries in the matrix. */
	su2double *block;             /*!< \brief Internal array to store a subblock of the matrix. */
	su2double *block_inverse;             /*!< \brief Internal array to store a subblock of the matrix. */
	su2double *block_weight;             /*!< \brief Internal array to store a subblock of the matrix. */
  su2double *prod_block_vector; /*!< \brief Internal array to store the product of a subblock with a vector. */
	su2double *prod_row_vector;   /*!< \brief Internal array to store the product of a matrix-by-blocks "row" with a vector. */
	su2double *aux_vector;         /*!< \brief Auxiliary array to store intermediate results. */
  su2double *sum_vector;         /*!< \brief Auxiliary array to store intermediate results. */
	su2double *invM;              /*!< \brief Inverse of (Jacobi) preconditioner. */

	bool *LineletBool;                          /*!< \brief Identify if a point belong to a linelet. */
	vector<unsigned long> *LineletPoint;        /*!< \brief Linelet structure. */
	unsigned long nLinelet;                     /*!< \brief Number of Linelets in the system. */
  su2double **UBlock, **invUBlock, **LBlock,
  **yVector, **zVector, **rVector, *LFBlock,
  *LyVector, *FzVector, *AuxVector;           /*!< \brief Arrays of the Linelet preconditioner methodology. */
  unsigned long max_nElem;
  
public:
  
	/*!
	 * \brief Constructor of the class.
	 */
	CSysMatrix(void);
  
	/*!
	 * \brief Destructor of the class.
	 */
	~CSysMatrix(void);
  
  /*!
	 * \brief Initializes space matrix system.
	 * \param[in] nVar - Number of variables.
	 * \param[in] nEqn - Number of equations.
   * \param[in] geometry - Geometrical definition of the problem.
	 * \param[in] config - Definition of the particular problem.
	 */
  void Initialize(unsigned long nPoint, unsigned long nPointDomain, unsigned short nVar, unsigned short nEqn,
                  bool EdgeConnect, CGeometry *geometry, CConfig *config);
  
  /*!
	 * \brief Assigns values to the sparse-matrix structure.
	 * \param[in] val_nPoint - Number of points in the nPoint x nPoint block structure
	 * \param[in] val_nVar - Number of nVar x nVar variables in each subblock of the matrix-by-block structure.
   * \param[in] val_nEq - Number of nEqn x nVar variables in each subblock of the matrix-by-block structure.
	 * \param[in] val_row_ptr - Pointers to the first element in each row.
	 * \param[in] val_col_ind - Column index for each of the elements in val().
	 * \param[in] val_nnz - Number of possible nonzero entries in the matrix.
	 * \param[in] config - Definition of the particular problem.
	 */
	void SetIndexes(unsigned long val_nPoint, unsigned long val_nPointDomain, unsigned short val_nVar, unsigned short val_nEq, unsigned long* val_row_ptr, unsigned long* val_col_ind, unsigned long val_nnz, CConfig *config);
  
	/*!
	 * \brief Sets to zero all the entries of the sparse matrix.
	 */
	void SetValZero(void);
  
  /*!
	 * \brief Copies the block (i, j) of the matrix-by-blocks structure in the internal variable *block.
	 * \param[in] block_i - Indexes of the block in the matrix-by-blocks structure.
	 * \param[in] block_j - Indexes of the block in the matrix-by-blocks structure.
	 */
	su2double *GetBlock(unsigned long block_i, unsigned long block_j);
  
  /*!
	 * \brief Copies the block (i, j) of the matrix-by-blocks structure in the internal variable *block.
	 * \param[in] block_i - Indexes of the block in the matrix-by-blocks structure.
	 * \param[in] block_j - Indexes of the block in the matrix-by-blocks structure.
	 */
	su2double GetBlock(unsigned long block_i, unsigned long block_j, unsigned short iVar, unsigned short jVar);
  
  /*!
	 * \brief Set the value of a block in the sparse matrix.
	 * \param[in] block_i - Indexes of the block in the matrix-by-blocks structure.
	 * \param[in] block_j - Indexes of the block in the matrix-by-blocks structure.
	 * \param[in] **val_block - Block to set to A(i, j).
	 */
	void SetBlock(unsigned long block_i, unsigned long block_j, su2double **val_block);
  
  /*!
	 * \brief Set the value of a block in the sparse matrix.
	 * \param[in] block_i - Indexes of the block in the matrix-by-blocks structure.
	 * \param[in] block_j - Indexes of the block in the matrix-by-blocks structure.
	 * \param[in] **val_block - Block to set to A(i, j).
	 */
	void SetBlock(unsigned long block_i, unsigned long block_j, su2double *val_block);
  
	/*!
	 * \brief Adds the specified block to the sparse matrix.
	 * \param[in] block_i - Indexes of the block in the matrix-by-blocks structure.
	 * \param[in] block_j - Indexes of the block in the matrix-by-blocks structure.
	 * \param[in] **val_block - Block to add to A(i, j).
	 */
	void AddBlock(unsigned long block_i, unsigned long block_j, su2double **val_block);
  
	/*!
	 * \brief Subtracts the specified block to the sparse matrix.
	 * \param[in] block_i - Indexes of the block in the matrix-by-blocks structure.
	 * \param[in] block_j - Indexes of the block in the matrix-by-blocks structure.
	 * \param[in] **val_block - Block to subtract to A(i, j).
	 */
	void SubtractBlock(unsigned long block_i, unsigned long block_j, su2double **val_block);
  
  /*!
	 * \brief Copies the block (i, j) of the matrix-by-blocks structure in the internal variable *block.
	 * \param[in] block_i - Indexes of the block in the matrix-by-blocks structure.
	 * \param[in] block_j - Indexes of the block in the matrix-by-blocks structure.
	 */
	su2double *GetBlock_ILUMatrix(unsigned long block_i, unsigned long block_j);
  
  /*!
	 * \brief Set the value of a block in the sparse matrix.
	 * \param[in] block_i - Indexes of the block in the matrix-by-blocks structure.
	 * \param[in] block_j - Indexes of the block in the matrix-by-blocks structure.
	 * \param[in] **val_block - Block to set to A(i, j).
	 */
	void SetBlock_ILUMatrix(unsigned long block_i, unsigned long block_j, su2double *val_block);
  

  /*!
   * \brief Set the transposed value of a block in the sparse matrix.
   * \param[in] block_i - Indexes of the block in the matrix-by-blocks structure.
   * \param[in] block_j - Indexes of the block in the matrix-by-blocks structure.
   * \param[in] **val_block - Block to set to A(i, j).
   */
  void SetBlockTransposed_ILUMatrix(unsigned long block_i, unsigned long block_j, su2double *val_block);

	/*!
	 * \brief Subtracts the specified block to the sparse matrix.
	 * \param[in] block_i - Indexes of the block in the matrix-by-blocks structure.
	 * \param[in] block_j - Indexes of the block in the matrix-by-blocks structure.
	 * \param[in] **val_block - Block to subtract to A(i, j).
	 */
	void SubtractBlock_ILUMatrix(unsigned long block_i, unsigned long block_j, su2double *val_block);
  
	/*!
	 * \brief Adds the specified value to the diagonal of the (i, i) subblock
	 *        of the matrix-by-blocks structure.
	 * \param[in] block_i - Index of the block in the matrix-by-blocks structure.
	 * \param[in] val_matrix - Value to add to the diagonal elements of A(i, i).
	 */
	void AddVal2Diag(unsigned long block_i, su2double val_matrix);
  
  /*!
   * \brief Sets the specified value to the diagonal of the (i, i) subblock
   *        of the matrix-by-blocks structure.
   * \param[in] block_i - Index of the block in the matrix-by-blocks structure.
   * \param[in] val_matrix - Value to add to the diagonal elements of A(i, i).
   */
  void SetVal2Diag(unsigned long block_i, su2double val_matrix);

  /*!
	 * \brief Calculates the matrix-vector product
	 * \param[in] matrix
	 * \param[in] vector
	 * \param[out] product
	 */
  void MatrixVectorProduct(su2double *matrix, su2double *vector, su2double *product);
  
	/*!
	 * \brief Calculates the matrix-matrix product
	 * \param[in] matrix_a
	 * \param[in] matrix_b
	 * \param[out] product
	 */
  void MatrixMatrixProduct(su2double *matrix_a, su2double *matrix_b, su2double *product);
  
	/*!
	 * \brief Deletes the values of the row i of the sparse matrix.
	 * \param[in] i - Index of the row.
	 */
	void DeleteValsRowi(unsigned long i);
  
	/*!
	 * \brief Performs the Gauss Elimination algorithm to solve the linear subsystem of the (i, i) subblock and rhs.
	 * \param[in] block_i - Index of the (i, i) subblock in the matrix-by-blocks structure.
	 * \param[in] rhs - Right-hand-side of the linear system.
   * \param[in] transposed - If true the transposed of the block is used (default = false).
	 * \return Solution of the linear system (overwritten on rhs).
	 */
<<<<<<< HEAD
	void Gauss_Elimination(unsigned long block_i, su2double* rhs);
=======
  void Gauss_Elimination(unsigned long block_i, su2double* rhs, bool transposed = false);
>>>>>>> 25d363ff
  
	/*!
	 * \brief Performs the Gauss Elimination algorithm to solve the linear subsystem of the (i, i) subblock and rhs.
	 * \param[in] Block - matrix-by-blocks structure.
	 * \param[in] rhs - Right-hand-side of the linear system.
	 * \return Solution of the linear system (overwritten on rhs).
	 */
	void Gauss_Elimination(su2double* Block, su2double* rhs);

  /*!
	 * \brief Performs the Gauss Elimination algorithm to solve the linear subsystem of the (i, i) subblock and rhs.
	 * \param[in] block_i - Index of the (i, i) subblock in the matrix-by-blocks structure.
	 * \param[in] rhs - Right-hand-side of the linear system.
	 * \return Solution of the linear system (overwritten on rhs).
	 */
	void Gauss_Elimination_ILUMatrix(unsigned long block_i, su2double* rhs);
  
  /*!
	 * \fn void CSysMatrix::ProdBlockVector(unsigned long block_i, unsigned long block_j, su2double* vec);
	 * \brief Performs the product of the block (i, j) by vector vec.
	 * \param[in] block_i - Indexes of the block in the matrix-by-blocks structure.
	 * \param[in] block_j - Indexes of the block in the matrix-by-blocks structure.
	 * \param[in] vec - Vector to be multiplied by the block (i, j) of the sparse matrix A.
	 * \return Product of A(i, j) by vector *vec (stored at *prod_block_vector).
	 */
	void ProdBlockVector(unsigned long block_i, unsigned long block_j, const CSysVector & vec);
  
  /*!
	 * \brief Performs the product of i-th row of the upper part of a sparse matrix by a vector.
	 * \param[in] vec - Vector to be multiplied by the upper part of the sparse matrix A.
	 * \param[in] row_i - Row of the matrix to be multiplied by vector vec.
	 * \return prod Result of the product U(A)*vec (stored at *prod_row_vector).
	 */
	void UpperProduct(CSysVector & vec, unsigned long row_i);
  
  /*!
	 * \brief Performs the product of i-th row of the lower part of a sparse matrix by a vector.
	 * \param[in] vec - Vector to be multiplied by the lower part of the sparse matrix A.
	 * \param[in] row_i - Row of the matrix to be multiplied by vector vec.
	 * \return prod Result of the product L(A)*vec (stored at *prod_row_vector).
	 */
	void LowerProduct(CSysVector & vec, unsigned long row_i);
  
  /*!
	 * \brief Performs the product of i-th row of the diagonal part of a sparse matrix by a vector.
	 * \param[in] vec - Vector to be multiplied by the diagonal part of the sparse matrix A.
	 * \param[in] row_i - Row of the matrix to be multiplied by vector vec.
	 * \return prod Result of the product D(A)*vec (stored at *prod_row_vector).
	 */
	void DiagonalProduct(CSysVector & vec, unsigned long row_i);

  /*!
	 * \brief Send receive the solution using MPI.
	 * \param[in] x - Solution..
	 * \param[in] geometry - Geometrical definition of the problem.
	 * \param[in] config - Definition of the particular problem.
	 */
	void SendReceive_Solution(CSysVector & x, CGeometry *geometry, CConfig *config);

  /*!
   * \brief Send receive the solution using MPI and the transposed structure of the matrix.
   * \param[in] x - Solution..
   * \param[in] geometry - Geometrical definition of the problem.
   * \param[in] config - Definition of the particular problem.
   */
  void SendReceive_SolutionTransposed(CSysVector & x, CGeometry *geometry, CConfig *config);

  /*!
	 * \brief Performs the product of i-th row of a sparse matrix by a vector.
	 * \param[in] vec - Vector to be multiplied by the row of the sparse matrix A.
	 * \param[in] row_i - Row of the matrix to be multiplied by vector vec.
	 * \return Result of the product (stored at *prod_row_vector).
	 */
	void RowProduct(const CSysVector & vec, unsigned long row_i);
  
  /*!
	 * \brief Performs the product of a sparse matrix by a vector.
	 * \param[in] vec - Vector to be multiplied by the sparse matrix A.
	 * \param[out] prod - Result of the product.
	 * \return Result of the product A*vec.
	 */
	void MatrixVectorProduct(const CSysVector & vec, CSysVector & prod);
  
	/*!
	 * \brief Performs the product of a sparse matrix by a CSysVector.
	 * \param[in] vec - CSysVector to be multiplied by the sparse matrix A.
	 * \param[out] prod - Result of the product.
	 */
	void MatrixVectorProduct(const CSysVector & vec, CSysVector & prod, CGeometry *geometry, CConfig *config);
	
  /*!
   * \brief Performs the product of a sparse matrix by a CSysVector.
   * \param[in] vec - CSysVector to be multiplied by the sparse matrix A.
   * \param[out] prod - Result of the product.
   */
  void MatrixVectorProductTransposed(const CSysVector & vec, CSysVector & prod, CGeometry *geometry, CConfig *config);

	/*!
	 * \brief Performs the product of two block matrices.
	 */
	void GetMultBlockBlock(su2double *c, su2double *a, su2double *b);
	
	/*!
	 * \brief Performs the product of a block matrices by a vector.
	 */
	void GetMultBlockVector(su2double *c, su2double *a, su2double *b);
	
	/*!
	 * \brief Performs the subtraction of two matrices.
	 */
	void GetSubsBlock(su2double *c, su2double *a, su2double *b);
	
	/*!
	 * \brief Performs the subtraction of two vectors.
	 */
	void GetSubsVector(su2double *c, su2double *a, su2double *b);
  
	/*!
	 * \brief Inverse diagonal block.
   * \param[in] block_i - Indexes of the block in the matrix-by-blocks structure.
	 * \param[out] invBlock - Inverse block.
	 */
<<<<<<< HEAD
	void InverseDiagonalBlock(unsigned long block_i, su2double *invBlock);
=======
  void InverseDiagonalBlock(unsigned long block_i, su2double *invBlock, bool transpose = false);
>>>>>>> 25d363ff
  
 	/*!
	 * \brief Inverse diagonal block.
	 * \param[in] block_i - Indexes of the block in the matrix-by-blocks structure.
	 * \param[out] invBlock - Inverse block.
	 */
	void InverseDiagonalBlock_ILUMatrix(unsigned long block_i, su2double *invBlock);
 
	/*!
	 * \brief Inverse a block.
	 * \param[in] Block - block matrix.
	 * \param[out] invBlock - Inverse block.
	 */
	void InverseBlock(su2double *Block, su2double *invBlock);
  
	/*!
	 * \brief Build the Jacobi preconditioner.
	 */
  void BuildJacobiPreconditioner(bool transpose = false);
	
	/*!
	 * \brief Multiply CSysVector by the preconditioner
	 * \param[in] vec - CSysVector to be multiplied by the preconditioner.
	 * \param[out] prod - Result of the product A*vec.
	 */
	void ComputeJacobiPreconditioner(const CSysVector & vec, CSysVector & prod, CGeometry *geometry, CConfig *config);
  
  /*!
   * \brief Apply Jacobi as a classical iterative smoother
   * \param[in] b - CSysVector containing the residual (b)
   * \param[in] x - CSysVector containing the solution (x^k)
   * \param[in] mat_vec - object that defines matrix-vector product
   * \param[in] tol - tolerance with which to solve the system
   * \param[in] m - maximum size of the search subspace
   * \param[in] monitoring - turn on priting residuals from solver to screen.
   * \param[out] x - CSysVector containing the result of the smoothing (x^k+1 = x^k + M^-1*(b - A*x^k).
   */
  unsigned long Jacobi_Smoother(const CSysVector & b, CSysVector & x, CMatrixVectorProduct & mat_vec, su2double tol, unsigned long m, su2double *residual, bool monitoring, CGeometry *geometry, CConfig *config);
  
  /*!
   * \brief Build the ILU0 preconditioner.
   * \param[in] transposed - Flag to use the transposed matrix to construct the preconditioner.
   */
  void BuildILUPreconditioner(bool transposed = false);
  
	/*!
	 * \brief Multiply CSysVector by the preconditioner
	 * \param[in] vec - CSysVector to be multiplied by the preconditioner.
	 * \param[out] prod - Result of the product A*vec.
	 */
	void ComputeILUPreconditioner(const CSysVector & vec, CSysVector & prod, CGeometry *geometry, CConfig *config);
  
  /*!
   * \brief Apply ILU0 as a classical iterative smoother
   * \param[in] b - CSysVector containing the residual (b)
   * \param[in] x - CSysVector containing the solution (x^k)
   * \param[in] mat_vec - object that defines matrix-vector product
   * \param[in] tol - tolerance with which to solve the system
   * \param[in] m - maximum size of the search subspace
   * \param[in] monitoring - turn on priting residuals from solver to screen.
   * \param[out] x - CSysVector containing the result of the smoothing (x^k+1 = x^k + M^-1*(b - A*x^k).
   */
  unsigned long ILU0_Smoother(const CSysVector & b, CSysVector & x, CMatrixVectorProduct & mat_vec, su2double tol, unsigned long m, su2double *residual, bool monitoring, CGeometry *geometry, CConfig *config);

  /*!
	 * \brief Multiply CSysVector by the preconditioner
	 * \param[in] vec - CSysVector to be multiplied by the preconditioner.
	 * \param[out] prod - Result of the product A*vec.
	 */
	void ComputeLU_SGSPreconditioner(const CSysVector & vec, CSysVector & prod, CGeometry *geometry, CConfig *config);
  
/*!
   * \brief Apply LU_SGS as a classical iterative smoother
   * \param[in] b - CSysVector containing the residual (b)
   * \param[in] x - CSysVector containing the solution (x^k)
   * \param[in] mat_vec - object that defines matrix-vector product
   * \param[in] tol - tolerance with which to solve the system
   * \param[in] m - maximum size of the search subspace
   * \param[in] monitoring - turn on priting residuals from solver to screen.
   * \param[out] x - CSysVector containing the result of the smoothing (x^k+1 = x^k + M^-1*(b - A*x^k).
   */
  unsigned long LU_SGS_Smoother(const CSysVector & b, CSysVector & x, CMatrixVectorProduct & mat_vec, su2double tol, unsigned long m, su2double *residual, bool monitoring, CGeometry *geometry, CConfig *config);
  
  /*!
   * \brief Build the Linelet preconditioner.
   * \param[in] geometry - Geometrical definition of the problem.
   * \param[in] config - Definition of the particular problem.
   */
  unsigned short BuildLineletPreconditioner(CGeometry *geometry, CConfig *config);

	/*!
	 * \brief Multiply CSysVector by the preconditioner
	 * \param[in] vec - CSysVector to be multiplied by the preconditioner.
	 * \param[out] prod - Result of the product A*vec.
	 */
	void ComputeLineletPreconditioner(const CSysVector & vec, CSysVector & prod, CGeometry *geometry, CConfig *config);

  /*!
	 * \brief Compute the residual Ax-b
	 * \param[in] sol - CSysVector to be multiplied by the preconditioner.
	 * \param[in] f - Result of the product A*vec.
   * \param[out] res - Result of the product A*vec.
	 */
  void ComputeResidual(const CSysVector & sol, const CSysVector & f, CSysVector & res);

};

/*!
 * \class CSysMatrixVectorProduct
 * \brief specialization of matrix-vector product that uses CSysMatrix class
 */
class CSysMatrixVectorProduct : public CMatrixVectorProduct {
private:
	CSysMatrix* sparse_matrix; /*!< \brief pointer to matrix that defines the product. */
	CGeometry* geometry; /*!< \brief pointer to matrix that defines the geometry. */
	CConfig* config; /*!< \brief pointer to matrix that defines the config. */
  
public:
  
	/*!
	 * \brief constructor of the class
	 * \param[in] matrix_ref - matrix reference that will be used to define the products
	 */
	CSysMatrixVectorProduct(CSysMatrix & matrix_ref, CGeometry *geometry_ref, CConfig *config_ref);
  
	/*!
	 * \brief destructor of the class
	 */
	~CSysMatrixVectorProduct() {}
  
	/*!
	 * \brief operator that defines the CSysMatrix-CSysVector product
	 * \param[in] u - CSysVector that is being multiplied by the sparse matrix
	 * \param[out] v - CSysVector that is the result of the product
	 */
	void operator()(const CSysVector & u, CSysVector & v) const;
};

/*!
 * \class CSysMatrixVectorProduct
 * \brief specialization of matrix-vector product that uses CSysMatrix class
 */
class CSysMatrixVectorProductTransposed : public CMatrixVectorProduct {
private:
  CSysMatrix* sparse_matrix; /*!< \brief pointer to matrix that defines the product. */
  CGeometry* geometry; /*!< \brief pointer to matrix that defines the geometry. */
  CConfig* config; /*!< \brief pointer to matrix that defines the config. */

public:

  /*!
   * \brief constructor of the class
   * \param[in] matrix_ref - matrix reference that will be used to define the products
   */
  CSysMatrixVectorProductTransposed(CSysMatrix & matrix_ref, CGeometry *geometry_ref, CConfig *config_ref);

  /*!
   * \brief destructor of the class
   */
  ~CSysMatrixVectorProductTransposed() {}

  /*!
   * \brief operator that defines the CSysMatrix-CSysVector product
   * \param[in] u - CSysVector that is being multiplied by the sparse matrix
   * \param[out] v - CSysVector that is the result of the product
   */
  void operator()(const CSysVector & u, CSysVector & v) const;
};

/*!
 * \class CJacobiPreconditioner
 * \brief specialization of preconditioner that uses CSysMatrix class
 */
class CJacobiPreconditioner : public CPreconditioner {
private:
	CSysMatrix* sparse_matrix; /*!< \brief pointer to matrix that defines the preconditioner. */
	CGeometry* geometry; /*!< \brief pointer to matrix that defines the geometry. */
	CConfig* config; /*!< \brief pointer to matrix that defines the config. */
  
public:
  
	/*!
	 * \brief constructor of the class
	 * \param[in] matrix_ref - matrix reference that will be used to define the preconditioner
	 */
	CJacobiPreconditioner(CSysMatrix & matrix_ref, CGeometry *geometry_ref, CConfig *config_ref);
  
	/*!
	 * \brief destructor of the class
	 */
	~CJacobiPreconditioner() {}
  
	/*!
	 * \brief operator that defines the preconditioner operation
	 * \param[in] u - CSysVector that is being preconditioned
	 * \param[out] v - CSysVector that is the result of the preconditioning
	 */
	void operator()(const CSysVector & u, CSysVector & v) const;
};

/*!
 * \class CJacobiTransposedPreconditioner
 * \brief specialization of preconditioner that uses CSysMatrix class
 */
class CJacobiTransposedPreconditioner : public CPreconditioner {
private:
  CSysMatrix* sparse_matrix; /*!< \brief pointer to matrix that defines the preconditioner. */
  CGeometry* geometry; /*!< \brief pointer to matrix that defines the geometry. */
  CConfig* config; /*!< \brief pointer to matrix that defines the config. */

public:

  /*!
   * \brief constructor of the class
   * \param[in] matrix_ref - matrix reference that will be used to define the preconditioner
   */
  CJacobiTransposedPreconditioner(CSysMatrix & matrix_ref, CGeometry *geometry_ref, CConfig *config_ref);

  /*!
   * \brief destructor of the class
   */
  ~CJacobiTransposedPreconditioner() {}

  /*!
   * \brief operator that defines the preconditioner operation
   * \param[in] u - CSysVector that is being preconditioned
   * \param[out] v - CSysVector that is the result of the preconditioning
   */
  void operator()(const CSysVector & u, CSysVector & v) const;
};

/*!
 * \class CILUPreconditioner
 * \brief specialization of preconditioner that uses CSysMatrix class
 */
class CILUPreconditioner : public CPreconditioner {
private:
	CSysMatrix* sparse_matrix; /*!< \brief pointer to matrix that defines the preconditioner. */
	CGeometry* geometry; /*!< \brief pointer to matrix that defines the geometry. */
	CConfig* config; /*!< \brief pointer to matrix that defines the config. */
  
public:
  
	/*!
	 * \brief constructor of the class
	 * \param[in] matrix_ref - matrix reference that will be used to define the preconditioner
	 */
	CILUPreconditioner(CSysMatrix & matrix_ref, CGeometry *geometry_ref, CConfig *config_ref);
  
	/*!
	 * \brief destructor of the class
	 */
	~CILUPreconditioner() {}
  
	/*!
	 * \brief operator that defines the preconditioner operation
	 * \param[in] u - CSysVector that is being preconditioned
	 * \param[out] v - CSysVector that is the result of the preconditioning
	 */
	void operator()(const CSysVector & u, CSysVector & v) const;
};

/*!
 * \class CLU_SGSPreconditioner
 * \brief specialization of preconditioner that uses CSysMatrix class
 */
class CLU_SGSPreconditioner : public CPreconditioner {
private:
	CSysMatrix* sparse_matrix; /*!< \brief pointer to matrix that defines the preconditioner. */
  CGeometry* geometry; /*!< \brief pointer to matrix that defines the geometry. */
	CConfig* config; /*!< \brief pointer to matrix that defines the config. */

public:
	
	/*!
	 * \brief constructor of the class
	 * \param[in] matrix_ref - matrix reference that will be used to define the preconditioner
	 */
	CLU_SGSPreconditioner(CSysMatrix & matrix_ref, CGeometry *geometry_ref, CConfig *config_ref);
	
	/*!
	 * \brief destructor of the class
	 */
	~CLU_SGSPreconditioner() {}
	
	/*!
	 * \brief operator that defines the preconditioner operation
	 * \param[in] u - CSysVector that is being preconditioned
	 * \param[out] v - CSysVector that is the result of the preconditioning
	 */
	void operator()(const CSysVector & u, CSysVector & v) const;
};

/*!
 * \class CLineletPreconditioner
 * \brief specialization of preconditioner that uses CSysMatrix class
 */
class CLineletPreconditioner : public CPreconditioner {
private:
	CSysMatrix* sparse_matrix; /*!< \brief pointer to matrix that defines the preconditioner. */
  CGeometry* geometry; /*!< \brief pointer to matrix that defines the geometry. */
	CConfig* config; /*!< \brief pointer to matrix that defines the config. */
  
public:
	
	/*!
	 * \brief constructor of the class
	 * \param[in] matrix_ref - matrix reference that will be used to define the preconditioner
	 */
	CLineletPreconditioner(CSysMatrix & matrix_ref, CGeometry *geometry_ref, CConfig *config_ref);
	
	/*!
	 * \brief destructor of the class
	 */
	~CLineletPreconditioner() {}
	
	/*!
	 * \brief operator that defines the preconditioner operation
	 * \param[in] u - CSysVector that is being preconditioned
	 * \param[out] v - CSysVector that is the result of the preconditioning
	 */
	void operator()(const CSysVector & u, CSysVector & v) const;
};


#include "matrix_structure.inl"
<|MERGE_RESOLUTION|>--- conflicted
+++ resolved
@@ -1,701 +1,694 @@
-/*!
- * \file matrix_structure.hpp
- * \brief Headers of the main subroutines for creating the sparse matrices-by-blocks.
- *        The subroutines and functions are in the <i>matrix_structure.cpp</i> file.
- * \author F. Palacios, A. Bueno, T. Economon
- * \version 4.0.0 "Cardinal"
- *
- * SU2 Lead Developers: Dr. Francisco Palacios (Francisco.D.Palacios@boeing.com).
- *                      Dr. Thomas D. Economon (economon@stanford.edu).
- *
- * SU2 Developers: Prof. Juan J. Alonso's group at Stanford University.
- *                 Prof. Piero Colonna's group at Delft University of Technology.
- *                 Prof. Nicolas R. Gauger's group at Kaiserslautern University of Technology.
- *                 Prof. Alberto Guardone's group at Polytechnic University of Milan.
- *                 Prof. Rafael Palacios' group at Imperial College London.
- *
- * Copyright (C) 2012-2015 SU2, the open-source CFD code.
- *
- * SU2 is free software; you can redistribute it and/or
- * modify it under the terms of the GNU Lesser General Public
- * License as published by the Free Software Foundation; either
- * version 2.1 of the License, or (at your option) any later version.
- *
- * SU2 is distributed in the hope that it will be useful,
- * but WITHOUT ANY WARRANTY; without even the implied warranty of
- * MERCHANTABILITY or FITNESS FOR A PARTICULAR PURPOSE. See the GNU
- * Lesser General Public License for more details.
- *
- * You should have received a copy of the GNU Lesser General Public
- * License along with SU2. If not, see <http://www.gnu.org/licenses/>.
- */
+/*!
+ * \file matrix_structure.hpp
+ * \brief Headers of the main subroutines for creating the sparse matrices-by-blocks.
+ *        The subroutines and functions are in the <i>matrix_structure.cpp</i> file.
+ * \author F. Palacios, A. Bueno, T. Economon
+ * \version 4.0.0 "Cardinal"
+ *
+ * SU2 Lead Developers: Dr. Francisco Palacios (Francisco.D.Palacios@boeing.com).
+ *                      Dr. Thomas D. Economon (economon@stanford.edu).
+ *
+ * SU2 Developers: Prof. Juan J. Alonso's group at Stanford University.
+ *                 Prof. Piero Colonna's group at Delft University of Technology.
+ *                 Prof. Nicolas R. Gauger's group at Kaiserslautern University of Technology.
+ *                 Prof. Alberto Guardone's group at Polytechnic University of Milan.
+ *                 Prof. Rafael Palacios' group at Imperial College London.
+ *
+ * Copyright (C) 2012-2015 SU2, the open-source CFD code.
+ *
+ * SU2 is free software; you can redistribute it and/or
+ * modify it under the terms of the GNU Lesser General Public
+ * License as published by the Free Software Foundation; either
+ * version 2.1 of the License, or (at your option) any later version.
+ *
+ * SU2 is distributed in the hope that it will be useful,
+ * but WITHOUT ANY WARRANTY; without even the implied warranty of
+ * MERCHANTABILITY or FITNESS FOR A PARTICULAR PURPOSE. See the GNU
+ * Lesser General Public License for more details.
+ *
+ * You should have received a copy of the GNU Lesser General Public
+ * License along with SU2. If not, see <http://www.gnu.org/licenses/>.
+ */
+
+#pragma once
+
+#include "./mpi_structure.hpp"
+
+#include <iostream>
+#include <cmath>
+#include <cstdlib>
+
+#include "config_structure.hpp"
+#include "geometry_structure.hpp"
+#include "vector_structure.hpp"
+
+using namespace std;
+
+/*!
+ * \class CSysMatrix
+ * \brief Main class for defining sparse matrices-by-blocks
+ with compressed row format.
+ * \author A. Bueno, F. Palacios
+ * \version 4.0.0 "Cardinal"
+ */
+class CSysMatrix {
+protected:
+	unsigned long nPoint,   /*!< \brief Number of points in the grid. */
+	nPointDomain,           /*!< \brief Number of points in the grid. */
+	nVar,                   /*!< \brief Number of variables. */
+	nEqn;                   /*!< \brief Number of equations. */
+	su2double *matrix;            /*!< \brief Entries of the sparse matrix. */
+	su2double *ILU_matrix;         /*!< \brief Entries of the ILU sparse matrix. */
+	unsigned long *row_ptr;    /*!< \brief Pointers to the first element in each row. */
+	unsigned long *col_ind;    /*!< \brief Column index for each of the elements in val(). */
+	unsigned long nnz;         /*!< \brief Number of possible nonzero entries in the matrix. */
+	su2double *block;             /*!< \brief Internal array to store a subblock of the matrix. */
+	su2double *block_inverse;             /*!< \brief Internal array to store a subblock of the matrix. */
+	su2double *block_weight;             /*!< \brief Internal array to store a subblock of the matrix. */
+  su2double *prod_block_vector; /*!< \brief Internal array to store the product of a subblock with a vector. */
+	su2double *prod_row_vector;   /*!< \brief Internal array to store the product of a matrix-by-blocks "row" with a vector. */
+	su2double *aux_vector;         /*!< \brief Auxiliary array to store intermediate results. */
+  su2double *sum_vector;         /*!< \brief Auxiliary array to store intermediate results. */
+	su2double *invM;              /*!< \brief Inverse of (Jacobi) preconditioner. */
+
+	bool *LineletBool;                          /*!< \brief Identify if a point belong to a linelet. */
+	vector<unsigned long> *LineletPoint;        /*!< \brief Linelet structure. */
+	unsigned long nLinelet;                     /*!< \brief Number of Linelets in the system. */
+  su2double **UBlock, **invUBlock, **LBlock,
+  **yVector, **zVector, **rVector, *LFBlock,
+  *LyVector, *FzVector, *AuxVector;           /*!< \brief Arrays of the Linelet preconditioner methodology. */
+  unsigned long max_nElem;
+  
+public:
+  
+	/*!
+	 * \brief Constructor of the class.
+	 */
+	CSysMatrix(void);
+  
+	/*!
+	 * \brief Destructor of the class.
+	 */
+	~CSysMatrix(void);
+  
+  /*!
+	 * \brief Initializes space matrix system.
+	 * \param[in] nVar - Number of variables.
+	 * \param[in] nEqn - Number of equations.
+   * \param[in] geometry - Geometrical definition of the problem.
+	 * \param[in] config - Definition of the particular problem.
+	 */
+  void Initialize(unsigned long nPoint, unsigned long nPointDomain, unsigned short nVar, unsigned short nEqn,
+                  bool EdgeConnect, CGeometry *geometry, CConfig *config);
+  
+  /*!
+	 * \brief Assigns values to the sparse-matrix structure.
+	 * \param[in] val_nPoint - Number of points in the nPoint x nPoint block structure
+	 * \param[in] val_nVar - Number of nVar x nVar variables in each subblock of the matrix-by-block structure.
+   * \param[in] val_nEq - Number of nEqn x nVar variables in each subblock of the matrix-by-block structure.
+	 * \param[in] val_row_ptr - Pointers to the first element in each row.
+	 * \param[in] val_col_ind - Column index for each of the elements in val().
+	 * \param[in] val_nnz - Number of possible nonzero entries in the matrix.
+	 * \param[in] config - Definition of the particular problem.
+	 */
+	void SetIndexes(unsigned long val_nPoint, unsigned long val_nPointDomain, unsigned short val_nVar, unsigned short val_nEq, unsigned long* val_row_ptr, unsigned long* val_col_ind, unsigned long val_nnz, CConfig *config);
+  
+	/*!
+	 * \brief Sets to zero all the entries of the sparse matrix.
+	 */
+	void SetValZero(void);
+  
+  /*!
+	 * \brief Copies the block (i, j) of the matrix-by-blocks structure in the internal variable *block.
+	 * \param[in] block_i - Indexes of the block in the matrix-by-blocks structure.
+	 * \param[in] block_j - Indexes of the block in the matrix-by-blocks structure.
+	 */
+	su2double *GetBlock(unsigned long block_i, unsigned long block_j);
+  
+  /*!
+	 * \brief Copies the block (i, j) of the matrix-by-blocks structure in the internal variable *block.
+	 * \param[in] block_i - Indexes of the block in the matrix-by-blocks structure.
+	 * \param[in] block_j - Indexes of the block in the matrix-by-blocks structure.
+	 */
+	su2double GetBlock(unsigned long block_i, unsigned long block_j, unsigned short iVar, unsigned short jVar);
+  
+  /*!
+	 * \brief Set the value of a block in the sparse matrix.
+	 * \param[in] block_i - Indexes of the block in the matrix-by-blocks structure.
+	 * \param[in] block_j - Indexes of the block in the matrix-by-blocks structure.
+	 * \param[in] **val_block - Block to set to A(i, j).
+	 */
+	void SetBlock(unsigned long block_i, unsigned long block_j, su2double **val_block);
+  
+  /*!
+	 * \brief Set the value of a block in the sparse matrix.
+	 * \param[in] block_i - Indexes of the block in the matrix-by-blocks structure.
+	 * \param[in] block_j - Indexes of the block in the matrix-by-blocks structure.
+	 * \param[in] **val_block - Block to set to A(i, j).
+	 */
+	void SetBlock(unsigned long block_i, unsigned long block_j, su2double *val_block);
+  
+	/*!
+	 * \brief Adds the specified block to the sparse matrix.
+	 * \param[in] block_i - Indexes of the block in the matrix-by-blocks structure.
+	 * \param[in] block_j - Indexes of the block in the matrix-by-blocks structure.
+	 * \param[in] **val_block - Block to add to A(i, j).
+	 */
+	void AddBlock(unsigned long block_i, unsigned long block_j, su2double **val_block);
+  
+	/*!
+	 * \brief Subtracts the specified block to the sparse matrix.
+	 * \param[in] block_i - Indexes of the block in the matrix-by-blocks structure.
+	 * \param[in] block_j - Indexes of the block in the matrix-by-blocks structure.
+	 * \param[in] **val_block - Block to subtract to A(i, j).
+	 */
+	void SubtractBlock(unsigned long block_i, unsigned long block_j, su2double **val_block);
+  
+  /*!
+	 * \brief Copies the block (i, j) of the matrix-by-blocks structure in the internal variable *block.
+	 * \param[in] block_i - Indexes of the block in the matrix-by-blocks structure.
+	 * \param[in] block_j - Indexes of the block in the matrix-by-blocks structure.
+	 */
+	su2double *GetBlock_ILUMatrix(unsigned long block_i, unsigned long block_j);
+  
+  /*!
+	 * \brief Set the value of a block in the sparse matrix.
+	 * \param[in] block_i - Indexes of the block in the matrix-by-blocks structure.
+	 * \param[in] block_j - Indexes of the block in the matrix-by-blocks structure.
+	 * \param[in] **val_block - Block to set to A(i, j).
+	 */
+	void SetBlock_ILUMatrix(unsigned long block_i, unsigned long block_j, su2double *val_block);
+  
+
+  /*!
+   * \brief Set the transposed value of a block in the sparse matrix.
+   * \param[in] block_i - Indexes of the block in the matrix-by-blocks structure.
+   * \param[in] block_j - Indexes of the block in the matrix-by-blocks structure.
+   * \param[in] **val_block - Block to set to A(i, j).
+   */
+  void SetBlockTransposed_ILUMatrix(unsigned long block_i, unsigned long block_j, su2double *val_block);
+
+	/*!
+	 * \brief Subtracts the specified block to the sparse matrix.
+	 * \param[in] block_i - Indexes of the block in the matrix-by-blocks structure.
+	 * \param[in] block_j - Indexes of the block in the matrix-by-blocks structure.
+	 * \param[in] **val_block - Block to subtract to A(i, j).
+	 */
+	void SubtractBlock_ILUMatrix(unsigned long block_i, unsigned long block_j, su2double *val_block);
+  
+	/*!
+	 * \brief Adds the specified value to the diagonal of the (i, i) subblock
+	 *        of the matrix-by-blocks structure.
+	 * \param[in] block_i - Index of the block in the matrix-by-blocks structure.
+	 * \param[in] val_matrix - Value to add to the diagonal elements of A(i, i).
+	 */
+	void AddVal2Diag(unsigned long block_i, su2double val_matrix);
+  
+  /*!
+   * \brief Sets the specified value to the diagonal of the (i, i) subblock
+   *        of the matrix-by-blocks structure.
+   * \param[in] block_i - Index of the block in the matrix-by-blocks structure.
+   * \param[in] val_matrix - Value to add to the diagonal elements of A(i, i).
+   */
+  void SetVal2Diag(unsigned long block_i, su2double val_matrix);
+
+  /*!
+	 * \brief Calculates the matrix-vector product
+	 * \param[in] matrix
+	 * \param[in] vector
+	 * \param[out] product
+	 */
+  void MatrixVectorProduct(su2double *matrix, su2double *vector, su2double *product);
+  
+	/*!
+	 * \brief Calculates the matrix-matrix product
+	 * \param[in] matrix_a
+	 * \param[in] matrix_b
+	 * \param[out] product
+	 */
+  void MatrixMatrixProduct(su2double *matrix_a, su2double *matrix_b, su2double *product);
+  
+	/*!
+	 * \brief Deletes the values of the row i of the sparse matrix.
+	 * \param[in] i - Index of the row.
+	 */
+	void DeleteValsRowi(unsigned long i);
+  
+	/*!
+	 * \brief Performs the Gauss Elimination algorithm to solve the linear subsystem of the (i, i) subblock and rhs.
+	 * \param[in] block_i - Index of the (i, i) subblock in the matrix-by-blocks structure.
+	 * \param[in] rhs - Right-hand-side of the linear system.
+   * \param[in] transposed - If true the transposed of the block is used (default = false).
+	 * \return Solution of the linear system (overwritten on rhs).
+	 */
+  void Gauss_Elimination(unsigned long block_i, su2double* rhs, bool transposed = false);
 
-#pragma once
-
-#include "./mpi_structure.hpp"
-
-#include <iostream>
-#include <cmath>
-#include <cstdlib>
-
-#include "config_structure.hpp"
-#include "geometry_structure.hpp"
-#include "vector_structure.hpp"
-
-using namespace std;
-
-/*!
- * \class CSysMatrix
- * \brief Main class for defining sparse matrices-by-blocks
- with compressed row format.
- * \author A. Bueno, F. Palacios
- * \version 4.0.0 "Cardinal"
- */
-class CSysMatrix {
-protected:
-	unsigned long nPoint,   /*!< \brief Number of points in the grid. */
-	nPointDomain,           /*!< \brief Number of points in the grid. */
-	nVar,                   /*!< \brief Number of variables. */
-	nEqn;                   /*!< \brief Number of equations. */
-	su2double *matrix;            /*!< \brief Entries of the sparse matrix. */
-	su2double *ILU_matrix;         /*!< \brief Entries of the ILU sparse matrix. */
-	unsigned long *row_ptr;    /*!< \brief Pointers to the first element in each row. */
-	unsigned long *col_ind;    /*!< \brief Column index for each of the elements in val(). */
-	unsigned long nnz;         /*!< \brief Number of possible nonzero entries in the matrix. */
-	su2double *block;             /*!< \brief Internal array to store a subblock of the matrix. */
-	su2double *block_inverse;             /*!< \brief Internal array to store a subblock of the matrix. */
-	su2double *block_weight;             /*!< \brief Internal array to store a subblock of the matrix. */
-  su2double *prod_block_vector; /*!< \brief Internal array to store the product of a subblock with a vector. */
-	su2double *prod_row_vector;   /*!< \brief Internal array to store the product of a matrix-by-blocks "row" with a vector. */
-	su2double *aux_vector;         /*!< \brief Auxiliary array to store intermediate results. */
-  su2double *sum_vector;         /*!< \brief Auxiliary array to store intermediate results. */
-	su2double *invM;              /*!< \brief Inverse of (Jacobi) preconditioner. */
-
-	bool *LineletBool;                          /*!< \brief Identify if a point belong to a linelet. */
-	vector<unsigned long> *LineletPoint;        /*!< \brief Linelet structure. */
-	unsigned long nLinelet;                     /*!< \brief Number of Linelets in the system. */
-  su2double **UBlock, **invUBlock, **LBlock,
-  **yVector, **zVector, **rVector, *LFBlock,
-  *LyVector, *FzVector, *AuxVector;           /*!< \brief Arrays of the Linelet preconditioner methodology. */
-  unsigned long max_nElem;
-  
-public:
-  
-	/*!
-	 * \brief Constructor of the class.
-	 */
-	CSysMatrix(void);
-  
-	/*!
-	 * \brief Destructor of the class.
-	 */
-	~CSysMatrix(void);
-  
-  /*!
-	 * \brief Initializes space matrix system.
-	 * \param[in] nVar - Number of variables.
-	 * \param[in] nEqn - Number of equations.
-   * \param[in] geometry - Geometrical definition of the problem.
-	 * \param[in] config - Definition of the particular problem.
-	 */
-  void Initialize(unsigned long nPoint, unsigned long nPointDomain, unsigned short nVar, unsigned short nEqn,
-                  bool EdgeConnect, CGeometry *geometry, CConfig *config);
-  
-  /*!
-	 * \brief Assigns values to the sparse-matrix structure.
-	 * \param[in] val_nPoint - Number of points in the nPoint x nPoint block structure
-	 * \param[in] val_nVar - Number of nVar x nVar variables in each subblock of the matrix-by-block structure.
-   * \param[in] val_nEq - Number of nEqn x nVar variables in each subblock of the matrix-by-block structure.
-	 * \param[in] val_row_ptr - Pointers to the first element in each row.
-	 * \param[in] val_col_ind - Column index for each of the elements in val().
-	 * \param[in] val_nnz - Number of possible nonzero entries in the matrix.
-	 * \param[in] config - Definition of the particular problem.
-	 */
-	void SetIndexes(unsigned long val_nPoint, unsigned long val_nPointDomain, unsigned short val_nVar, unsigned short val_nEq, unsigned long* val_row_ptr, unsigned long* val_col_ind, unsigned long val_nnz, CConfig *config);
-  
-	/*!
-	 * \brief Sets to zero all the entries of the sparse matrix.
-	 */
-	void SetValZero(void);
-  
-  /*!
-	 * \brief Copies the block (i, j) of the matrix-by-blocks structure in the internal variable *block.
-	 * \param[in] block_i - Indexes of the block in the matrix-by-blocks structure.
-	 * \param[in] block_j - Indexes of the block in the matrix-by-blocks structure.
-	 */
-	su2double *GetBlock(unsigned long block_i, unsigned long block_j);
-  
-  /*!
-	 * \brief Copies the block (i, j) of the matrix-by-blocks structure in the internal variable *block.
-	 * \param[in] block_i - Indexes of the block in the matrix-by-blocks structure.
-	 * \param[in] block_j - Indexes of the block in the matrix-by-blocks structure.
-	 */
-	su2double GetBlock(unsigned long block_i, unsigned long block_j, unsigned short iVar, unsigned short jVar);
-  
-  /*!
-	 * \brief Set the value of a block in the sparse matrix.
-	 * \param[in] block_i - Indexes of the block in the matrix-by-blocks structure.
-	 * \param[in] block_j - Indexes of the block in the matrix-by-blocks structure.
-	 * \param[in] **val_block - Block to set to A(i, j).
-	 */
-	void SetBlock(unsigned long block_i, unsigned long block_j, su2double **val_block);
-  
-  /*!
-	 * \brief Set the value of a block in the sparse matrix.
-	 * \param[in] block_i - Indexes of the block in the matrix-by-blocks structure.
-	 * \param[in] block_j - Indexes of the block in the matrix-by-blocks structure.
-	 * \param[in] **val_block - Block to set to A(i, j).
-	 */
-	void SetBlock(unsigned long block_i, unsigned long block_j, su2double *val_block);
-  
-	/*!
-	 * \brief Adds the specified block to the sparse matrix.
-	 * \param[in] block_i - Indexes of the block in the matrix-by-blocks structure.
-	 * \param[in] block_j - Indexes of the block in the matrix-by-blocks structure.
-	 * \param[in] **val_block - Block to add to A(i, j).
-	 */
-	void AddBlock(unsigned long block_i, unsigned long block_j, su2double **val_block);
-  
-	/*!
-	 * \brief Subtracts the specified block to the sparse matrix.
-	 * \param[in] block_i - Indexes of the block in the matrix-by-blocks structure.
-	 * \param[in] block_j - Indexes of the block in the matrix-by-blocks structure.
-	 * \param[in] **val_block - Block to subtract to A(i, j).
-	 */
-	void SubtractBlock(unsigned long block_i, unsigned long block_j, su2double **val_block);
-  
-  /*!
-	 * \brief Copies the block (i, j) of the matrix-by-blocks structure in the internal variable *block.
-	 * \param[in] block_i - Indexes of the block in the matrix-by-blocks structure.
-	 * \param[in] block_j - Indexes of the block in the matrix-by-blocks structure.
-	 */
-	su2double *GetBlock_ILUMatrix(unsigned long block_i, unsigned long block_j);
-  
-  /*!
-	 * \brief Set the value of a block in the sparse matrix.
-	 * \param[in] block_i - Indexes of the block in the matrix-by-blocks structure.
-	 * \param[in] block_j - Indexes of the block in the matrix-by-blocks structure.
-	 * \param[in] **val_block - Block to set to A(i, j).
-	 */
-	void SetBlock_ILUMatrix(unsigned long block_i, unsigned long block_j, su2double *val_block);
-  
-
-  /*!
-   * \brief Set the transposed value of a block in the sparse matrix.
-   * \param[in] block_i - Indexes of the block in the matrix-by-blocks structure.
-   * \param[in] block_j - Indexes of the block in the matrix-by-blocks structure.
-   * \param[in] **val_block - Block to set to A(i, j).
-   */
-  void SetBlockTransposed_ILUMatrix(unsigned long block_i, unsigned long block_j, su2double *val_block);
-
-	/*!
-	 * \brief Subtracts the specified block to the sparse matrix.
-	 * \param[in] block_i - Indexes of the block in the matrix-by-blocks structure.
-	 * \param[in] block_j - Indexes of the block in the matrix-by-blocks structure.
-	 * \param[in] **val_block - Block to subtract to A(i, j).
-	 */
-	void SubtractBlock_ILUMatrix(unsigned long block_i, unsigned long block_j, su2double *val_block);
-  
-	/*!
-	 * \brief Adds the specified value to the diagonal of the (i, i) subblock
-	 *        of the matrix-by-blocks structure.
-	 * \param[in] block_i - Index of the block in the matrix-by-blocks structure.
-	 * \param[in] val_matrix - Value to add to the diagonal elements of A(i, i).
-	 */
-	void AddVal2Diag(unsigned long block_i, su2double val_matrix);
-  
-  /*!
-   * \brief Sets the specified value to the diagonal of the (i, i) subblock
-   *        of the matrix-by-blocks structure.
-   * \param[in] block_i - Index of the block in the matrix-by-blocks structure.
-   * \param[in] val_matrix - Value to add to the diagonal elements of A(i, i).
-   */
-  void SetVal2Diag(unsigned long block_i, su2double val_matrix);
-
-  /*!
-	 * \brief Calculates the matrix-vector product
-	 * \param[in] matrix
-	 * \param[in] vector
-	 * \param[out] product
-	 */
-  void MatrixVectorProduct(su2double *matrix, su2double *vector, su2double *product);
-  
-	/*!
-	 * \brief Calculates the matrix-matrix product
-	 * \param[in] matrix_a
-	 * \param[in] matrix_b
-	 * \param[out] product
-	 */
-  void MatrixMatrixProduct(su2double *matrix_a, su2double *matrix_b, su2double *product);
-  
-	/*!
-	 * \brief Deletes the values of the row i of the sparse matrix.
-	 * \param[in] i - Index of the row.
-	 */
-	void DeleteValsRowi(unsigned long i);
-  
-	/*!
-	 * \brief Performs the Gauss Elimination algorithm to solve the linear subsystem of the (i, i) subblock and rhs.
-	 * \param[in] block_i - Index of the (i, i) subblock in the matrix-by-blocks structure.
-	 * \param[in] rhs - Right-hand-side of the linear system.
-   * \param[in] transposed - If true the transposed of the block is used (default = false).
-	 * \return Solution of the linear system (overwritten on rhs).
-	 */
-<<<<<<< HEAD
-	void Gauss_Elimination(unsigned long block_i, su2double* rhs);
-=======
-  void Gauss_Elimination(unsigned long block_i, su2double* rhs, bool transposed = false);
->>>>>>> 25d363ff
-  
-	/*!
-	 * \brief Performs the Gauss Elimination algorithm to solve the linear subsystem of the (i, i) subblock and rhs.
-	 * \param[in] Block - matrix-by-blocks structure.
-	 * \param[in] rhs - Right-hand-side of the linear system.
-	 * \return Solution of the linear system (overwritten on rhs).
-	 */
-	void Gauss_Elimination(su2double* Block, su2double* rhs);
-
-  /*!
-	 * \brief Performs the Gauss Elimination algorithm to solve the linear subsystem of the (i, i) subblock and rhs.
-	 * \param[in] block_i - Index of the (i, i) subblock in the matrix-by-blocks structure.
-	 * \param[in] rhs - Right-hand-side of the linear system.
-	 * \return Solution of the linear system (overwritten on rhs).
-	 */
-	void Gauss_Elimination_ILUMatrix(unsigned long block_i, su2double* rhs);
-  
-  /*!
-	 * \fn void CSysMatrix::ProdBlockVector(unsigned long block_i, unsigned long block_j, su2double* vec);
-	 * \brief Performs the product of the block (i, j) by vector vec.
-	 * \param[in] block_i - Indexes of the block in the matrix-by-blocks structure.
-	 * \param[in] block_j - Indexes of the block in the matrix-by-blocks structure.
-	 * \param[in] vec - Vector to be multiplied by the block (i, j) of the sparse matrix A.
-	 * \return Product of A(i, j) by vector *vec (stored at *prod_block_vector).
-	 */
-	void ProdBlockVector(unsigned long block_i, unsigned long block_j, const CSysVector & vec);
-  
-  /*!
-	 * \brief Performs the product of i-th row of the upper part of a sparse matrix by a vector.
-	 * \param[in] vec - Vector to be multiplied by the upper part of the sparse matrix A.
-	 * \param[in] row_i - Row of the matrix to be multiplied by vector vec.
-	 * \return prod Result of the product U(A)*vec (stored at *prod_row_vector).
-	 */
-	void UpperProduct(CSysVector & vec, unsigned long row_i);
-  
-  /*!
-	 * \brief Performs the product of i-th row of the lower part of a sparse matrix by a vector.
-	 * \param[in] vec - Vector to be multiplied by the lower part of the sparse matrix A.
-	 * \param[in] row_i - Row of the matrix to be multiplied by vector vec.
-	 * \return prod Result of the product L(A)*vec (stored at *prod_row_vector).
-	 */
-	void LowerProduct(CSysVector & vec, unsigned long row_i);
-  
-  /*!
-	 * \brief Performs the product of i-th row of the diagonal part of a sparse matrix by a vector.
-	 * \param[in] vec - Vector to be multiplied by the diagonal part of the sparse matrix A.
-	 * \param[in] row_i - Row of the matrix to be multiplied by vector vec.
-	 * \return prod Result of the product D(A)*vec (stored at *prod_row_vector).
-	 */
-	void DiagonalProduct(CSysVector & vec, unsigned long row_i);
-
-  /*!
-	 * \brief Send receive the solution using MPI.
-	 * \param[in] x - Solution..
-	 * \param[in] geometry - Geometrical definition of the problem.
-	 * \param[in] config - Definition of the particular problem.
-	 */
-	void SendReceive_Solution(CSysVector & x, CGeometry *geometry, CConfig *config);
-
-  /*!
-   * \brief Send receive the solution using MPI and the transposed structure of the matrix.
-   * \param[in] x - Solution..
-   * \param[in] geometry - Geometrical definition of the problem.
-   * \param[in] config - Definition of the particular problem.
-   */
-  void SendReceive_SolutionTransposed(CSysVector & x, CGeometry *geometry, CConfig *config);
-
-  /*!
-	 * \brief Performs the product of i-th row of a sparse matrix by a vector.
-	 * \param[in] vec - Vector to be multiplied by the row of the sparse matrix A.
-	 * \param[in] row_i - Row of the matrix to be multiplied by vector vec.
-	 * \return Result of the product (stored at *prod_row_vector).
-	 */
-	void RowProduct(const CSysVector & vec, unsigned long row_i);
-  
-  /*!
-	 * \brief Performs the product of a sparse matrix by a vector.
-	 * \param[in] vec - Vector to be multiplied by the sparse matrix A.
-	 * \param[out] prod - Result of the product.
-	 * \return Result of the product A*vec.
-	 */
-	void MatrixVectorProduct(const CSysVector & vec, CSysVector & prod);
-  
-	/*!
-	 * \brief Performs the product of a sparse matrix by a CSysVector.
-	 * \param[in] vec - CSysVector to be multiplied by the sparse matrix A.
-	 * \param[out] prod - Result of the product.
-	 */
-	void MatrixVectorProduct(const CSysVector & vec, CSysVector & prod, CGeometry *geometry, CConfig *config);
-	
-  /*!
-   * \brief Performs the product of a sparse matrix by a CSysVector.
-   * \param[in] vec - CSysVector to be multiplied by the sparse matrix A.
-   * \param[out] prod - Result of the product.
-   */
-  void MatrixVectorProductTransposed(const CSysVector & vec, CSysVector & prod, CGeometry *geometry, CConfig *config);
-
-	/*!
-	 * \brief Performs the product of two block matrices.
-	 */
-	void GetMultBlockBlock(su2double *c, su2double *a, su2double *b);
-	
-	/*!
-	 * \brief Performs the product of a block matrices by a vector.
-	 */
-	void GetMultBlockVector(su2double *c, su2double *a, su2double *b);
-	
-	/*!
-	 * \brief Performs the subtraction of two matrices.
-	 */
-	void GetSubsBlock(su2double *c, su2double *a, su2double *b);
-	
-	/*!
-	 * \brief Performs the subtraction of two vectors.
-	 */
-	void GetSubsVector(su2double *c, su2double *a, su2double *b);
-  
-	/*!
-	 * \brief Inverse diagonal block.
-   * \param[in] block_i - Indexes of the block in the matrix-by-blocks structure.
-	 * \param[out] invBlock - Inverse block.
-	 */
-<<<<<<< HEAD
-	void InverseDiagonalBlock(unsigned long block_i, su2double *invBlock);
-=======
-  void InverseDiagonalBlock(unsigned long block_i, su2double *invBlock, bool transpose = false);
->>>>>>> 25d363ff
-  
- 	/*!
-	 * \brief Inverse diagonal block.
-	 * \param[in] block_i - Indexes of the block in the matrix-by-blocks structure.
-	 * \param[out] invBlock - Inverse block.
-	 */
-	void InverseDiagonalBlock_ILUMatrix(unsigned long block_i, su2double *invBlock);
- 
-	/*!
-	 * \brief Inverse a block.
-	 * \param[in] Block - block matrix.
-	 * \param[out] invBlock - Inverse block.
-	 */
-	void InverseBlock(su2double *Block, su2double *invBlock);
-  
-	/*!
-	 * \brief Build the Jacobi preconditioner.
-	 */
-  void BuildJacobiPreconditioner(bool transpose = false);
-	
-	/*!
-	 * \brief Multiply CSysVector by the preconditioner
-	 * \param[in] vec - CSysVector to be multiplied by the preconditioner.
-	 * \param[out] prod - Result of the product A*vec.
-	 */
-	void ComputeJacobiPreconditioner(const CSysVector & vec, CSysVector & prod, CGeometry *geometry, CConfig *config);
-  
-  /*!
-   * \brief Apply Jacobi as a classical iterative smoother
-   * \param[in] b - CSysVector containing the residual (b)
-   * \param[in] x - CSysVector containing the solution (x^k)
-   * \param[in] mat_vec - object that defines matrix-vector product
-   * \param[in] tol - tolerance with which to solve the system
-   * \param[in] m - maximum size of the search subspace
-   * \param[in] monitoring - turn on priting residuals from solver to screen.
-   * \param[out] x - CSysVector containing the result of the smoothing (x^k+1 = x^k + M^-1*(b - A*x^k).
-   */
-  unsigned long Jacobi_Smoother(const CSysVector & b, CSysVector & x, CMatrixVectorProduct & mat_vec, su2double tol, unsigned long m, su2double *residual, bool monitoring, CGeometry *geometry, CConfig *config);
-  
-  /*!
-   * \brief Build the ILU0 preconditioner.
-   * \param[in] transposed - Flag to use the transposed matrix to construct the preconditioner.
-   */
-  void BuildILUPreconditioner(bool transposed = false);
-  
-	/*!
-	 * \brief Multiply CSysVector by the preconditioner
-	 * \param[in] vec - CSysVector to be multiplied by the preconditioner.
-	 * \param[out] prod - Result of the product A*vec.
-	 */
-	void ComputeILUPreconditioner(const CSysVector & vec, CSysVector & prod, CGeometry *geometry, CConfig *config);
-  
-  /*!
-   * \brief Apply ILU0 as a classical iterative smoother
-   * \param[in] b - CSysVector containing the residual (b)
-   * \param[in] x - CSysVector containing the solution (x^k)
-   * \param[in] mat_vec - object that defines matrix-vector product
-   * \param[in] tol - tolerance with which to solve the system
-   * \param[in] m - maximum size of the search subspace
-   * \param[in] monitoring - turn on priting residuals from solver to screen.
-   * \param[out] x - CSysVector containing the result of the smoothing (x^k+1 = x^k + M^-1*(b - A*x^k).
-   */
-  unsigned long ILU0_Smoother(const CSysVector & b, CSysVector & x, CMatrixVectorProduct & mat_vec, su2double tol, unsigned long m, su2double *residual, bool monitoring, CGeometry *geometry, CConfig *config);
-
-  /*!
-	 * \brief Multiply CSysVector by the preconditioner
-	 * \param[in] vec - CSysVector to be multiplied by the preconditioner.
-	 * \param[out] prod - Result of the product A*vec.
-	 */
-	void ComputeLU_SGSPreconditioner(const CSysVector & vec, CSysVector & prod, CGeometry *geometry, CConfig *config);
-  
-/*!
-   * \brief Apply LU_SGS as a classical iterative smoother
-   * \param[in] b - CSysVector containing the residual (b)
-   * \param[in] x - CSysVector containing the solution (x^k)
-   * \param[in] mat_vec - object that defines matrix-vector product
-   * \param[in] tol - tolerance with which to solve the system
-   * \param[in] m - maximum size of the search subspace
-   * \param[in] monitoring - turn on priting residuals from solver to screen.
-   * \param[out] x - CSysVector containing the result of the smoothing (x^k+1 = x^k + M^-1*(b - A*x^k).
-   */
-  unsigned long LU_SGS_Smoother(const CSysVector & b, CSysVector & x, CMatrixVectorProduct & mat_vec, su2double tol, unsigned long m, su2double *residual, bool monitoring, CGeometry *geometry, CConfig *config);
-  
-  /*!
-   * \brief Build the Linelet preconditioner.
-   * \param[in] geometry - Geometrical definition of the problem.
-   * \param[in] config - Definition of the particular problem.
-   */
-  unsigned short BuildLineletPreconditioner(CGeometry *geometry, CConfig *config);
-
-	/*!
-	 * \brief Multiply CSysVector by the preconditioner
-	 * \param[in] vec - CSysVector to be multiplied by the preconditioner.
-	 * \param[out] prod - Result of the product A*vec.
-	 */
-	void ComputeLineletPreconditioner(const CSysVector & vec, CSysVector & prod, CGeometry *geometry, CConfig *config);
-
-  /*!
-	 * \brief Compute the residual Ax-b
-	 * \param[in] sol - CSysVector to be multiplied by the preconditioner.
-	 * \param[in] f - Result of the product A*vec.
-   * \param[out] res - Result of the product A*vec.
-	 */
-  void ComputeResidual(const CSysVector & sol, const CSysVector & f, CSysVector & res);
-
-};
-
-/*!
- * \class CSysMatrixVectorProduct
- * \brief specialization of matrix-vector product that uses CSysMatrix class
- */
-class CSysMatrixVectorProduct : public CMatrixVectorProduct {
-private:
-	CSysMatrix* sparse_matrix; /*!< \brief pointer to matrix that defines the product. */
-	CGeometry* geometry; /*!< \brief pointer to matrix that defines the geometry. */
-	CConfig* config; /*!< \brief pointer to matrix that defines the config. */
-  
-public:
-  
-	/*!
-	 * \brief constructor of the class
-	 * \param[in] matrix_ref - matrix reference that will be used to define the products
-	 */
-	CSysMatrixVectorProduct(CSysMatrix & matrix_ref, CGeometry *geometry_ref, CConfig *config_ref);
-  
-	/*!
-	 * \brief destructor of the class
-	 */
-	~CSysMatrixVectorProduct() {}
-  
-	/*!
-	 * \brief operator that defines the CSysMatrix-CSysVector product
-	 * \param[in] u - CSysVector that is being multiplied by the sparse matrix
-	 * \param[out] v - CSysVector that is the result of the product
-	 */
-	void operator()(const CSysVector & u, CSysVector & v) const;
-};
-
-/*!
- * \class CSysMatrixVectorProduct
- * \brief specialization of matrix-vector product that uses CSysMatrix class
- */
-class CSysMatrixVectorProductTransposed : public CMatrixVectorProduct {
-private:
-  CSysMatrix* sparse_matrix; /*!< \brief pointer to matrix that defines the product. */
-  CGeometry* geometry; /*!< \brief pointer to matrix that defines the geometry. */
-  CConfig* config; /*!< \brief pointer to matrix that defines the config. */
-
-public:
-
-  /*!
-   * \brief constructor of the class
-   * \param[in] matrix_ref - matrix reference that will be used to define the products
-   */
-  CSysMatrixVectorProductTransposed(CSysMatrix & matrix_ref, CGeometry *geometry_ref, CConfig *config_ref);
-
-  /*!
-   * \brief destructor of the class
-   */
-  ~CSysMatrixVectorProductTransposed() {}
-
-  /*!
-   * \brief operator that defines the CSysMatrix-CSysVector product
-   * \param[in] u - CSysVector that is being multiplied by the sparse matrix
-   * \param[out] v - CSysVector that is the result of the product
-   */
-  void operator()(const CSysVector & u, CSysVector & v) const;
-};
-
-/*!
- * \class CJacobiPreconditioner
- * \brief specialization of preconditioner that uses CSysMatrix class
- */
-class CJacobiPreconditioner : public CPreconditioner {
-private:
-	CSysMatrix* sparse_matrix; /*!< \brief pointer to matrix that defines the preconditioner. */
-	CGeometry* geometry; /*!< \brief pointer to matrix that defines the geometry. */
-	CConfig* config; /*!< \brief pointer to matrix that defines the config. */
-  
-public:
-  
-	/*!
-	 * \brief constructor of the class
-	 * \param[in] matrix_ref - matrix reference that will be used to define the preconditioner
-	 */
-	CJacobiPreconditioner(CSysMatrix & matrix_ref, CGeometry *geometry_ref, CConfig *config_ref);
-  
-	/*!
-	 * \brief destructor of the class
-	 */
-	~CJacobiPreconditioner() {}
-  
-	/*!
-	 * \brief operator that defines the preconditioner operation
-	 * \param[in] u - CSysVector that is being preconditioned
-	 * \param[out] v - CSysVector that is the result of the preconditioning
-	 */
-	void operator()(const CSysVector & u, CSysVector & v) const;
-};
-
-/*!
- * \class CJacobiTransposedPreconditioner
- * \brief specialization of preconditioner that uses CSysMatrix class
- */
-class CJacobiTransposedPreconditioner : public CPreconditioner {
-private:
-  CSysMatrix* sparse_matrix; /*!< \brief pointer to matrix that defines the preconditioner. */
-  CGeometry* geometry; /*!< \brief pointer to matrix that defines the geometry. */
-  CConfig* config; /*!< \brief pointer to matrix that defines the config. */
-
-public:
-
-  /*!
-   * \brief constructor of the class
-   * \param[in] matrix_ref - matrix reference that will be used to define the preconditioner
-   */
-  CJacobiTransposedPreconditioner(CSysMatrix & matrix_ref, CGeometry *geometry_ref, CConfig *config_ref);
-
-  /*!
-   * \brief destructor of the class
-   */
-  ~CJacobiTransposedPreconditioner() {}
-
-  /*!
-   * \brief operator that defines the preconditioner operation
-   * \param[in] u - CSysVector that is being preconditioned
-   * \param[out] v - CSysVector that is the result of the preconditioning
-   */
-  void operator()(const CSysVector & u, CSysVector & v) const;
-};
-
-/*!
- * \class CILUPreconditioner
- * \brief specialization of preconditioner that uses CSysMatrix class
- */
-class CILUPreconditioner : public CPreconditioner {
-private:
-	CSysMatrix* sparse_matrix; /*!< \brief pointer to matrix that defines the preconditioner. */
-	CGeometry* geometry; /*!< \brief pointer to matrix that defines the geometry. */
-	CConfig* config; /*!< \brief pointer to matrix that defines the config. */
-  
-public:
-  
-	/*!
-	 * \brief constructor of the class
-	 * \param[in] matrix_ref - matrix reference that will be used to define the preconditioner
-	 */
-	CILUPreconditioner(CSysMatrix & matrix_ref, CGeometry *geometry_ref, CConfig *config_ref);
-  
-	/*!
-	 * \brief destructor of the class
-	 */
-	~CILUPreconditioner() {}
-  
-	/*!
-	 * \brief operator that defines the preconditioner operation
-	 * \param[in] u - CSysVector that is being preconditioned
-	 * \param[out] v - CSysVector that is the result of the preconditioning
-	 */
-	void operator()(const CSysVector & u, CSysVector & v) const;
-};
-
-/*!
- * \class CLU_SGSPreconditioner
- * \brief specialization of preconditioner that uses CSysMatrix class
- */
-class CLU_SGSPreconditioner : public CPreconditioner {
-private:
-	CSysMatrix* sparse_matrix; /*!< \brief pointer to matrix that defines the preconditioner. */
-  CGeometry* geometry; /*!< \brief pointer to matrix that defines the geometry. */
-	CConfig* config; /*!< \brief pointer to matrix that defines the config. */
-
-public:
-	
-	/*!
-	 * \brief constructor of the class
-	 * \param[in] matrix_ref - matrix reference that will be used to define the preconditioner
-	 */
-	CLU_SGSPreconditioner(CSysMatrix & matrix_ref, CGeometry *geometry_ref, CConfig *config_ref);
-	
-	/*!
-	 * \brief destructor of the class
-	 */
-	~CLU_SGSPreconditioner() {}
-	
-	/*!
-	 * \brief operator that defines the preconditioner operation
-	 * \param[in] u - CSysVector that is being preconditioned
-	 * \param[out] v - CSysVector that is the result of the preconditioning
-	 */
-	void operator()(const CSysVector & u, CSysVector & v) const;
-};
-
-/*!
- * \class CLineletPreconditioner
- * \brief specialization of preconditioner that uses CSysMatrix class
- */
-class CLineletPreconditioner : public CPreconditioner {
-private:
-	CSysMatrix* sparse_matrix; /*!< \brief pointer to matrix that defines the preconditioner. */
-  CGeometry* geometry; /*!< \brief pointer to matrix that defines the geometry. */
-	CConfig* config; /*!< \brief pointer to matrix that defines the config. */
-  
-public:
-	
-	/*!
-	 * \brief constructor of the class
-	 * \param[in] matrix_ref - matrix reference that will be used to define the preconditioner
-	 */
-	CLineletPreconditioner(CSysMatrix & matrix_ref, CGeometry *geometry_ref, CConfig *config_ref);
-	
-	/*!
-	 * \brief destructor of the class
-	 */
-	~CLineletPreconditioner() {}
-	
-	/*!
-	 * \brief operator that defines the preconditioner operation
-	 * \param[in] u - CSysVector that is being preconditioned
-	 * \param[out] v - CSysVector that is the result of the preconditioning
-	 */
-	void operator()(const CSysVector & u, CSysVector & v) const;
-};
-
-
-#include "matrix_structure.inl"
+  
+	/*!
+	 * \brief Performs the Gauss Elimination algorithm to solve the linear subsystem of the (i, i) subblock and rhs.
+	 * \param[in] Block - matrix-by-blocks structure.
+	 * \param[in] rhs - Right-hand-side of the linear system.
+	 * \return Solution of the linear system (overwritten on rhs).
+	 */
+	void Gauss_Elimination(su2double* Block, su2double* rhs);
+
+  /*!
+	 * \brief Performs the Gauss Elimination algorithm to solve the linear subsystem of the (i, i) subblock and rhs.
+	 * \param[in] block_i - Index of the (i, i) subblock in the matrix-by-blocks structure.
+	 * \param[in] rhs - Right-hand-side of the linear system.
+	 * \return Solution of the linear system (overwritten on rhs).
+	 */
+	void Gauss_Elimination_ILUMatrix(unsigned long block_i, su2double* rhs);
+  
+  /*!
+	 * \fn void CSysMatrix::ProdBlockVector(unsigned long block_i, unsigned long block_j, su2double* vec);
+	 * \brief Performs the product of the block (i, j) by vector vec.
+	 * \param[in] block_i - Indexes of the block in the matrix-by-blocks structure.
+	 * \param[in] block_j - Indexes of the block in the matrix-by-blocks structure.
+	 * \param[in] vec - Vector to be multiplied by the block (i, j) of the sparse matrix A.
+	 * \return Product of A(i, j) by vector *vec (stored at *prod_block_vector).
+	 */
+	void ProdBlockVector(unsigned long block_i, unsigned long block_j, const CSysVector & vec);
+  
+  /*!
+	 * \brief Performs the product of i-th row of the upper part of a sparse matrix by a vector.
+	 * \param[in] vec - Vector to be multiplied by the upper part of the sparse matrix A.
+	 * \param[in] row_i - Row of the matrix to be multiplied by vector vec.
+	 * \return prod Result of the product U(A)*vec (stored at *prod_row_vector).
+	 */
+	void UpperProduct(CSysVector & vec, unsigned long row_i);
+  
+  /*!
+	 * \brief Performs the product of i-th row of the lower part of a sparse matrix by a vector.
+	 * \param[in] vec - Vector to be multiplied by the lower part of the sparse matrix A.
+	 * \param[in] row_i - Row of the matrix to be multiplied by vector vec.
+	 * \return prod Result of the product L(A)*vec (stored at *prod_row_vector).
+	 */
+	void LowerProduct(CSysVector & vec, unsigned long row_i);
+  
+  /*!
+	 * \brief Performs the product of i-th row of the diagonal part of a sparse matrix by a vector.
+	 * \param[in] vec - Vector to be multiplied by the diagonal part of the sparse matrix A.
+	 * \param[in] row_i - Row of the matrix to be multiplied by vector vec.
+	 * \return prod Result of the product D(A)*vec (stored at *prod_row_vector).
+	 */
+	void DiagonalProduct(CSysVector & vec, unsigned long row_i);
+
+  /*!
+	 * \brief Send receive the solution using MPI.
+	 * \param[in] x - Solution..
+	 * \param[in] geometry - Geometrical definition of the problem.
+	 * \param[in] config - Definition of the particular problem.
+	 */
+	void SendReceive_Solution(CSysVector & x, CGeometry *geometry, CConfig *config);
+
+  /*!
+   * \brief Send receive the solution using MPI and the transposed structure of the matrix.
+   * \param[in] x - Solution..
+   * \param[in] geometry - Geometrical definition of the problem.
+   * \param[in] config - Definition of the particular problem.
+   */
+  void SendReceive_SolutionTransposed(CSysVector & x, CGeometry *geometry, CConfig *config);
+
+  /*!
+	 * \brief Performs the product of i-th row of a sparse matrix by a vector.
+	 * \param[in] vec - Vector to be multiplied by the row of the sparse matrix A.
+	 * \param[in] row_i - Row of the matrix to be multiplied by vector vec.
+	 * \return Result of the product (stored at *prod_row_vector).
+	 */
+	void RowProduct(const CSysVector & vec, unsigned long row_i);
+  
+  /*!
+	 * \brief Performs the product of a sparse matrix by a vector.
+	 * \param[in] vec - Vector to be multiplied by the sparse matrix A.
+	 * \param[out] prod - Result of the product.
+	 * \return Result of the product A*vec.
+	 */
+	void MatrixVectorProduct(const CSysVector & vec, CSysVector & prod);
+  
+	/*!
+	 * \brief Performs the product of a sparse matrix by a CSysVector.
+	 * \param[in] vec - CSysVector to be multiplied by the sparse matrix A.
+	 * \param[out] prod - Result of the product.
+	 */
+	void MatrixVectorProduct(const CSysVector & vec, CSysVector & prod, CGeometry *geometry, CConfig *config);
+	
+  /*!
+   * \brief Performs the product of a sparse matrix by a CSysVector.
+   * \param[in] vec - CSysVector to be multiplied by the sparse matrix A.
+   * \param[out] prod - Result of the product.
+   */
+  void MatrixVectorProductTransposed(const CSysVector & vec, CSysVector & prod, CGeometry *geometry, CConfig *config);
+
+	/*!
+	 * \brief Performs the product of two block matrices.
+	 */
+	void GetMultBlockBlock(su2double *c, su2double *a, su2double *b);
+	
+	/*!
+	 * \brief Performs the product of a block matrices by a vector.
+	 */
+	void GetMultBlockVector(su2double *c, su2double *a, su2double *b);
+	
+	/*!
+	 * \brief Performs the subtraction of two matrices.
+	 */
+	void GetSubsBlock(su2double *c, su2double *a, su2double *b);
+	
+	/*!
+	 * \brief Performs the subtraction of two vectors.
+	 */
+	void GetSubsVector(su2double *c, su2double *a, su2double *b);
+  
+	/*!
+	 * \brief Inverse diagonal block.
+   * \param[in] block_i - Indexes of the block in the matrix-by-blocks structure.
+	 * \param[out] invBlock - Inverse block.
+	 */
+  void InverseDiagonalBlock(unsigned long block_i, su2double *invBlock, bool transpose = false);
+  
+ 	/*!
+	 * \brief Inverse diagonal block.
+	 * \param[in] block_i - Indexes of the block in the matrix-by-blocks structure.
+	 * \param[out] invBlock - Inverse block.
+	 */
+	void InverseDiagonalBlock_ILUMatrix(unsigned long block_i, su2double *invBlock);
+ 
+	/*!
+	 * \brief Inverse a block.
+	 * \param[in] Block - block matrix.
+	 * \param[out] invBlock - Inverse block.
+	 */
+	void InverseBlock(su2double *Block, su2double *invBlock);
+  
+	/*!
+	 * \brief Build the Jacobi preconditioner.
+	 */
+  void BuildJacobiPreconditioner(bool transpose = false);
+	
+	/*!
+	 * \brief Multiply CSysVector by the preconditioner
+	 * \param[in] vec - CSysVector to be multiplied by the preconditioner.
+	 * \param[out] prod - Result of the product A*vec.
+	 */
+	void ComputeJacobiPreconditioner(const CSysVector & vec, CSysVector & prod, CGeometry *geometry, CConfig *config);
+  
+  /*!
+   * \brief Apply Jacobi as a classical iterative smoother
+   * \param[in] b - CSysVector containing the residual (b)
+   * \param[in] x - CSysVector containing the solution (x^k)
+   * \param[in] mat_vec - object that defines matrix-vector product
+   * \param[in] tol - tolerance with which to solve the system
+   * \param[in] m - maximum size of the search subspace
+   * \param[in] monitoring - turn on priting residuals from solver to screen.
+   * \param[out] x - CSysVector containing the result of the smoothing (x^k+1 = x^k + M^-1*(b - A*x^k).
+   */
+  unsigned long Jacobi_Smoother(const CSysVector & b, CSysVector & x, CMatrixVectorProduct & mat_vec, su2double tol, unsigned long m, su2double *residual, bool monitoring, CGeometry *geometry, CConfig *config);
+  
+  /*!
+   * \brief Build the ILU0 preconditioner.
+   * \param[in] transposed - Flag to use the transposed matrix to construct the preconditioner.
+   */
+  void BuildILUPreconditioner(bool transposed = false);
+  
+	/*!
+	 * \brief Multiply CSysVector by the preconditioner
+	 * \param[in] vec - CSysVector to be multiplied by the preconditioner.
+	 * \param[out] prod - Result of the product A*vec.
+	 */
+	void ComputeILUPreconditioner(const CSysVector & vec, CSysVector & prod, CGeometry *geometry, CConfig *config);
+  
+  /*!
+   * \brief Apply ILU0 as a classical iterative smoother
+   * \param[in] b - CSysVector containing the residual (b)
+   * \param[in] x - CSysVector containing the solution (x^k)
+   * \param[in] mat_vec - object that defines matrix-vector product
+   * \param[in] tol - tolerance with which to solve the system
+   * \param[in] m - maximum size of the search subspace
+   * \param[in] monitoring - turn on priting residuals from solver to screen.
+   * \param[out] x - CSysVector containing the result of the smoothing (x^k+1 = x^k + M^-1*(b - A*x^k).
+   */
+  unsigned long ILU0_Smoother(const CSysVector & b, CSysVector & x, CMatrixVectorProduct & mat_vec, su2double tol, unsigned long m, su2double *residual, bool monitoring, CGeometry *geometry, CConfig *config);
+
+  /*!
+	 * \brief Multiply CSysVector by the preconditioner
+	 * \param[in] vec - CSysVector to be multiplied by the preconditioner.
+	 * \param[out] prod - Result of the product A*vec.
+	 */
+	void ComputeLU_SGSPreconditioner(const CSysVector & vec, CSysVector & prod, CGeometry *geometry, CConfig *config);
+  
+/*!
+   * \brief Apply LU_SGS as a classical iterative smoother
+   * \param[in] b - CSysVector containing the residual (b)
+   * \param[in] x - CSysVector containing the solution (x^k)
+   * \param[in] mat_vec - object that defines matrix-vector product
+   * \param[in] tol - tolerance with which to solve the system
+   * \param[in] m - maximum size of the search subspace
+   * \param[in] monitoring - turn on priting residuals from solver to screen.
+   * \param[out] x - CSysVector containing the result of the smoothing (x^k+1 = x^k + M^-1*(b - A*x^k).
+   */
+  unsigned long LU_SGS_Smoother(const CSysVector & b, CSysVector & x, CMatrixVectorProduct & mat_vec, su2double tol, unsigned long m, su2double *residual, bool monitoring, CGeometry *geometry, CConfig *config);
+  
+  /*!
+   * \brief Build the Linelet preconditioner.
+   * \param[in] geometry - Geometrical definition of the problem.
+   * \param[in] config - Definition of the particular problem.
+   */
+  unsigned short BuildLineletPreconditioner(CGeometry *geometry, CConfig *config);
+
+	/*!
+	 * \brief Multiply CSysVector by the preconditioner
+	 * \param[in] vec - CSysVector to be multiplied by the preconditioner.
+	 * \param[out] prod - Result of the product A*vec.
+	 */
+	void ComputeLineletPreconditioner(const CSysVector & vec, CSysVector & prod, CGeometry *geometry, CConfig *config);
+
+  /*!
+	 * \brief Compute the residual Ax-b
+	 * \param[in] sol - CSysVector to be multiplied by the preconditioner.
+	 * \param[in] f - Result of the product A*vec.
+   * \param[out] res - Result of the product A*vec.
+	 */
+  void ComputeResidual(const CSysVector & sol, const CSysVector & f, CSysVector & res);
+
+};
+
+/*!
+ * \class CSysMatrixVectorProduct
+ * \brief specialization of matrix-vector product that uses CSysMatrix class
+ */
+class CSysMatrixVectorProduct : public CMatrixVectorProduct {
+private:
+	CSysMatrix* sparse_matrix; /*!< \brief pointer to matrix that defines the product. */
+	CGeometry* geometry; /*!< \brief pointer to matrix that defines the geometry. */
+	CConfig* config; /*!< \brief pointer to matrix that defines the config. */
+  
+public:
+  
+	/*!
+	 * \brief constructor of the class
+	 * \param[in] matrix_ref - matrix reference that will be used to define the products
+	 */
+	CSysMatrixVectorProduct(CSysMatrix & matrix_ref, CGeometry *geometry_ref, CConfig *config_ref);
+  
+	/*!
+	 * \brief destructor of the class
+	 */
+	~CSysMatrixVectorProduct() {}
+  
+	/*!
+	 * \brief operator that defines the CSysMatrix-CSysVector product
+	 * \param[in] u - CSysVector that is being multiplied by the sparse matrix
+	 * \param[out] v - CSysVector that is the result of the product
+	 */
+	void operator()(const CSysVector & u, CSysVector & v) const;
+};
+
+/*!
+ * \class CSysMatrixVectorProduct
+ * \brief specialization of matrix-vector product that uses CSysMatrix class
+ */
+class CSysMatrixVectorProductTransposed : public CMatrixVectorProduct {
+private:
+  CSysMatrix* sparse_matrix; /*!< \brief pointer to matrix that defines the product. */
+  CGeometry* geometry; /*!< \brief pointer to matrix that defines the geometry. */
+  CConfig* config; /*!< \brief pointer to matrix that defines the config. */
+
+public:
+
+  /*!
+   * \brief constructor of the class
+   * \param[in] matrix_ref - matrix reference that will be used to define the products
+   */
+  CSysMatrixVectorProductTransposed(CSysMatrix & matrix_ref, CGeometry *geometry_ref, CConfig *config_ref);
+
+  /*!
+   * \brief destructor of the class
+   */
+  ~CSysMatrixVectorProductTransposed() {}
+
+  /*!
+   * \brief operator that defines the CSysMatrix-CSysVector product
+   * \param[in] u - CSysVector that is being multiplied by the sparse matrix
+   * \param[out] v - CSysVector that is the result of the product
+   */
+  void operator()(const CSysVector & u, CSysVector & v) const;
+};
+
+/*!
+ * \class CJacobiPreconditioner
+ * \brief specialization of preconditioner that uses CSysMatrix class
+ */
+class CJacobiPreconditioner : public CPreconditioner {
+private:
+	CSysMatrix* sparse_matrix; /*!< \brief pointer to matrix that defines the preconditioner. */
+	CGeometry* geometry; /*!< \brief pointer to matrix that defines the geometry. */
+	CConfig* config; /*!< \brief pointer to matrix that defines the config. */
+  
+public:
+  
+	/*!
+	 * \brief constructor of the class
+	 * \param[in] matrix_ref - matrix reference that will be used to define the preconditioner
+	 */
+	CJacobiPreconditioner(CSysMatrix & matrix_ref, CGeometry *geometry_ref, CConfig *config_ref);
+  
+	/*!
+	 * \brief destructor of the class
+	 */
+	~CJacobiPreconditioner() {}
+  
+	/*!
+	 * \brief operator that defines the preconditioner operation
+	 * \param[in] u - CSysVector that is being preconditioned
+	 * \param[out] v - CSysVector that is the result of the preconditioning
+	 */
+	void operator()(const CSysVector & u, CSysVector & v) const;
+};
+
+/*!
+ * \class CJacobiTransposedPreconditioner
+ * \brief specialization of preconditioner that uses CSysMatrix class
+ */
+class CJacobiTransposedPreconditioner : public CPreconditioner {
+private:
+  CSysMatrix* sparse_matrix; /*!< \brief pointer to matrix that defines the preconditioner. */
+  CGeometry* geometry; /*!< \brief pointer to matrix that defines the geometry. */
+  CConfig* config; /*!< \brief pointer to matrix that defines the config. */
+
+public:
+
+  /*!
+   * \brief constructor of the class
+   * \param[in] matrix_ref - matrix reference that will be used to define the preconditioner
+   */
+  CJacobiTransposedPreconditioner(CSysMatrix & matrix_ref, CGeometry *geometry_ref, CConfig *config_ref);
+
+  /*!
+   * \brief destructor of the class
+   */
+  ~CJacobiTransposedPreconditioner() {}
+
+  /*!
+   * \brief operator that defines the preconditioner operation
+   * \param[in] u - CSysVector that is being preconditioned
+   * \param[out] v - CSysVector that is the result of the preconditioning
+   */
+  void operator()(const CSysVector & u, CSysVector & v) const;
+};
+
+/*!
+ * \class CILUPreconditioner
+ * \brief specialization of preconditioner that uses CSysMatrix class
+ */
+class CILUPreconditioner : public CPreconditioner {
+private:
+	CSysMatrix* sparse_matrix; /*!< \brief pointer to matrix that defines the preconditioner. */
+	CGeometry* geometry; /*!< \brief pointer to matrix that defines the geometry. */
+	CConfig* config; /*!< \brief pointer to matrix that defines the config. */
+  
+public:
+  
+	/*!
+	 * \brief constructor of the class
+	 * \param[in] matrix_ref - matrix reference that will be used to define the preconditioner
+	 */
+	CILUPreconditioner(CSysMatrix & matrix_ref, CGeometry *geometry_ref, CConfig *config_ref);
+  
+	/*!
+	 * \brief destructor of the class
+	 */
+	~CILUPreconditioner() {}
+  
+	/*!
+	 * \brief operator that defines the preconditioner operation
+	 * \param[in] u - CSysVector that is being preconditioned
+	 * \param[out] v - CSysVector that is the result of the preconditioning
+	 */
+	void operator()(const CSysVector & u, CSysVector & v) const;
+};
+
+/*!
+ * \class CLU_SGSPreconditioner
+ * \brief specialization of preconditioner that uses CSysMatrix class
+ */
+class CLU_SGSPreconditioner : public CPreconditioner {
+private:
+	CSysMatrix* sparse_matrix; /*!< \brief pointer to matrix that defines the preconditioner. */
+  CGeometry* geometry; /*!< \brief pointer to matrix that defines the geometry. */
+	CConfig* config; /*!< \brief pointer to matrix that defines the config. */
+
+public:
+	
+	/*!
+	 * \brief constructor of the class
+	 * \param[in] matrix_ref - matrix reference that will be used to define the preconditioner
+	 */
+	CLU_SGSPreconditioner(CSysMatrix & matrix_ref, CGeometry *geometry_ref, CConfig *config_ref);
+	
+	/*!
+	 * \brief destructor of the class
+	 */
+	~CLU_SGSPreconditioner() {}
+	
+	/*!
+	 * \brief operator that defines the preconditioner operation
+	 * \param[in] u - CSysVector that is being preconditioned
+	 * \param[out] v - CSysVector that is the result of the preconditioning
+	 */
+	void operator()(const CSysVector & u, CSysVector & v) const;
+};
+
+/*!
+ * \class CLineletPreconditioner
+ * \brief specialization of preconditioner that uses CSysMatrix class
+ */
+class CLineletPreconditioner : public CPreconditioner {
+private:
+	CSysMatrix* sparse_matrix; /*!< \brief pointer to matrix that defines the preconditioner. */
+  CGeometry* geometry; /*!< \brief pointer to matrix that defines the geometry. */
+	CConfig* config; /*!< \brief pointer to matrix that defines the config. */
+  
+public:
+	
+	/*!
+	 * \brief constructor of the class
+	 * \param[in] matrix_ref - matrix reference that will be used to define the preconditioner
+	 */
+	CLineletPreconditioner(CSysMatrix & matrix_ref, CGeometry *geometry_ref, CConfig *config_ref);
+	
+	/*!
+	 * \brief destructor of the class
+	 */
+	~CLineletPreconditioner() {}
+	
+	/*!
+	 * \brief operator that defines the preconditioner operation
+	 * \param[in] u - CSysVector that is being preconditioned
+	 * \param[out] v - CSysVector that is the result of the preconditioning
+	 */
+	void operator()(const CSysVector & u, CSysVector & v) const;
+};
+
+
+#include "matrix_structure.inl"
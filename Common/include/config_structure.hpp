/*!
 * \file config_structure.hpp
 * \brief All the information about the definition of the physical problem.
 *        The subroutines and functions are in the <i>config_structure.cpp</i> file.
 * \author Aerospace Design Laboratory (Stanford University) <http://su2.stanford.edu>.
 * \version 3.2.0 "eagle"
 *
 * SU2, Copyright (C) 2012-2014 Aerospace Design Laboratory (ADL).
 *
 * SU2 is free software; you can redistribute it and/or
 * modify it under the terms of the GNU Lesser General Public
 * License as published by the Free Software Foundation; either
 * version 2.1 of the License, or (at your option) any later version.
 *
 * SU2 is distributed in the hope that it will be useful,
 * but WITHOUT ANY WARRANTY; without even the implied warranty of
 * MERCHANTABILITY or FITNESS FOR A PARTICULAR PURPOSE. See the GNU
 * Lesser General Public License for more details.
 *
 * You should have received a copy of the GNU Lesser General Public
 * License along with SU2. If not, see <http://www.gnu.org/licenses/>.
 */

#pragma once

#ifdef HAVE_MPI
  #include "mpi.h"
#endif
#include <iostream>
#include <cstdlib>
#include <fstream>
#include <sstream>
#include <string>
#include <vector>
#include <stdlib.h> 
#include <cmath>
#include <map>
#include <assert.h>

#include "./option_structure.hpp"

using namespace std;

/*!
 * \class CConfig
 * \brief Main class for defining the problem; basically this class reads the configuration file, and
 *        stores all the information.
 * \author F. Palacios.
 * \version 3.2.0 "eagle"
 */
class CConfig {
private:
	unsigned short Kind_SU2; /*!< \brief Kind of SU2 software component. */
	unsigned short iZone, nZone; /*!< \brief Number of zones in the mesh. */
	double OrderMagResidual; /*!< \brief Order of magnitude reduction. */
	double MinLogResidual; /*!< \brief Minimum value of the log residual. */
	double* EA_IntLimit; /*!< \brief Integration limits of the Equivalent Area computation */
  double AdjointLimit; /*!< \brief Adjoint variable limit */
	double* Hold_GridFixed_Coord; /*!< \brief Coordinates of the box to hold fixed the nbumerical grid */
	unsigned short ConvCriteria;	/*!< \brief Kind of convergence criteria. */
  unsigned short nFFD_Iter; 	/*!< \brief Iteration for the point inversion problem. */
  double FFD_Tol;  	/*!< \brief Tolerance in the point inversion problem. */
	bool Adjoint,			/*!< \brief Flag to know if the code is solving an adjoint problem. */
    Viscous,                /*!< \brief Flag to know if the code is solving a viscous problem. */
	EquivArea,				/*!< \brief Flag to know if the code is going to compute and plot the equivalent area. */
	InvDesign_Cp,				/*!< \brief Flag to know if the code is going to compute and plot the inverse design. */
  InvDesign_HeatFlux,				/*!< \brief Flag to know if the code is going to compute and plot the inverse design. */
	OneShot,				/*!< \brief Flag to know if the code is solving a one shot problem. */
	Linearized,				/*!< \brief Flag to know if the code is solving a linearized problem. */
	Grid_Movement,			/*!< \brief Flag to know if there is grid movement. */
    Wind_Gust,              /*!< \brief Flag to know if there is a wind gust. */
    Aeroelastic_Simulation, /*!< \brief Flag to know if there is an aeroelastic simulation. */
	Rotating_Frame,			/*!< \brief Flag to know if there is a rotating frame. */
	PoissonSolver,			/*!< \brief Flag to know if we are solving  poisson forces  in plasma solver. */
	Low_Mach_Precon,		/*!< \brief Flag to know if we are using a low Mach number preconditioner. */
	GravityForce,			/*!< \brief Flag to know if the gravity force is incuded in the formulation. */
	SmoothNumGrid,			/*!< \brief Smooth the numerical grid. */
	AdaptBoundary,			/*!< \brief Adapt the elements on the boundary. */
	FullMG,					/*!< \brief Full multigrid strategy. */
	Divide_Element,			/*!< \brief Divide rectables and hexahedrom. */
	Engine_Intake,			/*!< \brief Engine intake subsonic region. */
	Frozen_Visc,			/*!< \brief Flag for adjoint problem with/without frozen viscosity. */
	Sens_Remove_Sharp,			/*!< \brief Flag for removing or not the sharp edges from the sensitivity computation. */
	Hold_GridFixed,	/*!< \brief Flag hold fixed some part of the mesh during the deformation. */
	Axisymmetric, /*!< \brief Flag for axisymmetric calculations */
	Show_Adj_Sens, /*!< \brief Flag for outputting sensitivities on exit */
  ionization;  /*!< \brief Flag for determining if free electron gas is in the mixture */
	bool Visualize_Partition;	/*!< \brief Flag to visualize each partition in the DDM. */
  double Damp_Nacelle_Inflow;	/*!< \brief Damping factor for the engine inlet. */
	double Damp_Res_Restric,	/*!< \brief Damping factor for the residual restriction. */
	Damp_Correc_Prolong; /*!< \brief Damping factor for the correction prolongation. */
	double Position_Plane; /*!< \brief Position of the Near-Field (y coordinate 2D, and z coordinate 3D). */
	double WeightCd; /*!< \brief Weight of the drag coefficient. */
	unsigned short Unsteady_Simulation;	/*!< \brief Steady or unsteady (time stepping or dual time stepping) computation. */
	unsigned short nStartUpIter;	/*!< \brief Start up iterations using the fine grid. */
	double CteViscDrag;		/*!< \brief Constant value of the viscous drag. */
  double FixAzimuthalLine; /*!< \brief Fix an azimuthal line due to misalignments of the nearfield. */
	double *DV_Value;		/*!< \brief Previous value of the design variable. */
	double LimiterCoeff;				/*!< \brief Limiter coefficient */ 
	double SharpEdgesCoeff;				/*!< \brief Coefficient to identify the limit of a sharp edge. */
  unsigned short SystemMeasurements; /*!< \brief System of measurements. */
  unsigned short Kind_Regime;	/*!< \brief Kind of adjoint function. */
	unsigned short Kind_ObjFunc;	/*!< \brief Kind of objective function. */
	unsigned short Kind_SensSmooth;	/*!< \brief Kind of sensitivity smoothing technique. */
	unsigned short Continuous_Eqns;	/*!< \brief Which equations to treat continuously (Hybrid adjoint) */
	unsigned short Discrete_Eqns;	/*!< \brief Which equations to treat discretely (Hybrid adjoint). */
	unsigned short *Design_Variable; /*!< \brief Kind of design variable. */
	double RatioDensity,				/*!< \brief Ratio of density for a free surface problem. */
	RatioViscosity,				/*!< \brief Ratio of viscosity for a free surface problem. */
	FreeSurface_Thickness,  /*!< \brief Thickness of the interfase for a free surface problem. */
	FreeSurface_Outlet,  /*!< \brief Outlet of the interfase for a free surface problem. */
	FreeSurface_Damping_Coeff,  /*!< \brief Damping coefficient of the free surface for a free surface problem. */
	FreeSurface_Damping_Length;  /*!< \brief Damping length of the free surface for a free surface problem. */
	unsigned short Kind_Adaptation;	/*!< \brief Kind of numerical grid adaptation. */
	unsigned short nTimeInstances;  /*!< \brief Number of periodic time instances for Time Spectral integration. */
	double TimeSpectral_Period;		/*!< \brief Period of oscillation to be used with time-spectral computations. */
	double New_Elem_Adapt;			/*!< \brief Elements to adapt in the numerical grid adaptation process. */
	double Delta_UnstTime,			/*!< \brief Time step for unsteady computations. */
	Delta_UnstTimeND;						/*!< \brief Time step for unsteady computations (non dimensional). */
	double Total_UnstTime,						/*!< \brief Total time for unsteady computations. */
	Total_UnstTimeND;								/*!< \brief Total time for unsteady computations (non dimensional). */
	double Current_UnstTime,									/*!< \brief Global time of the unsteady simulation. */
	Current_UnstTimeND;									/*!< \brief Global time of the unsteady simulation. */
	unsigned short nMarker_Euler,	/*!< \brief Number of Euler wall markers. */
	nMarker_FarField,				/*!< \brief Number of far-field markers. */
	nMarker_Custom,
	nMarker_SymWall,				/*!< \brief Number of symmetry wall markers. */
  nMarker_Pressure,				/*!< \brief Number of pressure wall markers. */
	nMarker_PerBound,				/*!< \brief Number of periodic boundary markers. */
	nMarker_NearFieldBound,				/*!< \brief Number of near field boundary markers. */
  nMarker_ActDisk_Inlet, nMarker_ActDisk_Outlet,
	nMarker_InterfaceBound,				/*!< \brief Number of interface boundary markers. */
	nMarker_Dirichlet,				/*!< \brief Number of interface boundary markers. */
	nMarker_Dirichlet_Elec,				/*!< \brief Number of interface boundary markers. */
	nMarker_Inlet,					/*!< \brief Number of inlet flow markers. */
	nMarker_Supersonic_Inlet,					/*!< \brief Number of supersonic inlet flow markers. */
	nMarker_Outlet,					/*!< \brief Number of outlet flow markers. */
	nMarker_Out_1D,         /*!< \brief Number of outlet flow markers over which to calculate 1D outputs */
	nMarker_Isothermal,     /*!< \brief Number of isothermal wall boundaries. */
  nMarker_IsothermalNonCatalytic, /*!< \brief Number of constant temperature wall boundaries. */
  nMarker_IsothermalCatalytic, /*!< \brief Number of constant temperature wall boundaries. */
	nMarker_HeatFlux,       /*!< \brief Number of constant heat flux wall boundaries. */
  nMarker_HeatFluxNonCatalytic, /*!< \brief Number of constant heat flux wall boundaries. */
  nMarker_HeatFluxCatalytic, /*!< \brief Number of constant heat flux wall boundaries. */
	nMarker_NacelleExhaust,					/*!< \brief Number of nacelle exhaust flow markers. */
	nMarker_NacelleInflow,					/*!< \brief Number of nacelle inflow flow markers. */
	nMarker_Displacement,					/*!< \brief Number of displacement surface markers. */
	nMarker_Load,					/*!< \brief Number of load surface markers. */
	nMarker_FlowLoad,					/*!< \brief Number of load surface markers. */
	nMarker_Neumann,				/*!< \brief Number of Neumann flow markers. */
	nMarker_Neumann_Elec,				/*!< \brief Number of Neumann flow markers. */
	nMarker_All,					/*!< \brief Total number of markers using the grid information. */
	nMarker_Config;					/*!< \brief Total number of markers using the config file 
									(note that using parallel computation this number can be different 
									from nMarker_All). */
	string *Marker_Euler,			/*!< \brief Euler wall markers. */
	*Marker_FarField,				/*!< \brief Far field markers. */
	*Marker_Custom,
	*Marker_SymWall,				/*!< \brief Symmetry wall markers. */
  *Marker_Pressure,				/*!< \brief Pressure boundary markers. */
	*Marker_PerBound,				/*!< \brief Periodic boundary markers. */
	*Marker_PerDonor,				/*!< \brief Rotationally periodic boundary donor markers. */
	*Marker_NearFieldBound,				/*!< \brief Near Field boundaries markers. */
	*Marker_InterfaceBound,				/*!< \brief Interface boundaries markers. */
  *Marker_ActDisk_Inlet,
  *Marker_ActDisk_Outlet,
	*Marker_Dirichlet,				/*!< \brief Interface boundaries markers. */
	*Marker_Dirichlet_Elec,				/*!< \brief Interface boundaries markers. */
	*Marker_Inlet,					/*!< \brief Inlet flow markers. */
	*Marker_Supersonic_Inlet,					/*!< \brief Supersonic inlet flow markers. */
	*Marker_Outlet,					/*!< \brief Outlet flow markers. */
	*Marker_Out_1D,         /*!< \brief Outlet flow markers over which to calculate 1D output. */
	*Marker_Isothermal,     /*!< \brief Isothermal wall markers. */
  *Marker_IsothermalNonCatalytic,     /*!< \brief Isothermal wall markers. */
  *Marker_IsothermalCatalytic,     /*!< \brief Isothermal wall markers. */
	*Marker_HeatFlux,       /*!< \brief Constant heat flux wall markers. */
  *Marker_HeatFluxNonCatalytic,       /*!< \brief Constant heat flux wall markers. */
  *Marker_HeatFluxCatalytic,       /*!< \brief Constant heat flux wall markers. */
	*Marker_NacelleInflow,					/*!< \brief Nacelle Inflow flow markers. */
	*Marker_NacelleExhaust,					/*!< \brief Nacelle Exhaust flow markers. */
	*Marker_Displacement,					/*!< \brief Displacement markers. */
	*Marker_Load,					/*!< \brief Load markers. */
	*Marker_FlowLoad,					/*!< \brief Flow Load markers. */
	*Marker_Neumann,					/*!< \brief Neumann flow markers. */
	*Marker_Neumann_Elec,					/*!< \brief Neumann flow markers. */
	*Marker_All_TagBound;				/*!< \brief Global index for markers using grid information. */
	double *Dirichlet_Value;    /*!< \brief Specified Dirichlet value at the boundaries. */
	double *Nozzle_Ttotal;    /*!< \brief Specified total temperatures for nacelle boundaries. */
	double *Nozzle_Ptotal;    /*!< \brief Specified total pressures for nacelle boundaries. */
	double *Inlet_Ttotal;    /*!< \brief Specified total temperatures for inlet boundaries. */
	double *Inlet_Ptotal;    /*!< \brief Specified total pressures for inlet boundaries. */
	double **Inlet_FlowDir;  /*!< \brief Specified flow direction vector (unit vector) for inlet boundaries. */
	double *Inlet_Temperature;    /*!< \brief Specified temperatures for a supersonic inlet boundaries. */
	double *Inlet_Pressure;    /*!< \brief Specified static pressures for supersonic inlet boundaries. */
	double **Inlet_Velocity;  /*!< \brief Specified flow velocity vectors for supersonic inlet boundaries. */
	double *FanFace_Mach_Target;    /*!< \brief Specified fan face mach for nacelle boundaries. */
	double *FanFace_Mach;    /*!< \brief Specified fan face mach for nacelle boundaries. */
	double *FanFace_Pressure;    /*!< \brief Specified fan face mach for nacelle boundaries. */
    double *Outlet_Pressure;    /*!< \brief Specified back pressures (static) for outlet boundaries. */
	double *Isothermal_Temperature; /*!< \brief Specified isothermal wall temperatures (static). */
  double *Wall_Catalycity; /*!< \brief Specified wall species mass-fractions for catalytic boundaries. */
	double *Heat_Flux;  /*!< \brief Specified wall heat fluxes. */
  double *Heat_FluxNonCatalytic;  /*!< \brief Specified wall heat fluxes. */
  double *Heat_FluxCatalytic;  /*!< \brief Specified wall heat fluxes. */
	double *Displ_Value;    /*!< \brief Specified displacement for displacement boundaries. */
	double *Load_Value;    /*!< \brief Specified force for load boundaries. */
	double *FlowLoad_Value;    /*!< \brief Specified force for flow load boundaries. */
  double **ActDisk_Origin;
  double *ActDisk_RootRadius;
  double *ActDisk_TipRadius;
  double *ActDisk_CT;
  double *ActDisk_Omega;
  double **Periodic_RotCenter;  /*!< \brief Rotational center for each periodic boundary. */
	double **Periodic_RotAngles;      /*!< \brief Rotation angles for each periodic boundary. */
	double **Periodic_Translation;      /*!< \brief Translation vector for each periodic boundary. */
	unsigned short nPeriodic_Index;     /*!< \brief Number of SEND_RECEIVE periodic transformations. */
	double **Periodic_Center;         /*!< \brief Rotational center for each SEND_RECEIVE boundary. */
	double **Periodic_Rotation;      /*!< \brief Rotation angles for each SEND_RECEIVE boundary. */
	double **Periodic_Translate;      /*!< \brief Translation vector for each SEND_RECEIVE boundary. */
	string *Marker_CfgFile_TagBound;			/*!< \brief Global index for markers using config file. */
	unsigned short *Marker_All_KindBC,			/*!< \brief Global index for boundaries using grid information. */
	*Marker_CfgFile_KindBC;		/*!< \brief Global index for boundaries using config file. */
	short *Marker_All_SendRecv;		/*!< \brief Information about if the boundary is sended (+), received (-). */
	short *Marker_All_PerBound;	/*!< \brief Global index for periodic bc using the grid information. */
	unsigned long nExtIter;			/*!< \brief Number of external iterations. */
	unsigned long ExtIter;			/*!< \brief Current external iteration number. */
	unsigned long IntIter;			/*!< \brief Current internal iteration number. */
	unsigned long Unst_nIntIter;			/*!< \brief Number of internal iterations (Dual time Method). */
  long Unst_RestartIter;			/*!< \brief Iteration number to restart an unsteady simulation (Dual time Method). */
  long Unst_AdjointIter;			/*!< \brief Iteration number to begin the reverse time integration in the direct solver for the unsteady adjoint. */
	unsigned short nRKStep;			/*!< \brief Number of steps of the explicit Runge-Kutta method. */
	double *RK_Alpha_Step;			/*!< \brief Runge-Kutta beta coefficients. */
	unsigned short nMultiLevel;		/*!< \brief Number of multigrid levels (coarse levels). */
	unsigned short nCFL;			/*!< \brief Number of CFL, one for each multigrid level. */
	double
	MG_CFLRedCoeff,		/*!< \brief CFL reduction coefficient on the MG coarse level. */
	CFLRedCoeff_Turb,		/*!< \brief CFL reduction coefficient on the LevelSet problem. */
	CFLRedCoeff_AdjFlow,	/*!< \brief CFL reduction coefficient for the adjoint problem. */
	CFLRedCoeff_AdjTurb,	/*!< \brief CFL reduction coefficient for the adjoint problem. */
	CFLFineGrid,		/*!< \brief CFL of the finest grid. */
	Unst_CFL;		/*!< \brief Unsteady CFL number. */
	unsigned short MaxChildren;		/*!< \brief Maximum number of children. */
	double MaxDimension;			/*!< \brief Maximum dimension of the aglomerated element compared with the whole domain. */
	bool AddIndNeighbor;			/*!< \brief Include indirect neighbor in the agglomeration process. */
	unsigned short nDV;		/*!< \brief Number of design variables. */
  unsigned short nGridMovement;		/*!< \brief Number of grid movement types specified. */
	unsigned short nParamDV;		/*!< \brief Number of parameters of the design variable. */
	double **ParamDV;				/*!< \brief Parameters of the design variable. */
  string *FFDTag;				/*!< \brief Parameters of the design variable. */
	unsigned short GeometryMode;			/*!< \brief Gemoetry mode (analysis or gradient computation). */
	unsigned short MGCycle;			/*!< \brief Kind of multigrid cycle. */
	unsigned short FinestMesh;		/*!< \brief Finest mesh for the full multigrid approach. */
	unsigned short nMG_PreSmooth,                 /*!< \brief Number of MG pre-smooth parameters found in config file. */
	nMG_PostSmooth,                             /*!< \brief Number of MG post-smooth parameters found in config file. */
	nMG_CorrecSmooth;                           /*!< \brief Number of MG correct-smooth parameters found in config file. */
	unsigned short *MG_PreSmooth,	/*!< \brief Multigrid Pre smoothing. */
	*MG_PostSmooth,					/*!< \brief Multigrid Post smoothing. */
	*MG_CorrecSmooth;					/*!< \brief Multigrid Jacobi implicit smoothing of the correction. */
	unsigned short Kind_Solver,	/*!< \brief Kind of solver Euler, NS, Continuous adjoint, etc. */
	Kind_FluidModel,			/*!< \brief Kind of the Fluid Model: Ideal or Van der Walls, ... . */
	Kind_ViscosityModel,			/*!< \brief Kind of the Viscosity Model*/
	Kind_FreeStreamOption,			/*!< \brief Kind of free stream option to choose if initializing with density or temperature  */
	Kind_GasModel,				/*!< \brief Kind of the Gas Model. */
	*Kind_GridMovement,    /*!< \brief Kind of the unsteady mesh movement. */
	Kind_Gradient_Method,		/*!< \brief Numerical method for computation of spatial gradients. */
	Kind_Linear_Solver,		/*!< \brief Numerical solver for the implicit scheme. */
	Kind_Linear_Solver_Prec,		/*!< \brief Preconditioner of the linear solver. */
	Kind_AdjTurb_Linear_Solver,		/*!< \brief Numerical solver for the turbulent adjoint implicit scheme. */
	Kind_AdjTurb_Linear_Prec,		/*!< \brief Preconditioner of the turbulent adjoint linear solver. */
	Kind_SlopeLimit,				/*!< \brief Global slope limiter. */
	Kind_SlopeLimit_Flow,		/*!< \brief Slope limiter for flow equations.*/
	Kind_SlopeLimit_TNE2,		/*!< \brief Slope limiter for flow equations.*/
  Kind_SlopeLimit_AdjTNE2,		/*!< \brief Slope limiter for flow equations.*/
	Kind_SlopeLimit_Turb,		/*!< \brief Slope limiter for the turbulence equation.*/
	Kind_SlopeLimit_AdjLevelSet,		/*!< \brief Slope limiter for the adjoint level set equation.*/
	Kind_SlopeLimit_AdjTurb,	/*!< \brief Slope limiter for the adjoint turbulent equation.*/
	Kind_SlopeLimit_AdjFlow,	/*!< \brief Slope limiter for the adjoint equation.*/
	Kind_TimeNumScheme,			/*!< \brief Global explicit or implicit time integration. */
	Kind_TimeIntScheme_Flow,	/*!< \brief Time integration for the flow equations. */
	Kind_TimeIntScheme_AdjFlow,		/*!< \brief Time integration for the adjoint flow equations. */
  Kind_TimeIntScheme_TNE2,	/*!< \brief Time integration for the flow equations. */
  Kind_TimeIntScheme_AdjTNE2, /*!< \brief Time integration for the flow equations. */
	Kind_TimeIntScheme_LinFlow,		/*!< \brief Time integration for the linearized flow equations. */
	Kind_TimeIntScheme_Turb,	/*!< \brief Time integration for the turbulence model. */
	Kind_TimeIntScheme_AdjLevelSet,	/*!< \brief Time integration for the adjoint level set model. */
	Kind_TimeIntScheme_AdjTurb,	/*!< \brief Time integration for the adjoint turbulence model. */
	Kind_TimeIntScheme_Wave,	/*!< \brief Time integration for the wave equations. */
	Kind_TimeIntScheme_Heat,	/*!< \brief Time integration for the wave equations. */
	Kind_TimeIntScheme_Poisson,	/*!< \brief Time integration for the wave equations. */
	Kind_TimeIntScheme_FEA,	/*!< \brief Time integration for the FEA equations. */
	Kind_ConvNumScheme,			/*!< \brief Global definition of the convective term. */
	Kind_ConvNumScheme_Flow,	/*!< \brief Centered or upwind scheme for the flow equations. */
	Kind_ConvNumScheme_Heat,	/*!< \brief Centered or upwind scheme for the flow equations. */
	Kind_ConvNumScheme_TNE2,	/*!< \brief Centered or upwind scheme for the flow equations. */
	Kind_ConvNumScheme_AdjFlow,		/*!< \brief Centered or upwind scheme for the adjoint flow equations. */
  Kind_ConvNumScheme_AdjTNE2,		/*!< \brief Centered or upwind scheme for the adjoint TNE2 equations. */
	Kind_ConvNumScheme_LinFlow,		/*!< \brief Centered or upwind scheme for the linearized flow equations. */
	Kind_ConvNumScheme_Turb,	/*!< \brief Centered or upwind scheme for the turbulence model. */
	Kind_ConvNumScheme_AdjTurb,	/*!< \brief Centered or upwind scheme for the adjoint turbulence model. */
	Kind_ConvNumScheme_AdjLevelSet,	/*!< \brief Centered or upwind scheme for the adjoint level set equation. */
	Kind_ConvNumScheme_Template,	/*!< \brief Centered or upwind scheme for the level set equation. */
	Kind_ViscNumScheme,			/*!< \brief Global definition of the viscous term. */
	Kind_ViscNumScheme_Flow,	/*!< \brief Viscous scheme for the flow equations. */
	Kind_ViscNumScheme_Heat,	/*!< \brief Viscous scheme for the flow equations. */
	Kind_ViscNumScheme_AdjFlow,		/*!< \brief Viscous scheme for the adjoint flow equations. */
  Kind_ViscNumScheme_TNE2,	/*!< \brief Viscous scheme for the flow equations. */
  Kind_ViscNumScheme_AdjTNE2, /*!< \brief Viscous scheme for the flow equations. */
	Kind_ViscNumScheme_LinFlow,		/*!< \brief Viscous scheme for the linearized flow equations. */
	Kind_ViscNumScheme_Turb,	/*!< \brief Viscous scheme for the turbulence model. */
	Kind_ViscNumScheme_Poisson,	/*!< \brief Viscous scheme for the poisson potential. */
	Kind_ViscNumScheme_Wave,	/*!< \brief Viscous scheme for the wave equation. */
	Kind_ViscNumScheme_FEA,	/*!< \brief Viscous scheme for the FEA equation. */
	Kind_ViscNumScheme_AdjTurb,	/*!< \brief Viscous scheme for the adjoint turbulence model. */
	Kind_ViscNumScheme_AdjLevelSet,	/*!< \brief Viscous scheme for the adjoint level set equation. */
	Kind_ViscNumScheme_Template,	/*!< \brief Viscous scheme for the template. */
	Kind_SourNumScheme,			/*!< \brief Global definition of the source term. */
	Kind_SourNumScheme_Flow,	/*!< \brief Source numerical scheme for the flow equations. */
	Kind_SourNumScheme_Heat,	/*!< \brief Source numerical scheme for the flow equations. */
	Kind_SourNumScheme_AdjFlow,		/*!< \brief Source numerical scheme for the adjoint flow equations. */
  Kind_SourNumScheme_TNE2,	/*!< \brief Source numerical scheme for the flow equations. */
  Kind_SourNumScheme_AdjTNE2,	/*!< \brief Source numerical scheme for the flow equations. */
	Kind_SourNumScheme_LinFlow,		/*!< \brief Source numerical scheme for the linearized flow equations. */
	Kind_SourNumScheme_Turb,	/*!< \brief Source numerical scheme for the turbulence model. */
	Kind_SourNumScheme_Poisson,	/*!< \brief Source numerical scheme for the poisson potential. */
	Kind_SourNumScheme_AdjTurb,	/*!< \brief Source numerical scheme for the adjoint turbulence model. */
	Kind_SourNumScheme_AdjLevelSet,	/*!< \brief Source numerical scheme for the adjoint level set model. */
	Kind_SourNumScheme_LevelSet,	/*!< \brief Source scheme for the level set equation. */
	Kind_SourNumScheme_Wave,	/*!< \brief Source scheme for the wave equation. */
	Kind_SourNumScheme_FEA,	/*!< \brief Source scheme for the FEA equation. */
	Kind_SourNumScheme_Template,	/*!< \brief Source numerical scheme for the template. */
	Kind_Centered,				/*!< \brief Centered scheme. */
	Kind_Centered_Flow,			/*!< \brief Centered scheme for the flow equations. */
	Kind_Centered_TNE2,			/*!< \brief Centered scheme for the flow equations. */
	Kind_Centered_AdjLevelSet,			/*!< \brief Centered scheme for the level set equation. */
	Kind_Centered_AdjFlow,			/*!< \brief Centered scheme for the adjoint flow equations. */
  Kind_Centered_AdjTNE2,			/*!< \brief Centered scheme for the adjoint TNE2 equations. */
	Kind_Centered_LinFlow,			/*!< \brief Centered scheme for the linearized flow equations. */
	Kind_Centered_Turb,			/*!< \brief Centered scheme for the turbulence model. */
	Kind_Centered_AdjTurb,		/*!< \brief Centered scheme for the adjoint turbulence model. */
	Kind_Centered_Template,		/*!< \brief Centered scheme for the template model. */
	Kind_Upwind,				/*!< \brief Upwind scheme. */
	Kind_Upwind_Flow,			/*!< \brief Upwind scheme for the flow equations. */
	Kind_Upwind_TNE2,			/*!< \brief Upwind scheme for the flow equations. */
	Kind_Upwind_AdjLevelSet,			/*!< \brief Upwind scheme for the level set equations. */
	Kind_Upwind_AdjFlow,			/*!< \brief Upwind scheme for the adjoint flow equations. */
  Kind_Upwind_AdjTNE2,			/*!< \brief Upwind scheme for the adjoint TNE2 equations. */
	Kind_Upwind_LinFlow,			/*!< \brief Upwind scheme for the linearized flow equations. */
	Kind_Upwind_Turb,			/*!< \brief Upwind scheme for the turbulence model. */
	Kind_Upwind_AdjTurb,		/*!< \brief Upwind scheme for the adjoint turbulence model. */
	Kind_Upwind_Template,			/*!< \brief Upwind scheme for the template model. */
  SpatialOrder,		/*!< \brief Order of the spatial numerical integration.*/
  SpatialOrder_Flow,		/*!< \brief Order of the spatial numerical integration.*/
	SpatialOrder_Turb,		/*!< \brief Order of the spatial numerical integration.*/
	SpatialOrder_TNE2,		/*!< \brief Order of the spatial numerical integration.*/
  SpatialOrder_AdjFlow,		/*!< \brief Order of the spatial numerical integration.*/
	SpatialOrder_AdjTurb,		/*!< \brief Order of the spatial numerical integration.*/
	SpatialOrder_AdjTNE2,     /*!< \brief Order of the spatial numerical integration.*/
  SpatialOrder_AdjLevelSet;		/*!< \brief Order of the spatial numerical integration.*/

  unsigned short Kind_Turb_Model;			/*!< \brief Turbulent model definition. */
  string ML_Turb_Model_File;  /*!< \brief File containing turbulence model. */
  string ML_Turb_Model_FeatureSet; /*! <\brief What are the input and ouput features > */
  string *ML_Turb_Model_Extra; /*! <\brief Store for extra variables coming from ML turb model */
  unsigned short nML_Turb_Model_Extra; /*!<\brief number of strings there */
  
  unsigned short Kind_Trans_Model,			/*!< \brief Transition model definition. */
	Kind_Inlet;           /*!< \brief Kind of inlet boundary treatment. */
	double Linear_Solver_Error;		/*!< \brief Min error of the linear solver for the implicit formulation. */
	unsigned long Linear_Solver_Iter;		/*!< \brief Max iterations of the linear solver for the implicit formulation. */
	unsigned long Linear_Solver_Restart_Frequency;   /*!< \brief Restart frequency of the linear solver for the implicit formulation. */
	double Linear_Solver_Relax;		/*!< \brief Relaxation coefficient of the linear solver. */
	double AdjTurb_Linear_Error;		/*!< \brief Min error of the turbulent adjoint linear solver for the implicit formulation. */
	unsigned short AdjTurb_Linear_Iter;		/*!< \brief Min error of the turbulent adjoint linear solver for the implicit formulation. */
	double *Section_Location;                  /*!< \brief Airfoil section limit. */
  unsigned short nSections,      /*!< \brief Number of section cuts to make when calculating internal volume. */
  nVolSections;               /*!< \brief Number of sections. */
	double* Kappa_Flow,           /*!< \brief Numerical dissipation coefficients for the flow equations. */
	*Kappa_AdjFlow,                  /*!< \brief Numerical dissipation coefficients for the adjoint equations. */
  *Kappa_TNE2,             /*!< \brief Numerical dissipation coefficients for the TNE2 equations. */
  *Kappa_AdjTNE2,          /*!< \brief Numerical dissipation coefficients for the adjoint TNE2 equations. */
	*Kappa_LinFlow;                  /*!< \brief Numerical dissipation coefficients for the linearized equations. */
	double Kappa_1st_AdjFlow,	/*!< \brief JST 1st order dissipation coefficient for adjoint flow equations (coarse multigrid levels). */
	Kappa_2nd_AdjFlow,			/*!< \brief JST 2nd order dissipation coefficient for adjoint flow equations. */
	Kappa_4th_AdjFlow,			/*!< \brief JST 4th order dissipation coefficient for adjoint flow equations. */
	Kappa_1st_LinFlow,			/*!< \brief JST 1st order dissipation coefficient for linearized flow equations (coarse multigrid levels). */
	Kappa_4th_LinFlow,			/*!< \brief JST 4th order dissipation coefficient for linearized flow equations. */
	Kappa_1st_Flow,			/*!< \brief JST 1st order dissipation coefficient for flow equations (coarse multigrid levels). */
	Kappa_2nd_Flow,			/*!< \brief JST 2nd order dissipation coefficient for flow equations. */
	Kappa_4th_Flow,			/*!< \brief JST 4th order dissipation coefficient for flow equations. */
	Kappa_1st_TNE2,			/*!< \brief JST 1st order dissipation coefficient for flow equations (coarse multigrid levels). */
	Kappa_2nd_TNE2,			/*!< \brief JST 2nd order dissipation coefficient for flow equations. */
	Kappa_4th_TNE2,			/*!< \brief JST 4th order dissipation coefficient for flow equations. */
  Kappa_1st_AdjTNE2,			/*!< \brief JST 1st order dissipation coefficient for flow equations (coarse multigrid levels). */
	Kappa_2nd_AdjTNE2,			/*!< \brief JST 2nd order dissipation coefficient for flow equations. */
	Kappa_4th_AdjTNE2;			/*!< \brief JST 4th order dissipation coefficient for flow equations. */

	double Min_Beta_RoeTurkel,		/*!< \brief Minimum value of Beta for the Roe-Turkel low Mach preconditioner. */
	Max_Beta_RoeTurkel;		/*!< \brief Maximum value of Beta for the Roe-Turkel low Mach preconditioner. */
  unsigned long GridDef_Nonlinear_Iter, /*!< \brief Number of nonlinear increments for grid deformation. */
  GridDef_Linear_Iter; /*!< \brief Number of linear smoothing iterations for grid deformation. */
  unsigned short Deform_Stiffness_Type; /*!< \brief Type of element stiffness imposed for FEA mesh deformation. */
  bool Deform_Output;  /*!< \brief Print the residuals during mesh deformation to the console. */
  double Deform_Tol_Factor; /*!< Factor to multiply smallest volume for deform tolerance (0.001 default) */
  double Deform_ElasticityMod, Deform_PoissonRatio; /*!< young's modulus and poisson ratio for volume deformation stiffness model */
  bool Visualize_Deformation;	/*!< \brief Flag to visualize the deformation in MDC. */
	double Mach;		/*!< \brief Mach number. */
	double Reynolds;	/*!< \brief Reynolds number. */
	double Froude;	/*!< \brief Froude number. */	
	double Length_Reynolds;	/*!< \brief Reynolds length (dimensional). */
	double AoA,			/*!< \brief Angle of attack (just external flow). */
	AoS;				/*!< \brief Angle of sideSlip (just external flow). */
  bool Fixed_CL_Mode;			/*!< \brief Activate fixed CL mode (external flow only). */
  double Target_CL;			/*!< \brief Specify a target CL instead of AoA (external flow only). */
  double Damp_Fixed_CL;			/*!< \brief Damping coefficient for fixed CL mode (external flow only). */
  bool Update_AoA;			/*!< \brief Boolean flag for whether to update the AoA for fixed lift mode on a given iteration. */
	double ChargeCoeff;		/*!< \brief Charge coefficient (just for poisson problems). */
	double *U_FreeStreamND;			/*!< \brief Reference variables at the infinity, free stream values. */
	unsigned short Cauchy_Func_Flow,	/*!< \brief Function where to apply the convergence criteria in the flow problem. */
	Cauchy_Func_AdjFlow,				/*!< \brief Function where to apply the convergence criteria in the adjoint problem. */
	Cauchy_Func_LinFlow,				/*!< \brief Function where to apply the convergence criteria in the linearized problem. */
	Cauchy_Elems;						/*!< \brief Number of elements to evaluate. */
	unsigned long StartConv_Iter;	/*!< \brief Start convergence criteria at iteration. */
	double Cauchy_Eps,	/*!< \brief Epsilon used for the convergence. */
	Cauchy_Eps_OneShot,	/*!< \brief Epsilon used for the one shot method convergence. */
	Cauchy_Eps_FullMG;	/*!< \brief Epsilon used for the full multigrid method convergence. */
	unsigned long Wrt_Sol_Freq,	/*!< \brief Writing solution frequency. */
	Wrt_Sol_Freq_DualTime,	/*!< \brief Writing solution frequency for Dual Time. */
	Wrt_Con_Freq,				/*!< \brief Writing convergence history frequency. */
	Wrt_Con_Freq_DualTime;				/*!< \brief Writing convergence history frequency. */
	bool Wrt_Unsteady;  /*!< \brief Write unsteady data adding header and prefix. */
	bool LowFidelitySim;  /*!< \brief Compute a low fidelity simulation. */
	bool Restart,	/*!< \brief Restart solution (for direct, adjoint, and linearized problems). */
	Restart_Flow;	/*!< \brief Restart flow solution for adjoint and linearized problems. */
	unsigned short nMarker_Monitoring,	/*!< \brief Number of markers to monitor. */
	nMarker_Designing,					/*!< \brief Number of markers for the objective function. */
	nMarker_GeoEval,					/*!< \brief Number of markers for the objective function. */
	nMarker_Plotting,					/*!< \brief Number of markers to plot. */
  nMarker_Moving,               /*!< \brief Number of markers in motion (DEFORMING, MOVING_WALL, or FLUID_STRUCTURE). */
	nMarker_DV;               /*!< \brief Number of markers affected by the design variables. */
  string *Marker_Monitoring,     /*!< \brief Markers to monitor. */
  *Marker_Designing,         /*!< \brief Markers to plot. */
  *Marker_GeoEval,         /*!< \brief Markers to plot. */
  *Marker_Plotting,          /*!< \brief Markers to plot. */
  *Marker_Moving,            /*!< \brief Markers in motion (DEFORMING, MOVING_WALL, or FLUID_STRUCTURE). */
  *Marker_DV;            /*!< \brief Markers affected by the design variables. */
  unsigned short  *Marker_All_Monitoring,        /*!< \brief Global index for monitoring using the grid information. */
  *Marker_All_GeoEval,       /*!< \brief Global index for geometrical evaluation. */
  *Marker_All_Plotting,        /*!< \brief Global index for plotting using the grid information. */
  *Marker_All_DV,          /*!< \brief Global index for design variable markers using the grid information. */
  *Marker_All_Moving,          /*!< \brief Global index for moving surfaces using the grid information. */
  *Marker_All_Designing,         /*!< \brief Global index for moving using the grid information. */
  *Marker_All_Out_1D,      /*!< \brief Global index for moving using 1D integrated output. */
  *Marker_CfgFile_Monitoring,     /*!< \brief Global index for monitoring using the config information. */
  *Marker_CfgFile_Designing,      /*!< \brief Global index for monitoring using the config information. */
  *Marker_CfgFile_GeoEval,      /*!< \brief Global index for monitoring using the config information. */
  *Marker_CfgFile_Plotting,     /*!< \brief Global index for plotting using the config information. */
  *Marker_CfgFile_Out_1D,      /*!< \brief Global index for plotting using the config information. */
  *Marker_CfgFile_Moving,       /*!< \brief Global index for moving surfaces using the config information. */
  *Marker_CfgFile_DV,       /*!< \brief Global index for design variable markers using the config information. */
  *Marker_CfgFile_PerBound;     /*!< \brief Global index for periodic boundaries using the config information. */
  string *PlaneTag;      /*!< \brief Global index for the plane adaptation (upper, lower). */
	unsigned short nDomain;			/*!< \brief Number of domains in the MPI parallelization. */
	double DualVol_Power;			/*!< \brief Power for the dual volume in the grid adaptation sensor. */
	unsigned short Analytical_Surface;	/*!< \brief Information about the analytical definition of the surface for grid adaptation. */
	unsigned short Axis_Orientation;	/*!< \brief Axis orientation. */
	unsigned short Mesh_FileFormat;	/*!< \brief Mesh input format. */
	unsigned short Output_FileFormat;	/*!< \brief Format of the output files. */
	double RefAreaCoeff,		/*!< \brief Reference area for coefficient computation. */
	RefElemLength,				/*!< \brief Reference element length for computing the slope limiting epsilon. */
	RefSharpEdges,				/*!< \brief Reference coefficient for detecting sharp edges. */
	RefLengthMoment,			/*!< \brief Reference length for moment computation. */
  *RefOriginMoment,           /*!< \brief Origin for moment computation. */
  *RefOriginMoment_X,      /*!< \brief X Origin for moment computation. */
  *RefOriginMoment_Y,      /*!< \brief Y Origin for moment computation. */
  *RefOriginMoment_Z,      /*!< \brief Z Origin for moment computation. */
  *CFLRamp,      /*!< \brief Information about the CFL ramp. */
  *CFL,
	DomainVolume;		/*!< \brief Volume of the computational grid. */
  unsigned short nRefOriginMoment_X,    /*!< \brief Number of X-coordinate moment computation origins. */
	nRefOriginMoment_Y,           /*!< \brief Number of Y-coordinate moment computation origins. */
	nRefOriginMoment_Z;           /*!< \brief Number of Z-coordinate moment computation origins. */
	string Mesh_FileName,			/*!< \brief Mesh input file. */
	Mesh_Out_FileName,				/*!< \brief Mesh output file. */
	Solution_FlowFileName,			/*!< \brief Flow solution input file. */
	Solution_LinFileName,			/*!< \brief Linearized flow solution input file. */
	Solution_AdjFileName,			/*!< \brief Adjoint solution input file for drag functional. */
	Flow_FileName,					/*!< \brief Flow variables output file. */
	Structure_FileName,					/*!< \brief Structure variables output file. */
	SurfStructure_FileName,					/*!< \brief Surface structure variables output file. */
  SurfWave_FileName,					/*!< \brief Surface structure variables output file. */
	SurfHeat_FileName,					/*!< \brief Surface structure variables output file. */
	Wave_FileName,					/*!< \brief Wave variables output file. */
	Heat_FileName,					/*!< \brief Heat variables output file. */
	AdjWave_FileName,					/*!< \brief Adjoint wave variables output file. */
	Residual_FileName,				/*!< \brief Residual variables output file. */
	Conv_FileName,					/*!< \brief Convergence history output file. */
	Restart_FlowFileName,			/*!< \brief Restart file for flow variables. */
	Restart_WaveFileName,			/*!< \brief Restart file for wave variables. */
	Restart_HeatFileName,			/*!< \brief Restart file for heat variables. */
	Restart_LinFileName,			/*!< \brief Restart file for linearized flow variables. */
	Restart_AdjFileName,			/*!< \brief Restart file for adjoint variables, drag functional. */
	Adj_FileName,					/*!< \brief Output file with the adjoint variables. */
	Lin_FileName,					/*!< \brief Output file with the linearized variables. */
	ObjFunc_Grad_FileName,			/*!< \brief Gradient of the objective function. */
	ObjFunc_Value_FileName,			/*!< \brief Objective function. */
	SurfFlowCoeff_FileName,			/*!< \brief Output file with the flow variables on the surface. */
	SurfAdjCoeff_FileName,			/*!< \brief Output file with the adjoint variables on the surface. */
	SurfLinCoeff_FileName,			/*!< \brief Output file with the linearized variables on the surface. */
	New_SU2_FileName;        		/*!< \brief Output SU2 mesh file converted from CGNS format. */
	bool CGNS_To_SU2;      		 	/*!< \brief Flag to specify whether a CGNS mesh is converted to SU2 format. */
	unsigned short nSpecies, 		/*!< \brief No of species present in plasma */
	nReactions;									/*!< \brief Number of reactions in chemical model. */
	bool Wrt_Vol_Sol,                /*!< \brief Write a volume solution file */
	Wrt_Srf_Sol,                /*!< \brief Write a surface solution file */
	Wrt_Restart,                /*!< \brief Write a restart solution file */
	Wrt_Csv_Sol,                /*!< \brief Write a surface comma-separated values solution file */
	Wrt_Residuals,              /*!< \brief Write residuals to solution file */
  Wrt_Halo,                   /*!< \brief Write rind layers in solution files */
  Plot_Section_Forces,       /*!< \brief Write sectional forces for specified markers. */
	Wrt_1D_Output;                /*!< \brief Write average stagnation pressure specified markers. */
	double *ArrheniusCoefficient,					/*!< \brief Arrhenius reaction coefficient */
	*ArrheniusEta,								/*!< \brief Arrhenius reaction temperature exponent */
	*ArrheniusTheta,							/*!< \brief Arrhenius reaction characteristic temperature */
	*CharVibTemp,									/*!< \brief Characteristic vibrational temperature for e_vib */
  *RotationModes,				/*!< \brief Rotational modes of energy storage */
  *Ref_Temperature,   			/*!< \brief Reference temperature for thermodynamic relations */
  *Tcf_a,   /*!< \brief Rate controlling temperature exponent (fwd) */
  *Tcf_b,   /*!< \brief Rate controlling temperature exponent (fwd) */
  *Tcb_a,   /*!< \brief Rate controlling temperature exponent (bkw) */
  *Tcb_b,   /*!< \brief Rate controlling temperature exponent (bkw) */
  *Diss;                /*!< \brief Dissociation potential. */
	unsigned short nMass,                 /*!< \brief No of particle masses */
	nTemp;						/*!< \brief No of freestream temperatures specified */
	bool Inlet_Outlet_Defined; /*!< \brief  that inlet and outlet conditions are defined for each species*/
  double *Particle_Mass,         /*!< \brief Mass of all particles present in the plasma */
  *Molar_Mass,               /*!< \brief Molar mass of species in the plasma [kg/kmol] */
  Mixture_Molar_mass,       /*!< \brief Molar mass of the multi-species fluid [kg/kmol] */
  *Gas_Composition,          /*!< \brief Initial mass fractions of flow [dimensionless] */
  *Enthalpy_Formation,     /*!< \brief Enthalpy of formation */
  **Blottner,               /*!< \brief Blottner viscosity coefficients */
  *Species_Ref_Temperature,  /*!< \brief Reference Temperature for viscosity of all particles present in the plasma */
  *Species_Ref_Viscosity;    /*!< \brief Reference viscosity  of all particles present in the plasma */
  unsigned short *nElStates; /*!< \brief Number of electron states. */
  double **CharElTemp, /*!< \brief Characteristic temperature of electron states. */
  **degen; /*!< \brief Degeneracy of electron states. */
	double Gamma,			/*!< \brief Ratio of specific heats of the gas. */
	Bulk_Modulus,			/*!< \brief Value of the bulk modulus for incompressible flows. */ 
	ArtComp_Factor,			/*!< \brief Value of the artificial compresibility factor for incompressible flows. */
	Gas_Constant,     /*!< \brief Specific gas constant. */
	Gas_ConstantND,     /*!< \brief Non-dimensional specific gas constant. */
	Gas_Constant_Ref, /*!< \brief Reference specific gas constant. */
	Temperature_Critical,   /*!< \brief Critical Temperature for real fluid model.  */
	Pressure_Critical,   /*!< \brief Critical Pressure for real fluid model.  */
	Density_Critical,   /*!< \brief Critical Density for real fluid model.  */
	Acentric_Factor,   /*!< \brief Acentric Factor for real fluid model.  */
	Mu_ConstantND,   /*!< \brief Constant Viscosity for CostantViscosity model.  */
	Mu_RefND,   /*!< \brief reference viscosity for Sutherland model.  */
	Mu_Temperature_RefND,   /*!< \brief reference Temperature for Sutherland model.  */
	Mu_SND,   /*!< \brief reference S for Sutherland model.  */
	FreeSurface_Zero,	/*!< \brief Coordinate of the level set zero. */
	FreeSurface_Depth,	/*!< \brief Coordinate of the level set zero. */
	*Velocity_FreeStream,     /*!< \brief Total velocity of the fluid.  */
	Energy_FreeStream,     /*!< \brief Total energy of the fluid.  */
	ModVel_FreeStream,     /*!< \brief Total density of the fluid.  */
	ModVel_FreeStreamND,     /*!< \brief Total density of the fluid.  */
	Density_FreeStream,     /*!< \brief Total density of the fluid.  */
	Viscosity_FreeStream,     /*!< \brief Total density of the fluid.  */
	Tke_FreeStream,     /*!< \brief Total turbulent kinetic energy of the fluid.  */
	Intermittency_FreeStream,     /*!< \brief Freestream intermittency (for sagt transition model) of the fluid.  */
	TurbulenceIntensity_FreeStream,     /*!< \brief Freestream turbulent intensity (for sagt transition model) of the fluid.  */
	Turb2LamViscRatio_FreeStream,          /*!< \brief Ratio of turbulent to laminar viscosity. */
	NuFactor_FreeStream,  /*!< \brief Ratio of turbulent to laminar viscosity. */
	Pressure_FreeStream,     /*!< \brief Total pressure of the fluid.  */
	Temperature_FreeStream,  /*!< \brief Total temperature of the fluid.  */
  Temperature_ve_FreeStream,  /*!< \brief Total vibrational-electronic temperature of the fluid.  */
  *MassFrac_FreeStream, /*!< \brief Mixture mass fractions of the fluid. */
	Prandtl_Lam,      /*!< \brief Laminar Prandtl number for the gas.  */
	Prandtl_Turb,     /*!< \brief Turbulent Prandtl number for the gas.  */
	Length_Ref,       /*!< \brief Reference length for non-dimensionalization. */
	Mesh_Scale_Change,       /*!< \brief Conversion factor from grid units to meters. */
	Pressure_Ref,     /*!< \brief Reference pressure for non-dimensionalization. */
	Temperature_Ref,  /*!< \brief Reference temperature for non-dimensionalization. */
	Density_Ref,      /*!< \brief Reference density for non-dimensionalization. */
	Velocity_Ref,     /*!< \brief Reference velocity for non-dimensionalization. */
	Time_Ref,         /*!< \brief Reference time for non-dimensionalization. */
	Viscosity_Ref,    /*!< \brief Reference viscosity for non-dimensionalization. */
	Energy_Ref,    /*!< \brief Reference viscosity for non-dimensionalization. */
	Wall_Temperature,    /*!< \brief Temperature at an isotropic wall in Kelvin. */
	Omega_Ref,        /*!< \brief Reference angular velocity for non-dimensionalization. */
	Force_Ref,        /*!< \brief Reference body force for non-dimensionalization. */
	Pressure_FreeStreamND,     /*!< \brief Farfield pressure value (external flow). */
	Temperature_FreeStreamND,  /*!< \brief Farfield temperature value (external flow). */
	Density_FreeStreamND,      /*!< \brief Farfield density value (external flow). */
  Velocity_FreeStreamND[3],    /*!< \brief Farfield velocity values (external flow). */
	Energy_FreeStreamND,       /*!< \brief Farfield energy value (external flow). */
	Viscosity_FreeStreamND,    /*!< \brief Farfield viscosity value (external flow). */
	Tke_FreeStreamND,    /*!< \brief Farfield kinetic energy (external flow). */
  Omega_FreeStreamND, /*!< \brief Specific dissipation (external flow). */
  Omega_FreeStream, /*!< \brief Specific dissipation (external flow). */
  pnorm_heat;           /*!< \brief pnorm for heat-flux objective functions. */
	int ***Reactions;					/*!< \brief Reaction map for chemically reacting, multi-species flows. */
  double ***Omega00,        /*!< \brief Collision integrals (Omega(0,0)) */
  ***Omega11;                  /*!< \brief Collision integrals (Omega(1,1)) */
  bool CuthillMckee_Ordering; /*!< \brief Cuthill–McKee ordering algorithm. */
	bool Mesh_Output; /*!< \brief Flag to specify whether a new mesh should be written in the converted units. */
	double ElasticyMod,			/*!< \brief Young's modulus of elasticity. */
	PoissonRatio,						/*!< \brief Poisson's ratio. */
	MaterialDensity;								/*!< \brief Material density. */
	double Wave_Speed;			/*!< \brief Wave speed used in the wave solver. */
	double Thermal_Diffusivity;			/*!< \brief Thermal diffusivity used in the heat solver. */
	double Cyclic_Pitch,          /*!< \brief Cyclic pitch for rotorcraft simulations. */
	Collective_Pitch;             /*!< \brief Collective pitch for rotorcraft simulations. */
	string Motion_Filename;				/*!< \brief Arbitrary mesh motion input base filename. */
	double Mach_Motion;			/*!< \brief Mach number based on mesh velocity and freestream quantities. */
  double *Motion_Origin_X,    /*!< \brief X-coordinate of the mesh motion origin. */
  *Motion_Origin_Y,           /*!< \brief Y-coordinate of the mesh motion origin. */
  *Motion_Origin_Z,           /*!< \brief Z-coordinate of the mesh motion origin. */
  *Translation_Rate_X,           /*!< \brief Translational velocity of the mesh in the x-direction. */
  *Translation_Rate_Y,           /*!< \brief Translational velocity of the mesh in the y-direction. */
  *Translation_Rate_Z,           /*!< \brief Translational velocity of the mesh in the z-direction. */
  *Rotation_Rate_X,           /*!< \brief Angular velocity of the mesh about the x-axis. */
  *Rotation_Rate_Y,           /*!< \brief Angular velocity of the mesh about the y-axis. */
  *Rotation_Rate_Z,           /*!< \brief Angular velocity of the mesh about the z-axis. */
  *Pitching_Omega_X,           /*!< \brief Angular frequency of the mesh pitching about the x-axis. */
  *Pitching_Omega_Y,           /*!< \brief Angular frequency of the mesh pitching about the y-axis. */
  *Pitching_Omega_Z,           /*!< \brief Angular frequency of the mesh pitching about the z-axis. */
  *Pitching_Ampl_X,           /*!< \brief Pitching amplitude about the x-axis. */
  *Pitching_Ampl_Y,           /*!< \brief Pitching amplitude about the y-axis. */
  *Pitching_Ampl_Z,           /*!< \brief Pitching amplitude about the z-axis. */
  *Pitching_Phase_X,           /*!< \brief Pitching phase offset about the x-axis. */
  *Pitching_Phase_Y,           /*!< \brief Pitching phase offset about the y-axis. */
  *Pitching_Phase_Z,           /*!< \brief Pitching phase offset about the z-axis. */
  *Plunging_Omega_X,           /*!< \brief Angular frequency of the mesh plunging in the x-direction. */
  *Plunging_Omega_Y,           /*!< \brief Angular frequency of the mesh plunging in the y-direction. */
  *Plunging_Omega_Z,           /*!< \brief Angular frequency of the mesh plunging in the z-direction. */
  *Plunging_Ampl_X,           /*!< \brief Plunging amplitude in the x-direction. */
  *Plunging_Ampl_Y,           /*!< \brief Plunging amplitude in the y-direction. */
  *Plunging_Ampl_Z;           /*!< \brief Plunging amplitude in the z-direction. */
  unsigned short nMotion_Origin_X,    /*!< \brief Number of X-coordinate mesh motion origins. */
	nMotion_Origin_Y,           /*!< \brief Number of Y-coordinate mesh motion origins. */
	nMotion_Origin_Z,           /*!< \brief Number of Z-coordinate mesh motion origins. */
	nTranslation_Rate_X,           /*!< \brief Number of Translational x-velocities for mesh motion. */
	nTranslation_Rate_Y,           /*!< \brief Number of Translational y-velocities for mesh motion. */
	nTranslation_Rate_Z,           /*!< \brief Number of Translational z-velocities for mesh motion. */
	nRotation_Rate_X,           /*!< \brief Number of Angular velocities about the x-axis for mesh motion. */
	nRotation_Rate_Y,           /*!< \brief Number of Angular velocities about the y-axis for mesh motion. */
	nRotation_Rate_Z,           /*!< \brief Number of Angular velocities about the z-axis for mesh motion. */
	nPitching_Omega_X,           /*!< \brief Number of Angular frequencies about the x-axis for pitching. */
	nPitching_Omega_Y,           /*!< \brief Number of Angular frequencies about the y-axis for pitching. */
	nPitching_Omega_Z,           /*!< \brief Number of Angular frequencies about the z-axis for pitching. */
	nPitching_Ampl_X,           /*!< \brief Number of Pitching amplitudes about the x-axis. */
	nPitching_Ampl_Y,           /*!< \brief Number of Pitching amplitudes about the y-axis. */
	nPitching_Ampl_Z,           /*!< \brief Number of Pitching amplitudes about the z-axis. */
	nPitching_Phase_X,           /*!< \brief Number of Pitching phase offsets about the x-axis. */
	nPitching_Phase_Y,           /*!< \brief Number of Pitching phase offsets about the y-axis. */
	nPitching_Phase_Z,           /*!< \brief Number of Pitching phase offsets about the z-axis. */
	nPlunging_Omega_X,           /*!< \brief Number of Angular frequencies in the x-direction for plunging. */
	nPlunging_Omega_Y,           /*!< \brief Number of Angular frequencies in the y-direction for plunging. */
	nPlunging_Omega_Z,           /*!< \brief Number of Angular frequencies in the z-direction for plunging. */
	nPlunging_Ampl_X,           /*!< \brief Number of Plunging amplitudes in the x-direction. */
	nPlunging_Ampl_Y,           /*!< \brief Number of Plunging amplitudes in the y-direction. */
	nPlunging_Ampl_Z,           /*!< \brief Number of Plunging amplitudes in the z-direction. */
  nMoveMotion_Origin,         /*!< \brief Number of motion origins. */
  *MoveMotion_Origin;         /*!< \brief Keeps track if we should move moment origin. */
  vector<vector<vector<double> > > Aeroelastic_np1, /*!< \brief Aeroelastic solution at time level n+1. */
  Aeroelastic_n, /*!< \brief Aeroelastic solution at time level n. */
	Aeroelastic_n1; /*!< \brief Aeroelastic solution at time level n-1. */
  double FreqPlungeAeroelastic, /*!< \brief Plunging natural frequency for Aeroelastic. */
	FreqPitchAeroelastic; /*!< \brief Pitch natural frequency for Aeroelastic. */
  double *Aeroelastic_plunge, /*!< \brief Value of plunging coordinate at the end of an external iteration. */
	*Aeroelastic_pitch; /*!< \brief Value of pitching coordinate at the end of an external iteration. */
  unsigned short Gust_Type,	/*!< \brief Type of Gust. */
  Gust_Dir;   /*!< \brief Direction of the gust */
  double Gust_WaveLength,     /*!< \brief The gust wavelength. */
  Gust_Periods,              /*!< \brief Number of gust periods. */
  Gust_Ampl,                  /*!< \brief Gust amplitude. */
  Gust_Begin_Time,            /*!< \brief Time at which to begin the gust. */
  Gust_Begin_Loc;             /*!< \brief Location at which the gust begins. */
  long Visualize_CV; /*!< \brief Node number for the CV to be visualized */
  bool ExtraOutput;
<<<<<<< HEAD
  bool Wall_Functions; /*!< \brief Use wall functions with the turbulence model */
  
	map<string, CAnyOptionRef*> param; /*!< \brief associates option names (strings) with options */
=======
  unsigned long Nonphys_Points, /*!< \brief Current number of non-physical points in the solution. */
  Nonphys_Reconstr;      /*!< \brief Current number of non-physical reconstructions for 2nd-order upwinding. */
>>>>>>> 8a68ed0f
  
  /*!< \brief param is a map from the option name (config file string) to a pointer to an option child class */
//	map<string, CAnyOptionRef*> param;
  
  /*!<brief all_options is a map containing all of the options. This is used during config file parsing
  to track the options which have not been set (so the default values can be used). Without this map
   there would be no list of all the config file options. > */
  map<string, bool> all_options;
  
  /*<brief param is a map from the option name (config file string) to its decoder (the specific child
   class of COptionBase that turns the string into a value) */
  map<string, COptionBase*> option_map;
  
  
  // All of the addXxxOptions take in the name of the option, and a refernce to the field of that option
  // in the option structure. Depending on the specific type, it may take in a default value, and may
  // take in extra options. The addXxxOptions mostly follow the same pattern, so please see addDoubleOption
  // for detailed comments.
  //
  // List options are those that can be an unknown number of elements, and also take in a reference to
  // an integer. This integer will be populated with the number of elements of that type unmarshaled.
  //
  // Array options are those with a fixed number of elements.
  //
  // List and Array options should also be able to be specified with the string "NONE" indicating that there
  // are no elements. This allows the option to be present in a config file but left blank.
  
  /*!<\brief addDoubleOption creates a config file parser for an option with the given name whose
   value can be represented by a double.*/
  void addDoubleOption(const string name, double & option_field, double default_value){
    // Check if the key is already in the map. If this fails, it is coder error
    // and not user error, so throw.
    assert(option_map.find(name) == option_map.end());

    // Add this option to the list of all the options
    all_options.insert(pair<string,bool>(name,true));

    // Create the parser for a double option with a reference to the option_field and the desired
    // default value. This will take the string in the config file, convert it to a double, and
    // place that double in the memory location specified by the reference.
    COptionBase* val = new COptionDouble(name, option_field, default_value);

    // Create an association between the option name ("CFL") and the parser generated above.
    // During configuration, the parsing script will get the option name, and use this map
    // to find how to parse that option.
    option_map.insert(pair<string, COptionBase *>(name, val));
  }
  
  void addStringOption(const string name, string & option_field, string default_value){
    assert(option_map.find(name) == option_map.end());
    all_options.insert(pair<string,bool>(name,true));
    COptionBase* val = new COptionString(name, option_field, default_value);
    option_map.insert(pair<string, COptionBase *>(name, val));
  }

  void addIntegerOption(const string name, int & option_field, int default_value){
    assert(option_map.find(name) == option_map.end());
    all_options.insert(pair<string,bool>(name,true));
    COptionBase* val = new COptionInt(name, option_field, default_value);
    option_map.insert(pair<string, COptionBase *>(name, val));
  }

  void addUnsignedLongOption(const string name, unsigned long & option_field, unsigned long default_value){
    assert(option_map.find(name) == option_map.end());
    all_options.insert(pair<string,bool>(name,true));
    COptionBase* val = new COptionULong(name, option_field, default_value);
    option_map.insert(pair<string, COptionBase *>(name, val));
  }
  
  void addUnsignedShortOption(const string name, unsigned short & option_field, unsigned short default_value){
    assert(option_map.find(name) == option_map.end());
    all_options.insert(pair<string,bool>(name,true));
    COptionBase* val = new COptionUShort(name, option_field, default_value);
    option_map.insert(pair<string, COptionBase *>(name, val));
  }
  
  void addLongOption(const string name, long & option_field, long default_value){
    assert(option_map.find(name) == option_map.end());
    all_options.insert(pair<string,bool>(name,true));
    COptionBase* val = new COptionLong(name, option_field, default_value);
    option_map.insert(pair<string, COptionBase *>(name, val));
  }
  
  void addBoolOption(const string name, bool & option_field, bool default_value){
    assert(option_map.find(name) == option_map.end());
    all_options.insert(pair<string,bool>(name,true));
    COptionBase* val = new COptionBool(name, option_field, default_value);
    option_map.insert(pair<string, COptionBase *>(name, val));
  }
  
  // enum types work differently than all of the others because there are a small number of valid
  // string entries for the type. One must also provide a list of all the valid strings of that type.
  template <class Tenum>
  void addEnumOption(const string name, unsigned short & option_field, const map<string, Tenum> & enum_map, Tenum default_value){
    assert(option_map.find(name) == option_map.end());
    all_options.insert(pair<string,bool>(name,true));
    COptionBase* val = new COptionEnum<Tenum>(name, enum_map, option_field, default_value);
    option_map.insert(pair<string, COptionBase *>(name, val));
    return;
  }
  
  
  // input_size is the number of options read in from the config file
  template <class Tenum>
	void addEnumListOption(const string name, unsigned short & input_size, unsigned short * & option_field, const map<string, Tenum> & enum_map) {
    input_size = 0;
    assert(option_map.find(name) == option_map.end());
    all_options.insert(pair<string,bool>(name,true));
		COptionBase* val = new COptionEnumList<Tenum>(name, enum_map, option_field, input_size);
    option_map.insert( pair<string, COptionBase*>(name, val) );
	}
  
  void addDoubleArrayOption(const string name, const int size, double * & option_field, double * default_value){
    
    double * def = new double [size];
    for (int i = 0; i < size; i++){
      def[i] = default_value[i];
    }
    assert(option_map.find(name) == option_map.end());
    all_options.insert(pair<string,bool>(name,true));
    COptionBase* val = new COptionDoubleArray(name, size, option_field, def);
    option_map.insert(pair<string, COptionBase *>(name, val));
  }
  
  void addDoubleListOption(const string name, unsigned short & size, double * & option_field){
    assert(option_map.find(name) == option_map.end());
    all_options.insert(pair<string,bool>(name,true));
    COptionBase* val = new COptionDoubleList(name, size, option_field);
    option_map.insert(pair<string, COptionBase *>(name, val));
  }
  
  void addUShortListOption(const string name, unsigned short & size, unsigned short * & option_field){
    assert(option_map.find(name) == option_map.end());
    all_options.insert(pair<string,bool>(name,true));
    COptionBase* val = new COptionUShortList(name, size, option_field);
    option_map.insert(pair<string, COptionBase *>(name, val));
  }
  
  void addStringListOption(const string name, unsigned short & num_marker, string* & option_field){
    assert(option_map.find(name) == option_map.end());
    all_options.insert(pair<string,bool>(name,true));
    COptionBase* val = new COptionStringList(name, num_marker, option_field);
    option_map.insert(pair<string, COptionBase *>(name, val));
  }
  
  void addConvectOption(const string name, unsigned short & space_field, unsigned short & centered_field, unsigned short & upwind_field){
    assert(option_map.find(name) == option_map.end());
    all_options.insert(pair<string,bool>(name,true));
    COptionBase* val = new COptionConvect(name, space_field, centered_field, upwind_field);
    option_map.insert(pair<string, COptionBase *>(name, val));
  }
  
  void addMathProblemOption(const string name, bool & Adjoint, const bool & Adjoint_default,
                      bool & OneShot, const bool & OneShot_default,
                      bool & Linearized, const bool & Linearized_default,
                            bool & Restart_Flow, const bool & Restart_Flow_default){
    assert(option_map.find(name) == option_map.end());
    all_options.insert(pair<string,bool>(name,true));
    COptionBase* val = new COptionMathProblem(name, Adjoint, Adjoint_default, OneShot, OneShot_default, Linearized, Linearized_default, Restart_Flow, Restart_Flow_default);
    option_map.insert(pair<string, COptionBase *>(name, val));
  }
  
  void addDVParamOption(const string name, unsigned short & nDV_field, double** & paramDV, string* & FFDTag,
                        unsigned short* & design_variable){
    assert(option_map.find(name) == option_map.end());
    all_options.insert(pair<string,bool>(name,true));
    COptionBase* val = new COptionDVParam(name, nDV_field, paramDV, FFDTag, design_variable);
    option_map.insert(pair<string, COptionBase *>(name, val));
  }
  
  void addStringDoubleListOption(const string name, unsigned short & list_size, string * & string_field,
                        double* & double_field){
    assert(option_map.find(name) == option_map.end());
    all_options.insert(pair<string,bool>(name,true));
    COptionBase* val = new COptionStringDoubleList(name, list_size, string_field, double_field);
    option_map.insert(pair<string, COptionBase *>(name, val));
  }
  
  void addInletOption(const string name, unsigned short & nMarker_Inlet, string * & Marker_Inlet,
                                 double* & Ttotal, double* & Ptotal, double** & FlowDir){
    assert(option_map.find(name) == option_map.end());
    all_options.insert(pair<string,bool>(name,true));
    COptionBase* val = new COptionInlet(name, nMarker_Inlet, Marker_Inlet, Ttotal, Ptotal, FlowDir);
    option_map.insert(pair<string, COptionBase *>(name, val));
  }
  
  void addInletFixedOption(const string name, unsigned short & nMarker_Inlet, string * & Marker_Inlet,
                      double* & Ttotal, double* & Ptotal){
    assert(option_map.find(name) == option_map.end());
    all_options.insert(pair<string,bool>(name,true));
    COptionBase* val = new COptionInletFixed(name, nMarker_Inlet, Marker_Inlet, Ttotal, Ptotal);
    option_map.insert(pair<string, COptionBase *>(name, val));
  }
  
  void addPeriodicOption(const string & name, unsigned short & nMarker_PerBound,
                    string* & Marker_PerBound, string* & Marker_PerDonor,
                         double** & RotCenter, double** & RotAngles, double** & Translation){
    assert(option_map.find(name) == option_map.end());
    all_options.insert(pair<string,bool>(name,true));
    COptionBase* val = new COptionPeriodic(name, nMarker_PerBound, Marker_PerBound, Marker_PerDonor, RotCenter, RotAngles, Translation);
    option_map.insert(pair<string, COptionBase *>(name, val));
  }
  
  void addActuatorDiskOption(const string & name, unsigned short & nMarker_ActDisk_Inlet, unsigned short & nMarker_ActDisk_Outlet,
                                      string* & Marker_ActDisk_Inlet, string* & Marker_ActDisk_Outlet,
                                      double** & ActDisk_Origin, double* & ActDisk_RootRadius, double* & ActDisk_TipRadius,
                                      double* & ActDisk_CT, double* & ActDisk_Omega) {
    assert(option_map.find(name) == option_map.end());
    all_options.insert(pair<string,bool>(name,true));
    COptionBase* val = new COptionActuatorDisk(name, nMarker_ActDisk_Inlet, nMarker_ActDisk_Outlet, Marker_ActDisk_Inlet, Marker_ActDisk_Outlet, ActDisk_Origin, ActDisk_RootRadius, ActDisk_TipRadius, ActDisk_CT, ActDisk_Omega);
    option_map.insert(pair<string, COptionBase *>(name, val));
  }

  void addPythonOption(const string name){
    assert(option_map.find(name) == option_map.end());
    all_options.insert(pair<string,bool>(name,true));
    COptionBase* val = new COptionPython(name);
    option_map.insert(pair<string, COptionBase *>(name, val));
  }
  
public:

	vector<string> fields; /*!< \brief Tags for the different fields in a restart file. */

	/*! 
	 * \brief Constructor of the class which reads the input file.
	 */
	CConfig(char case_filename[MAX_STRING_SIZE], unsigned short val_software, unsigned short val_iZone, unsigned short val_nZone, unsigned short val_nDim, unsigned short verb_level);

	/*! 
	 * \brief Constructor of the class which reads the input file.
	 */
	CConfig(char case_filename[MAX_STRING_SIZE]);

	/*! 
	 * \brief Destructor of the class. 
	 */
	~CConfig(void);

  /*!
   * \brief Initializes pointers to null
   */
	void SetPointersNull(void);

	/*!
	 * \brief breaks an input line from the config file into a set of tokens
	 * \param[in] str - the input line string
	 * \param[out] option_name - the name of the option found at the beginning of the line
	 * \param[out] option_value - the tokens found after the "=" sign on the line
	 * \returns false if the line is empty or a commment, true otherwise
	 */
	bool TokenizeString(string & str, string & option_name,
			vector<string> & option_value);

	/*!
	 * \brief Get information about whether this is a Python config option for design.
	 * \return <code>TRUE</code> if this is a Python config option for design; otherwise <code>FALSE</code>.
	 */
//	bool GetPython_Option(string & option_name);

	/*! 
	 * \brief Get reference origin for moment computation.
     * \param[in] val_marker - the marker we are monitoring.
	 * \return Reference origin (in cartesians coordinates) for moment computation.
	 */
	double *GetRefOriginMoment(unsigned short val_marker);

  /*!
	 * \brief Get reference origin x-coordinate for moment computation.
   * \param[in] val_marker - the marker we are monitoring.
	 * \return Reference origin x-coordinate (in cartesians coordinates) for moment computation.
	 */
	double GetRefOriginMoment_X(unsigned short val_marker);
  
  /*!
	 * \brief Get reference origin y-coordinate for moment computation.
   * \param[in] val_marker - the marker we are monitoring.
	 * \return Reference origin y-coordinate (in cartesians coordinates) for moment computation.
	 */
	double GetRefOriginMoment_Y(unsigned short val_marker);
  
  /*!
	 * \brief Get reference origin z-coordinate for moment computation.
   * \param[in] val_marker - the marker we are monitoring.
	 * \return Reference origin z-coordinate (in cartesians coordinates) for moment computation.
	 */
	double GetRefOriginMoment_Z(unsigned short val_marker);
  
  /*!
	 * \brief Set reference origin x-coordinate for moment computation.
   * \param[in] val_marker - the marker we are monitoring.
	 * \param[in] val_origin - New x-coordinate of the mesh motion origin.
	 */
	void SetRefOriginMoment_X(unsigned short val_marker, double val_origin);
  
  /*!
	 * \brief Set reference origin y-coordinate for moment computation.
   * \param[in] val_marker - the marker we are monitoring.
	 * \param[in] val_origin - New y-coordinate of the mesh motion origin.
	 */
	void SetRefOriginMoment_Y(unsigned short val_marker, double val_origin);

  /*!
	 * \brief Set reference origin z-coordinate for moment computation.
   * \param[in] val_marker - the marker we are monitoring.
	 * \param[in] val_origin - New z-coordinate of the mesh motion origin.
	 */
	void SetRefOriginMoment_Z(unsigned short val_marker, double val_origin);

	/*! 
	 * \brief Get maximum number of children in the agglomeration process.
	 * \return Maximum number of children.
	 */
	unsigned short GetMaxChildren(void);

	/*! 
	 * \brief Get index of the upper and lower horizontal plane.
	 * \param[in] index - 0 means upper surface, and 1 means lower surface.
	 * \return Index of the upper and lower surface.
	 */
	string GetPlaneTag(unsigned short index);

	/*! 
	 * \brief Get the integration limits for the equivalent area computation.
	 * \param[in] index - 0 means x_min, and 1 means x_max.
	 * \return Integration limits for the equivalent area computation.
	 */
	double GetEA_IntLimit(unsigned short index);
  
  /*!
	 * \brief Get the limit value for the adjoint variables.
	 * \return Limit value for the adjoint variables.
	 */
	double GetAdjointLimit(void);

	/*! 
	 * \brief Get the the coordinates where of the box where the grid is going to be deformed.
	 * \return Coordinates where of the box where the grid is going to be deformed.
	 */
	double *GetHold_GridFixed_Coord(void);

	/*! 
	 * \brief Get the power of the dual volume in the grid adaptation sensor.
	 * \return Power of the dual volume in the grid adaptation sensor.
	 */
	double GetDualVol_Power(void);

	/*! 
	 * \brief Get Information about if there is an analytical definition of the surface for doing the 
	 *        grid adaptation.
	 * \return Definition of the surfaces. NONE implies that there isn't any analytical definition 
	 *         and it will use and interpolation.
	 */
	unsigned short GetAnalytical_Surface(void);
  
  /*!
	 * \brief Get Information about if there is an analytical definition of the surface for doing the
	 *        grid adaptation.
	 * \return Definition of the surfaces. NONE implies that there isn't any analytical definition
	 *         and it will use and interpolation.
	 */
	unsigned short GetAxis_Orientation(void);

	/*! 
	 * \brief Get the maximum dimension of the agglomerated element compared with the whole domain.
	 * \return Maximum dimension of the agglomerated element.
	 */
	double GetMaxDimension(void);

	/*! 
	 * \brief Get the ratio of density for a free surface problem.
	 * \return Ratio of density for a free surface problem.
	 */
	double GetRatioDensity(void);

	/*! 
	 * \brief Get the ratio of viscosity for a free surface problem.
	 * \return Ratio of viscosity for a free surface problem.
	 */
	double GetRatioViscosity(void);

	/*! 
	 * \brief Get the thickness of the interfase for a free surface problem.
	 * \return Thickness of the interfase for a free surface problem.
	 */
	double GetFreeSurface_Thickness(void);

	/*! 
	 * \brief Get the damping of the free surface for a free surface problem.
	 * \return Damping of the interfase for a free surface problem.
	 */
	double GetFreeSurface_Damping_Coeff(void);

	/*! 
	 * \brief Get the damping of the free surface for a free surface problem.
	 * \return Damping of the interfase for a free surface problem.
	 */
	double GetFreeSurface_Damping_Length(void);

	/*!
	 * \brief Get the outlet position of the free surface for a free surface problem.
	 * \return Outlet position of the interfase for a free surface problem.
	 */
	double GetFreeSurface_Outlet(void);

	/*! 
	 * \brief Creates a tecplot file to visualize the partition made by the DDC software.
	 * \return <code>TRUE</code> if the partition is going to be plotted; otherwise <code>FALSE</code>.
	 */
	bool GetVisualize_Partition(void);

  /*!
	 * \brief Creates a tecplot file to visualize the partition made by the DDC software.
	 * \return <code>TRUE</code> if the partition is going to be plotted; otherwise <code>FALSE</code>.
	 */
  bool GetExtraOutput(void);
  
	/*! 
	 * \brief Get the value of the Mach number (velocity divided by speed of sound).
	 * \return Value of the Mach number.
	 */
	double GetMach(void);

	/*! 
	 * \brief Get the value of the Gamma of fluid (ratio of specific heats).
	 * \return Value of the constant: Gamma
	 */
	double GetGamma(void);

	/*! 
	 * \brief Get the value of the Gamma of fluid (ratio of specific heats) for a particular species.
	 * \param[in] - val_Species: Index of desired species specific heat ratio.
	 * \return Value of the constant: Species_Gamma[iSpecies]
	 */
	double GetSpecies_Gamma(unsigned short val_Species);

	/*! 
	 * \brief Get the value of the charge number for a particular species (1 for ions, -1 for electrons, 0 for neutral).
	 * \param[in] - val_Species: Index of desired species charge number.
	 * \return Value of the constant: Charge_Number[val_Species]
	 */
	int GetCharge_Number(unsigned short val_Species);
  
  /*!
	 * \brief Get the value of the limits for the sections.
	 * \return Value of the limits for the sections.
	 */
	double GetSection_Location(unsigned short val_var);

	/*! 
	 * \brief Get the array that maps chemical consituents to each chemical reaction.
	 * \return Memory location of the triple pointer to the 3-D reaction map array.
	 */
	int ***GetReaction_Map(void);

	/*!
	 * \brief Get the array containing the curve fit coefficients for the Omega(0,0) collision integrals.
	 * \return Memory location of the triple pointer to the 3-D collision integral array.
	 */
	double ***GetCollisionIntegral00(void);

	/*!
	 * \brief Get the array containing the curve fit coefficients for the Omega(1,1) collision integrals.
	 * \return Memory location of the triple pointer to the 3-D collision integral array.
	 */
	double ***GetCollisionIntegral11(void);

	/*! 
	 * \brief Get the value of the bulk modulus.
	 * \return Value of the bulk modulus.
	 */
	double GetBulk_Modulus(void);

	/*! 
	 * \brief Get the value of the Gamma of fluid (ratio of specific heats) for monatomic species.
	 * \return Value of the constant: GammaMonatomic
	 */
	double GetGammaMonatomic(void);	

	/*! 
	 * \brief Get the value of the Gamma of fluid (ratio of specific heats) for diatomic species.
	 * \return Value of the constant: Gamma
	 */
	double GetGammaDiatomic(void);

	/*! 
	 * \brief Get the artificial compresibility factor.
	 * \return Value of the artificial compresibility factor.
	 */
	double GetArtComp_Factor(void);

	/*! 
	 * \brief Get the Level set zero for free surface .
	 * \return Value of the level set zero coordinate
	 */
	double GetFreeSurface_Zero(void);

	/*!
	 * \brief Get the Level set zero for free surface .
	 * \return Value of the level set zero coordinate
	 */
	double GetFreeSurface_Depth(void);

	/*! 
	 * \brief Get the value of specific gas constant.
	 * \return Value of the constant: Gamma
	 */
	double GetGas_Constant(void);
  
  /*!
	 * \brief Get the value of specific gas constant.
	 * \return Value of the constant: Gamma
	 */
	double GetGas_ConstantND(void);

	/*! 
	 * \brief Get the value of specific gas constant for a particular species.
	 * \param[in] val_Species - Index of desired species gas constant.
	 * \return Value of the constant: R
	 */
	double GetSpecies_Gas_Constant(unsigned short val_Species);

	/*!
	 * \brief Get the coefficients of the Blottner viscosity model
	 * \param[in] val_Species - Index of the species
	 * \param[in] val_Coeff - Index of the coefficient (As, Bs, Cs)
	 * \return Value of the Blottner coefficient
	 */
	double GetBlottnerCoeff(unsigned short val_Species, unsigned short val_Coeff);
  
  /*!
	 * \brief Get the p-norm for heat-flux objective functions (adjoint problem).
	 * \return Value of the heat flux p-norm
	 */
	double GetPnormHeat(void);

	/*!
	 * \brief Get the value of wall temperature.
	 * \return Value of the constant: Temperature
	 */
	double GetWallTemperature(void);

	/*!
	 * \brief Get the reference value for the specific gas constant.
	 * \return Reference value for the specific gas constant.
	 */
	double GetGas_Constant_Ref(void);

	/*!
	 * \brief Get the value of the frestream temperature.
	 * \return Freestream temperature.
	 */
	double GetTemperature_FreeStream(void);
  
  /*!
	 * \brief Get the value of the frestream temperature.
	 * \return Freestream temperature.
	 */
	double GetEnergy_FreeStream(void);
  
  /*!
	 * \brief Get the value of the frestream temperature.
	 * \return Freestream temperature.
	 */
	double GetViscosity_FreeStream(void);
  
  /*!
	 * \brief Get the value of the frestream temperature.
	 * \return Freestream temperature.
	 */
	double GetDensity_FreeStream(void);
  
  /*!
	 * \brief Get the value of the frestream temperature.
	 * \return Freestream temperature.
	 */
	double GetModVel_FreeStream(void);
  
  /*!
	 * \brief Get the value of the frestream temperature.
	 * \return Freestream temperature.
	 */
	double GetModVel_FreeStreamND(void);
  
  /*!
	 * \brief Get the value of the frestream vibrational-electronic temperature.
	 * \return Freestream temperature.
	 */
	double GetTemperature_ve_FreeStream(void);

	/*!
	 * \brief Get the value of the laminar Prandtl number.
	 * \return Laminar Prandtl number.
	 */
	double GetPrandtl_Lam(void);

	/*!
	 * \brief Get the value of the turbulent Prandtl number.
	 * \return Turbulent Prandtl number.
	 */
	double GetPrandtl_Turb(void);

	/*!
	 * \brief Get the value of the reference length for non-dimensionalization.
	 *        This value should always be 1 internally, and is not user-specified.
	 * \return Reference length for non-dimensionalization.
	 */
	double GetLength_Ref(void);

	/*!
	 * \brief Get the value of the reference pressure for non-dimensionalization.
	 * \return Reference pressure for non-dimensionalization.
	 */
	double GetPressure_Ref(void);
  
  /*!
	 * \brief Get the value of the reference pressure for non-dimensionalization.
	 * \return Reference pressure for non-dimensionalization.
	 */
	double GetEnergy_Ref(void);

	/*!
	 * \brief Get the value of the reference temperature for non-dimensionalization.
	 * \return Reference temperature for non-dimensionalization.
	 */
	double GetTemperature_Ref(void);

	/*!
	 * \brief Get the value of the reference density for non-dimensionalization.
	 * \return Reference density for non-dimensionalization.
	 */
	double GetDensity_Ref(void);

	/*!
	 * \brief Get the value of the reference velocity for non-dimensionalization.
	 * \return Reference velocity for non-dimensionalization.
	 */
	double GetVelocity_Ref(void);

	/*!
	 * \brief Get the value of the reference time for non-dimensionalization.
	 * \return Reference time for non-dimensionalization.
	 */
	double GetTime_Ref(void);

	/*!
	 * \brief Get the value of the reference viscosity for non-dimensionalization.
	 * \return Reference viscosity for non-dimensionalization.
	 */
	double GetViscosity_Ref(void);

	/*!
	 * \brief Get the value of the reference angular velocity for non-dimensionalization.
	 * \return Reference angular velocity for non-dimensionalization.
	 */
	double GetOmega_Ref(void);

	/*!
	 * \brief Get the value of the reference force for non-dimensionalization.
	 * \return Reference force for non-dimensionalization.
	 */
	double GetForce_Ref(void);

  /*!
	 * \brief Get the value of the non-dimensionalized freestream pressure.
	 * \return Non-dimensionalized freestream pressure.
	 */
	double GetPressure_FreeStream(void);
  
	/*!
	 * \brief Get the value of the non-dimensionalized freestream pressure.
	 * \return Non-dimensionalized freestream pressure.
	 */
	double GetPressure_FreeStreamND(void);

	/*!
	 * \brief Get the vector of the dimensionalized freestream velocity.
	 * \return Dimensionalized freestream velocity vector.
	 */
	double* GetVelocity_FreeStream(void);

	/*!
	 * \brief Get the value of the non-dimensionalized freestream temperature.
	 * \return Non-dimensionalized freestream temperature.
	 */
	double GetTemperature_FreeStreamND(void);

	/*!
	 * \brief Get the value of the non-dimensionalized freestream density.
	 * \return Non-dimensionalized freestream density.
	 */
	double GetDensity_FreeStreamND(void);

	/*!
	 * \brief Get the vector of the non-dimensionalized freestream velocity.
	 * \return Non-dimensionalized freestream velocity vector.
	 */
	double* GetVelocity_FreeStreamND(void);
  
	/*!
	 * \brief Get the value of the non-dimensionalized freestream energy.
	 * \return Non-dimensionalized freestream energy.
	 */
	double GetEnergy_FreeStreamND(void);

	/*!
	 * \brief Get the value of the non-dimensionalized freestream viscosity.
	 * \return Non-dimensionalized freestream viscosity.
	 */
	double GetViscosity_FreeStreamND(void);
  
  /*!
	 * \brief Get the value of the non-dimensionalized freestream viscosity.
	 * \return Non-dimensionalized freestream viscosity.
	 */
	double GetTke_FreeStreamND(void);
  
  /*!
	 * \brief Get the value of the non-dimensionalized freestream viscosity.
	 * \return Non-dimensionalized freestream viscosity.
	 */
	double GetOmega_FreeStreamND(void);
  
  /*!
	 * \brief Get the value of the non-dimensionalized freestream viscosity.
	 * \return Non-dimensionalized freestream viscosity.
	 */
	double GetTke_FreeStream(void);
  
  /*!
	 * \brief Get the value of the non-dimensionalized freestream viscosity.
	 * \return Non-dimensionalized freestream viscosity.
	 */
	double GetOmega_FreeStream(void);

	/*!
	 * \brief Get the value of the non-dimensionalized freestream intermittency.
	 * \return Non-dimensionalized freestream intermittency.
	 */
	double GetIntermittency_FreeStream(void);

	/*!
	 * \brief Get the value of the non-dimensionalized freestream turbulence intensity.
	 * \return Non-dimensionalized freestream intensity.
	 */
	double GetTurbulenceIntensity_FreeStream(void);

	/*!
	 * \brief Get the value of the non-dimensionalized freestream turbulence intensity.
	 * \return Non-dimensionalized freestream intensity.
	 */
	double GetNuFactor_FreeStream(void);

	/*!
	 * \brief Get the value of the turbulent to laminar viscosity ratio.
	 * \return Ratio of turbulent to laminar viscosity ratio.
	 */
	double GetTurb2LamViscRatio_FreeStream(void);
  
  /*!
	 * \brief Get the vector of free stream mass fraction values.
	 * \return Ratio of species mass to mixture mass.
	 */
	double* GetMassFrac_FreeStream(void);
  
	/*!
	 * \brief Get the value of the Reynolds length.
	 * \return Reynolds length.
	 */
	double GetLength_Reynolds(void);

	/*!
	 * \brief Get the conversion factor for converting the grid to meters.
	 * \return Conversion factor for converting the grid to meters.
	 */
	double GetMesh_Scale_Change(void);

	/*! 
	 * \brief Get the start up iterations using the fine grid, this works only for multigrid problems.
	 * \return Start up iterations using the fine grid.
	 */
	unsigned short GetnStartUpIter(void);

	/*! 
	 * \brief Get the reference area for non dimensional coefficient computation. If the value from the 
	 *        is 0 then, the code will compute the reference area using the projection of the shape into
	 *        the z plane (3D) or the x plane (2D).
	 * \return Value of the reference area for coefficient computation.
	 */
	double GetRefAreaCoeff(void);

	/*!
	 * \brief Get the wave speed.
	 * \return Value of the wave speed.
	 */
	double GetWaveSpeed(void);

	/*!
	 * \brief Get the wave speed.
	 * \return Value of the wave speed.
	 */
	double GetThermalDiffusivity(void);

	/*! 
	 * \brief Get the Young's modulus of elasticity.
	 * \return Value of the Young's modulus of elasticity.
	 */
	double GetElasticyMod(void);

	/*! 
	 * \brief Get the Poisson's ratio.
	 * \return Value of the Poisson's ratio.
	 */
	double GetPoissonRatio(void);

	/*! 
	 * \brief Get the Material Density.
	 * \return Value of the Material Density.
	 */
	double GetMaterialDensity(void);

	/*! 
	 * \brief Get the reference length for computing moment (the default value is 1).
	 * \return Reference length for moment computation.
	 */
	double GetRefLengthMoment(void);

	/*! 
	 * \brief Get the reference element length for computing the slope limiting epsilon.
	 * \return Reference element length for slope limiting epsilon.
	 */
	double GetRefElemLength(void);
  
  /*!
	 * \brief Get the reference coefficient for detecting sharp edges.
	 * \return Reference coefficient for detecting sharp edges.
	 */
	double GetRefSharpEdges(void);

	/*! 
	 * \brief Get the volume of the whole domain using the fine grid, this value is common for all the grids
	 *        in the multigrid method.
	 * \return Volume of the whole domain.
	 */
	double GetDomainVolume(void);

	/*! 
	 * \brief In case the <i>RefAreaCoeff</i> is equal to 0 then, it is necessary to compute a reference area, 
	 *        with this function we set the value of the reference area.
	 * \param[in] val_area - Value of the reference area for non dimensional coefficient computation.
	 */
	void SetRefAreaCoeff(double val_area);

	/*! 
	 * \brief Set the value of the domain volume computed on the finest grid.
	 * \note This volume do not include the volume of the body that is being simulated.
	 * \param[in] val_volume - Value of the domain volume computed on the finest grid.
	 */
	void SetDomainVolume(double val_volume);

	/*! 
	 * \brief Get number of domains in a parallel computation.
	 * \note The number of domains is read from the configuration file or from mpirun -np option.
	 * \return Number of domains in the parallel computation.
	 */
	unsigned short GetnDomain(void);

	/*! 
	 * \brief In case we are running the CFD software, the number of domains is read 
	 *        from <i>MPI::COMM_WORLD.Get_size()</i>.
	 * \param[in] val_ndomain - Number of domains for the MPI parallelization.
	 */
	void SetnDomain(unsigned short val_ndomain);

	/*! 
	 * \brief Set the finest mesh in a multigrid strategy.
	 * \note If we are using a Full Multigrid Strategy or a start up with finest grid, it is necessary 
	 *       to change several times the finest grid.
	 * \param[in] val_finestmesh - Index of the finest grid.
	 */
	void SetFinestMesh(unsigned short val_finestmesh);

	/*! 
	 * \brief Set the kind of time integration scheme.
	 * \note If we are solving different equations it will be necessary to change several 
	 *       times the kind of time integration, to choose the right scheme.
	 * \param[in] val_kind_timeintscheme - Kind of time integration scheme.
	 */		
	void SetKind_TimeIntScheme(unsigned short val_kind_timeintscheme);

	/*! 
	 * \brief Set the parameters of the convective numerical scheme.
	 * \note The parameters will change because we are solving different kind of equations.
	 * \param[in] val_kind_convnumscheme - Center or upwind scheme.
	 * \param[in] val_kind_centered - If centered scheme, kind of centered scheme (JST, etc.).
	 * \param[in] val_kind_upwind - If upwind scheme, kind of upwind scheme (Roe, etc.).
	 * \param[in] val_kind_slopelimit - If upwind scheme, kind of slope limit.
	 */		
	void SetKind_ConvNumScheme(unsigned short val_kind_convnumscheme, unsigned short val_kind_centered, 
			unsigned short val_kind_upwind, unsigned short val_kind_slopelimit, unsigned short val_order_spatial_int);

	/*! 
	 * \brief Set the parameters of the viscous numerical scheme.
	 * \note The parameters will change because we are solving different kind of equations.
	 * \param[in] val_kind_viscnumscheme - Kind of viscous scheme.
	 */
	void SetKind_ViscNumScheme(unsigned short val_kind_viscnumscheme);

	/*! 
	 * \brief Set the parameters of the source term.
	 * \note The parameters will change because we are solving different kind of equations.
	 * \param[in] val_kind_sournumscheme - Kind of source term.
	 */
	void SetKind_SourNumScheme(unsigned short val_kind_sournumscheme);

	/*! 
	 * \brief Get the value of limiter coefficient.
	 * \return Value of the limiter coefficient.
	 */
	double GetLimiterCoeff(void);

  /*!
	 * \brief Get the value of sharp edge limiter.
	 * \return Value of the sharp edge limiter coefficient.
	 */
	double GetSharpEdgesCoeff(void);
  
	/*! 
	 * \brief Get the Reynolds number. Dimensionless number that gives a measure of the ratio of inertial forces 
	 *        to viscous forces and consequently quantifies the relative importance of these two types of forces 
	 *        for given flow condition.
	 * \return Value of the Reynolds number.
	 */
	double GetReynolds(void);

	/*! 
	 * \brief Get the Froude number for free surface problems.
	 * \return Value of the Froude number.
	 */
	double GetFroude(void);
  
  /*!
	 * \brief Set the Froude number for free surface problems.
	 * \return Value of the Froude number.
	 */
	void SetFroude(double val_froude);

  /*!
	 * \brief Set the Froude number for free surface problems.
	 * \return Value of the Froude number.
	 */
	void SetMach(double val_mach);
  
  /*!
	 * \brief Set the Froude number for free surface problems.
	 * \return Value of the Froude number.
	 */
	void SetReynolds(double val_reynolds);
  
  /*!
	 * \brief Set the Froude number for free surface problems.
	 * \return Value of the Froude number.
	 */
	void SetLength_Ref(double val_length_ref);
  
  /*!
	 * \brief Set the Froude number for free surface problems.
	 * \return Value of the Froude number.
	 */
	void SetVelocity_Ref(double val_velocity_ref);
  
  /*!
	 * \brief Set the Froude number for free surface problems.
	 * \return Value of the Froude number.
	 */
	void SetPressure_Ref(double val_pressure_ref);
  
  /*!
	 * \brief Set the Froude number for free surface problems.
	 * \return Value of the Froude number.
	 */
	void SetDensity_Ref(double val_density_ref);
  
  /*!
	 * \brief Set the Froude number for free surface problems.
	 * \return Value of the Froude number.
	 */
	void SetTime_Ref(double val_time_ref);
  
  /*!
	 * \brief Set the Froude number for free surface problems.
	 * \return Value of the Froude number.
	 */
	void SetEnergy_Ref(double val_energy_ref);
  
  /*!
	 * \brief Set the Froude number for free surface problems.
	 * \return Value of the Froude number.
	 */
	void SetOmega_Ref(double val_omega_ref);
  
  /*!
	 * \brief Set the Froude number for free surface problems.
	 * \return Value of the Froude number.
	 */
	void SetForce_Ref(double val_force_ref);
  
  /*!
	 * \brief Set the Froude number for free surface problems.
	 * \return Value of the Froude number.
	 */
	void SetGas_Constant_Ref(double val_gas_constant_ref);
  
  /*!
	 * \brief Set the Froude number for free surface problems.
	 * \return Value of the Froude number.
	 */
	void SetGas_Constant(double val_gas_constant);
  
  /*!
	 * \brief Set the Froude number for free surface problems.
	 * \return Value of the Froude number.
	 */
	void SetViscosity_Ref(double val_viscosity_ref);

  /*!
	 * \brief Set the Froude number for free surface problems.
	 * \return Value of the Froude number.
	 */
	void SetPressure_FreeStreamND(double val_pressure_freestreamnd);
  
  /*!
	 * \brief Set the Froude number for free surface problems.
	 * \return Value of the Froude number.
	 */
	void SetPressure_FreeStream(double val_pressure_freestream);
  
  /*!
	 * \brief Set the Froude number for free surface problems.
	 * \return Value of the Froude number.
	 */
	void SetDensity_FreeStreamND(double val_density_freestreamnd);
  
  /*!
	 * \brief Set the Froude number for free surface problems.
	 * \return Value of the Froude number.
	 */
	void SetDensity_FreeStream(double val_density_freestream);
  
  /*!
	 * \brief Set the Froude number for free surface problems.
	 * \return Value of the Froude number.
	 */
	void SetViscosity_FreeStream(double val_viscosity_freestream);
  
  /*!
	 * \brief Set the Froude number for free surface problems.
	 * \return Value of the Froude number.
	 */
	void SetModVel_FreeStream(double val_modvel_freestream);
  
  /*!
	 * \brief Set the Froude number for free surface problems.
	 * \return Value of the Froude number.
	 */
	void SetModVel_FreeStreamND(double val_modvel_freestreamnd);
  
  /*!
	 * \brief Set the Froude number for free surface problems.
	 * \return Value of the Froude number.
	 */
	void SetTemperature_FreeStreamND(double val_temperature_freestreamnd);
  
  /*!
	 * \brief Set the Froude number for free surface problems.
	 * \return Value of the Froude number.
	 */
	void SetGas_ConstantND(double val_gas_constantnd);
  
  /*!
	 * \brief Set the Froude number for free surface problems.
	 * \return Value of the Froude number.
	 */
	void SetVelocity_FreeStreamND(double val_velocity_freestreamnd, unsigned short val_dim);
  
  /*!
	 * \brief Set the Froude number for free surface problems.
	 * \return Value of the Froude number.
	 */
	void SetViscosity_FreeStreamND(double val_viscosity_freestreamnd);
  
  /*!
	 * \brief Set the Froude number for free surface problems.
	 * \return Value of the Froude number.
	 */
	void SetTke_FreeStreamND(double val_tke_freestreamnd);
  
  /*!
	 * \brief Set the Froude number for free surface problems.
	 * \return Value of the Froude number.
	 */
	void SetOmega_FreeStreamND(double val_omega_freestreamnd);
  
  /*!
	 * \brief Set the Froude number for free surface problems.
	 * \return Value of the Froude number.
	 */
	void SetTke_FreeStream(double val_tke_freestream);
  
  /*!
	 * \brief Set the Froude number for free surface problems.
	 * \return Value of the Froude number.
	 */
	void SetOmega_FreeStream(double val_omega_freestream);
  
  /*!
	 * \brief Set the Froude number for free surface problems.
	 * \return Value of the Froude number.
	 */
	void SetEnergy_FreeStreamND(double val_energy_freestreamnd);
  
  /*!
	 * \brief Set the Froude number for free surface problems.
	 * \return Value of the Froude number.
	 */
	void SetEnergy_FreeStream(double val_energy_freestream);
  
  /*!
	 * \brief Set the Froude number for free surface problems.
	 * \return Value of the Froude number.
	 */
	void SetTotal_UnstTimeND(double val_total_unsttimend);
  
	/*!
	 * \brief Get the angle of attack of the body. This is the angle between a reference line on a lifting body 
	 *        (often the chord line of an airfoil) and the vector representing the relative motion between the 
	 *        lifting body and the fluid through which it is moving.
	 * \return Value of the angle of attack.
	 */		
	double GetAoA(void);

	/*!
	 * \brief Set the angle of attack.
	 * \param[in] val_AoA - Value of the angle of attack.
	 */
	void SetAoA(double val_AoA);
  
  /*!
	 * \brief Set the angle of attack.
	 * \param[in] val_AoA - Value of the angle of attack.
	 */
	void SetAoS(double val_AoS);
  
	/*! 
	 * \brief Get the angle of sideslip of the body. It relates to the rotation of the aircraft centerline from 
	 *        the relative wind.
	 * \return Value of the angle of sideslip.
	 */		
	double GetAoS(void);

	/*! 
	 * \brief Get the charge coefficient that is used in the poissonal potential simulation.
	 * \return Value of the charge coefficient.
	 */		
	double GetChargeCoeff(void);	

	/*! 
	 * \brief Get the number of multigrid levels.
	 * \return Number of multigrid levels (without including the original grid).
	 */
	unsigned short GetMGLevels(void);

	/*!
	 * \brief Set the number of multigrid levels.
	 * \param[in] val_nMultiLevel - Index of the mesh were the CFL is applied
	 */
	void SetMGLevels(unsigned short val_nMultiLevel);

	/*! 
	 * \brief Get the index of the finest grid.
	 * \return Index of the finest grid in a multigrid strategy, this is 0 unless we are 
		       performing a Full multigrid.
	 */		
	unsigned short GetFinestMesh(void);

	/*! 
	 * \brief Get the kind of multigrid (V or W).
	 * \note This variable is used in a recursive way to perform the different kind of cycles
	 * \return 0 or 1 depending of we are dealing with a V or W cycle.
	 */		
	unsigned short GetMGCycle(void);

	/*! 
	 * \brief Get the king of evaluation in the geometrical module.
	 * \return 0 or 1 depending of we are dealing with a V or W cycle.
	 */		
	unsigned short GetGeometryMode(void);

	/*! 
	 * \brief Get the Courant Friedrich Levi number for each grid.
	 * \param[in] val_mesh - Index of the mesh were the CFL is applied.
	 * \return CFL number for each grid.
	 */		
	double GetCFL(unsigned short val_mesh);

	/*!
	 * \brief Get the Courant Friedrich Levi number for each grid, for each species
	 * \param[in] val_mesh - Index of the mesh were the CFL is applied.
	 * \param[in] val_Species - Index of the chemical species
	 * \return CFL number for each grid.
	 */
	double GetCFL(unsigned short val_mesh, unsigned short val_Species);

	/*! 
	 * \brief Get the Courant Friedrich Levi number for unsteady simulations.
	 * \return CFL number for unsteady simulations.
	 */			
	double GetUnst_CFL(void);

	/*! 
	 * \brief Get a parameter of the particular design variable.
	 * \param[in] val_dv - Number of the design variable that we want to read.
	 * \param[in] val_param - Index of the parameter that we want to read.
	 * \return Design variable parameter.
	 */		
	double GetParamDV(unsigned short val_dv, unsigned short val_param);
  
  /*!
	 * \brief Get the FFD Tag of a particular design variable.
	 * \param[in] val_dv - Number of the design variable that we want to read.
	 * \return Design variable parameter.
	 */
	string GetFFDTag(unsigned short val_dv);

	/*! 
	 * \brief Get the number of design variables.
	 * \return Number of the design variables.
	 */		
	unsigned short GetnDV(void);

	/*! 
	 * \brief Get the number of Runge-Kutta steps.
	 * \return Number of Runge-Kutta steps.
	 */		
	unsigned short GetnRKStep(void);

	/*! 
	 * \brief Get the total number of boundary markers.
	 * \return Total number of boundary markers.
	 */		
	unsigned short GetnMarker_All(void);
    
    /*!
	 * \brief Get the total number of boundary markers.
	 * \return Total number of boundary markers.
	 */
	unsigned short GetnMarker_NacelleInflow(void);
    
    /*!
	 * \brief Get the total number of boundary markers.
	 * \return Total number of boundary markers.
	 */
	unsigned short GetnMarker_NacelleExhaust(void);
    
    /*!
	 * \brief Get the total number of boundary markers.
	 * \return Total number of boundary markers.
	 */
	unsigned short GetnMarker_NearFieldBound(void);
    
    /*!
	 * \brief Get the total number of boundary markers.
	 * \return Total number of boundary markers.
	 */
	unsigned short GetnMarker_InterfaceBound(void);
  
  /*!
	 * \brief Get the total number of boundary markers.
	 * \return Total number of boundary markers.
	 */
	unsigned short GetnMarker_ActDisk_Inlet(void);
  
  /*!
	 * \brief Get the total number of boundary markers.
	 * \return Total number of boundary markers.
	 */
	unsigned short GetnMarker_ActDisk_Outlet(void);
  
  /*!
   * \brief Get the total number of 1D output markers.
   * \return Total number of monitoring markers.
   */
  unsigned short GetnMarker_Out_1D(void);


    /*!
	 * \brief Get the total number of monitoring markers.
	 * \return Total number of monitoring markers.
	 */
	unsigned short GetnMarker_Monitoring(void);
  
  /*!
	 * \brief Get the total number of moving markers.
	 * \return Total number of moving markers.
	 */
	unsigned short GetnMarker_Moving(void);

	/*!
	 * \brief Stores the number of marker in the simulation.
	 * \param[in] val_nmarker - Number of markers of the problem.
	 */	
	void SetnMarker_All(unsigned short val_nmarker);

	/*! 
	 * \brief Get the number of external iterations.
	 * \return Number of external iterations.
	 */
	unsigned long GetnExtIter(void);

	/*! 
	 * \brief Get the number of internal iterations.
	 * \return Number of internal iterations.
	 */
	unsigned long GetUnst_nIntIter(void);

  /*!
	 * \brief Get the restart iteration number for unsteady simulations.
	 * \return Restart iteration number for unsteady simulations.
	 */
  long GetUnst_RestartIter(void);
  
  /*!
	 * \brief Get the starting direct iteration number for the unsteady adjoint (reverse time integration).
	 * \return Starting direct iteration number for the unsteady adjoint.
	 */
  long GetUnst_AdjointIter(void);
  
	/*!
	 * \brief Retrieves the number of periodic time instances for Time Spectral.
	 * \return: Number of periodic time instances for Time Spectral.
	 */
	unsigned short GetnTimeInstances(void);

	/*!
	 * \brief Retrieves the period of oscillations to be used with Time Spectral.
	 * \return: Period for Time Spectral.
	 */
	double GetTimeSpectral_Period(void);

	/*! 
	 * \brief Set the number of external iterations.
	 * \note This is important in no time depending methods, where only 
	 *       one external iteration is needed.
	 * \param[in] val_niter - Set the number of external iterations.
	 */
	void SetnExtIter(unsigned long val_niter);

	/*!
	 * \brief Set the current external iteration number.
	 * \param[in] val_iter - Current external iteration number.
	 */
	void SetExtIter(unsigned long val_iter);

	/*!
	 * \brief Set the current internal iteration number.
	 * \param[in] val_iter - Current external iteration number.
	 */
	void SetIntIter(unsigned long val_iter);

	/*!
	 * \brief Get the current internal iteration number.
	 * \return Current external iteration.
	 */
	unsigned long GetExtIter(void);

	/*!
	 * \brief Get the current external iteration number.
	 * \return Current external iteration.
	 */
	unsigned long GetIntIter(void);

	/*! 
	 * \brief Get the frequency for writing the solution file.
	 * \return It writes the solution file with this frequency.
	 */		
	unsigned long GetWrt_Sol_Freq(void);

	/*!
	 * \brief Get the frequency for writing the solution file in Dual Time.
	 * \return It writes the solution file with this frequency.
	 */
	unsigned long GetWrt_Sol_Freq_DualTime(void);

	/*!
	 * \brief Get the frequency for writing the convergence file.
	 * \return It writes the convergence file with this frequency.
	 */		
	unsigned long GetWrt_Con_Freq(void);

	/*!
	 * \brief Get the frequency for writing the convergence file in Dual Time.
	 * \return It writes the convergence file with this frequency.
	 */
	unsigned long GetWrt_Con_Freq_DualTime(void);

	/*!
	 * \brief Get information about writing unsteady headers and file extensions.
	 * \return 	<code>TRUE</code> means that unsteady solution files will be written.
	 */
	bool GetWrt_Unsteady(void);

	/*!
	 * \brief Get information about performing a low fidelity simulation.
	 * \return 	<code>TRUE</code> means that a low fidelity simulation will be performed.
	 */
	bool GetLowFidelitySim(void);

	/*!
	 * \brief Get information about writing a volume solution file.
	 * \return <code>TRUE</code> means that a volume solution file will be written.
	 */
	bool GetWrt_Vol_Sol(void);

	/*!
	 * \brief Get information about writing a surface solution file.
	 * \return <code>TRUE</code> means that a surface solution file will be written.
	 */
	bool GetWrt_Srf_Sol(void);

	/*!
	 * \brief Get information about writing a surface comma-separated values (CSV) solution file.
	 * \return <code>TRUE</code> means that a surface comma-separated values (CSV) solution file will be written.
	 */
	bool GetWrt_Csv_Sol(void);

	/*!
	 * \brief Get information about writing a restart solution file.
	 * \return <code>TRUE</code> means that a restart solution file will be written.
	 */
	bool GetWrt_Restart(void);

	/*!
	 * \brief Get information about writing residuals to volume solution file.
	 * \return <code>TRUE</code> means that residuals will be written to the solution file.
	 */
	bool GetWrt_Residuals(void);

  /*!
	 * \brief Get information about writing rind layers to the solution files.
	 * \return <code>TRUE</code> means that rind layers will be written to the solution file.
	 */
	bool GetWrt_Halo(void);

  /*!
	 * \brief Get information about writing sectional force files.
	 * \return <code>TRUE</code> means that sectional force files will be written for specified markers.
	 */
	bool GetPlot_Section_Forces(void);

  /*!
   * \brief Get information about writing average stagnation pressure
   * \return <code>TRUE</code> means that the average stagnation pressure will be output for specified markers.
   */
  bool GetWrt_1D_Output(void);

	/*!
	 * \brief Get the alpha (convective) coefficients for the Runge-Kutta integration scheme.
	 * \param[in] val_step - Index of the step.
	 * \return Alpha coefficient for the Runge-Kutta integration scheme.
	 */		
	double Get_Alpha_RKStep(unsigned short val_step);

	/*! 
	 * \brief Get the index of the surface defined in the geometry file.
	 * \param[in] val_marker - Value of the marker in which we are interested.
	 * \return Value of the index that is in the geometry file for the surface that 
	 *         has the marker <i>val_marker</i>.
	 */		
	string GetMarker_All_TagBound(unsigned short val_marker);

	/*!
	 * \brief Get the index of the surface defined in the geometry file.
	 * \param[in] val_marker - Value of the marker in which we are interested.
	 * \return Value of the index that is in the geometry file for the surface that
	 *         has the marker <i>val_marker</i>.
	 */
	string GetMarker_NacelleInflow(unsigned short val_marker);
    
	/*!
	 * \brief Get the index of the surface defined in the geometry file.
	 * \param[in] val_marker - Value of the marker in which we are interested.
	 * \return Value of the index that is in the geometry file for the surface that
	 *         has the marker <i>val_marker</i>.
	 */
	string GetMarker_NacelleExhaust(unsigned short val_marker);
    
    /*!
	 * \brief Get the name of the surface defined in the geometry file.
	 * \param[in] val_marker - Value of the marker in which we are interested.
	 * \return Name that is in the geometry file for the surface that
	 *         has the marker <i>val_marker</i>.
	 */
	string GetMarker_Monitoring(unsigned short val_marker);
    
	/*! 
	 * \brief Get the tag if the iMarker defined in the geometry file.
	 * \param[in] val_tag - Value of the tag in which we are interested.
	 * \return Value of the marker <i>val_marker</i> that is in the geometry file 
	 *         for the surface that has the tag.
	 */		
  short GetTagBound_Marker_All(string val_tag);

	/*! 
	 * \brief Get the kind of boundary for each marker.
	 * \param[in] val_marker - Index of the marker in which we are interested.
	 * \return Kind of boundary for the marker <i>val_marker</i>.
	 */		
	unsigned short GetMarker_All_KindBC(unsigned short val_marker);

  /*!
   * \brief Get the kind of boundary for each marker.
   * \param[in] val_marker - Index of the marker in which we are interested.
   * \return Kind of boundary for the marker <i>val_marker</i>.
   */
  unsigned short GetMarker_All_Out_1D(unsigned short val_marker);

  /*!
   * \brief Set the value of the boundary <i>val_boundary</i> (read from the config file)
   *        for the marker <i>val_marker</i>.
   * \param[in] val_marker - Index of the marker in which we are interested.
   * \param[in] val_boundary - Kind of boundary read from config file.
   */
  void SetMarker_All_Out_1D(unsigned short val_marker, unsigned short val_boundary);


	/*! 
	 * \brief Set the value of the boundary <i>val_boundary</i> (read from the config file) 
	 *        for the marker <i>val_marker</i>.
	 * \param[in] val_marker - Index of the marker in which we are interested.
	 * \param[in] val_boundary - Kind of boundary read from config file.
	 */		
	void SetMarker_All_KindBC(unsigned short val_marker, unsigned short val_boundary);

	/*! 
	 * \brief Set the value of the index <i>val_index</i> (read from the geometry file) for 
	 *        the marker <i>val_marker</i>.
	 * \param[in] val_marker - Index of the marker in which we are interested.
	 * \param[in] val_index - Index of the surface read from geometry file.
	 */	
	void SetMarker_All_TagBound(unsigned short val_marker, string val_index);

	/*! 
	 * \brief Set if a marker <i>val_marker</i> is going to be monitored <i>val_monitoring</i> 
	 *        (read from the config file).
	 * \note This is important for non dimensional coefficient computation.
	 * \param[in] val_marker - Index of the marker in which we are interested.
	 * \param[in] val_monitoring - 0 or 1 depending if the the marker is going to be monitored.
	 */	
	void SetMarker_All_Monitoring(unsigned short val_marker, unsigned short val_monitoring);
  
  /*!
	 * \brief Set if a marker <i>val_marker</i> is going to be monitored <i>val_monitoring</i>
	 *        (read from the config file).
	 * \note This is important for non dimensional coefficient computation.
	 * \param[in] val_marker - Index of the marker in which we are interested.
	 * \param[in] val_monitoring - 0 or 1 depending if the the marker is going to be monitored.
	 */
	void SetMarker_All_GeoEval(unsigned short val_marker, unsigned short val_geoeval);
  
  /*!
	 * \brief Set if a marker <i>val_marker</i> is going to be designed <i>val_designing</i>
	 *        (read from the config file).
	 * \note This is important for non dimensional coefficient computation.
	 * \param[in] val_marker - Index of the marker in which we are interested.
	 * \param[in] val_monitoring - 0 or 1 depending if the the marker is going to be designed.
	 */
	void SetMarker_All_Designing(unsigned short val_marker, unsigned short val_designing);

	/*! 
	 * \brief Set if a marker <i>val_marker</i> is going to be plot <i>val_plotting</i> 
	 *        (read from the config file).
	 * \param[in] val_marker - Index of the marker in which we are interested.
	 * \param[in] val_plotting - 0 or 1 depending if the the marker is going to be plot.
	 */	
	void SetMarker_All_Plotting(unsigned short val_marker, unsigned short val_plotting);

	/*! 
	 * \brief Set if a marker <i>val_marker</i> is going to be affected by design variables <i>val_moving</i> 
	 *        (read from the config file).
	 * \param[in] val_marker - Index of the marker in which we are interested.
	 * \param[in] val_DV - 0 or 1 depending if the the marker is affected by design variables.
	 */	
	void SetMarker_All_DV(unsigned short val_marker, unsigned short val_DV);
  
  /*!
	 * \brief Set if a marker <i>val_marker</i> is going to be moved <i>val_moving</i>
	 *        (read from the config file).
	 * \param[in] val_marker - Index of the marker in which we are interested.
	 * \param[in] val_moving - 0 or 1 depending if the the marker is going to be moved.
	 */
	void SetMarker_All_Moving(unsigned short val_marker, unsigned short val_moving);

	/*! 
	 * \brief Set if a marker <i>val_marker</i> is going to be periodic <i>val_perbound</i> 
	 *        (read from the config file).
	 * \param[in] val_marker - Index of the marker in which we are interested.
	 * \param[in] val_perbound - Index of the surface with the periodic boundary.
	 */	
	void SetMarker_All_PerBound(unsigned short val_marker, short val_perbound);

	/*! 
	 * \brief Set if a marker <i>val_marker</i> is going to be sent or receive <i>val_index</i> 
	 *        from another domain.
	 * \param[in] val_marker - 0 or 1 depending if the the marker is going to be moved.
	 * \param[in] val_index - Index of the surface read from geometry file.
	 */		
	void SetMarker_All_SendRecv(unsigned short val_marker, short val_index);

	/*! 
	 * \brief Get the send-receive information for a marker <i>val_marker</i>.
	 * \param[in] val_marker - 0 or 1 depending if the the marker is going to be moved.
	 * \return If positive, the information is sended to that domain, in case negative 
	 *         the information is receive from that domain.
	 */		
	short GetMarker_All_SendRecv(unsigned short val_marker);

	/*! 
	 * \brief Get an internal index that identify the periodic boundary conditions.
	 * \param[in] val_marker - Value of the marker that correspond with the periodic boundary.
	 * \return The internal index of the periodic boundary condition. 
	 */		
	short GetMarker_All_PerBound(unsigned short val_marker);

	/*! 
	 * \brief Get the monitoring information for a marker <i>val_marker</i>.
	 * \param[in] val_marker - 0 or 1 depending if the the marker is going to be monitored.
	 * \return 0 or 1 depending if the marker is going to be monitored.
	 */		
	unsigned short GetMarker_All_Monitoring(unsigned short val_marker);
  
  /*!
	 * \brief Get the monitoring information for a marker <i>val_marker</i>.
	 * \param[in] val_marker - 0 or 1 depending if the the marker is going to be monitored.
	 * \return 0 or 1 depending if the marker is going to be monitored.
	 */
	unsigned short GetMarker_All_GeoEval(unsigned short val_marker);
  
  /*!
	 * \brief Get the design information for a marker <i>val_marker</i>.
	 * \param[in] val_marker - 0 or 1 depending if the the marker is going to be monitored.
	 * \return 0 or 1 depending if the marker is going to be monitored.
	 */
	unsigned short GetMarker_All_Designing(unsigned short val_marker);

	/*! 
	 * \brief Get the plotting information for a marker <i>val_marker</i>.
	 * \param[in] val_marker - 0 or 1 depending if the the marker is going to be moved.
	 * \return 0 or 1 depending if the marker is going to be plotted.
	 */		
	unsigned short GetMarker_All_Plotting(unsigned short val_marker);

	/*! 
	 * \brief Get the DV information for a marker <i>val_marker</i>.
	 * \param[in] val_marker - 0 or 1 depending if the the marker is going to be affected by design variables.
	 * \return 0 or 1 depending if the marker is going to be affected by design variables.
	 */		
	unsigned short GetMarker_All_DV(unsigned short val_marker);

  /*!
	 * \brief Get the motion information for a marker <i>val_marker</i>.
	 * \param[in] val_marker - 0 or 1 depending if the the marker is going to be moved.
	 * \return 0 or 1 depending if the marker is going to be moved.
	 */
	unsigned short GetMarker_All_Moving(unsigned short val_marker);
  
	/*! 
	 * \brief Get the number of pre-smoothings in a multigrid strategy.
	 * \param[in] val_mesh - Index of the grid.
	 * \return Number of smoothing iterations.
	 */
	unsigned short GetMG_PreSmooth(unsigned short val_mesh);

	/*! 
	 * \brief Get the number of post-smoothings in a multigrid strategy.
	 * \param[in] val_mesh - Index of the grid.
	 * \return Number of smoothing iterations.
	 */		
	unsigned short GetMG_PostSmooth(unsigned short val_mesh);

	/*! 
	 * \brief Get the number of implicit Jacobi smoothings of the correction in a multigrid strategy.
	 * \param[in] val_mesh - Index of the grid.
	 * \return Number of implicit smoothing iterations.
	 */		
	unsigned short GetMG_CorrecSmooth(unsigned short val_mesh);

	/*! 
	 * \brief Governing equations of the flow (it can be different from the run time equation).
	 * \param[in] val_zone - Zone where the soler is applied.
	 * \return Governing equation that we are solving.
	 */		
	unsigned short GetKind_Solver(void);

  /*!
	 * \brief Governing equations of the flow (it can be different from the run time equation).
	 * \param[in] val_zone - Zone where the soler is applied.
	 * \return Governing equation that we are solving.
	 */
	unsigned short GetKind_Regime(void);
  
  /*!
	 * \brief Governing equations of the flow (it can be different from the run time equation).
	 * \param[in] val_zone - Zone where the soler is applied.
	 * \return Governing equation that we are solving.
	 */
	unsigned short GetSystemMeasurements(void);
  
	/*! 
	 * \brief Gas model that we are using.
	 * \return Gas model that we are using.
	 */		
	unsigned short GetKind_GasModel(void);

	/*!
	 * \brief Fluid model that we are using.
	 * \return Fluid model that we are using.
	 */
	unsigned short GetKind_FluidModel(void);

	/*!
	 * \brief free stream option to initialize the solution
	 * \return free stream option
	 */
	unsigned short GetKind_FreeStreamOption(void);

	/*!
	 * \brief Get the value of the critical pressure.
	 * \return Critical pressure.
	 */
	double GetPressure_Critical(void);

	/*!
	 * \brief Get the value of the critical temperature.
	 * \return Critical temperature.
	 */
	double GetTemperature_Critical(void);

	/*!
	 * \brief Get the value of the critical pressure.
	 * \return Critical pressure.
	 */
	double GetAcentric_Factor(void);

	/*!
	 * \brief Get the value of the critical temperature.
	 * \return Critical temperature.
	 */
	unsigned short GetKind_ViscosityModel(void);

	/*!
	 * \brief Get the value of the critical temperature.
	 * \return Critical temperature.
	 */
	double GetMu_ConstantND(void);
	/*!
	 * \brief Get the value of the critical temperature.
	 * \return Critical temperature.
	 */
	double GetMu_RefND(void);

	/*!
	 * \brief Get the value of the critical temperature.
	 * \return Critical temperature.
	 */
	double GetMu_Temperature_RefND(void);

	/*!
	 * \brief Get the value of the critical temperature.
	 * \return Critical temperature.
	 */
	double GetMu_SND(void);

	/*!
	 * \brief Get the value of the critical temperature.
	 * \return Critical temperature.
	 */
	void SetMu_ConstantND(double mu_const);
	/*!
	 * \brief Get the value of the critical temperature.
	 * \return Critical temperature.
	 */
	void SetMu_RefND(double mu_ref);

	/*!
	 * \brief Get the value of the critical temperature.
	 * \return Critical temperature.
	 */
	void SetMu_Temperature_RefND(double mu_Tref);

	/*!
	 * \brief Get the value of the critical temperature.
	 * \return Critical temperature.
	 */
	void SetMu_SND(double mu_s);

	/*! 
	 * \brief Get the kind of method for computation of spatial gradients.
	 * \return Numerical method for computation of spatial gradients.
	 */		
	unsigned short GetKind_Gradient_Method(void);

	/*!
	 * \brief Get the kind of solver for the implicit solver.
	 * \return Numerical solver for implicit formulation (solving the linear system).
	 */
	unsigned short GetKind_Linear_Solver(void);

	/*!
	 * \brief Get the kind of preconditioner for the implicit solver.
	 * \return Numerical preconditioner for implicit formulation (solving the linear system).
	 */
	unsigned short GetKind_Linear_Solver_Prec(void);

	/*!
	 * \brief Set the kind of preconditioner for the implicit solver.
	 * \return Numerical preconditioner for implicit formulation (solving the linear system).
	 */
	void SetKind_Linear_Solver_Prec(unsigned short val_kind_prec);

	/*!
	 * \brief Get min error of the linear solver for the implicit formulation.
	 * \return Min error of the linear solver for the implicit formulation.
	 */
	double GetLinear_Solver_Error(void);

	/*! 
	 * \brief Get max number of iterations of the linear solver for the implicit formulation.
	 * \return Max number of iterations of the linear solver for the implicit formulation.
	 */
	unsigned long GetLinear_Solver_Iter(void);

  /*!
   * \brief Get restart frequency of the linear solver for the implicit formulation.
   * \return Restart frequency of the linear solver for the implicit formulation.
   */
  unsigned long GetLinear_Solver_Restart_Frequency(void);

	/*!
	 * \brief Get the relaxation coefficient of the linear solver for the implicit formulation.
	 * \return relaxation coefficient of the linear solver for the implicit formulation.
	 */
	double GetLinear_Solver_Relax(void);

	/*!
	 * \brief Get the kind of solver for the implicit solver.
	 * \return Numerical solver for implicit formulation (solving the linear system).
	 */
	unsigned short GetKind_AdjTurb_Linear_Solver(void);

	/*!
	 * \brief Get the kind of preconditioner for the implicit solver.
	 * \return Numerical preconditioner for implicit formulation (solving the linear system).
	 */
	unsigned short GetKind_AdjTurb_Linear_Prec(void);

	/*!
	 * \brief Set the kind of preconditioner for the implicit solver.
	 * \return Numerical preconditioner for implicit formulation (solving the linear system).
	 */
	void SetKind_AdjTurb_Linear_Prec(unsigned short val_kind_prec);

	/*!
	 * \brief Get min error of the linear solver for the implicit formulation.
	 * \return Min error of the linear solver for the implicit formulation.
	 */
	double GetAdjTurb_Linear_Error(void);

	/*!
	 * \brief Get max number of iterations of the linear solver for the implicit formulation.
	 * \return Max number of iterations of the linear solver for the implicit formulation.
	 */
	unsigned short GetAdjTurb_Linear_Iter(void);

	/*!
	 * \brief Get CFL reduction factor for adjoint turbulence model.
	 * \return CFL reduction factor.
	 */
	double GetCFLRedCoeff_AdjTurb(void);
  
  /*!
	 * \brief Get the number of linear smoothing iterations for mesh deformation.
	 * \return Number of linear smoothing iterations for mesh deformation.
	 */
	unsigned long GetGridDef_Linear_Iter(void);
  
  /*!
	 * \brief Get the number of nonlinear increments for mesh deformation.
	 * \return Number of nonlinear increments for mesh deformation.
	 */
	unsigned long GetGridDef_Nonlinear_Iter(void);

  /*!
	 * \brief Get information about writing grid deformation residuals to the console.
	 * \return <code>TRUE</code> means that grid deformation residuals will be written to the console.
	 */
	bool GetDeform_Output(void);
  
  /*!
	 * \brief Get factor to multiply smallest volume for deform tolerance.
	 * \return Factor to multiply smallest volume for deform tolerance.
	 */
	double GetDeform_Tol_Factor(void);

  /*!
   * \brief Get Young's modulus for deformation (constant stiffness deformation)
   */
  double GetDeform_ElasticityMod(void);
  
  /*!
   * \brief Get Poisson's ratio for deformation (constant stiffness deformation)
   * \
   */
  double GetDeform_PoissonRatio(void);

  /*!
	 * \brief Get the type of stiffness to impose for FEA mesh deformation.
	 * \return type of stiffness to impose for FEA mesh deformation.
	 */
	unsigned short GetDeform_Stiffness_Type(void);
  
	/*!
	 * \brief Creates a teot file to visualize the deformation made by the MDC software.
	 * \return <code>TRUE</code> if the deformation is going to be plotted; otherwise <code>FALSE</code>.
	 */
	bool GetVisualize_Deformation(void);
  
	/*!
	 * \brief Get the kind of SU2 software component.
	 * \return Kind of the SU2 software component.
	 */
	unsigned short GetKind_SU2(void);

	/*! 
	 * \brief Get the kind of the turbulence model.
	 * \return Kind of the turbulence model.
	 */
	unsigned short GetKind_Turb_Model(void);

  /*!
	 * \brief Get the file containing the ML model
	 */
	string GetML_Turb_Model_File(void);

  /*!
	 * \brief File containing a check for the proper creation of the turb model
	 * \return Temporary ml->SU2 file name.
	 */
  string GetML_Turb_Model_FeatureSet(void);
  
  /*!
	 * \brief File containing a check for the proper creation of the turb model
	 * \return Temporary ml->SU2 file name.
	 */
  string* GetML_Turb_Model_Extra(void);
  
  /*!
	 * \brief File containing a check for the proper creation of the turb model
	 * \return Temporary ml->SU2 file name.
	 */
  unsigned short GetNumML_Turb_Model_Extra(void);
  
	/*! 
	 * \brief Get the kind of the transition model.
	 * \return Kind of the transion model.
	 */
	unsigned short GetKind_Trans_Model(void);

	/*! 
	 * \brief Get the kind of adaptation technique.
	 * \return Kind of adaptation technique.
	 */
	unsigned short GetKind_Adaptation(void);

	/*! 
	 * \brief Get the number of new elements added in the adaptation process.
	 * \return percentage of new elements that are going to be added in the adaptation.
	 */		
	double GetNew_Elem_Adapt(void);

	/*! 
	 * \brief Get the kind of time integration method.
	 * \note This is the information that the code will use, the method will 
	 *       change in runtime depending of the specific equation (direct, adjoint, 
	 *       linearized) that is being solved.
	 * \return Kind of time integration method.
	 */
	unsigned short GetKind_TimeIntScheme(void);

	/*! 
	 * \brief Get the kind of convective numerical scheme.
	 * \note This is the information that the code will use, the method will 
	 *       change in runtime depending of the specific equation (direct, adjoint, 
	 *       linearized) that is being solved.	 
	 * \return Kind of the convective scheme.
	 */		
	unsigned short GetKind_ConvNumScheme(void);

	/*! 
	 * \brief Get the kind of viscous numerical scheme.
	 * \note This is the information that the code will use, the method will 
	 *       change in runtime depending of the specific equation (direct, adjoint, 
	 *       linearized) that is being solved.	 
	 * \return Kind of the viscous scheme.
	 */		
	unsigned short GetKind_ViscNumScheme(void);

	/*! 
	 * \brief Get the kind scheme for the source term integration.
	 * \note This is the information that the code will use, the method will 
	 *       change in runtime depending of the specific equation (direct, adjoint, 
	 *       linearized) that is being solved.	 
	 * \return Scheme for the source term integration.
	 */		
	unsigned short GetKind_SourNumScheme(void);

	/*! 
	 * \brief Get kind of center scheme for the convective terms.
	 * \note This is the information that the code will use, the method will 
	 *       change in runtime depending of the specific equation (direct, adjoint, 
	 *       linearized) that is being solved.	 
	 * \return Kind of center scheme for the convective terms.
	 */		
	unsigned short GetKind_Centered(void);

	/*! 
	 * \brief Get kind of upwind scheme for the convective terms.
	 * \note This is the information that the code will use, the method will 
	 *       change in runtime depending of the specific equation (direct, adjoint, 
	 *       linearized) that is being solved.	 
	 * \return Kind of upwind scheme for the convective terms.
	 */		
	unsigned short GetKind_Upwind(void);
  
  /*!
	 * \brief Get the order of the spatial integration.
	 * \note This is the information that the code will use, the method will
	 *       change in runtime depending of the specific equation (direct, adjoint,
	 *       linearized) that is being solved.
	 * \return Kind of upwind scheme for the convective terms.
	 */
	unsigned short GetSpatialOrder(void);

  /*!
	 * \brief Get the order of the spatial integration.
	 * \note This is the information that the code will use, the method will
	 *       change in runtime depending of the specific equation (direct, adjoint,
	 *       linearized) that is being solved.
	 * \return Kind of upwind scheme for the convective terms.
	 */
	unsigned short GetSpatialOrder_Flow(void);

  /*!
	 * \brief Get the order of the spatial integration.
	 * \note This is the information that the code will use, the method will
	 *       change in runtime depending of the specific equation (direct, adjoint,
	 *       linearized) that is being solved.
	 * \return Kind of upwind scheme for the convective terms.
	 */
	unsigned short GetSpatialOrder_Turb(void);
  
  /*!
	 * \brief Get the order of the spatial integration.
	 * \note This is the information that the code will use, the method will
	 *       change in runtime depending of the specific equation (direct, adjoint,
	 *       linearized) that is being solved.
	 * \return Kind of upwind scheme for the convective terms.
	 */
	unsigned short GetSpatialOrder_TNE2(void);
  
  /*!
	 * \brief Get the order of the spatial integration.
	 * \note This is the information that the code will use, the method will
	 *       change in runtime depending of the specific equation (direct, adjoint,
	 *       linearized) that is being solved.
	 * \return Kind of upwind scheme for the convective terms.
	 */
	unsigned short GetSpatialOrder_AdjLevelSet(void);
  
  /*!
	 * \brief Get the order of the spatial integration.
	 * \note This is the information that the code will use, the method will
	 *       change in runtime depending of the specific equation (direct, adjoint,
	 *       linearized) that is being solved.
	 * \return Kind of upwind scheme for the convective terms.
	 */
	unsigned short GetSpatialOrder_AdjFlow(void);
  
  /*!
	 * \brief Get the order of the spatial integration.
	 * \note This is the information that the code will use, the method will
	 *       change in runtime depending of the specific equation (direct, adjoint,
	 *       linearized) that is being solved.
	 * \return Kind of upwind scheme for the convective terms.
	 */
	unsigned short GetSpatialOrder_AdjTNE2(void);
  
	/*! 
	 * \brief Get the kind of integration scheme (explicit or implicit) 
	 *        for the flow equations.
	 * \note This value is obtained from the config file, and it is constant 
	 *       during the computation.
	 * \return Kind of integration scheme for the flow equations.
	 */
	unsigned short GetKind_TimeIntScheme_Flow(void);
  
  /*!
	 * \brief Get the kind of integration scheme (explicit or implicit)
	 *        for the flow equations.
	 * \note This value is obtained from the config file, and it is constant
	 *       during the computation.
	 * \return Kind of integration scheme for the flow equations.
	 */
	unsigned short GetKind_TimeIntScheme_TNE2(void);

	/*! 
	 * \brief Get the kind of integration scheme (explicit or implicit) 
	 *        for the flow equations.
	 * \note This value is obtained from the config file, and it is constant 
	 *       during the computation.
	 * \return Kind of integration scheme for the plasma equations.
	 */
	unsigned short GetKind_TimeIntScheme_Wave(void);
  
  /*!
	 * \brief Get the kind of integration scheme (explicit or implicit)
	 *        for the flow equations.
	 * \note This value is obtained from the config file, and it is constant
	 *       during the computation.
	 * \return Kind of integration scheme for the plasma equations.
	 */
	unsigned short GetKind_TimeIntScheme_Heat(void);
  
  /*!
	 * \brief Get the kind of integration scheme (explicit or implicit)
	 *        for the flow equations.
	 * \note This value is obtained from the config file, and it is constant
	 *       during the computation.
	 * \return Kind of integration scheme for the plasma equations.
	 */
	unsigned short GetKind_TimeIntScheme_Poisson(void);
  
	/*! 
	 * \brief Get the kind of integration scheme (explicit or implicit) 
	 *        for the flow equations.
	 * \note This value is obtained from the config file, and it is constant 
	 *       during the computation.
	 * \return Kind of integration scheme for the plasma equations.
	 */
	unsigned short GetKind_TimeIntScheme_FEA(void);

	/*! 
	 * \brief Get the kind of integration scheme (explicit or implicit) 
	 *        for the template equations.
	 * \note This value is obtained from the config file, and it is constant 
	 *       during the computation.
	 * \return Kind of integration scheme for the plasma equations.
	 */
	unsigned short GetKind_TimeIntScheme_Template(void);

	/*! 
	 * \brief Get the kind of convective numerical scheme for the flow 
	 *        equations (centered or upwind).
	 * \note This value is obtained from the config file, and it is constant 
	 *       during the computation.
	 * \return Kind of convective numerical scheme for the flow equations.
	 */		
	unsigned short GetKind_ConvNumScheme_Flow(void);
  
  /*!
	 * \brief Get the kind of convective numerical scheme for the flow
	 *        equations (centered or upwind).
	 * \note This value is obtained from the config file, and it is constant
	 *       during the computation.
	 * \return Kind of convective numerical scheme for the flow equations.
	 */
	unsigned short GetKind_ConvNumScheme_TNE2(void);
  
  /*!
	 * \brief Get the kind of convective numerical scheme for the flow
	 *        equations (centered or upwind).
	 * \note This value is obtained from the config file, and it is constant
	 *       during the computation.
	 * \return Kind of convective numerical scheme for the flow equations.
	 */
	unsigned short GetKind_ConvNumScheme_AdjTNE2(void);

	/*! 
	 * \brief Get the kind of convective numerical scheme for the template 
	 *        equations (centered or upwind).
	 * \note This value is obtained from the config file, and it is constant 
	 *       during the computation.
	 * \return Kind of convective numerical scheme for the flow equations.
	 */		
	unsigned short GetKind_ConvNumScheme_Template(void);

	/*!
	 * \brief Get the kind of convective numerical scheme for the adjoint level set
	 *        equations (centered or upwind).
	 * \note This value is obtained from the config file, and it is constant
	 *       during the computation.
	 * \return Kind of convective numerical scheme for the level set equation.
	 */
	unsigned short GetKind_ConvNumScheme_AdjLevelSet(void);

	/*! 
	 * \brief Get the kind of viscous numerical scheme for the flow
	 *        equations (Galerkin, Average of gradients, Average of gradients
	 *        with correction).
	 * \note This value is obtained from the config file, and it is constant 
	 *       during the computation.
	 * \return Kind of viscous numerical scheme for the flow equations.
	 */		
	unsigned short GetKind_ViscNumScheme_Flow(void);
  
  /*!
	 * \brief Get the kind of viscous numerical scheme for the flow
	 *        equations (Galerkin, Average of gradients, Average of gradients
	 *        with correction).
	 * \note This value is obtained from the config file, and it is constant
	 *       during the computation.
	 * \return Kind of viscous numerical scheme for the flow equations.
	 */
	unsigned short GetKind_ViscNumScheme_TNE2(void);
  
  /*!
	 * \brief Get the kind of viscous numerical scheme for the flow
	 *        equations (Galerkin, Average of gradients, Average of gradients
	 *        with correction).
	 * \note This value is obtained from the config file, and it is constant
	 *       during the computation.
	 * \return Kind of viscous numerical scheme for the flow equations.
	 */
	unsigned short GetKind_ViscNumScheme_AdjTNE2(void);

	/*!
	 * \brief Get the kind of viscous numerical scheme for the wave
	 (        equation.
	 * \note This value is obtained from the config file, and it is constant 
	 *       during the computation.
	 * \return Kind of viscous numerical scheme for the levelset equations.
	 */		
	unsigned short GetKind_SourNumScheme_Wave(void);

  /*!
	 * \brief Get the kind of viscous numerical scheme for the wave
	 (        equation.
	 * \note This value is obtained from the config file, and it is constant
	 *       during the computation.
	 * \return Kind of viscous numerical scheme for the levelset equations.
	 */
	unsigned short GetKind_SourNumScheme_Heat(void);
  
	/*!
	 * \brief Get the kind of viscous numerical scheme for the FEA
	 (        equation.
	 * \note This value is obtained from the config file, and it is constant 
	 *       during the computation.
	 * \return Kind of viscous numerical scheme for the levelset equations.
	 */		
	unsigned short GetKind_SourNumScheme_FEA(void);

	/*! 
	 * \brief Get the kind of viscous numerical scheme for the adjoint level set
	 (        equation.
	 * \note This value is obtained from the config file, and it is constant
	 *       during the computation.
	 * \return Kind of viscous numerical scheme for the levelset equations.
	 */
	unsigned short GetKind_ViscNumScheme_AdjLevelSet(void);

	/*! 
	 * \brief Get the kind of viscous numerical scheme for the plasma
	 *        equations (Galerkin, Average of gradients)
	 * \note This value is obtained from the config file, and it is constant 
	 *       during the computation.
	 * \return Kind of viscous numerical scheme for the flow equations.
	 */		
	unsigned short GetKind_ViscNumScheme_Template(void);

	/*! 
	 * \brief Get the kind of source term for the flow equations.
	 * \note This value is obtained from the config file, and it is constant 
	 *       during the computation.
	 * \return Kind of source term for the flow equations.
	 */			
	unsigned short GetKind_SourNumScheme_Flow(void);
  
  /*!
	 * \brief Get the kind of source term for the flow equations.
	 * \note This value is obtained from the config file, and it is constant
	 *       during the computation.
	 * \return Kind of source term for the flow equations.
	 */
	unsigned short GetKind_SourNumScheme_TNE2(void);
  
  /*!
	 * \brief Get the kind of source term for the flow equations.
	 * \note This value is obtained from the config file, and it is constant
	 *       during the computation.
	 * \return Kind of source term for the flow equations.
	 */
	unsigned short GetKind_SourNumScheme_AdjTNE2(void);

	/*! 
	 * \brief Get the kind of source term for the plasma equations.
	 * \note This value is obtained from the config file, and it is constant 
	 *       during the computation.
	 * \return Kind of source term for the flow equations.
	 */			
	unsigned short GetKind_SourNumScheme_Template(void);

	/*! 
	 * \brief Get the kind of center convective numerical scheme for the flow equations.
	 * \note This value is obtained from the config file, and it is constant 
	 *       during the computation.
	 * \return Kind of center convective numerical scheme for the flow equations.
	 */
	unsigned short GetKind_Centered_Flow(void);
  
  /*!
	 * \brief Get the kind of center convective numerical scheme for the two-temperature model.
	 * \note This value is obtained from the config file, and it is constant
	 *       during the computation.
	 * \return Kind of center convective numerical scheme for the flow equations.
	 */
	unsigned short GetKind_Centered_TNE2(void);
  
  /*!
	 * \brief Get the kind of center convective numerical scheme for the two-temperature model.
	 * \note This value is obtained from the config file, and it is constant
	 *       during the computation.
	 * \return Kind of center convective numerical scheme for the flow equations.
	 */
	unsigned short GetKind_Centered_AdjTNE2(void);

	/*!
	 * \brief Get the kind of center convective numerical scheme for the adjoint level set equations.
	 * \note This value is obtained from the config file, and it is constant
	 *       during the computation.
	 * \return Kind of center convective numerical scheme for the level set equations.
	 */
	unsigned short GetKind_Centered_AdjLevelSet(void);

	/*! 
	 * \brief Get the kind of center convective numerical scheme for the plasma equations.
	 * \note This value is obtained from the config file, and it is constant 
	 *       during the computation.
	 * \return Kind of center convective numerical scheme for the flow equations.
	 */
	unsigned short GetKind_Centered_Template(void);

	/*! 
	 * \brief Get the kind of upwind convective numerical scheme for the flow equations.
	 * \note This value is obtained from the config file, and it is constant 
	 *       during the computation.
	 * \return Kind of upwind convective numerical scheme for the flow equations.
	 */
	unsigned short GetKind_Upwind_Flow(void);
  
  /*!
	 * \brief Get the kind of upwind convective numerical scheme for the flow equations.
	 * \note This value is obtained from the config file, and it is constant
	 *       during the computation.
	 * \return Kind of upwind convective numerical scheme for the flow equations.
	 */
	unsigned short GetKind_Upwind_TNE2(void);
  
  /*!
	 * \brief Get the kind of upwind convective numerical scheme for the flow equations.
	 * \note This value is obtained from the config file, and it is constant
	 *       during the computation.
	 * \return Kind of upwind convective numerical scheme for the flow equations.
	 */
	unsigned short GetKind_Upwind_AdjTNE2(void);

	/*!
	 * \brief Get the kind of upwind convective numerical scheme for the adjoint level set equation.
	 * \note This value is obtained from the config file, and it is constant
	 *       during the computation.
	 * \return Kind of upwind convective numerical scheme for the flow equations.
	 */
	unsigned short GetKind_Upwind_AdjLevelSet(void);

	/*! 
	 * \brief Get the method for limiting the spatial gradients.
	 * \return Method for limiting the spatial gradients.
	 */		
	unsigned short GetKind_SlopeLimit(void);

	/*! 
	 * \brief Get the method for limiting the spatial gradients.
	 * \return Method for limiting the spatial gradients solving the flow equations.
	 */		
	unsigned short GetKind_SlopeLimit_Flow(void);
  
  /*!
	 * \brief Get the method for limiting the spatial gradients.
	 * \return Method for limiting the spatial gradients solving the flow equations.
	 */
	unsigned short GetKind_SlopeLimit_TNE2(void);
  
  /*!
	 * \brief Get the method for limiting the spatial gradients.
	 * \return Method for limiting the spatial gradients solving the flow equations.
	 */
	unsigned short GetKind_SlopeLimit_AdjTNE2(void);

	/*! 
	 * \brief Get the method for limiting the spatial gradients.
	 * \return Method for limiting the spatial gradients solving the turbulent equation.
	 */		
	unsigned short GetKind_SlopeLimit_Turb(void);

	/*!
	 * \brief Get the method for limiting the spatial gradients.
	 * \return Method for limiting the spatial gradients solving the level set equation.
	 */
	unsigned short GetKind_SlopeLimit_AdjLevelSet(void);

	/*! 
	 * \brief Get the method for limiting the spatial gradients.
	 * \return Method for limiting the spatial gradients solving the adjoint turbulent equation.
	 */		
	unsigned short GetKind_SlopeLimit_AdjTurb(void);

	/*! 
	 * \brief Get the method for limiting the spatial gradients.
	 * \return Method for limiting the spatial gradients solving the adjoint flow equation.
	 */		
	unsigned short GetKind_SlopeLimit_AdjFlow(void);

	/*!
	 * \brief Value of the calibrated constant for the Lax method (center scheme).
	 * \note This constant is used in coarse levels and with first order methods.
	 * \return Calibrated constant for the Lax method.
	 */		
	double GetKappa_1st_Flow(void);

	/*! 
	 * \brief Value of the calibrated constant for the JST method (center scheme).
	 * \return Calibrated constant for the JST method for the flow equations.
	 */		
	double GetKappa_2nd_Flow(void);

	/*! 
	 * \brief Value of the calibrated constant for the JST method (center scheme).
	 * \return Calibrated constant for the JST method for the flow equations.
	 */		
	double GetKappa_4th_Flow(void);
  
  /*!
	 * \brief Value of the calibrated constant for the Lax method (center scheme).
	 * \note This constant is used in coarse levels and with first order methods.
	 * \return Calibrated constant for the Lax method.
	 */
	double GetKappa_1st_TNE2(void);
  
	/*!
	 * \brief Value of the calibrated constant for the JST method (center scheme).
	 * \return Calibrated constant for the JST method for the flow equations.
	 */
	double GetKappa_2nd_TNE2(void);
  
	/*!
	 * \brief Value of the calibrated constant for the JST method (center scheme).
	 * \return Calibrated constant for the JST method for the flow equations.
	 */
	double GetKappa_4th_TNE2(void);

	/*!
	 * \brief Get the kind of integration scheme (explicit or implicit) 
	 *        for the adjoint flow equations.
	 * \note This value is obtained from the config file, and it is constant 
	 *       during the computation.
	 * \return Kind of integration scheme for the adjoint flow equations.
	 */
	unsigned short GetKind_TimeIntScheme_AdjFlow(void);
  
  /*!
	 * \brief Get the kind of integration scheme (explicit or implicit)
	 *        for the adjoint flow equations.
	 * \note This value is obtained from the config file, and it is constant
	 *       during the computation.
	 * \return Kind of integration scheme for the adjoint flow equations.
	 */
	unsigned short GetKind_TimeIntScheme_AdjTNE2(void);

	/*! 
	 * \brief Get the kind of convective numerical scheme for the adjoint flow 
	 *        equations (centered or upwind).
	 * \note This value is obtained from the config file, and it is constant 
	 *       during the computation.
	 * \return Kind of convective numerical scheme for the adjoint flow equations.
	 */
	unsigned short GetKind_ConvNumScheme_AdjFlow(void);

	/*! 
	 * \brief Get the kind of viscous numerical scheme for the adjoint flow
	 *        equations (Galerkin, Average of gradients, Average of gradients
	 *        with correction).
	 * \note This value is obtained from the config file, and it is constant 
	 *       during the computation.
	 * \return Kind of viscous numerical scheme for the adjoint flow equations.
	 */
	unsigned short GetKind_ViscNumScheme_AdjFlow(void);

	/*! 
	 * \brief Get the kind of viscous numerical scheme for the wave
	 *        equations (Galerkin, Average of gradients, Average of gradients
	 *        with correction).
	 * \note This value is obtained from the config file, and it is constant 
	 *       during the computation.
	 * \return Kind of viscous numerical scheme for the adjoint flow equations.
	 */
	unsigned short GetKind_ViscNumScheme_Wave(void);
  
  /*!
	 * \brief Get the kind of viscous numerical scheme for the wave
	 *        equations (Galerkin, Average of gradients, Average of gradients
	 *        with correction).
	 * \note This value is obtained from the config file, and it is constant
	 *       during the computation.
	 * \return Kind of viscous numerical scheme for the adjoint flow equations.
	 */
	unsigned short GetKind_ViscNumScheme_Heat(void);

	/*! 
	 * \brief Get the kind of viscous numerical scheme for the FEA
	 *        equations (Galerkin, Average of gradients, Average of gradients
	 *        with correction).
	 * \note This value is obtained from the config file, and it is constant 
	 *       during the computation.
	 * \return Kind of viscous numerical scheme for the adjoint flow equations.
	 */
	unsigned short GetKind_ViscNumScheme_FEA(void);

	/*! 
	 * \brief Get the kind of source term for the adjoint flow equations.
	 * \note This value is obtained from the config file, and it is constant 
	 *       during the computation.
	 * \return Kind of source term for the adjoint flow equations.
	 */
	unsigned short GetKind_SourNumScheme_AdjFlow(void);

	/*! 
	 * \brief Get the kind of center convective numerical scheme for the adjoint flow equations.
	 * \note This value is obtained from the config file, and it is constant 
	 *       during the computation.
	 * \return Kind of center convective numerical scheme for the adjoint flow equations.
	 */
	unsigned short GetKind_Centered_AdjFlow(void);

	/*! 
	 * \brief Get the kind of upwind convective numerical scheme for the adjoint flow equations.
	 * \note This value is obtained from the config file, and it is constant 
	 *       during the computation.
	 * \return Kind of upwind convective numerical scheme for the adjoint flow equations.
	 */
	unsigned short GetKind_Upwind_AdjFlow(void);

	/*!
	 * \brief Value of the calibrated constant for the high order method (center scheme).
	 * \return Calibrated constant for the high order center method for the adjoint flow equations.
	 */
	double GetKappa_2nd_AdjFlow(void);

	/*! 
	 * \brief Value of the calibrated constant for the high order method (center scheme).
	 * \return Calibrated constant for the high order center method for the adjoint flow equations.
	 */
	double GetKappa_4th_AdjFlow(void);

	/*! 
	 * \brief Value of the calibrated constant for the low order method (center scheme).
	 * \return Calibrated constant for the low order center method for the adjoint flow equations.
	 */
	double GetKappa_1st_AdjFlow(void);
  
  /*!
	 * \brief Value of the calibrated constant for the high order method (center scheme).
	 * \return Calibrated constant for the high order center method for the adjoint flow equations.
	 */
	double GetKappa_2nd_AdjTNE2(void);
  
	/*!
	 * \brief Value of the calibrated constant for the high order method (center scheme).
	 * \return Calibrated constant for the high order center method for the adjoint flow equations.
	 */
	double GetKappa_4th_AdjTNE2(void);
  
	/*!
	 * \brief Value of the calibrated constant for the low order method (center scheme).
	 * \return Calibrated constant for the low order center method for the adjoint flow equations.
	 */
	double GetKappa_1st_AdjTNE2(void);

	/*! 
	 * \brief Get the kind of integration scheme (explicit or implicit) 
	 *        for the linearized flow equations.
	 * \note This value is obtained from the config file, and it is constant 
	 *       during the computation.
	 * \return Kind of integration scheme for the linearized flow equations.
	 */
	unsigned short GetKind_TimeIntScheme_LinFlow(void);

	/*! 
	 * \brief Get the kind of convective numerical scheme for the linearized flow 
	 *        equations (centered or upwind).
	 * \note This value is obtained from the config file, and it is constant 
	 *       during the computation.
	 * \return Kind of convective numerical scheme for the linearized flow equations.
	 */
	unsigned short GetKind_ConvNumScheme_LinFlow(void);

	/*! 
	 * \brief Get the kind of viscous numerical scheme for the linearized flow
	 *        equations (Galerkin, Divergence theorem or Weiss correction).
	 * \note This value is obtained from the config file, and it is constant 
	 *       during the computation.
	 * \return Kind of viscous numerical scheme for the linearized flow equations.
	 */
	unsigned short GetKind_ViscNumScheme_LinFlow(void);

	/*! 
	 * \brief Get the kind of source term for the linearized flow equations.
	 * \note This value is obtained from the config file, and it is constant 
	 *       during the computation.
	 * \return Kind of source term for the linearized flow equations.
	 */
	unsigned short GetKind_SourNumScheme_LinFlow(void);

	/*! 
	 * \brief Get the kind of center convective numerical scheme for the linearized flow equations.
	 * \note This value is obtained from the config file, and it is constant 
	 *       during the computation.
	 * \return Kind of center convective numerical scheme for the linearized flow equations.
	 */
	unsigned short GetKind_Centered_LinFlow(void);

	/*! 
	 * \brief Get the kind of upwind convective numerical scheme for the linearized flow equations.
	 * \note This value is obtained from the config file, and it is constant 
	 *       during the computation.
	 * \return Kind of upwind convective numerical scheme for the linearized flow equations.
	 */
	unsigned short GetKind_Upwind_LinFlow(void);

	/*! 
	 * \brief Value of the calibrated constant for the high order method (center scheme).
	 * \return Calibrated constant for the high order center method for the linearized flow equations.
	 */	
	double GetKappa_4th_LinFlow(void);

	/*! 
	 * \brief Value of the calibrated constant for the low order method (center scheme).
	 * \return Calibrated constant for the low order center method for the linearized flow equations.
	 */	
	double GetKappa_1st_LinFlow(void);

	/*! 
	 * \brief Get the kind of integration scheme (implicit) 
	 *        for the turbulence equations.
	 * \note This value is obtained from the config file, and it is constant 
	 *       during the computation.
	 * \return Kind of integration scheme for the turbulence equations.
	 */
	unsigned short GetKind_TimeIntScheme_Turb(void);

	/*!
	 * \brief Get the kind of integration scheme (implicit)
	 *        for the level set equations.
	 * \note This value is obtained from the config file, and it is constant
	 *       during the computation.
	 * \return Kind of integration scheme for the level set equations.
	 */
	unsigned short GetKind_TimeIntScheme_AdjLevelSet(void);

	/*! 
	 * \brief Get the kind of convective numerical scheme for the turbulence 
	 *        equations (upwind).
	 * \note This value is obtained from the config file, and it is constant 
	 *       during the computation.
	 * \return Kind of convective numerical scheme for the turbulence equations.
	 */
	unsigned short GetKind_ConvNumScheme_Turb(void);

	/*! 
	 * \brief Get the kind of viscous numerical scheme for the turbulence
	 *        equations (Galerkin, Average of gradients, Average of gradients
	 *        with correction).
	 * \note This value is obtained from the config file, and it is constant 
	 *       during the computation.
	 * \return Kind of viscous numerical scheme for the turbulence equations.
	 */	
	unsigned short GetKind_ViscNumScheme_Turb(void);

	/*! 
	 * \brief Get the kind of source term for the turbulence equations.
	 * \note This value is obtained from the config file, and it is constant 
	 *       during the computation.
	 * \return Kind of source term for the turbulence equations.
	 */
	unsigned short GetKind_SourNumScheme_Turb(void);

	/*! 
	 * \brief Get the kind of center convective numerical scheme for the turbulence equations.
	 * \note This value is obtained from the config file, and it is constant 
	 *       during the computation.
	 * \return Kind of center convective numerical scheme for the turbulence equations.
	 */
	unsigned short GetKind_Centered_Turb(void);

	/*! 
	 * \brief Get the kind of upwind convective numerical scheme for the turbulence equations.
	 * \note This value is obtained from the config file, and it is constant 
	 *       during the computation.
	 * \return Kind of upwind convective numerical scheme for the turbulence equations.
	 */	
	unsigned short GetKind_Upwind_Turb(void);

	/*! 
	 * \brief Get the kind of viscous numerical scheme for the poisson potential
	 *        equation (Galerkin).
	 * \note This value is obtained from the config file, and it is constant 
	 *       during the computation.
	 * \return Kind of viscous numerical scheme for the poisson potential equation.
	 */
	unsigned short GetKind_ViscNumScheme_Poisson(void);

	/*! 
	 * \brief Get the kind of source term for the poisson potential equation.
	 * \note This value is obtained from the config file, and it is constant 
	 *       during the computation.
	 * \return Kind of source term for the poisson potential equation.
	 */	
	unsigned short GetKind_SourNumScheme_Poisson(void);

	/*! 
	 * \brief Get the kind of integration scheme (explicit or implicit) 
	 *        for the adjoint turbulence equations.
	 * \note This value is obtained from the config file, and it is constant 
	 *       during the computation.
	 * \return Kind of integration scheme for the adjoint turbulence equations.
	 */
	unsigned short GetKind_TimeIntScheme_AdjTurb(void);

	/*! 
	 * \brief Get the kind of convective numerical scheme for the adjoint turbulence 
	 *        equations (centered or upwind).
	 * \note This value is obtained from the config file, and it is constant 
	 *       during the computation.
	 * \return Kind of convective numerical scheme for the adjoint turbulence equations.
	 */
	unsigned short GetKind_ConvNumScheme_AdjTurb(void);

	/*! 
	 * \brief Get the kind of viscous numerical scheme for the adjoint turbulence
	 *        equations (Galerkin, Average of gradients, Average of gradients
	 *        with correction).
	 * \note This value is obtained from the config file, and it is constant 
	 *       during the computation.
	 * \return Kind of viscous numerical scheme for the adjoint turbulence equations.
	 */
	unsigned short GetKind_ViscNumScheme_AdjTurb(void);

	/*! 
	 * \brief Get the kind of source term for the adjoint turbulence equations.
	 * \note This value is obtained from the config file, and it is constant 
	 *       during the computation.
	 * \return Kind of source term for the adjoint turbulence equations.
	 */
	unsigned short GetKind_SourNumScheme_AdjTurb(void);

	/*!
	 * \brief Get the kind of source term for the adjoint levelset equations.
	 * \note This value is obtained from the config file, and it is constant
	 *       during the computation.
	 * \return Kind of source term for the adjoint levelset equations.
	 */
	unsigned short GetKind_SourNumScheme_AdjLevelSet(void);

	/*! 
	 * \brief Get the kind of center convective numerical scheme for the adjoint turbulence equations.
	 * \note This value is obtained from the config file, and it is constant 
	 *       during the computation.
	 * \return Kind of center convective numerical scheme for the adjoint turbulence equations.
	 */
	unsigned short GetKind_Centered_AdjTurb(void);

	/*! 
	 * \brief Get the kind of upwind convective numerical scheme for the adjoint turbulence equations.
	 * \note This value is obtained from the config file, and it is constant 
	 *       during the computation.
	 * \return Kind of upwind convective numerical scheme for the adjoint turbulence equations.
	 */
	unsigned short GetKind_Upwind_AdjTurb(void);

	/*! 
	 * \brief Provides information about the way in which the turbulence will be treated by the 
	 *        adjoint method.
	 * \return <code>FALSE</code> means that the adjoint turbulence equations will be used.
	 */
	bool GetFrozen_Visc(void);
  
  /*!
	 * \brief Provides information about if the sharp edges are going to be removed from the sensitivity.
	 * \return <code>FALSE</code> means that the sharp edges will be removed from the sensitivity.
	 */
	bool GetSens_Remove_Sharp(void);

	/*!
	 * \brief Get the kind of inlet boundary condition treatment (total conditions or mass flow).
	 * \return Kind of inlet boundary condition.
	 */
	unsigned short GetKind_Inlet(void);

  /*!
	 * \brief Get the number of sections.
	 * \return Number of sections
	 */
	unsigned short GetnSections(void);
  
  /*!
	 * \brief Get the number of sections for computing internal volume.
	 * \return Number of sections for computing internal volume.
	 */
	unsigned short GetnVolSections(void);
  
	/*! 
	 * \brief Provides information about the the nodes that are going to be moved on a deformation 
	 *        volumetric grid deformation.
	 * \return <code>TRUE</code> means that only the points on the FFD box will be moved.
	 */
	bool GetHold_GridFixed(void);

	/*!
	 * \brief Get the kind of objective function. There are several options: Drag coefficient, 
	 *        Lift coefficient, efficiency, etc.
	 * \note The objective function will determine the boundary condition of the adjoint problem.
	 * \return Kind of objective function.
	 */
	unsigned short GetKind_ObjFunc(void);

	/*!
	 * \brief Get the kind of sensitivity smoothing technique.
	 * \return Kind of sensitivity smoothing technique.
	 */
	unsigned short GetKind_SensSmooth(void);

	/*!
	 * \brief Get equations to be treated continuously. There are several options: Euler, Navier Stokes
	 * \return Continuous equations.
	 */
	unsigned short GetContinuous_Eqns(void);

	/*!
	 * \brief Get equations to be treated discretely. There are several options: None, SA, SST
	 * \return Discrete equations.
	 */
	unsigned short GetDiscrete_Eqns(void);

	/*! 
	 * \brief Provides information about the time integration, and change the write in the output 
	 *        files information about the iteration.
	 * \return The kind of time integration: Steady state, time stepping method (unsteady) or 
	 *         dual time stepping method (unsteady).
	 */
	unsigned short GetUnsteady_Simulation(void);

	/*! 
	 * \brief Provides the number of species present in the plasma
	 * \return: The number of species present in the plasma, read from input file
	 */
	unsigned short GetnSpecies(void);

	/*! 
	 * \brief Provides the number of chemical reactions in the chemistry model
	 * \return: The number of chemical reactions, read from input file
	 */
	unsigned short GetnReactions(void);

	/*! 
	 * \brief Provides the number of chemical reactions in the chemistry model
	 * \return: The number of chemical reactions, read from input file
	 */
	double GetArrheniusCoeff(unsigned short iReaction);

	/*! 
	 * \brief Provides the number of chemical reactions in the chemistry model
	 * \return: The number of chemical reactions, read from input file
	 */
	double GetArrheniusEta(unsigned short iReaction);

	/*! 
	 * \brief Provides the number of chemical reactions in the chemistry model
	 * \return: The number of chemical reactions, read from input file
	 */
	double GetArrheniusTheta(unsigned short iReaction);

  /*!
	 * \brief Provides the rate controlling temperature exponents for chemistry.
	 * \return: Rate controlling temperature exponents.
	 */
  double* GetRxnTcf_a(void);
  
  /*!
	 * \brief Provides the rate controlling temperature exponents for chemistry.
	 * \return: Rate controlling temperature exponents.
	 */
  double* GetRxnTcf_b(void);
  
  /*!
	 * \brief Provides the rate controlling temperature exponents for chemistry.
	 * \return: Rate controlling temperature exponents.
	 */
  double* GetRxnTcb_a(void);
  
  /*!
	 * \brief Provides the rate controlling temperature exponents for chemistry.
	 * \return: Rate controlling temperature exponents.
	 */
  double* GetRxnTcb_b(void);
  
  /*!
	 * \brief Dissociation potential of species.
	 * \return: Dissociation potential.
	 */
	double* GetDissociationPot(void);

	/*!
	 * \brief Provides the number of rotational modes of energy storage
	 * \return: Vector of rotational mode count
	 */
  double* GetRotationModes(void);
  
	/*!
	 * \brief Provides the characteristic vibrational temperature for calculating e_vib
	 * \return: Vector of characteristic vibrational temperatures [K]
	 */
	double* GetCharVibTemp(void);
  
  /*!
	 * \brief Provides the characteristic electronic temperature for calculating e_el
	 * \return: Vector of characteristic vibrational temperatures [K]
	 */
	double** GetCharElTemp(void);
  
  /*!
	 * \brief Provides the degeneracy of electron states for calculating e_el
	 * \return: Vector of characteristic vibrational temperatures [K]
	 */
	double** GetElDegeneracy(void);
  
  /*!
	 * \brief Provides number electron states for calculating e_el
	 * \return: Vector of number of electron states for each species 
	 */
	unsigned short* GetnElStates(void);
  

  /*!
	 * \brief Provides the thermodynamic reference temperatures from the JANAF tables
	 * \return: Vector of reference temperatures [K]
	 */
  double* GetRefTemperature(void);
  
  /*!
	 * \brief Provides the characteristic vibrational temperature for calculating e_vib
	 * \return: The number of chemical reactions, read from input file
	 */
	double GetCharVibTemp(unsigned short iSpecies);	

	/*! 
	 * \brief Provides a table of equilibrium constants for a particular chemical reaction for a supplied gas model.
	 * \return: Matrix of reaction constants
	 */
	void GetChemistryEquilConstants(double **RxnConstantTable, unsigned short iReaction);

	/*!
	 * \brief Provides the molar mass of each species present in multi species fluid
	 * \return: Vector of molar mass of each species in kg/kmol
	 */
	double* GetMolar_Mass(void);
	
  /*!
	 * \brief Provides the molar mass of each species present in multi species fluid
	 * \return: Mass of each species in Kg
	 */
	double GetMolar_Mass(unsigned short iSpecies);

	/*!
	 * \brief Retrieves the number of monatomic species in the multicomponent gas.
	 * \return: Number of monatomic species.
	 */
	unsigned short GetnMonatomics(void);

	/*!
	 * \brief Retrieves the number of monatomic species in the multicomponent gas.
	 * \return: Number of monatomic species.
	 */
	unsigned short GetnDiatomics(void);	

	/*!
	 * \brief Provides the molar mass of each species present in multi species fluid
	 * \return: Molar mass of the specified gas consituent [kg/kmol]
	 */
	double GetInitial_Gas_Composition(unsigned short iSpecies);

	/*!
	 * \brief Retrieves the multi-species fluid mixture molar mass.
	 * \return: Molar mass of the fluid mixture
	 */
	double GetMixtureMolar_Mass();

  /*!
	 * \brief Provides the formation enthalpy of the specified species at standard conditions
	 * \return: Enthalpy of formation
	 */
	double* GetEnthalpy_Formation(void);
  
	/*!
	 * \brief Provides the formation enthalpy of the specified species at standard conditions
	 * \return: Enthalpy of formation
	 */
	double GetEnthalpy_Formation(unsigned short iSpecies);

	/*!
	 * \brief Provides the restart information.
	 * \return Restart information, if <code>TRUE</code> then the code will use the solution as restart.
	 */		
	bool GetRestart(void);

	/*!
	 * \brief Provides the number of varaibles.
	 * \return Number of variables.
	 */
	unsigned short GetnVar(void);
  
  /*!
	 * \brief Provides the number of varaibles.
	 * \return Number of variables.
	 */
	unsigned short GetnZone(void);
  
  /*!
	 * \brief Provides the number of varaibles.
	 * \return Number of variables.
	 */
	unsigned short GetiZone(void);

	/*! 
	 * \brief For some problems like adjoint or the linearized equations it 
	 *		  is necessary to restart the flow solution.
	 * \return Flow restart information, if <code>TRUE</code> then the code will restart the flow solution.
	 */

	bool GetRestart_Flow(void);
  
  /*!
   * \brief Indicates whether electron gas is present in the gas mixture.
   */
  bool GetIonization(void);

	/*! 
	 * \brief Information about doing a full multigrid strategy (start in the coarse level).
	 * \return <code>TRUE</code> or <code>FALSE</code>  depending if we are performing a full multigrid strategy.
	 */		
	bool GetFullMG(void);

	/*! 
	 * \brief Information about computing and plotting the equivalent area distribution.
	 * \return <code>TRUE</code> or <code>FALSE</code>  depending if we are computing the equivalent area.
	 */		
	bool GetEquivArea(void);
  
  /*!
	 * \brief Information about computing and plotting the equivalent area distribution.
	 * \return <code>TRUE</code> or <code>FALSE</code>  depending if we are computing the equivalent area.
	 */
	bool GetInvDesign_Cp(void);
  
	/*!
	 * \brief Information about computing and plotting the equivalent area distribution.
	 * \return <code>TRUE</code> or <code>FALSE</code>  depending if we are computing the equivalent area.
	 */
	bool GetInvDesign_HeatFlux(void);

	/*! 
	 * \brief Get name of the input grid.
	 * \return File name of the input grid.
	 */
	string GetMesh_FileName(void);

	/*! 
	 * \brief Get name of the output grid, this parameter is important for grid 
	 *        adaptation and deformation.
	 * \return File name of the output grid.
	 */
	string GetMesh_Out_FileName(void);

	/*! 
	 * \brief Get the name of the file with the solution of the flow problem.
	 * \return Name of the file with the solution of the flow problem.
	 */
	string GetSolution_FlowFileName(void);

	/*!
	 * \brief Get the name of the file with the solution of the linearized flow problem.
	 * \return Name of the file with the solution of the linearized flow problem.
	 */
	string GetSolution_LinFileName(void);

	/*! 
	 * \brief Get the name of the file with the solution of the adjoint flow problem 
	 *		  with drag objective function.
	 * \return Name of the file with the solution of the adjoint flow problem with 
	 *         drag objective function.
	 */
	string GetSolution_AdjFileName(void);

	/*! 
	 * \brief Get the name of the file with the residual of the problem.
	 * \return Name of the file with the residual of the problem.
	 */
	string GetResidual_FileName(void);

	/*! 
	 * \brief Get the format of the input/output grid.
	 * \return Format of the input/output grid.
	 */
	unsigned short GetMesh_FileFormat(void);

	/*! 
	 * \brief Get the format of the output solution.
	 * \return Format of the output solution.
	 */
	unsigned short GetOutput_FileFormat(void);

	/*! 
	 * \brief Get the name of the file with the convergence history of the problem.
	 * \return Name of the file with convergence history of the problem.
	 */
	string GetConv_FileName(void);

	/*! 
	 * \brief Get the name of the file with the flow variables.
	 * \return Name of the file with the primitive variables.
	 */		
	string GetFlow_FileName(void);

	/*! 
	 * \brief Get the name of the file with the structure variables.
	 * \return Name of the file with the structure variables.
	 */		
	string GetStructure_FileName(void);
  
  /*!
	 * \brief Get the name of the file with the structure variables.
	 * \return Name of the file with the structure variables.
	 */
	string GetSurfStructure_FileName(void);
  
  /*!
	 * \brief Get the name of the file with the structure variables.
	 * \return Name of the file with the structure variables.
	 */
	string GetSurfWave_FileName(void);
  
  /*!
	 * \brief Get the name of the file with the structure variables.
	 * \return Name of the file with the structure variables.
	 */
	string GetSurfHeat_FileName(void);

	/*!
	 * \brief Get the name of the file with the wave variables.
	 * \return Name of the file with the wave variables.
	 */		
	string GetWave_FileName(void);
  
  /*!
	 * \brief Get the name of the file with the wave variables.
	 * \return Name of the file with the wave variables.
	 */
	string GetHeat_FileName(void);

	/*!
	 * \brief Get the name of the file with the adjoint wave variables.
	 * \return Name of the file with the adjoint wave variables.
	 */		
	string GetAdjWave_FileName(void);

	/*! 
	 * \brief Get the name of the restart file for the wave variables.
	 * \return Name of the restart file for the flow variables.
	 */
	string GetRestart_WaveFileName(void);

	/*! 
	 * \brief Get the name of the restart file for the heat variables.
	 * \return Name of the restart file for the flow variables.
	 */
	string GetRestart_HeatFileName(void);

	/*! 
	 * \brief Get the name of the restart file for the flow variables.
	 * \return Name of the restart file for the flow variables.
	 */
	string GetRestart_FlowFileName(void);

	/*! 
	 * \brief Get the name of the restart file for the linearized flow variables.
	 * \return Name of the restart file for the linearized flow variables.
	 */
	string GetRestart_LinFileName(void);

	/*! 
	 * \brief Get the name of the restart file for the adjoint variables (drag objective function).
	 * \return Name of the restart file for the adjoint variables (drag objective function).
	 */
	string GetRestart_AdjFileName(void);

	/*! 
	 * \brief Get the name of the file with the adjoint variables.
	 * \return Name of the file with the adjoint variables.
	 */
	string GetAdj_FileName(void);

	/*! 
	 * \brief Get the name of the file with the linearized flow variables.
	 * \return Name of the file with the linearized flow variables.
	 */
	string GetLin_FileName(void);	

	/*! 
	 * \brief Get the name of the file with the gradient of the objective function.
	 * \return Name of the file with the gradient of the objective function.
	 */
	string GetObjFunc_Grad_FileName(void);

	/*! 
	 * \brief Get the name of the file with the gradient of the objective function.
	 * \return Name of the file with the gradient of the objective function.
	 */
	string GetObjFunc_Value_FileName(void);

	/*! 
	 * \brief Get the name of the file with the surface information for the flow problem.
	 * \return Name of the file with the surface information for the flow problem.
	 */
	string GetSurfFlowCoeff_FileName(void);

	/*! 
	 * \brief Get the name of the file with the surface information for the adjoint problem.
	 * \return Name of the file with the surface information for the adjoint problem.
	 */
	string GetSurfAdjCoeff_FileName(void);

	/*! 
	 * \brief Get the name of the file with the surface information for the linearized flow problem.
	 * \return Name of the file with the surface information for the linearized flow problem.
	 */
	string GetSurfLinCoeff_FileName(void);
  
  /*!
	 * \brief Augment the input filename with the iteration number for an unsteady file.
   * \param[in] val_filename - String value of the base filename.
   * \param[in] val_iter - Unsteady iteration number or time spectral instance.
	 * \return Name of the file with the iteration numer for an unsteady solution file.
	 */
  string GetUnsteady_FileName(string val_filename, int val_iter);

  /*!
	 * \brief Append the input filename string with the appropriate objective function extension.
   * \param[in] val_filename - String value of the base filename.
	 * \return Name of the file with the appropriate objective function extension.
	 */
  string GetObjFunc_Extension(string val_filename);
  
	/*! 
	 * \brief Get functional that is going to be used to evaluate the flow convergence.
	 * \return Functional that is going to be used to evaluate the flow convergence.
	 */
	unsigned short GetCauchy_Func_Flow(void);

	/*! 
	 * \brief Get functional that is going to be used to evaluate the adjoint flow convergence.
	 * \return Functional that is going to be used to evaluate the adjoint flow convergence.
	 */
	unsigned short GetCauchy_Func_AdjFlow(void);

	/*! 
	 * \brief Get functional that is going to be used to evaluate the linearized flow convergence.
	 * \return Functional that is going to be used to evaluate the linearized flow convergence.
	 */
	unsigned short GetCauchy_Func_LinFlow(void);

	/*! 
	 * \brief Get the number of iterations that are considered in the Cauchy convergence criteria.
	 * \return Number of elements in the Cauchy criteria.
	 */
	unsigned short GetCauchy_Elems(void);

	/*! 
	 * \brief Get the number of iterations that are not considered in the convergence criteria.
	 * \return Number of iterations before starting with the convergence criteria.
	 */
	unsigned long GetStartConv_Iter(void);

	/*! 
	 * \brief Get the value of convergence criteria for the Cauchy method in the direct, 
	 *        adjoint or linearized problem.
	 * \return Value of the convergence criteria.
	 */
	double GetCauchy_Eps(void);

	/*! 
	 * \brief Get the value of convergence criteria for the one-shot problem.
	 * \return Value of the convergence criteria.
	 */
	double GetCauchy_Eps_OneShot(void);

	/*! 
	 * \brief Get the value of convergence criteria for the full multigrid method.
	 * \return Value of the convergence criteria.
	 */
	double GetCauchy_Eps_FullMG(void);

	/*! 
	 * \brief If we are prforming an unsteady simulation, there is only 
	 *        one value of the time step for the complete simulation.
	 * \return Value of the time step in an unsteady simulation (non dimensional). 
	 */
	double GetDelta_UnstTimeND(void);
  
  /*!
	 * \brief If we are prforming an unsteady simulation, there is only
	 *        one value of the time step for the complete simulation.
	 * \return Value of the time step in an unsteady simulation (non dimensional).
	 */
	double GetTotal_UnstTimeND(void);

	/*! 
	 * \brief If we are prforming an unsteady simulation, there is only 
	 *        one value of the time step for the complete simulation.
	 * \return Value of the time step in an unsteady simulation.
	 */
	double GetDelta_UnstTime(void);

	/*! 
	 * \brief Set the value of the unsteadty time step using the CFL number.
	 * \param[in] val_delta_unsttimend - Value of the unsteady time step using CFL number.
	 */
	void SetDelta_UnstTimeND(double val_delta_unsttimend);

	/*!
	 * \brief If we are performing an unsteady simulation, this is the
	 * 	value of max physical time for which we run the simulation
	 * \return Value of the physical time in an unsteady simulation.
	 */
	double GetTotal_UnstTime(void);

	/*!
	 * \brief If we are performing an unsteady simulation, this is the
	 * 	value of current time.
	 * \return Value of the physical time in an unsteady simulation.
	 */
	double GetCurrent_UnstTime(void);

	/*! 
	 * \brief Divide the rectbles and hexahedron.
	 * \return <code>TRUE</code> if the elements must be divided; otherwise <code>FALSE</code>.
	 */
	bool GetDivide_Element(void);
  
  /*!
	 * \brief Divide the rectbles and hexahedron.
	 * \return <code>TRUE</code> if the elements must be divided; otherwise <code>FALSE</code>.
	 */
	bool GetEngine_Intake(void);

	/*! 
	 * \brief Value of the design variable step, we use this value in design problems.
	 * \param[in] val_dv - Number of the design variable that we want to read.
	 * \return Design variable step.
	 */	
	double GetDV_Value(unsigned short val_dv);

	/*! 
	 * \brief Get information about the grid movement.
	 * \return <code>TRUE</code> if there is a grid movement; otherwise <code>FALSE</code>.
	 */
	bool GetGrid_Movement(void);

	/*!
	 * \brief Get the type of dynamic mesh motion.
	 * \param[in] val_iZone - Number for the current zone in the mesh (each zone has independent motion).
	 * \return Type of dynamic mesh motion.
	 */
	unsigned short GetKind_GridMovement(unsigned short val_iZone);

	/*!
	 * \brief Set the type of dynamic mesh motion.
	 * \param[in] val_iZone - Number for the current zone in the mesh (each zone has independent motion).
	 * \param[in] motion_Type - Specify motion type.
	 */
	void SetKind_GridMovement(unsigned short val_iZone, unsigned short motion_Type);

	/*!
	 * \brief Get the mach number based on the mesh velocity and freestream quantities.
	 * \return Mach number based on the mesh velocity and freestream quantities.
	 */
	double GetMach_Motion(void);

	/*!
	 * \brief Get x-coordinate of the mesh motion origin.
	 * \param[in] val_iZone - Number for the current zone in the mesh (each zone has independent motion).
	 * \return X-coordinate of the mesh motion origin.
	 */
	double GetMotion_Origin_X(unsigned short val_iZone);

	/*!
	 * \brief Get y-coordinate of the mesh motion origin
	 * \param[in] val_iZone - Number for the current zone in the mesh (each zone has independent motion).
	 * \return Y-coordinate of the mesh motion origin.
	 */
	double GetMotion_Origin_Y(unsigned short val_iZone);

	/*!
	 * \brief Get z-coordinate of the mesh motion origin
	 * \param[in] val_iZone - Number for the current zone in the mesh (each zone has independent motion).
	 * \return Z-coordinate of the mesh motion origin.
	 */
	double GetMotion_Origin_Z(unsigned short val_iZone);

	/*!
	 * \brief Set x-coordinate of the mesh motion origin.
	 * \param[in] val_iZone - Number for the current zone in the mesh (each zone has independent motion).
	 * \param[in] val_origin - New x-coordinate of the mesh motion origin.
	 */
	void SetMotion_Origin_X(unsigned short val_iZone, double val_origin);

	/*!
	 * \brief Set y-coordinate of the mesh motion origin
	 * \param[in] val_iZone - Number for the current zone in the mesh (each zone has independent motion).
	 * \param[in] val_origin - New y-coordinate of the mesh motion origin.
	 */
	void SetMotion_Origin_Y(unsigned short val_iZone, double val_origin);

	/*!
	 * \brief Set z-coordinate of the mesh motion origin
	 * \param[in] val_iZone - Number for the current zone in the mesh (each zone has independent motion).
	 * \param[in] val_origin - New y-coordinate of the mesh motion origin.
	 */
	void SetMotion_Origin_Z(unsigned short val_iZone, double val_origin);

	/*!
	 * \brief Get the translational velocity of the mesh in the x-direction.
	 * \param[in] val_iZone - Number for the current zone in the mesh (each zone has independent motion).
	 * \return Translational velocity of the mesh in the x-direction.
	 */
	double GetTranslation_Rate_X(unsigned short val_iZone);

	/*!
	 * \brief Get the translational velocity of the mesh in the y-direction.
	 * \param[in] val_iZone - Number for the current zone in the mesh (each zone has independent motion).
	 * \return Translational velocity of the mesh in the y-direction.
	 */
	double GetTranslation_Rate_Y(unsigned short val_iZone);

	/*!
	 * \brief Get the translational velocity of the mesh in the z-direction.
	 * \param[in] val_iZone - Number for the current zone in the mesh (each zone has independent motion).
	 * \return Translational velocity of the mesh in the z-direction.
	 */
	double GetTranslation_Rate_Z(unsigned short val_iZone);

	/*!
	 * \brief Get the angular velocity of the mesh about the x-axis.
	 * \param[in] val_iZone - Number for the current zone in the mesh (each zone has independent motion).
	 * \return Angular velocity of the mesh about the x-axis.
	 */
	double GetRotation_Rate_X(unsigned short val_iZone);

	/*!
	 * \brief Get the angular velocity of the mesh about the y-axis.
	 * \param[in] val_iZone - Number for the current zone in the mesh (each zone has independent motion).
	 * \return Angular velocity of the mesh about the y-axis.
	 */
	double GetRotation_Rate_Y(unsigned short val_iZone);

	/*!
	 * \brief Get the angular velocity of the mesh about the z-axis.
	 * \param[in] val_iZone - Number for the current zone in the mesh (each zone has independent motion).
	 * \return Angular velocity of the mesh about the z-axis.
	 */
	double GetRotation_Rate_Z(unsigned short val_iZone);

	/*!
	 * \brief Get the angular frequency of a mesh pitching about the x-axis.
	 * \param[in] val_iZone - Number for the current zone in the mesh (each zone has independent motion).
	 * \return Angular frequency of a mesh pitching about the x-axis.
	 */
	double GetPitching_Omega_X(unsigned short val_iZone);

	/*!
	 * \brief Get the angular frequency of a mesh pitching about the y-axis.
	 * \param[in] val_iZone - Number for the current zone in the mesh (each zone has independent motion).
	 * \return Angular frequency of a mesh pitching about the y-axis.
	 */
	double GetPitching_Omega_Y(unsigned short val_iZone);

	/*!
	 * \brief Get the angular frequency of a mesh pitching about the z-axis.
	 * \param[in] val_iZone - Number for the current zone in the mesh (each zone has independent motion).
	 * \return Angular frequency of a mesh pitching about the z-axis.
	 */
	double GetPitching_Omega_Z(unsigned short val_iZone);

	/*!
	 * \brief Get the pitching amplitude about the x-axis.
	 * \param[in] val_iZone - Number for the current zone in the mesh (each zone has independent motion).
	 * \return Pitching amplitude about the x-axis.
	 */
	double GetPitching_Ampl_X(unsigned short val_iZone);

	/*!
	 * \brief Get the pitching amplitude about the y-axis.
	 * \param[in] val_iZone - Number for the current zone in the mesh (each zone has independent motion).
	 * \return Pitching amplitude about the y-axis.
	 */
	double GetPitching_Ampl_Y(unsigned short val_iZone);

	/*!
	 * \brief Get the pitching amplitude about the z-axis.
	 * \param[in] val_iZone - Number for the current zone in the mesh (each zone has independent motion).
	 * \return Pitching amplitude about the z-axis.
	 */
	double GetPitching_Ampl_Z(unsigned short val_iZone);

	/*!
	 * \brief Get the pitching phase offset about the x-axis.
	 * \param[in] val_iZone - Number for the current zone in the mesh (each zone has independent motion).
	 * \return Pitching phase offset about the x-axis.
	 */
	double GetPitching_Phase_X(unsigned short val_iZone);

	/*!
	 * \brief Get the pitching phase offset about the y-axis.
	 * \param[in] val_iZone - Number for the current zone in the mesh (each zone has independent motion).
	 * \return Pitching phase offset about the y-axis.
	 */
	double GetPitching_Phase_Y(unsigned short val_iZone);

	/*!
	 * \brief Get the pitching phase offset about the z-axis.
	 * \param[in] val_iZone - Number for the current zone in the mesh (each zone has independent motion).
	 * \return Pitching phase offset about the z-axis.
	 */
	double GetPitching_Phase_Z(unsigned short val_iZone);

	/*!
	 * \brief Get the angular frequency of a mesh plunging in the x-direction.
	 * \param[in] val_iZone - Number for the current zone in the mesh (each zone has independent motion).
	 * \return Angular frequency of a mesh plunging in the x-direction.
	 */
	double GetPlunging_Omega_X(unsigned short val_iZone);

	/*!
	 * \brief Get the angular frequency of a mesh plunging in the y-direction.
	 * \param[in] val_iZone - Number for the current zone in the mesh (each zone has independent motion).
	 * \return Angular frequency of a mesh plunging in the y-direction.
	 */
	double GetPlunging_Omega_Y(unsigned short val_iZone);

	/*!
	 * \brief Get the angular frequency of a mesh plunging in the z-direction.
	 * \param[in] val_iZone - Number for the current zone in the mesh (each zone has independent motion).
	 * \return Angular frequency of a mesh plunging in the z-direction.
	 */
	double GetPlunging_Omega_Z(unsigned short val_iZone);

	/*!
	 * \brief Get the plunging amplitude in the x-direction.
	 * \param[in] val_iZone - Number for the current zone in the mesh (each zone has independent motion).
	 * \return Plunging amplitude in the x-direction.
	 */
	double GetPlunging_Ampl_X(unsigned short val_iZone);

	/*!
	 * \brief Get the plunging amplitude in the y-direction.
	 * \param[in] val_iZone - Number for the current zone in the mesh (each zone has independent motion).
	 * \return Plunging amplitude in the y-direction.
	 */
	double GetPlunging_Ampl_Y(unsigned short val_iZone);

	/*!
	 * \brief Get the plunging amplitude in the z-direction.
	 * \param[in] val_iZone - Number for the current zone in the mesh (each zone has independent motion).
	 * \return Plunging amplitude in the z-direction.
	 */
	double GetPlunging_Ampl_Z(unsigned short val_iZone);

  /*!
	 * \brief Get if we should update the motion origin.
	 * \param[in] val_marker - Value of the marker in which we are interested.
	 * \return yes or no to update motion origin.
	 */
	unsigned short GetMoveMotion_Origin(unsigned short val_marker);
  
	/*!
	 * \brief Get the minimum value of Beta for Roe-Turkel preconditioner
	 * \return the minimum value of Beta for Roe-Turkel preconditioner
	 */
	double GetminTurkelBeta();

	/*!
	 * \brief Get the minimum value of Beta for Roe-Turkel preconditioner
	 * \return the minimum value of Beta for Roe-Turkel preconditioner
	 */
	double GetmaxTurkelBeta();

	/*!
	 * \brief Get information about the adibatic wall condition
	 * \return <code>TRUE</code> if it is a adiabatic wall condition; otherwise <code>FALSE</code>.
	 */
	bool GetAdiabaticWall(void);

	/*!
	 * \brief Get information about the isothermal wall condition
	 * \return <code>TRUE</code> if it is a isothermal wall condition; otherwise <code>FALSE</code>.
	 */
	bool GetIsothermalWall(void);

	/*!
	 * \brief Get information about the catalytic wall condition
	 * \return <code>TRUE</code> if it is a catalytic wall condition; otherwise <code>FALSE</code>.
	 */
	bool GetCatalyticWall(void);

	/*!
	 * \brief Get information about the Low Mach Preconditioning
	 * \return <code>TRUE</code> if we are using low Mach preconditioner; otherwise <code>FALSE</code>.
	 */
	bool Low_Mach_Preconditioning(void);

	/*!
	 * \brief Get information about the poisson solver condition
	 * \return <code>TRUE</code> if it is a poisson solver condition; otherwise <code>FALSE</code>.
	 */
	bool GetPoissonSolver(void);

	/*! 
	 * \brief Get information about the gravity force.
	 * \return <code>TRUE</code> if it uses the gravity force; otherwise <code>FALSE</code>.
	 */
	bool GetGravityForce(void);

	/*!
	 * \brief Get information about the rotational frame.
	 * \return <code>TRUE</code> if there is a rotational frame; otherwise <code>FALSE</code>.
	 */
	bool GetRotating_Frame(void);

	/*! 
	 * \brief Get information about the axisymmetric frame.
	 * \return <code>TRUE</code> if there is a rotational frame; otherwise <code>FALSE</code>.
	 */
	bool GetAxisymmetric(void);

	/*! 
	 * \brief Get information about there is a smoothing of the grid coordinates.
	 * \return <code>TRUE</code> if there is smoothing of the grid coordinates; otherwise <code>FALSE</code>.
	 */	
	bool GetAdaptBoundary(void);

	/*! 
	 * \brief Get information about there is a smoothing of the grid coordinates.
	 * \return <code>TRUE</code> if there is smoothing of the grid coordinates; otherwise <code>FALSE</code>.
	 */	
	bool GetSmoothNumGrid(void);

	/*! 
	 * \brief Set information about there is a smoothing of the grid coordinates.
	 * \param[in] val_smoothnumgrid - <code>TRUE</code> if there is smoothing of the grid coordinates; otherwise <code>FALSE</code>.
	 */
	void SetSmoothNumGrid(bool val_smoothnumgrid);

	/*! 
	 * \brief Subtract one to the index of the finest grid (full multigrid strategy).
	 * \return Change the index of the finest grid.
	 */
	void SubtractFinestMesh(void);

	/*! 
	 * \brief Obtain the kind of design variable.
	 * \param[in] val_dv - Number of the design variable that we want to read.
	 * \return Design variable identification.
	 */
	unsigned short GetDesign_Variable(unsigned short val_dv);

	/*! 
	 * \brief Obtain the kind of convergence criteria to establish the convergence of the CFD code.
	 * \return Kind of convergence criteria.
	 */
	unsigned short GetConvCriteria(void);

	/*! 
	 * \brief This subroutine adds the domain index to the name of some input-output file names.
	 * \param[in] val_domain - Index of the domain.
	 */
	void SetFileNameDomain(unsigned short val_domain);

	/*! 
	 * \brief Get the index in the config information of the marker <i>val_marker</i>.
	 * \note When we read the config file, it stores the markers in a particular vector.
	 * \return Index in the config information of the marker <i>val_marker</i>.
	 */	
	unsigned short GetMarker_CfgFile_TagBound(string val_marker);

	/*! 
	 * \brief Get the boundary information (kind of boundary) in the config information of the marker <i>val_marker</i>.
	 * \return Kind of boundary in the config information of the marker <i>val_marker</i>.
	 */	
	unsigned short GetMarker_CfgFile_KindBC(string val_marker);

	/*! 
	 * \brief Get the monitoring information from the config definition for the marker <i>val_marker</i>.
	 * \return Monitoring information of the boundary in the config information for the marker <i>val_marker</i>.
	 */	
	unsigned short GetMarker_CfgFile_Monitoring(string val_marker);
  
  /*!
	 * \brief Get the monitoring information from the config definition for the marker <i>val_marker</i>.
	 * \return Monitoring information of the boundary in the config information for the marker <i>val_marker</i>.
	 */
	unsigned short GetMarker_CfgFile_GeoEval(string val_marker);
  
  /*!
	 * \brief Get the monitoring information from the config definition for the marker <i>val_marker</i>.
	 * \return Monitoring information of the boundary in the config information for the marker <i>val_marker</i>.
	 */
	unsigned short GetMarker_CfgFile_Designing(string val_marker);

	/*! 
	 * \brief Get the plotting information from the config definition for the marker <i>val_marker</i>.
	 * \return Plotting information of the boundary in the config information for the marker <i>val_marker</i>.
	 */	
	unsigned short GetMarker_CfgFile_Plotting(string val_marker);

  /*!
   * \brief Get the 1-D output (ie, averaged pressure) information from the config definition for the marker <i>val_marker</i>.
   * \return 1D output information of the boundary in the config information for the marker <i>val_marker</i>.
   */
  unsigned short GetMarker_CfgFile_Out_1D(string val_marker);

	/*! 
	 * \brief Get the DV information from the config definition for the marker <i>val_marker</i>.
	 * \return DV information of the boundary in the config information for the marker <i>val_marker</i>.
	 */	
	unsigned short GetMarker_CfgFile_DV(string val_marker);

  /*!
	 * \brief Get the motion information from the config definition for the marker <i>val_marker</i>.
	 * \return Motion information of the boundary in the config information for the marker <i>val_marker</i>.
	 */
	unsigned short GetMarker_CfgFile_Moving(string val_marker);
  
	/*! 
	 * \brief Get the periodic information from the config definition of the marker <i>val_marker</i>.
	 * \return Periodic information of the boundary in the config information of the marker <i>val_marker</i>.
	 */	
	unsigned short GetMarker_CfgFile_PerBound(string val_marker);

	/*! 
	 * \brief Determines if problem is adjoint
	 * \return true if Adjoint
	 */
	bool GetAdjoint(void);
    
    /*!
	 * \brief Determines if problem is viscous
	 * \return true if Viscous
	 */
	bool GetViscous(void);

	/*!
	 * \brief Provides the index of the solution in the container.
	 * \param[in] val_eqsystem - Equation that is being solved.
	 * \return Index on the solution container.
	 */	
	unsigned short GetContainerPosition(unsigned short val_eqsystem);

	/*! 
	 * \brief Value of the order of magnitude reduction of the residual.
	 * \return Value of the order of magnitude reduction of the residual.
	 */	
	double GetOrderMagResidual(void);

	/*! 
	 * \brief Value of the minimum residual value (log10 scale).
	 * \return Value of the minimum residual value (log10 scale).
	 */	
	double GetMinLogResidual(void);

    /*!
	 * \brief Value of the damping factor for the engine inlet bc.
	 * \return Value of the damping factor.
	 */
	double GetDamp_Nacelle_Inflow(void);
    
	/*! 
	 * \brief Value of the damping factor for the residual restriction.
	 * \return Value of the damping factor.
	 */	
	double GetDamp_Res_Restric(void);

	/*! 
	 * \brief Value of the damping factor for the correction prolongation.
	 * \return Value of the damping factor.
	 */	
	double GetDamp_Correc_Prolong(void);

	/*! 
	 * \brief Value of the position of the Near Field (y coordinate for 2D, and z coordinate for 3D).
	 * \return Value of the Near Field position.
	 */	
	double GetPosition_Plane(void);

	/*! 
	 * \brief Value of the weight of the drag coefficient in the Sonic Boom optimization.
	 * \return Value of the weight of the drag coefficient in the Sonic Boom optimization.
	 */	
	double GetWeightCd(void);

	/*!
	 * \brief Value of ther constant viscous drag for Cl/Cd computation.
	 * \return Value of ther constant viscous drag for Cl/Cd computation.
	 */
	double GetCteViscDrag(void);
  
  /*!
	 * \brief Value of the azimuthal line to fix due to a misalignments of the nearfield.
	 * \return Azimuthal line to fix due to a misalignments of the nearfield.
	 */
	double GetFixAzimuthalLine(void);

	/*! 
	 * \brief Update the CFL number using the ramp information.
	 * \param[in] val_iter - Current solver iteration.
	 */
	void UpdateCFL(unsigned long val_iter);

	/*! 
	 * \brief Set the global parameters of each simulation for each runtime system.
	 * \param[in] val_solver - Solver of the simulation.
	 * \param[in] val_system - Runtime system that we are solving.
	 */
	void SetGlobalParam(unsigned short val_solver, unsigned short val_system, unsigned long val_extiter);

	/*!
	 * \brief Center of rotation for a rotational periodic boundary.
	 */	
	double *GetPeriodicRotCenter(string val_marker);

	/*!
	 * \brief Angles of rotation for a rotational periodic boundary.
	 */	
	double *GetPeriodicRotAngles(string val_marker);

	/*!
	 * \brief Translation vector for a rotational periodic boundary.
	 */	
	double *GetPeriodicTranslation(string val_marker);

	/*! 
	 * \brief Get the rotationally periodic donor marker for boundary <i>val_marker</i>.
	 * \return Periodic donor marker from the config information for the marker <i>val_marker</i>.
	 */	
	unsigned short GetMarker_Periodic_Donor(string val_marker);
  
  /*!
	 * \brief Get the origin of the actuator disk.
	 */
  double* GetActDisk_Origin(string val_marker);
  
  /*!
	 * \brief Get the root radius of the actuator disk.
	 */
  double GetActDisk_RootRadius(string val_marker);
  
  /*!
	 * \brief Get the tip radius of th actuator disk.
	 */
  double GetActDisk_TipRadius(string val_marker);
  
  /*!
	 * \brief Get the thurst corffient of the actuator disk.
	 */
  double GetActDisk_CT(string val_marker);
  
  /*!
	 * \brief Get the rev / min of the actuator disk.
	 */
  double GetActDisk_Omega(string val_marker);
  
  /*!
	 * \brief Get Actuator Disk Outlet for boundary <i>val_marker</i> (actuator disk inlet).
	 * \return Actuator Disk Outlet from the config information for the marker <i>val_marker</i>.
	 */
	unsigned short GetMarker_ActDisk_Outlet(string val_marker);
  
  /*!
	 * \brief Get the internal index for a moving boundary <i>val_marker</i>.
	 * \return Internal index for a moving boundary <i>val_marker</i>.
	 */
	unsigned short GetMarker_Moving(string val_marker);
  
  /*!
	 * \brief Get the name of the surface defined in the geometry file.
	 * \param[in] val_marker - Value of the marker in which we are interested.
	 * \return Name that is in the geometry file for the surface that
	 *         has the marker <i>val_marker</i>.
	 */
	string GetMarker_Moving(unsigned short val_marker);

	/*!
	 * \brief Get information about converting a mesh from CGNS to SU2 format.
	 * \return <code>TRUE</code> if a conversion is requested; otherwise <code>FALSE</code>.
	 */
	bool GetCGNS_To_SU2(void);

  /*!
	 * \brief Get Cuthill–McKee ordering algorithm.
	 * \return <code>TRUE</code> if the converted mesh should be written; otherwise <code>FALSE</code>.
	 */
	bool GetCuthillMckee_Ordering(void);
  
	/*! 
	 * \brief Get information about whether a converted mesh should be written.
	 * \return <code>TRUE</code> if the converted mesh should be written; otherwise <code>FALSE</code>.
	 */
	bool GetMesh_Output(void);

	/*!
	 * \brief Set the total number of SEND_RECEIVE periodic transformations.
	 * \param[in] val_index - Total number of transformations.
	 */	
	void SetnPeriodicIndex(unsigned short val_index);

	/*!
	 * \brief Get the total number of SEND_RECEIVE periodic transformations.
	 * \return Total number of transformations.
	 */	
	unsigned short GetnPeriodicIndex(void);

	/*!
	 * \brief Set the rotation center for a periodic transformation.
	 * \param[in] val_index - Index corresponding to the periodic transformation.
	 * \param[in] center - Pointer to a vector containing the coordinate of the center.
	 */	
	void SetPeriodicCenter(unsigned short val_index, double* center);

	/*!
	 * \brief Get the rotation center for a periodic transformation.
	 * \param[in] val_index - Index corresponding to the periodic transformation.
	 * \return A vector containing coordinates of the center point.
	 */	
	double* GetPeriodicCenter(unsigned short val_index);

	/*!
	 * \brief Set the rotation angles for a periodic transformation.
	 * \param[in] val_index - Index corresponding to the periodic transformation.
	 * \param[in] rotation - Pointer to a vector containing the rotation angles.
	 */	
	void SetPeriodicRotation(unsigned short val_index, double* rotation);

	/*!
	 * \brief Get the rotation angles for a periodic transformation.
	 * \param[in] val_index - Index corresponding to the periodic transformation.
	 * \return A vector containing the angles of rotation.
	 */	
	double* GetPeriodicRotation(unsigned short val_index);

	/*!
	 * \brief Set the translation vector for a periodic transformation.
	 * \param[in] val_index - Index corresponding to the periodic transformation.
	 * \param[in] translate - Pointer to a vector containing the coordinate of the center.
	 */	
	void SetPeriodicTranslate(unsigned short val_index, double* translate);

	/*!
	 * \brief Get the translation vector for a periodic transformation.
	 * \param[in] val_index - Index corresponding to the periodic transformation.
	 * \return The translation vector.
	 */	
	double* GetPeriodicTranslate(unsigned short val_index);

	/*!
	 * \brief Get the total temperature at a nacelle boundary.
	 * \param[in] val_index - Index corresponding to the inlet boundary.
	 * \return The total temperature.
	 */	
	double GetNozzle_Ttotal(string val_index);

	/*!
	 * \brief Get the total temperature at an inlet boundary.
	 * \param[in] val_index - Index corresponding to the inlet boundary.
	 * \return The total temperature.
	 */	
	double GetInlet_Ttotal(string val_index);

	/*!
	 * \brief Get the temperature at a supersonic inlet boundary.
	 * \param[in] val_index - Index corresponding to the inlet boundary.
	 * \return The inlet density.
	 */	
	double GetInlet_Temperature(string val_index);

	/*!
	 * \brief Get the pressure at a supersonic inlet boundary.
	 * \param[in] val_index - Index corresponding to the inlet boundary.
	 * \return The inlet pressure.
	 */	
	double GetInlet_Pressure(string val_index);

	/*!
	 * \brief Get the velocity vector at a supersonic inlet boundary.
	 * \param[in] val_index - Index corresponding to the inlet boundary.
	 * \return The inlet velocity vector.
	 */
	double* GetInlet_Velocity(string val_index);

	/*!
	 * \brief Get the fixed value at the Dirichlet boundary.
	 * \param[in] val_index - Index corresponding to the Dirichlet boundary.
	 * \return The total temperature.
	 */
	double GetDirichlet_Value(string val_index);

	/*!
	 * \brief Get whether this is a Dirichlet or a Neumann boundary.
	 * \param[in] val_index - Index corresponding to the Dirichlet boundary.
	 * \return Yes or No.
	 */
	bool GetDirichlet_Boundary(string val_index);

	/*!
	 * \brief Get the total pressure at an inlet boundary.
	 * \param[in] val_index - Index corresponding to the inlet boundary.
	 * \return The total pressure.
	 */
	double GetInlet_Ptotal(string val_index);

	/*!
	 * \brief Get the total pressure at an nacelle boundary.
	 * \param[in] val_index - Index corresponding to the inlet boundary.
	 * \return The total pressure.
	 */
	double GetNozzle_Ptotal(string val_index);

	/*!
	 * \brief If inlet and outlet conditions are defined for multi species
	 * \return true/false
	 */
	bool GetInletConditionsDefined();

	/*!
	 * \brief Get the temperature at an inlet boundary.
	 * \param[in] iSpecies - Index of the species
	 * \return The total temperature.
	 */
	double GetInlet_Species_Temperature(unsigned short iSpecies);

	/*!
	 * \brief Get the temperature at an outlet boundary.
	 * \param[in] iSpecies - Index of the species
	 * \return The total temperature.
	 */
	double GetOutlet_Species_Temperature(unsigned short iSpecies);

	/*!
	 * \brief Get the pressure at an inlet boundary.
	 * \param[in] iSpecies - Index of the species
	 * \return The total temperature.
	 */
	double GetInlet_Species_Pressure(unsigned short iSpecies);

	/*!
	 * \brief Get the pressure at an outlet boundary.
	 * \param[in] iSpecies - Index of the species
	 * \return The total temperature.
	 */
	double GetOutlet_Species_Pressure(unsigned short iSpecies);

	/*!
	 * \brief Get the velocity at an inlet boundary.
	 * \param[in] iSpecies - Index of the species
	 * \return The total temperature.
	 */
	double GetInlet_Species_Velocity(unsigned short iSpecies);

	/*!
	 * \brief Get the velocity at an outlet boundary.
	 * \param[in] iSpecies - Index of the species
	 * \return The total temperature.
	 */
	double GetOutlet_Species_Velocity(unsigned short iSpecies);
  
  /*!
	 * \brief Value of the CFL reduction in LevelSet problems.
	 * \return Value of the CFL reduction in LevelSet problems.
	 */
	double GetCFLRedCoeff_Turb(void);

	/*!
	 * \brief Get the flow direction unit vector at an inlet boundary.
	 * \param[in] val_index - Index corresponding to the inlet boundary.
	 * \return The flow direction vector.
	 */
	double* GetInlet_FlowDir(string val_index);

	/*!
	 * \brief Get the back pressure (static) at an outlet boundary.
	 * \param[in] val_index - Index corresponding to the outlet boundary.
	 * \return The outlet pressure.
	 */
	double GetOutlet_Pressure(string val_index);

	/*!
	 * \brief Get the wall temperature (static) at an isothermal boundary.
	 * \param[in] val_index - Index corresponding to the isothermal boundary.
	 * \return The wall temperature.
	 */
	double GetIsothermal_Temperature(string val_index);

	/*!
	 * \brief Get the wall heat flux on a constant heat flux boundary.
	 * \param[in] val_index - Index corresponding to the constant heat flux boundary.
	 * \return The heat flux.
	 */
	double GetWall_HeatFlux(string val_index);
  
	/*!
	 * \brief Get the wall heat flux on a constant heat flux boundary.
	 * \return The heat flux.
	 */
	double *GetWall_Catalycity(void);
  

	/*!
	 * \brief Get the back pressure (static) at an outlet boundary.
	 * \param[in] val_index - Index corresponding to the outlet boundary.
	 * \return The outlet pressure.
	 */
	double GetFanFace_Mach_Target(string val_marker);

    /*!
	 * \brief Get the back pressure (static) at an outlet boundary.
	 * \param[in] val_index - Index corresponding to the outlet boundary.
	 * \return The outlet pressure.
	 */
	double GetFanFace_Mach(string val_marker);
    
    /*!
	 * \brief Get the back pressure (static) at an outlet boundary.
	 * \param[in] val_index - Index corresponding to the outlet boundary.
	 * \return The outlet pressure.
	 */
	void SetFanFace_Mach(unsigned short val_imarker, double val_fanface_mach);
    
    /*!
	 * \brief Get the back pressure (static) at an outlet boundary.
	 * \param[in] val_index - Index corresponding to the outlet boundary.
	 * \return The outlet pressure.
	 */
	double GetFanFace_Pressure(string val_marker);
    
    /*!
	 * \brief Get the back pressure (static) at an outlet boundary.
	 * \param[in] val_index - Index corresponding to the outlet boundary.
	 * \return The outlet pressure.
	 */
	void SetFanFace_Pressure(unsigned short val_imarker, double val_fanface_pressure);
    
	/*!
	 * \brief Get the displacement value at an displacement boundary.
	 * \param[in] val_index - Index corresponding to the displacement boundary.
	 * \return The displacement value.
	 */
	double GetDispl_Value(string val_index);

	/*!
	 * \brief Get the force value at an load boundary.
	 * \param[in] val_index - Index corresponding to the load boundary.
	 * \return The load value.
	 */
	double GetLoad_Value(string val_index);

	/*!
	 * \brief Get the force value at an load boundary.
	 * \param[in] val_index - Index corresponding to the load boundary.
	 * \return The load value.
	 */
	double GetFlowLoad_Value(string val_index);

	/*!
	 * \brief Cyclic pitch amplitude for rotor blades.
	 * \return The specified cyclic pitch amplitude.
	 */	
	double GetCyclic_Pitch(void);

	/*!
	 * \brief Collective pitch setting for rotor blades.
	 * \return The specified collective pitch setting.
	 */	
	double GetCollective_Pitch(void);

	/*!
	 * \brief Get name of the arbitrary mesh motion input file.
	 * \return File name of the arbitrary mesh motion input file.
	 */
	string GetMotion_FileName(void);

  /*!
	 * \brief Set the config options.
	 */
	void SetConfig_Options(unsigned short val_iZone, unsigned short val_nZone);

  /*!
	 * \brief Set the config file parsing.
	 */
  void SetParsing(char case_filename[MAX_STRING_SIZE]);

	/*! 
	 * \brief Config file postprocessing.
	 */	
	void SetPostprocessing(unsigned short val_software, unsigned short val_izone, unsigned short val_nDim);

	/*! 
	 * \brief Config file markers processing.
	 */	
	void SetMarkers(unsigned short val_software, unsigned short val_izone);	

	/*! 
	 * \brief Config file output.
	 */	
	void SetOutput(unsigned short val_software, unsigned short val_izone);

	/*!
	 * \brief Value of Aeroelastic solution coordinate at time n+1.
	 */
	vector<vector<double> > GetAeroelastic_np1(unsigned short iMarker);

	/*!
	 * \brief Value of Aeroelastic solution coordinate at time n.
	 */
	vector<vector<double> > GetAeroelastic_n(unsigned short iMarker);

	/*!
	 * \brief Value of Aeroelastic solution coordinate at time n-1.
	 */
	vector<vector<double> > GetAeroelastic_n1(unsigned short iMarker);

	/*!
	 * \brief Value of Aeroelastic solution coordinate at time n+1.
	 */
	void SetAeroelastic_np1(unsigned short iMarker, vector<vector<double> > solution);

	/*!
	 * \brief Value of Aeroelastic solution coordinate at time n from time n+1.
	 */
	void SetAeroelastic_n(void);

	/*!
	 * \brief Value of Aeroelastic solution coordinate at time n-1 from time n.
	 */
	void SetAeroelastic_n1(void);

	/*!
	 * \brief Uncoupled Aeroelastic Frequency Plunge.
	 */
	double GetAeroelastic_Frequency_Plunge(void);

	/*!
	 * \brief Uncoupled Aeroelastic Frequency Pitch.
	 */
	double GetAeroelastic_Frequency_Pitch(void);

	/*!
	 * \brief Value of plunging coordinate.
     * \param[in] val_marker - the marker we are monitoring.
	 * \return Value of plunging coordinate.
	 */
	double GetAeroelastic_plunge(unsigned short val_marker);

    /*!
	 * \brief Value of pitching coordinate.
     * \param[in] val_marker - the marker we are monitoring.
	 * \return Value of pitching coordinate.
	 */
	double GetAeroelastic_pitch(unsigned short val_marker);

	/*!
	 * \brief Value of plunging coordinate.
     * \param[in] val_marker - the marker we are monitoring.
     * \param[in] val - value of plunging coordinate.
	 */
	void SetAeroelastic_plunge(unsigned short val_marker, double val);

	/*!
	 * \brief Value of pitching coordinate.
     * \param[in] val_marker - the marker we are monitoring.
     * \param[in] val - value of pitching coordinate.
	 */
	void SetAeroelastic_pitch(unsigned short val_marker, double val);
    
    /*!
	 * \brief Get information about the aeroelastic simulation.
	 * \return <code>TRUE</code> if it is an aeroelastic case; otherwise <code>FALSE</code>.
	 */
	bool GetAeroelastic_Simulation(void);
    
    /*!
	 * \brief Get information about the wind gust.
	 * \return <code>TRUE</code> if there is a wind gust; otherwise <code>FALSE</code>.
	 */
	bool GetWind_Gust(void);
    
    /*!
	 * \brief Get the type of gust to simulate.
	 * \return type of gust to use for the simulation.
	 */
	unsigned short GetGust_Type(void);
    
    /*!
	 * \brief Get the gust direction.
	 * \return the gust direction.
	 */
    unsigned short GetGust_Dir(void);

    /*!
	 * \brief Value of the gust wavelength.
	 */
	double GetGust_WaveLength(void);
    
    /*!
	 * \brief Value of the number of gust periods.
	 */
	double GetGust_Periods(void);
    
    /*!
	 * \brief Value of the gust amplitude.
	 */
	double GetGust_Ampl(void);
    
    /*!
	 * \brief Value of the time at which to begin the gust.
	 */
	double GetGust_Begin_Time(void);
    
    /*!
	 * \brief Value of the location ath which the gust begins.
	 */
	double GetGust_Begin_Loc(void);

  /*!
	 * \brief Value of the time at which to begin the gust.
	 */
	unsigned short GetnFFD_Iter(void);
  
  /*!
	 * \brief Value of the location ath which the gust begins.
	 */
	double GetFFD_Tol(void);
  
  /*!
	 * \brief Get the node number of the CV to visualize.
	 * \return Node number of the CV to visualize.
	 */
	long GetVisualize_CV(void);
  
  /*!
	 * \brief Get information about whether to use wall functions.
	 * \return <code>TRUE</code> if wall functions are on; otherwise <code>FALSE</code>.
	 */
	bool GetWall_Functions(void);

  /*!
	 * \brief Get information about whether to use fixed CL mode.
	 * \return <code>TRUE</code> if fixed CL mode is active; otherwise <code>FALSE</code>.
	 */
	bool GetFixed_CL_Mode(void);

  /*!
	 * \brief Get the value specified for the target CL.
	 * \return Value of the target CL.
	 */
	double GetTarget_CL(void);
  
  /*!
	 * \brief Get the value of the damping coefficient for fixed CL mode.
	 * \return Damping coefficient for fixed CL mode.
	 */
	double GetDamp_Fixed_CL(void);
  
  /*!
	 * \brief Set the value of the boolean for updating AoA in fixed lift mode.
   * \param[in] val_update - the bool for whether to update the AoA.
	 */
	void SetUpdate_AoA(bool val_update);
  
  /*!
	 * \brief Get information about whether to update the AoA for fixed lift mode.
	 * \return <code>TRUE</code> if we should update the AoA for fixed lift mode; otherwise <code>FALSE</code>.
	 */
	bool GetUpdate_AoA(void);
  
  /*!
	 * \brief Set the current number of non-physical nodes in the solution.
   * \param[in] val_nonphys_points - current number of non-physical points.
	 */
	void SetNonphysical_Points(unsigned long val_nonphys_points);
  
  /*!
	 * \brief Get the current number of non-physical nodes in the solution.
	 * \return Current number of non-physical points.
	 */
	unsigned long GetNonphysical_Points(void);
  
  /*!
	 * \brief Set the current number of non-physical reconstructions for 2nd-order upwinding.
   * \param[in] val_nonphys_reconstr - current number of non-physical reconstructions for 2nd-order upwinding.
	 */
	void SetNonphysical_Reconstr(unsigned long val_nonphys_reconstr);
  
  /*!
	 * \brief Get the current number of non-physical reconstructions for 2nd-order upwinding.
	 * \return Current number of non-physical reconstructions for 2nd-order upwinding.
	 */
	unsigned long GetNonphysical_Reconstr(void);
  
	/*!
	 * \brief Given arrays x[1..n] and y[1..n] containing a tabulated function, i.e., yi = f(xi), with
	          x1 < x2 < . . . < xN , and given values yp1 and ypn for the first derivative of the interpolating
	          function at points 1 and n, respectively, this routine returns an array y2[1..n] that contains
	          the second derivatives of the interpolating function at the tabulated points xi. If yp1 and/or
	          ypn are equal to 1 × 1030 or larger, the routine is signaled to set the corresponding boundary
	          condition for a natural spline, with zero second derivative on that boundary.
						Numerical Recipes: The Art of Scientific Computing, Third Edition in C++.
	 */
	void SetSpline(vector<double> &x, vector<double> &y, unsigned long n, double yp1, double ypn, vector<double> &y2);

	/*!
	 * \brief Given the arrays xa[1..n] and ya[1..n], which tabulate a function (with the xai’s in order),
	          and given the array y2a[1..n], which is the output from spline above, and given a value of
	          x, this routine returns a cubic-spline interpolated value y.
         	  Numerical Recipes: The Art of Scientific Computing, Third Edition in C++.
	 * \returns The interpolated value of for x.
	 */
	double GetSpline(vector<double> &xa, vector<double> &ya, vector<double> &y2a, unsigned long n, double x);
  
};

#include "config_structure.inl"<|MERGE_RESOLUTION|>--- conflicted
+++ resolved
@@ -678,14 +678,9 @@
   Gust_Begin_Loc;             /*!< \brief Location at which the gust begins. */
   long Visualize_CV; /*!< \brief Node number for the CV to be visualized */
   bool ExtraOutput;
-<<<<<<< HEAD
   bool Wall_Functions; /*!< \brief Use wall functions with the turbulence model */
-  
-	map<string, CAnyOptionRef*> param; /*!< \brief associates option names (strings) with options */
-=======
   unsigned long Nonphys_Points, /*!< \brief Current number of non-physical points in the solution. */
   Nonphys_Reconstr;      /*!< \brief Current number of non-physical reconstructions for 2nd-order upwinding. */
->>>>>>> 8a68ed0f
   
   /*!< \brief param is a map from the option name (config file string) to a pointer to an option child class */
 //	map<string, CAnyOptionRef*> param;

# Continous Integration setup for SU2.
# Tests on the develop branch in both serial and parallel.

dist: trusty
sudo: required

language: python

compiler:
    - gcc

notifications:
    email:
        recipients:
            - ruben.sanchez@scicomp.uni-kl.de
  
branches:
    only:
        - feature_mesh_solver

python:
<<<<<<< HEAD
    #- 2.7
=======
>>>>>>> d70213f2
    - 3.6

env:
    global:
        CXXFLAGS="-O3 -Wall -Wextra -Wno-unused-parameter -Wno-empty-body -Wno-format-security" 
    matrix:
        # Serial build and test
        - CONFIGURE_COMMAND="./preconfigure.py --prefix=$TRAVIS_BUILD_DIR --enable-PY_WRAPPER --disable-tecio"
          TEST_SCRIPT=serial_regression.py

        # Parallel build and test
        - CONFIGURE_COMMAND="./preconfigure.py --enable-mpi --with-cc=mpicc --with-cxx=mpicxx --prefix=$TRAVIS_BUILD_DIR --enable-PY_WRAPPER --disable-tecio"
          TEST_SCRIPT=parallel_regression.py

        # Serial build and test for AD
        - CONFIGURE_COMMAND="./preconfigure.py --with-cc=gcc --with-cxx=g++ --prefix=$TRAVIS_BUILD_DIR --enable-autodiff --enable-direct-diff --disable-tecio"
          TEST_SCRIPT=serial_regression_AD.py

        # Parallel build and test for AD:
        - CONFIGURE_COMMAND="./preconfigure.py --enable-mpi --with-cc=mpicc --with-cxx=mpicxx --prefix=$TRAVIS_BUILD_DIR --enable-autodiff --enable-direct-diff --disable-tecio"
          TEST_SCRIPT=parallel_regression_AD.py

before_install:
    # Temporarily fixes Travis CI issue with paths for Python packages
    - export PATH=/usr/bin:$PATH

    # Install the necessary packages using apt-get with sudo
    - sudo apt-get update -qq
    - sudo apt-get install -qq build-essential libopenmpi-dev
 
    # Install Python dependencies
    # http://conda.pydata.org/docs/travis.html#the-travis-yml-file
    - wget https://repo.continuum.io/miniconda/Miniconda3-latest-Linux-x86_64.sh -O miniconda.sh
    - bash miniconda.sh -b -p $HOME/miniconda
    - export PATH="$HOME/miniconda/bin:$PATH"
    - hash -r
    - conda config --set always_yes yes --set changeps1 no
    - conda update -q conda
    - conda install -q python=$TRAVIS_PYTHON_VERSION numpy scipy mpi4py swig

    # to avoid interference with MPI
    - test -n $CC  && unset CC
    - test -n $CXX && unset CXX

install:
    # Configure, make, and install SU2
    - echo $TRAVIS_BUILD_DIR
    - echo $CONFIGURE_COMMAND
    - ./bootstrap
    - autoreconf -f -i
    - $CONFIGURE_COMMAND
    - make -j 4
    - make install

    # Add environmental variables according to the configure step
    - export SU2_RUN=$TRAVIS_BUILD_DIR/bin
    - export SU2_HOME=$TRAVIS_BUILD_DIR
    - export PATH=$PATH:$SU2_RUN
    - export PYTHONPATH=$PYTHONPATH:$SU2_RUN

before_script:
    # Get the test cases
    - git clone -b develop https://github.com/su2code/TestCases.git ./TestData
    - cp -R ./TestData/* ./TestCases/

    # Get the tutorial cases
    - git clone -b develop https://github.com/su2code/su2code.github.io ./Tutorials
    
    # Enter the SU2/TestCases/ directory, which is now ready to run
    - cd TestCases/

script: 
    # Run the tests via the Python scripts
    - python $TEST_SCRIPT<|MERGE_RESOLUTION|>--- conflicted
+++ resolved
@@ -19,10 +19,6 @@
         - feature_mesh_solver
 
 python:
-<<<<<<< HEAD
-    #- 2.7
-=======
->>>>>>> d70213f2
     - 3.6
 
 env:

--- conflicted
+++ resolved
@@ -16,11 +16,8 @@
   
 branches:
     only:
-<<<<<<< HEAD
         - feature_pyWrapper
-=======
-        - develop  
->>>>>>> 22fa337a
+
 
 python:
     - 2.7

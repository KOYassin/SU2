--- conflicted
+++ resolved
@@ -69,549 +69,14 @@
 
   /*--- Read the name and format of the input mesh file to get from the mesh
    file the number of zones and dimensions from the numerical grid (required
-<<<<<<< HEAD
-   for variables allocation). Also determine whether or not the FEM solver
-   is used.  ---*/
+   for variables allocation). ---*/
   
-=======
-   for variables allocation)  ---*/
-
->>>>>>> 3af2ef4b
   CConfig *config = NULL;
   config = new CConfig(config_file_name, SU2_CFD);
 
   nZone = GetnZone(config->GetMesh_FileName(), config->GetMesh_FileFormat(), config);
-  nDim  = GetnDim(config->GetMesh_FileName(), config->GetMesh_FileFormat());
-<<<<<<< HEAD
+  nDim  = GetnDim(config->GetMesh_FileName(),  config->GetMesh_FileFormat());
 
-  const bool fem_solver = ((config->GetKind_Solver() == FEM_EULER)         ||
-                           (config->GetKind_Solver() == FEM_NAVIER_STOKES) ||
-                           (config->GetKind_Solver() == FEM_RANS)          ||
-                           (config->GetKind_Solver() == FEM_LES));
-  delete config;
-
-  /*--- Definition and of the containers for all possible zones. ---*/
-  
-  iteration_container    = new CIteration*[nZone];
-  solver_container       = new CSolver***[nZone];
-  integration_container  = new CIntegration**[nZone];
-  numerics_container     = new CNumerics****[nZone];
-  config_container       = new CConfig*[nZone];
-  geometry_container     = new CGeometry**[nZone];
-  surface_movement       = new CSurfaceMovement*[nZone];
-  grid_movement          = new CVolumetricMovement*[nZone];
-  FFDBox                 = new CFreeFormDefBox**[nZone];
-  interpolator_container = new CInterpolator**[nZone];
-  transfer_container     = new CTransfer**[nZone];
-  
-  for (iZone = 0; iZone < nZone; iZone++) {
-    solver_container[iZone]       = NULL;
-    integration_container[iZone]  = NULL;
-    numerics_container[iZone]     = NULL;
-    config_container[iZone]       = NULL;
-    geometry_container[iZone]     = NULL;
-    surface_movement[iZone]       = NULL;
-    grid_movement[iZone]          = NULL;
-    FFDBox[iZone]                 = NULL;
-    interpolator_container[iZone] = NULL;
-    transfer_container[iZone]     = NULL;
-  }
-
-  /*--- Loop over all zones to initialize the various classes. In most
-   cases, nZone is equal to one. This represents the solution of a partial
-   differential equation on a single block, unstructured mesh. ---*/
-  
-  for (iZone = 0; iZone < nZone; iZone++) {
-    
-    /*--- Definition of the configuration option class for all zones. In this
-     constructor, the input configuration file is parsed and all options are
-     read and stored. ---*/
-    
-    config_container[iZone] = new CConfig(config_file_name, SU2_CFD, iZone, nZone, nDim, VERB_HIGH);
-    
-    /*--- Definition of the geometry class to store the primal grid in the
-     partitioning process. ---*/
-    
-    CGeometry *geometry_aux = NULL;
-    
-    /*--- All ranks process the grid and call ParMETIS for partitioning ---*/
-    
-    geometry_aux = new CPhysicalGeometry(config_container[iZone], iZone, nZone);
-    
-    /*--- Color the initial grid and set the send-receive domains (ParMETIS) ---*/
-
-    if( fem_solver ) geometry_aux->SetColorFEMGrid_Parallel(config_container[iZone]);
-    else             geometry_aux->SetColorGrid_Parallel(config_container[iZone]);
-    
-    /*--- Allocate the memory of the current domain, and divide the grid
-     between the ranks. The derived class of the object to be allocated
-     depends on the solver to be used.                         ---*/
-    
-    geometry_container[iZone] = new CGeometry *[config_container[iZone]->GetnMGLevels()+1];
-
-    if( fem_solver ) {
-      switch( config_container[iZone]->GetKind_FEM_Flow() ) {
-        case DG: {
-          geometry_container[iZone][MESH_0] = new CMeshFEM_DG(geometry_aux, config_container[iZone]);
-          break;
-        }
-      }
-    }
-    else {
-      geometry_container[iZone][MESH_0] = new CPhysicalGeometry(geometry_aux, config_container[iZone]);
-    }
-
-    /*--- Deallocate the memory of geometry_aux ---*/
-    
-    delete geometry_aux;
-    
-    /*--- Add the Send/Receive boundaries ---*/
-    
-    geometry_container[iZone][MESH_0]->SetSendReceive(config_container[iZone]);
-    
-    /*--- Add the Send/Receive boundaries. Note that for the
-          FEM solver nothing happens. ---*/
-    
-    geometry_container[iZone][MESH_0]->SetBoundaries(config_container[iZone]);
-    
-  }
-  
-  if (rank == MASTER_NODE)
-    cout << endl <<"------------------------- Geometry Preprocessing ------------------------" << endl;
-  
-  /*--- Preprocessing of the geometry for all zones. In this routine, the edge-
-   based data structure is constructed, i.e. node and cell neighbors are
-   identified and linked, face areas and volumes of the dual mesh cells are
-   computed, and the multigrid levels are created using an agglomeration procedure. ---*/
-  
-  if( fem_solver ) {
-    switch( config_container[ZONE_0]->GetKind_FEM_Flow() ) {
-      case DG: {
-        Geometrical_Preprocessing_DGFEM(geometry_container, config_container, nZone);
-        break;
-      }
-    }
-  }
-  else {
-    Geometrical_Preprocessing(geometry_container, config_container, nZone);
-  }
-  
-  for (iZone = 0; iZone < nZone; iZone++) {
-    
-    /*--- Computation of wall distances for turbulence modeling ---*/
-
-    if ((config_container[iZone]->GetKind_Solver() == RANS) ||
-        (config_container[iZone]->GetKind_Solver() == ADJ_RANS) ||
-        (config_container[iZone]->GetKind_Solver() == DISC_ADJ_RANS) ||
-        (config_container[iZone]->GetKind_Solver() == FEM_RANS) ||
-        (config_container[iZone]->GetKind_Solver() == FEM_LES) ) {
-    
-      if (rank == MASTER_NODE)
-        cout << "Computing wall distances." << endl;
-
-      geometry_container[iZone][MESH_0]->ComputeWall_Distance(config_container[iZone]);
-    }
-    
-    /*--- Computation of positive surface area in the z-plane which is used for
-     the calculation of force coefficient (non-dimensionalization). ---*/
-    
-    geometry_container[iZone][MESH_0]->SetPositive_ZArea(config_container[iZone]);
-    
-    /*--- Set the near-field, interface and actuator disk boundary conditions, if necessary. ---*/
-    
-    for (iMesh = 0; iMesh <= config_container[iZone]->GetnMGLevels(); iMesh++) {
-      geometry_container[iZone][iMesh]->MatchNearField(config_container[iZone]);
-      geometry_container[iZone][iMesh]->MatchInterface(config_container[iZone]);
-      geometry_container[iZone][iMesh]->MatchActuator_Disk(config_container[iZone]);
-    }
-    
-  }
-  
-  /*--- If activated by the compile directive, perform a partition analysis. ---*/
-#if PARTITION
-  Partition_Analysis(geometry_container[ZONE_0][MESH_0], config_container[ZONE_0]);
-#endif
-  
-  if (rank == MASTER_NODE)
-    cout << endl <<"------------------------- Driver Preprocessing --------------------------" << endl;
-  
-  /*--- First, given the basic information about the number of zones and the
-   solver types from the config, instantiate the appropriate driver for the problem. ---*/
-  
-  Driver_Preprocessing(&driver, iteration_container, solver_container,
-                       geometry_container, integration_container, numerics_container,
-                       interpolator_container, transfer_container, config_container, nZone, nDim);
-  
-  /*--- Instantiate the geometry movement classes for the solution of unsteady
-   flows on dynamic meshes, including rigid mesh transformations, dynamically
-   deforming meshes, and time-spectral preprocessing. ---*/
-  
-  for (iZone = 0; iZone < nZone; iZone++) {
-    
-    if (config_container[iZone]->GetGrid_Movement() ||
-        (config_container[iZone]->GetDirectDiff() == D_DESIGN)) {
-      if (rank == MASTER_NODE)
-        cout << "Setting dynamic mesh structure." << endl;
-      grid_movement[iZone] = new CVolumetricMovement(geometry_container[iZone][MESH_0], config_container[iZone]);
-      FFDBox[iZone] = new CFreeFormDefBox*[MAX_NUMBER_FFD];
-      surface_movement[iZone] = new CSurfaceMovement();
-      surface_movement[iZone]->CopyBoundary(geometry_container[iZone][MESH_0], config_container[iZone]);
-      if (config_container[iZone]->GetUnsteady_Simulation() == TIME_SPECTRAL)
-        SetGrid_Movement(geometry_container[iZone], surface_movement[iZone], grid_movement[iZone],
-                         FFDBox[iZone], solver_container[iZone], config_container[iZone], iZone, 0, 0);
-    }
-    
-    if (config_container[iZone]->GetDirectDiff() == D_DESIGN){
-      if (rank == MASTER_NODE)
-        cout << "Setting surface/volume derivatives." << endl;
-      
-      /*--- Set the surface derivatives, i.e. the derivative of the surface mesh nodes with respect to the design variables ---*/
-      
-      surface_movement[iZone]->SetSurface_Derivative(geometry_container[iZone][MESH_0],config_container[iZone]);
-      
-      /*--- Call the volume deformation routine with derivative mode enabled.
-       This computes the derivative of the volume mesh with respect to the surface nodes ---*/
-      
-      grid_movement[iZone]->SetVolume_Deformation(geometry_container[iZone][MESH_0],config_container[iZone], true, true);
-      
-      /*--- Update the multi-grid structure to propagate the derivative information to the coarser levels ---*/
-      
-      geometry_container[iZone][MESH_0]->UpdateGeometry(geometry_container[iZone],config_container[iZone]);
-      
-      /*--- Set the derivative of the wall-distance with respect to the surface nodes ---*/
-      
-      if ((config_container[iZone]->GetKind_Solver() == RANS) ||
-          (config_container[iZone]->GetKind_Solver() == ADJ_RANS) ||
-          (config_container[iZone]->GetKind_Solver() == DISC_ADJ_RANS) ||
-          (config_container[iZone]->GetKind_Solver() == FEM_RANS) ||
-          (config_container[iZone]->GetKind_Solver() == FEM_LES))
-        geometry_container[iZone][MESH_0]->ComputeWall_Distance(config_container[iZone]);
-    }
-
-  }
-  
-  /*--- Coupling between zones (limited to two zones at the moment) ---*/
-  
-  bool fsi = config_container[ZONE_0]->GetFSI_Simulation();
-  
-  if ((nZone == 2) && !(fsi)) {
-    if (rank == MASTER_NODE)
-      cout << endl <<"--------------------- Setting Coupling Between Zones --------------------" << endl;
-    geometry_container[ZONE_0][MESH_0]->MatchZone(config_container[ZONE_0], geometry_container[ZONE_1][MESH_0],
-                                                  config_container[ZONE_1], ZONE_0, nZone);
-    geometry_container[ZONE_1][MESH_0]->MatchZone(config_container[ZONE_1], geometry_container[ZONE_0][MESH_0],
-                                                  config_container[ZONE_0], ZONE_1, nZone);
-  }
-  
-  /*--- Definition of the output class (one for all zones). The output class
-   manages the writing of all restart, volume solution, surface solution,
-   surface comma-separated value, and convergence history files (both in serial
-   and in parallel). ---*/
-  
-  output = new COutput();
-  
-  /*--- Open the convergence history file ---*/
-  
-  if (rank == MASTER_NODE)
-    output->SetConvHistory_Header(&ConvHist_file, config_container[ZONE_0]);
-  
-  /*--- Check for an unsteady restart. Update ExtIter if necessary. ---*/
-  if (config_container[ZONE_0]->GetWrt_Unsteady() && config_container[ZONE_0]->GetRestart())
-    ExtIter = config_container[ZONE_0]->GetUnst_RestartIter();
- 
-  /*--- Check for a dynamic restart (structural analysis). Update ExtIter if necessary. ---*/
-  if (config_container[ZONE_0]->GetKind_Solver() == FEM_ELASTICITY
-      && config_container[ZONE_0]->GetWrt_Dynamic() && config_container[ZONE_0]->GetRestart())
-    ExtIter = config_container[ZONE_0]->GetDyn_RestartIter();
-  
-  /*--- Initiate value at each interface for the mixing plane ---*/
-  if(config_container[ZONE_0]->GetBoolMixingPlane())
-    for (iZone = 0; iZone < nZone; iZone++)
-      iteration_container[iZone]->Preprocess(output, integration_container, geometry_container, solver_container, numerics_container, config_container, surface_movement, grid_movement, FFDBox, iZone);
-  
-  /*--- Main external loop of the solver. Within this loop, each iteration ---*/
-  
-  if (rank == MASTER_NODE)
-    cout << endl <<"------------------------------ Begin Solver -----------------------------" << endl;
-  
-  /*--- Set up a timer for performance benchmarking (preprocessing time is not included) ---*/
-  
-#ifndef HAVE_MPI
-  StartTime = su2double(clock())/su2double(CLOCKS_PER_SEC);
-#else
-  StartTime = MPI_Wtime();
-#endif
-  
-  /*--- This is temporal and just to check. It will have to be added to the regular history file ---*/
-  
-  ofstream historyFile_FSI;
-  bool writeHistFSI = config_container[ZONE_0]->GetWrite_Conv_FSI();
-  if (writeHistFSI && (rank == MASTER_NODE)){
-    char cstrFSI[200];
-    string filenameHistFSI = config_container[ZONE_0]->GetConv_FileName_FSI();
-    strcpy (cstrFSI, filenameHistFSI.data());
-    historyFile_FSI.open (cstrFSI);
-    historyFile_FSI << "Time,Iteration,Aitken,URes,logResidual,orderMagnResidual" << endl;
-    historyFile_FSI.close();
-  }
-  
-  while (ExtIter < config_container[ZONE_0]->GetnExtIter()) {
-    
-    /*--- Set the value of the external iteration. ---*/
-    for (iZone = 0; iZone < nZone; iZone++) config_container[iZone]->SetExtIter(ExtIter);
-    
-    
-    /*--- Read the target pressure ---*/
-
-    if (config_container[ZONE_0]->GetInvDesign_Cp() == YES)
-      output->SetCp_InverseDesign(solver_container[ZONE_0][MESH_0][FLOW_SOL],
-                                  geometry_container[ZONE_0][MESH_0], config_container[ZONE_0], ExtIter);
-
-    /*--- Read the target heat flux ---*/
-
-    if (config_container[ZONE_0]->GetInvDesign_HeatFlux() == YES)
-      output->SetHeat_InverseDesign(solver_container[ZONE_0][MESH_0][FLOW_SOL],
-                                    geometry_container[ZONE_0][MESH_0], config_container[ZONE_0], ExtIter);
-    
-    /*--- Perform a single iteration of the chosen PDE solver. ---*/
-    
-    /*--- Run a single iteration of the problem using the driver class. ---*/
-    
-    driver->Run(iteration_container, output, integration_container,
-                geometry_container, solver_container, numerics_container,
-                config_container, surface_movement, grid_movement, FFDBox,
-                interpolator_container, transfer_container);
-    
-    
-    /*--- Synchronization point after a single solver iteration. Compute the
-     wall clock time required. ---*/
-    
-#ifndef HAVE_MPI
-    StopTime = su2double(clock())/su2double(CLOCKS_PER_SEC);
-#else
-    StopTime = MPI_Wtime();
-#endif
-    
-    UsedTime = (StopTime - StartTime);
-
-    /*--- For specific applications, evaluate and plot the equivalent area. ---*/
-
-    if (config_container[ZONE_0]->GetEquivArea() == YES) {
-      output->SetEquivalentArea(solver_container[ZONE_0][MESH_0][FLOW_SOL],
-                                geometry_container[ZONE_0][MESH_0], config_container[ZONE_0], ExtIter);
-    }
-    
-    /*--- Check if there is any change in the runtime parameters ---*/
- 
-    CConfig *runtime = NULL;
-    strcpy(runtime_file_name, "runtime.dat");
-    runtime = new CConfig(runtime_file_name, config_container[ZONE_0]);
-    runtime->SetExtIter(ExtIter);
-    delete runtime;
-    
-    /*--- Update the convergence history file (serial and parallel computations). ---*/
-    
-    if (!fsi){
-      output->SetConvHistory_Body(&ConvHist_file, geometry_container, solver_container,
-                                  config_container, integration_container, false, UsedTime, ZONE_0);
-      
-    }
-    
-    
-    /*--- Evaluate the new CFL number (adaptive). ---*/
-
-    if (config_container[ZONE_0]->GetCFL_Adapt() == YES) {
-      output->SetCFL_Number(solver_container, config_container, ZONE_0);
-    }
- 
-    /*--- Check whether the current simulation has reached the specified
-     convergence criteria, and set StopCalc to true, if so. ---*/
-
-    switch (config_container[ZONE_0]->GetKind_Solver()) {
-      case EULER: case NAVIER_STOKES: case RANS:
-      case FEM_EULER: case FEM_NAVIER_STOKES: case FEM_RANS: case FEM_LES:
-        StopCalc = integration_container[ZONE_0][FLOW_SOL]->GetConvergence(); break;
-      case WAVE_EQUATION:
-        StopCalc = integration_container[ZONE_0][WAVE_SOL]->GetConvergence(); break;
-      case HEAT_EQUATION:
-        StopCalc = integration_container[ZONE_0][HEAT_SOL]->GetConvergence(); break;
-      case FEM_ELASTICITY:
-        StopCalc = integration_container[ZONE_0][FEA_SOL]->GetConvergence(); break;
-      case ADJ_EULER: case ADJ_NAVIER_STOKES: case ADJ_RANS:
-      case DISC_ADJ_EULER: case DISC_ADJ_NAVIER_STOKES: case DISC_ADJ_RANS:
-        StopCalc = integration_container[ZONE_0][ADJFLOW_SOL]->GetConvergence(); break;
-    }
-    
-    /*--- Solution output. Determine whether a solution needs to be written
-     after the current iteration, and if so, execute the output file writing
-     routines. ---*/
-    
-    if ((ExtIter+1 >= config_container[ZONE_0]->GetnExtIter())
-        
-        ||
-        
-        ((ExtIter % config_container[ZONE_0]->GetWrt_Sol_Freq() == 0) && (ExtIter != 0) &&
-         !((config_container[ZONE_0]->GetUnsteady_Simulation() == DT_STEPPING_1ST) ||
-           (config_container[ZONE_0]->GetUnsteady_Simulation() == DT_STEPPING_2ND) ||
-           (config_container[ZONE_0]->GetUnsteady_Simulation() == TIME_STEPPING)))
-        
-        ||
-        
-        (StopCalc)
-        
-        ||
-        
-        (((config_container[ZONE_0]->GetUnsteady_Simulation() == DT_STEPPING_1ST) ||
-          (config_container[ZONE_0]->GetUnsteady_Simulation() == TIME_STEPPING)) &&
-         ((ExtIter == 0) || (ExtIter % config_container[ZONE_0]->GetWrt_Sol_Freq_DualTime() == 0)))
-        
-        ||
-        
-        ((config_container[ZONE_0]->GetUnsteady_Simulation() == DT_STEPPING_2ND) && (!fsi) &&
-         ((ExtIter == 0) || ((ExtIter % config_container[ZONE_0]->GetWrt_Sol_Freq_DualTime() == 0) ||
-                             ((ExtIter-1) % config_container[ZONE_0]->GetWrt_Sol_Freq_DualTime() == 0))))
-        
-        ||
-        
-        ((config_container[ZONE_0]->GetUnsteady_Simulation() == DT_STEPPING_2ND) && (fsi) &&
-         ((ExtIter == 0) || ((ExtIter % config_container[ZONE_0]->GetWrt_Sol_Freq_DualTime() == 0))))
-        
-        ||
-        
-        (((config_container[ZONE_0]->GetDynamic_Analysis() == DYNAMIC) &&
-          ((ExtIter == 0) || (ExtIter % config_container[ZONE_0]->GetWrt_Sol_Freq_DualTime() == 0))))){
-      
-      
-      /*--- Low-fidelity simulations (using a coarser multigrid level
-       approximation to the solution) require an interpolation back to the
-       finest grid. ---*/
-      
-      if (config_container[ZONE_0]->GetLowFidelitySim()) {
-        integration_container[ZONE_0][FLOW_SOL]->SetProlongated_Solution(RUNTIME_FLOW_SYS, solver_container[ZONE_0][MESH_0][FLOW_SOL], solver_container[ZONE_0][MESH_1][FLOW_SOL], geometry_container[ZONE_0][MESH_0], geometry_container[ZONE_0][MESH_1], config_container[ZONE_0]);
-        integration_container[ZONE_0][FLOW_SOL]->Smooth_Solution(RUNTIME_FLOW_SYS, solver_container[ZONE_0][MESH_0][FLOW_SOL], geometry_container[ZONE_0][MESH_0], 3, 1.25, config_container[ZONE_0]);
-        solver_container[ZONE_0][MESH_0][config_container[ZONE_0]->GetContainerPosition(RUNTIME_FLOW_SYS)]->Set_MPI_Solution(geometry_container[ZONE_0][MESH_0], config_container[ZONE_0]);
-        solver_container[ZONE_0][MESH_0][config_container[ZONE_0]->GetContainerPosition(RUNTIME_FLOW_SYS)]->Preprocessing(geometry_container[ZONE_0][MESH_0], solver_container[ZONE_0][MESH_0], config_container[ZONE_0], MESH_0, 0, RUNTIME_FLOW_SYS, true);
-      }
-
-
-      if (rank == MASTER_NODE) cout << endl << "-------------------------- File Output Summary --------------------------";
-          
-//      /*--- Execute the routine for writing restart, volume solution,
-//        surface solution, and surface comma-separated value files. ---*/
-//          
-//      output->SetResult_Files(solver_container, geometry_container, config_container, ExtIter, nZone);
-//          
-//      /*--- Output a file with the forces breakdown. ---*/
-//          
-//      output->SetForces_Breakdown(geometry_container, solver_container,
-//                                  config_container, integration_container, ZONE_0);
-      
-      /*--- Compute the forces at different sections. ---*/
-      
-      if (config_container[ZONE_0]->GetPlot_Section_Forces()) {
-        output->SetForceSections(solver_container[ZONE_0][MESH_0][FLOW_SOL],
-                                 geometry_container[ZONE_0][MESH_0], config_container[ZONE_0], ExtIter);
-      }
-      
-      if (rank == MASTER_NODE) cout << "-------------------------------------------------------------------------" << endl << endl;
-      
-    }
-    
-    /*--- If the convergence criteria has been met, terminate the simulation. ---*/
-    
-    if (StopCalc) break;
-    
-    ExtIter++;
-    
-  }
-  
-  /*--- Output some information to the console. ---*/
-  
-  if (rank == MASTER_NODE) {
-    
-    /*--- Print out the number of non-physical points and reconstructions ---*/
-    
-    if (config_container[ZONE_0]->GetNonphysical_Points() > 0)
-      cout << "Warning: there are " << config_container[ZONE_0]->GetNonphysical_Points() << " non-physical points in the solution." << endl;
-    if (config_container[ZONE_0]->GetNonphysical_Reconstr() > 0)
-      cout << "Warning: " << config_container[ZONE_0]->GetNonphysical_Reconstr() << " reconstructed states for upwinding are non-physical." << endl;
-    
-    /*--- Close the convergence history file. ---*/
-    
-    ConvHist_file.close();
-    cout << "History file closed." << endl;
-  }
-  
-  /*--- Deallocations: further work is needed,
-   * these routines can be used to check for memory leaks---*/
-  
-  if (rank == MASTER_NODE)
-    cout << endl <<"------------------------- Solver Postprocessing -------------------------" << endl;
-  
-  //if (rank == MASTER_NODE)
-  //  cout << endl <<"------------------------- Driver Postprocessing -------------------------" << endl;
-  
-  driver->Postprocessing(iteration_container, solver_container, geometry_container,
-                         integration_container, numerics_container, interpolator_container,
-                         transfer_container, config_container, nZone);
-  
-  delete driver;
-  if (rank == MASTER_NODE) cout << "Deleted CDriver class." << endl;
-  
-  /*--- Geometry class deallocation ---*/
-  //if (rank == MASTER_NODE)
-  //  cout << endl <<"------------------------ Geometry Postprocessing ------------------------" << endl;
-  for (iZone = 0; iZone < nZone; iZone++) {
-    if (geometry_container[iZone]!=NULL){
-      for (unsigned short iMGlevel = 0; iMGlevel < config_container[iZone]->GetnMGLevels()+1; iMGlevel++){
-        if (geometry_container[iZone][iMGlevel]!=NULL) delete geometry_container[iZone][iMGlevel];
-      }
-      delete [] geometry_container[iZone];
-    }
-  }
-  delete [] geometry_container;
-  if (rank == MASTER_NODE) cout << "Deleted CGeometry container." << endl;
-  
-  /*--- Free-form deformation class deallocation ---*/
-  for (iZone = 0; iZone < nZone; iZone++) {
-    delete FFDBox[iZone];
-  }
-  delete [] FFDBox;
-  if (rank == MASTER_NODE) cout << "Deleted CFreeFormDefBox class." << endl;
-  
-  /*--- Grid movement and surface movement class deallocation ---*/
-  for (iZone = 0; iZone < nZone; iZone++) {
-    delete surface_movement[iZone];
-  }
-  delete [] surface_movement;
-    if (rank == MASTER_NODE) cout << "Deleted CSurfaceMovement class." << endl;
-  
-  for (iZone = 0; iZone < nZone; iZone++) {
-    delete grid_movement[iZone];
-  }
-  delete [] grid_movement;
-  if (rank == MASTER_NODE) cout << "Deleted CVolumetricMovement class." << endl;
-  
-  /*Deallocate config container*/
-  //if (rank == MASTER_NODE)
-  //  cout << endl <<"------------------------- Config Postprocessing -------------------------" << endl;
-  if (config_container!=NULL){
-    for (iZone = 0; iZone < nZone; iZone++) {
-      if (config_container[iZone]!=NULL){
-        delete config_container[iZone];
-      }
-    }
-    delete [] config_container;
-  }
-  if (rank == MASTER_NODE) cout << "Deleted CConfig container." << endl;
-  
-  /*--- Deallocate output container ---*/
-  
-  if (output != NULL) delete output;
-  if (rank == MASTER_NODE) cout << "Deleted COuput class." << endl;
-  
-  if (rank == MASTER_NODE) cout << "-------------------------------------------------------------------------" << endl;
-=======
   fsi = config->GetFSI_Simulation();
 
   /*--- First, given the basic information about the number of zones and the
@@ -644,22 +109,9 @@
     driver = new CMultiZoneDriver(config_file_name, nZone, nDim);
 
     /*--- Future multi-zone drivers instatiated here. ---*/
->>>>>>> 3af2ef4b
 
   }
-
-<<<<<<< HEAD
-  /*---Finalize libxsmm, if supported. ---*/
-#ifdef HAVE_LIBXSMM
-  libxsmm_finalize();
-#endif
-
-  /*--- Exit the solver cleanly ---*/
   
-  if (rank == MASTER_NODE)
-    cout << endl <<"------------------------- Exit Success (SU2_CFD) ------------------------" << endl << endl;
-  
-=======
   delete config;
   config = NULL;
 
@@ -671,8 +123,12 @@
 
   if(driver != NULL) delete driver;
   driver = NULL;
-
->>>>>>> 3af2ef4b
+  
+  /*---Finalize libxsmm, if supported. ---*/
+#ifdef HAVE_LIBXSMM
+  libxsmm_finalize();
+#endif
+  
 #ifdef HAVE_MPI
   /*--- Finalize MPI parallelization ---*/
   MPI_Buffer_detach(&buffptr, &buffsize);

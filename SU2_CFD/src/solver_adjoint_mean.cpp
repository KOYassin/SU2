--- conflicted
+++ resolved
@@ -383,133 +383,8 @@
 
 }
 
-<<<<<<< HEAD
 CAdjEulerSolver::~CAdjEulerSolver(void) {
   unsigned short iVar, iMarker;
-=======
-#endif
-  
-  /*--- Define buffer vector interior domain ---*/
-  
-  su2double        *Buffer_Send_AdjVar          = NULL;
-  su2double        *iAdjVar          = new su2double [nVar];
-  
-  unsigned long *nPointTotal_s = new unsigned long[size];
-  unsigned long *nPointTotal_r = new unsigned long[size];
-  
-  unsigned long Buffer_Size_AdjVar          = 0;
-  unsigned long PointTotal_Counter = 0;
-  
-  /*--- Allocate the memory that we only need if we have MPI support ---*/
-  
-  su2double        *Buffer_Receive_AdjVar          = NULL;
-  
-  /*--- Basic dimensionalization ---*/
-  
-  nDomain = size;
-  
-  /*--- This loop gets the array sizes of points for each
-   rank to send to each other rank. ---*/
-  
-  for (iDomain = 0; iDomain < nDomain; iDomain++) {
-    
-    /*--- Loop over the markers to perform the dimensionalizaton
-     of the domain variables ---*/
-    
-    Buffer_Send_nPointTotal = 0;
-    
-    /*--- Loop over all of the markers and count the number of each
-     type of point and element that needs to be sent. ---*/
-    
-    for (iMarker = 0; iMarker < config->GetnMarker_All(); iMarker++) {
-      if (config->GetMarker_All_KindBC(iMarker) == INTERFACE_BOUNDARY) {
-        for (iVertex = 0; iVertex < geometry->nVertex[iMarker]; iVertex++) {
-          iPoint = geometry->vertex[iMarker][iVertex]->GetNode();
-          jDomain = geometry->vertex[iMarker][iVertex]->GetDonorProcessor();
-          if ((iDomain == jDomain) && (geometry->node[iPoint]->GetDomain())) {
-            Buffer_Send_nPointTotal++;
-          }
-        }
-      }
-    }
-    
-    /*--- Store the counts on a partition by partition basis. ---*/
-    
-    nPointTotal_s[iDomain] = Buffer_Send_nPointTotal;
-    
-    /*--- Total counts for allocating send buffers below ---*/
-    
-    Buffer_Size_AdjVar          += nPointTotal_s[iDomain]*(nVar+3);
-    
-  }
-  
-  /*--- Allocate the buffer vectors in the appropiate domain (master, iDomain) ---*/
-  
-  Buffer_Send_AdjVar          = new su2double[Buffer_Size_AdjVar];
-  
-  /*--- Now that we know the sizes of the point, we can
-   allocate and send the information in large chunks to all processors. ---*/
-  
-  for (iDomain = 0; iDomain < nDomain; iDomain++) {
-    
-    /*--- A rank does not communicate with itself through MPI ---*/
-    
-    if (rank != iDomain) {
-      
-#ifdef HAVE_MPI
-      
-      /*--- Communicate the counts to iDomain with non-blocking sends ---*/
-      
-      SU2_MPI::Bsend(&nPointTotal_s[iDomain], 1, MPI_UNSIGNED_LONG, iDomain, iDomain, MPI_COMM_WORLD);
-      
-#endif
-      
-    } else {
-      
-      /*--- If iDomain = rank, we simply copy values into place in memory ---*/
-      
-      nPointTotal_r[iDomain] = nPointTotal_s[iDomain];
-      
-    }
-    
-    /*--- Receive the counts. All processors are sending their counters to
-     iDomain up above, so only iDomain needs to perform the recv here from
-     all other ranks. ---*/
-    
-    if (rank == iDomain) {
-      
-      for (jDomain = 0; jDomain < size; jDomain++) {
-        
-        /*--- A rank does not communicate with itself through MPI ---*/
-        
-        if (rank != jDomain) {
-          
-#ifdef HAVE_MPI
-          
-          /*--- Recv the data by probing for the current sender, jDomain,
-           first and then receiving the values from it. ---*/
-          
-          SU2_MPI::Probe(jDomain, rank, MPI_COMM_WORLD, &status);
-          SU2_MPI::Recv(&nPointTotal_r[jDomain], 1, MPI_UNSIGNED_LONG, jDomain, rank, MPI_COMM_WORLD, &status);
-          
-#endif
-          
-        }
-      }
-      
-    }
-  }
-  
-  /*--- Wait for the non-blocking sends to complete. ---*/
-  
-#ifdef HAVE_MPI
-  
-  SU2_MPI::Barrier(MPI_COMM_WORLD);
-  
-#endif
-  
-  /*--- Initialize the counters for the larger send buffers (by domain) ---*/
->>>>>>> 0811066f
   
   if (Phi_Inf != NULL) delete [] Phi_Inf;
   if (Sens_Mach != NULL) delete [] Sens_Mach;

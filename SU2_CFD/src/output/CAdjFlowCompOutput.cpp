/*!
 * \file output_adj_flow_comp.cpp
 * \brief Main subroutines for flow discrete adjoint output
 * \author R. Sanchez
 * \version 7.0.1 "Blackbird"
 *
 * SU2 Project Website: https://su2code.github.io
 *
 * The SU2 Project is maintained by the SU2 Foundation
 * (http://su2foundation.org)
 *
 * Copyright 2012-2019, SU2 Contributors (cf. AUTHORS.md)
 *
 * SU2 is free software; you can redistribute it and/or
 * modify it under the terms of the GNU Lesser General Public
 * License as published by the Free Software Foundation; either
 * version 2.1 of the License, or (at your option) any later version.
 *
 * SU2 is distributed in the hope that it will be useful,
 * but WITHOUT ANY WARRANTY; without even the implied warranty of
 * MERCHANTABILITY or FITNESS FOR A PARTICULAR PURPOSE. See the GNU
 * Lesser General Public License for more details.
 *
 * You should have received a copy of the GNU Lesser General Public
 * License along with SU2. If not, see <http://www.gnu.org/licenses/>.
 */


#include "../../include/output/CAdjFlowOutput.hpp"

#include "../../../Common/include/geometry/CGeometry.hpp"
#include "../../include/solvers/CSolver.hpp"

CAdjFlowCompOutput::CAdjFlowCompOutput(CConfig *config, unsigned short nDim) : COutput(config, nDim, false) {

  turb_model = config->GetKind_Turb_Model();

  cont_adj = config->GetContinuous_Adjoint();

  /*--- Set the default history fields if nothing is set in the config file ---*/

  if (nRequestedHistoryFields == 0){
    requestedHistoryFields.emplace_back("ITER");
    requestedHistoryFields.emplace_back("RMS_RES");
    requestedHistoryFields.emplace_back("SENSITIVITY");
    nRequestedHistoryFields = requestedHistoryFields.size();
  }

  if (nRequestedScreenFields == 0){
    if (config->GetTime_Domain()) requestedScreenFields.emplace_back("TIME_ITER");
    if (multiZone) requestedScreenFields.emplace_back("OUTER_ITER");
    requestedScreenFields.emplace_back("INNER_ITER");
    requestedScreenFields.emplace_back("RMS_ADJ_DENSITY");
    requestedScreenFields.emplace_back("RMS_ADJ_MOMENTUM-X");
    requestedScreenFields.emplace_back("SENS_GEO");
    requestedScreenFields.emplace_back("SENS_AOA");
    nRequestedScreenFields = requestedScreenFields.size();
  }

  if (nRequestedVolumeFields == 0){
    requestedVolumeFields.emplace_back("COORDINATES");
    requestedVolumeFields.emplace_back("SOLUTION");
    requestedVolumeFields.emplace_back("SENSITIVITY");
    nRequestedVolumeFields = requestedVolumeFields.size();
  }

  stringstream ss;
  ss << "Zone " << config->GetiZone() << " (Adj. Comp. Fluid)";
  multiZoneHeaderString = ss.str();

  /*--- Set the volume filename --- */

  volumeFilename = config->GetAdj_FileName();

  /*--- Set the surface filename --- */

  surfaceFilename = config->GetSurfAdjCoeff_FileName();

  /*--- Set the restart filename --- */

  restartFilename = config->GetRestart_AdjFileName();

  /*--- Add the obj. function extension --- */

  restartFilename = config->GetObjFunc_Extension(restartFilename);

  /*--- Set the default convergence field --- */

  if (convFields.empty() ) convFields.emplace_back("RMS_ADJ_DENSITY");

}

CAdjFlowCompOutput::~CAdjFlowCompOutput(void) {}

void CAdjFlowCompOutput::SetHistoryOutputFields(CConfig *config){

  /// BEGIN_GROUP: RMS_RES, DESCRIPTION: The root-mean-square residuals of the SOLUTION variables.
  /// DESCRIPTION: Root-mean square residual of the adjoint density.
  AddHistoryOutput("RMS_ADJ_DENSITY",    "rms[A_Rho]",  ScreenOutputFormat::FIXED, "RMS_RES", "Root-mean square residual of the adjoint density.", HistoryFieldType::RESIDUAL);
  /// DESCRIPTION: Root-mean square residual of the adjoint momentum x-component.
  AddHistoryOutput("RMS_ADJ_MOMENTUM-X", "rms[A_RhoU]", ScreenOutputFormat::FIXED, "RMS_RES", "Root-mean square residual of the adjoint momentum x-component.", HistoryFieldType::RESIDUAL);
  /// DESCRIPTION: Root-mean square residual of the adjoint momentum y-component.
  AddHistoryOutput("RMS_ADJ_MOMENTUM-Y", "rms[A_RhoV]", ScreenOutputFormat::FIXED, "RMS_RES", "Root-mean square residual of the adjoint momentum y-component.", HistoryFieldType::RESIDUAL);
  /// DESCRIPTION: Root-mean square residual of the adjoint momentum z-component.
  AddHistoryOutput("RMS_ADJ_MOMENTUM-Z", "rms[A_RhoW]", ScreenOutputFormat::FIXED, "RMS_RES", "Root-mean square residual of the adjoint momentum z-component.", HistoryFieldType::RESIDUAL);
  /// DESCRIPTION: Root-mean square residual of the adjoint energy.
  AddHistoryOutput("RMS_ADJ_ENERGY",     "rms[A_E]",    ScreenOutputFormat::FIXED, "RMS_RES", "Root-mean square residual of the adjoint energy.", HistoryFieldType::RESIDUAL);
  if ((!config->GetFrozen_Visc_Disc() && !cont_adj) || (!config->GetFrozen_Visc_Cont() && cont_adj)){
    switch(turb_model){
    case SA: case SA_NEG: case SA_E: case SA_COMP: case SA_E_COMP:
      /// DESCRIPTION: Root-mean square residual of the adjoint nu tilde.
      AddHistoryOutput("RMS_ADJ_NU_TILDE", "rms[A_nu]", ScreenOutputFormat::FIXED, "RMS_RES", "Root-mean square residual of the adjoint nu tilde.", HistoryFieldType::RESIDUAL);
      break;
    case SST:
      /// DESCRIPTION: Root-mean square residual of the adjoint kinetic energy.
      AddHistoryOutput("RMS_ADJ_TKE", "rms[A_k]", ScreenOutputFormat::FIXED, "RMS_RES", "Root-mean square residual of the adjoint kinetic energy.", HistoryFieldType::RESIDUAL);
      /// DESCRIPTION: Root-mean square residual of the adjoint dissipation.
      AddHistoryOutput("RMS_ADJ_DISSIPATION",    "rms[A_w]", ScreenOutputFormat::FIXED, "RMS_RES", " Root-mean square residual of the adjoint dissipation.", HistoryFieldType::RESIDUAL);
      break;
    default: break;
    }
  }
  /// END_GROUP

  /// BEGIN_GROUP: MAX_RES, DESCRIPTION: The maximum residuals of the SOLUTION variables.
  /// DESCRIPTION: Maximum residual of the adjoint density.
  AddHistoryOutput("MAX_ADJ_DENSITY",    "max[A_Rho]",  ScreenOutputFormat::FIXED, "MAX_RES", "Maximum residual of the adjoint density.", HistoryFieldType::RESIDUAL);
  /// DESCRIPTION: Maximum residual of the adjoint momentum x-component
  AddHistoryOutput("MAX_ADJ_MOMENTUM-X", "max[A_RhoU]", ScreenOutputFormat::FIXED, "MAX_RES", "Maximum residual of the adjoint momentum x-component", HistoryFieldType::RESIDUAL);
  /// DESCRIPTION: Maximum residual of the adjoint momentum y-component
  AddHistoryOutput("MAX_ADJ_MOMENTUM-Y", "max[A_RhoV]", ScreenOutputFormat::FIXED, "MAX_RES", "Maximum residual of the adjoint momentum y-component", HistoryFieldType::RESIDUAL);
  /// DESCRIPTION: Maximum residual of the adjoint momentum z-component
  AddHistoryOutput("MAX_ADJ_MOMENTUM-Z", "max[A_RhoW]", ScreenOutputFormat::FIXED, "MAX_RES", "Maximum residual of the adjoint momentum z-component", HistoryFieldType::RESIDUAL);
  /// DESCRIPTION: Maximum residual of the adjoint energy.
  AddHistoryOutput("MAX_ADJ_ENERGY",     "max[A_E]",    ScreenOutputFormat::FIXED, "MAX_RES", "Maximum residual of the adjoint energy.", HistoryFieldType::RESIDUAL);
  if (!config->GetFrozen_Visc_Disc()){
    switch(turb_model){
    case SA: case SA_NEG: case SA_E: case SA_COMP: case SA_E_COMP:
      /// DESCRIPTION: Maximum residual of the adjoint nu tilde.
      AddHistoryOutput("MAX_ADJ_NU_TILDE", "max[A_nu]", ScreenOutputFormat::FIXED, "MAX_RES", "Maximum residual of the adjoint nu tilde.", HistoryFieldType::RESIDUAL);
      break;
    case SST:
      /// DESCRIPTION: Maximum residual of the adjoint kinetic energy.
      AddHistoryOutput("MAX_ADJ_TKE", "max[A_k]", ScreenOutputFormat::FIXED, "MAX_RES", "Maximum residual of the adjoint kinetic energy.", HistoryFieldType::RESIDUAL);
      /// DESCRIPTION: Maximum residual of the adjoint dissipation.
      AddHistoryOutput("MAX_ADJ_DISSIPATION",    "max[A_w]", ScreenOutputFormat::FIXED, "MAX_RES", "Maximum residual of the adjoint dissipation.", HistoryFieldType::RESIDUAL);
      break;
    default: break;
    }
  }
  /// END_GROUP


  ///  /// BEGIN_GROUP: BGS_RES, DESCRIPTION: The Block Gauss Seidel residuals of the SOLUTION variables.
  /// DESCRIPTION: BGS residual of the adjoint density.
  AddHistoryOutput("BGS_ADJ_DENSITY",    "bgs[A_Rho]",  ScreenOutputFormat::FIXED, "BGS_RES", "BGS residual of the adjoint density.", HistoryFieldType::RESIDUAL);
  /// DESCRIPTION: BGS residual of the adjoint momentum x-component
  AddHistoryOutput("BGS_ADJ_MOMENTUM-X", "bgs[A_RhoU]", ScreenOutputFormat::FIXED, "BGS_RES", "BGS residual of the adjoint momentum x-component", HistoryFieldType::RESIDUAL);
  /// DESCRIPTION: BGS residual of the adjoint momentum y-component
  AddHistoryOutput("BGS_ADJ_MOMENTUM-Y", "bgs[A_RhoV]", ScreenOutputFormat::FIXED, "BGS_RES", "BGS residual of the adjoint momentum y-component", HistoryFieldType::RESIDUAL);
  /// DESCRIPTION: BGS residual of the adjoint momentum z-component
  AddHistoryOutput("BGS_ADJ_MOMENTUM-Z", "bgs[A_RhoW]", ScreenOutputFormat::FIXED, "BGS_RES", "BGS residual of the adjoint momentum z-component", HistoryFieldType::RESIDUAL);
  /// DESCRIPTION: BGS residual of the adjoint energy.
  AddHistoryOutput("BGS_ADJ_ENERGY",     "bgs[A_E]",    ScreenOutputFormat::FIXED, "BGS_RES", "BGS residual of the adjoint energy.", HistoryFieldType::RESIDUAL);
  if (!config->GetFrozen_Visc_Disc()){
    switch(turb_model){
    case SA: case SA_NEG: case SA_E: case SA_COMP: case SA_E_COMP:
      /// DESCRIPTION: BGS residual of the adjoint nu tilde.
      AddHistoryOutput("BGS_ADJ_NU_TILDE", "bgs[A_nu]", ScreenOutputFormat::FIXED, "BGS_RES", "BGS residual of the adjoint nu tilde.", HistoryFieldType::RESIDUAL);
      break;
    case SST:
      /// DESCRIPTION: BGS residual of the adjoint kinetic energy.
      AddHistoryOutput("BGS_ADJ_TKE", "bgs[A_k]", ScreenOutputFormat::FIXED, "BGS_RES", "BGS residual of the adjoint kinetic energy.", HistoryFieldType::RESIDUAL);
      /// DESCRIPTION: BGS residual of the adjoint dissipation.
      AddHistoryOutput("BGS_ADJ_DISSIPATION",    "bgs[A_w]", ScreenOutputFormat::FIXED, "BGS_RES", "BGS residual of the adjoint dissipation.", HistoryFieldType::RESIDUAL);
      break;
    default: break;
    }
  }

  /// END_GROUP

  /// BEGIN_GROUP: SENSITIVITY, DESCRIPTION: Sensitivities of different geometrical or boundary values.
  /// DESCRIPTION: Sum of the geometrical sensitivities on all markers set in MARKER_MONITORING.
  AddHistoryOutput("SENS_GEO",   "Sens_Geo",   ScreenOutputFormat::SCIENTIFIC, "SENSITIVITY", "Sum of the geometrical sensitivities on all markers set in MARKER_MONITORING.", HistoryFieldType::COEFFICIENT);
  /// DESCRIPTION: Sensitivity of the objective function with respect to the angle of attack (only for compressible solver).
  AddHistoryOutput("SENS_AOA",   "Sens_AoA",   ScreenOutputFormat::SCIENTIFIC, "SENSITIVITY", "Sensitivity of the objective function with respect to the angle of attack (only for compressible solver).", HistoryFieldType::COEFFICIENT);
  /// DESCRIPTION: Sensitivity of the objective function with respect to the Mach number (only of compressible solver).
  AddHistoryOutput("SENS_MACH",  "Sens_Mach",  ScreenOutputFormat::SCIENTIFIC, "SENSITIVITY", "Sensitivity of the objective function with respect to the Mach number (only of compressible solver).", HistoryFieldType::COEFFICIENT);
  /// DESCRIPTION: Sensitivity of the objective function with respect to the far-field pressure.
  AddHistoryOutput("SENS_PRESS", "Sens_Press", ScreenOutputFormat::SCIENTIFIC, "SENSITIVITY", "Sensitivity of the objective function with respect to the far-field pressure.", HistoryFieldType::COEFFICIENT);
  /// DESCRIPTION: Sensitivity of the objective function with respect to the far-field temperature.
  AddHistoryOutput("SENS_TEMP",  "Sens_Temp",  ScreenOutputFormat::SCIENTIFIC, "SENSITIVITY", "Sensitivity of the objective function with respect to the far-field temperature.", HistoryFieldType::COEFFICIENT);
  /// END_GROUP

}

void CAdjFlowCompOutput::LoadHistoryData(CConfig *config, CGeometry *geometry, CSolver **solver){

  CSolver* adjflow_solver = solver[ADJFLOW_SOL];
  CSolver* adjturb_solver = solver[ADJTURB_SOL];

  SetHistoryOutputValue("RMS_ADJ_DENSITY", log10(adjflow_solver->GetRes_RMS(0)));
  SetHistoryOutputValue("RMS_ADJ_MOMENTUM-X", log10(adjflow_solver->GetRes_RMS(1)));
  SetHistoryOutputValue("RMS_ADJ_MOMENTUM-Y", log10(adjflow_solver->GetRes_RMS(2)));
  if (geometry->GetnDim() == 3) {
    SetHistoryOutputValue("RMS_ADJ_MOMENTUM-Z", log10(adjflow_solver->GetRes_RMS(3)));
    SetHistoryOutputValue("RMS_ADJ_ENERGY", log10(adjflow_solver->GetRes_RMS(4)));
  } else {
    SetHistoryOutputValue("RMS_ADJ_ENERGY", log10(adjflow_solver->GetRes_RMS(3)));
  }
  if ((!config->GetFrozen_Visc_Disc() && !cont_adj) || (!config->GetFrozen_Visc_Cont() && cont_adj)){
    switch(turb_model){
    case SA: case SA_NEG: case SA_E: case SA_COMP: case SA_E_COMP:
      SetHistoryOutputValue("RMS_ADJ_NU_TILDE", log10(adjturb_solver->GetRes_RMS(0)));
      break;
    case SST:
      SetHistoryOutputValue("RMS_ADJ_TKE", log10(adjturb_solver->GetRes_RMS(0)));
      SetHistoryOutputValue("RMS_ADJ_DISSIPATION",    log10(adjturb_solver->GetRes_RMS(1)));
      break;
    default: break;
    }
  }
  SetHistoryOutputValue("MAX_ADJ_DENSITY", log10(adjflow_solver->GetRes_Max(0)));
  SetHistoryOutputValue("MAX_ADJ_MOMENTUM-X", log10(adjflow_solver->GetRes_Max(1)));
  SetHistoryOutputValue("MAX_ADJ_MOMENTUM-Y", log10(adjflow_solver->GetRes_Max(2)));
  if (geometry->GetnDim() == 3) {
    SetHistoryOutputValue("MAX_ADJ_MOMENTUM-Z", log10(adjflow_solver->GetRes_Max(3)));
    SetHistoryOutputValue("MAX_ADJ_ENERGY", log10(adjflow_solver->GetRes_Max(4)));
  } else {
    SetHistoryOutputValue("MAX_ADJ_ENERGY", log10(adjflow_solver->GetRes_Max(3)));
  }
  if ((!config->GetFrozen_Visc_Disc() && !cont_adj) || (!config->GetFrozen_Visc_Cont() && cont_adj)){
    switch(turb_model){
    case SA: case SA_NEG: case SA_E: case SA_COMP: case SA_E_COMP:
      SetHistoryOutputValue("MAX_ADJ_NU_TILDE", log10(adjturb_solver->GetRes_Max(0)));
      break;
    case SST:
      SetHistoryOutputValue("MAX_ADJ_TKE", log10(adjturb_solver->GetRes_Max(0)));
      SetHistoryOutputValue("MAX_ADJ_DISSIPATION",    log10(adjturb_solver->GetRes_Max(1)));
      break;
    default: break;
    }
  }

  if (multiZone){
    SetHistoryOutputValue("BGS_ADJ_DENSITY", log10(adjflow_solver->GetRes_BGS(0)));
    SetHistoryOutputValue("BGS_ADJ_MOMENTUM-X", log10(adjflow_solver->GetRes_BGS(1)));
    SetHistoryOutputValue("BGS_ADJ_MOMENTUM-Y", log10(adjflow_solver->GetRes_BGS(2)));
    if (geometry->GetnDim() == 3) {
      SetHistoryOutputValue("BGS_ADJ_MOMENTUM-Z", log10(adjflow_solver->GetRes_BGS(3)));
      SetHistoryOutputValue("BGS_ADJ_ENERGY", log10(adjflow_solver->GetRes_BGS(4)));
    } else {
      SetHistoryOutputValue("BGS_ADJ_ENERGY", log10(adjflow_solver->GetRes_BGS(3)));
    }
    if ((!config->GetFrozen_Visc_Disc() && !cont_adj) || (!config->GetFrozen_Visc_Cont() && cont_adj)){
      switch(turb_model){
      case SA: case SA_NEG: case SA_E: case SA_COMP: case SA_E_COMP:
        SetHistoryOutputValue("BGS_ADJ_NU_TILDE", log10(adjturb_solver->GetRes_BGS(0)));
        break;
      case SST:
        SetHistoryOutputValue("BGS_ADJ_TKE", log10(adjturb_solver->GetRes_BGS(0)));
        SetHistoryOutputValue("BGS_ADJ_DISSIPATION",    log10(adjturb_solver->GetRes_BGS(1)));
        break;
      default: break;
      }
    }
  }

  SetHistoryOutputValue("SENS_GEO", adjflow_solver->GetTotal_Sens_Geo());
  SetHistoryOutputValue("SENS_AOA", adjflow_solver->GetTotal_Sens_AoA() * PI_NUMBER / 180.0);
  SetHistoryOutputValue("SENS_MACH", adjflow_solver->GetTotal_Sens_Mach());
  SetHistoryOutputValue("SENS_PRESS", adjflow_solver->GetTotal_Sens_Press());
  SetHistoryOutputValue("SENS_TEMP", adjflow_solver->GetTotal_Sens_Temp());

}

void CAdjFlowCompOutput::SetVolumeOutputFields(CConfig *config){

  // Grid coordinates
  AddVolumeOutput("COORD-X", "x", "COORDINATES", "x-component of the coordinate vector");
  AddVolumeOutput("COORD-Y", "y", "COORDINATES", "y-component of the coordinate vector");
  if (nDim == 3)
    AddVolumeOutput("COORD-Z", "z", "COORDINATES", "z-component of the coordinate vector");

  /// BEGIN_GROUP: SOLUTION, DESCRIPTION: The SOLUTION variables of the adjoint solver.
  /// DESCRIPTION: Adjoint density.
  AddVolumeOutput("ADJ_DENSITY",    "Adjoint_Density",    "SOLUTION", "Adjoint density");
  /// DESCRIPTION: Adjoint momentum x-component.
  AddVolumeOutput("ADJ_MOMENTUM-X", "Adjoint_Momentum_x", "SOLUTION", "x-component of the adjoint momentum vector");
  /// DESCRIPTION: Adjoint momentum y-component.
  AddVolumeOutput("ADJ_MOMENTUM-Y", "Adjoint_Momentum_y", "SOLUTION", "y-component of the adjoint momentum vector");
  if (nDim == 3)
    /// DESCRIPTION: Adjoint momentum z-component.
    AddVolumeOutput("ADJ_MOMENTUM-Z", "Adjoint_Momentum_z", "SOLUTION", "z-component of the adjoint momentum vector");
  /// DESCRIPTION: Adjoint energy.
  AddVolumeOutput("ADJ_ENERGY", "Adjoint_Energy", "SOLUTION", "Adjoint energy");
  if ((!config->GetFrozen_Visc_Disc() && !cont_adj) || (!config->GetFrozen_Visc_Cont() && cont_adj)){
    switch(turb_model){
    case SA: case SA_NEG: case SA_E: case SA_COMP: case SA_E_COMP:
      /// DESCRIPTION: Adjoint nu tilde.
      AddVolumeOutput("ADJ_NU_TILDE", "Adjoint_Nu_Tilde", "SOLUTION", "Adjoint Spalart-Allmaras variable");
      break;
    case SST:
      /// DESCRIPTION: Adjoint kinetic energy.
      AddVolumeOutput("ADJ_TKE", "Adjoint_TKE", "SOLUTION", "Adjoint kinetic energy");
      /// DESCRIPTION: Adjoint dissipation.
      AddVolumeOutput("ADJ_DISSIPATION", "Adjoint_Omega", "SOLUTION", "Adjoint rate of dissipation");
      break;
    default: break;
    }
  }
  /// END_GROUP

  /// BEGIN_GROUP: RESIDUAL, DESCRIPTION: Residuals of the SOLUTION variables.
  /// DESCRIPTION: Residual of the adjoint density.
  AddVolumeOutput("RES_ADJ_DENSITY",    "Residual_Adjoint_Density",    "RESIDUAL", "Residual of the adjoint density");
  /// DESCRIPTION: Residual of the adjoint momentum x-component.
  AddVolumeOutput("RES_ADJ_MOMENTUM-X", "Residual_Adjoint_Momentum_x", "RESIDUAL", "Residual of the adjoint x-momentum");
  /// DESCRIPTION: Residual of the adjoint momentum y-component.
  AddVolumeOutput("RES_ADJ_MOMENTUM-Y", "Residual_Adjoint_Momentum_y", "RESIDUAL", "Residual of the adjoint y-momentum");
  if (nDim == 3)
    /// DESCRIPTION: Residual of the adjoint momentum z-component.
    AddVolumeOutput("RES_ADJ_MOMENTUM-Z", "Residual_Adjoint_Momentum_z", "RESIDUAL", "Residual of the adjoint z-momentum");
  /// DESCRIPTION: Residual of the adjoint energy.
  AddVolumeOutput("RES_ADJ_ENERGY", "Residual_Adjoint_Energy", "RESIDUAL", "Residual of the adjoint energy");
  if ((!config->GetFrozen_Visc_Disc() && !cont_adj) || (!config->GetFrozen_Visc_Cont() && cont_adj)){
    switch(turb_model){
    case SA: case SA_NEG: case SA_E: case SA_COMP: case SA_E_COMP:
      /// DESCRIPTION: Residual of the nu tilde.
      AddVolumeOutput("RES_ADJ_NU_TILDE", "Residual_Adjoint_Nu_Tilde", "RESIDUAL", "Residual of the Spalart-Allmaras variable");
      break;
    case SST:
      /// DESCRIPTION: Residual of the adjoint kinetic energy.
      AddVolumeOutput("RES_ADJ_TKE", "Residual_Adjoint_TKE", "RESIDUAL", "Residual of the turb. kinetic energy");
      /// DESCRIPTION: Residual of the adjoint dissipation.
      AddVolumeOutput("RES_ADJ_DISSIPATION", "Residual_Adjoint_Omega", "RESIDUAL", "Residual of the rate of dissipation");
      break;
    default: break;
    }
  }
  /// END_GROUP

  /// BEGIN_GROUP: SENSITIVITY, DESCRIPTION: Geometrical sensitivities of the current objective function.
  /// DESCRIPTION: Sensitivity x-component.
  AddVolumeOutput("SENSITIVITY-X", "Sensitivity_x", "SENSITIVITY", "x-component of the sensitivity vector");
  /// DESCRIPTION: Sensitivity y-component.
  AddVolumeOutput("SENSITIVITY-Y", "Sensitivity_y", "SENSITIVITY", "y-component of the sensitivity vector");
  if (nDim == 3)
    /// DESCRIPTION: Sensitivity z-component.
    AddVolumeOutput("SENSITIVITY-Z", "Sensitivity_z", "SENSITIVITY", "z-component of the sensitivity vector");
  /// DESCRIPTION: Sensitivity in normal direction.
  AddVolumeOutput("SENSITIVITY", "Surface_Sensitivity", "SENSITIVITY", "sensitivity in normal direction");
  /// END_GROUP

}

void CAdjFlowCompOutput::LoadVolumeData(CConfig *config, CGeometry *geometry, CSolver **solver, unsigned long iPoint){

  CVariable* Node_AdjFlow = solver[ADJFLOW_SOL]->GetNodes();
  CVariable* Node_AdjTurb = NULL;
  CPoint*    Node_Geo     = geometry->node[iPoint];

  if (config->GetKind_Turb_Model() != NONE &&
      ((!config->GetFrozen_Visc_Disc() && !cont_adj) ||
       (!config->GetFrozen_Visc_Cont() && cont_adj))){
    Node_AdjTurb = solver[ADJTURB_SOL]->GetNodes();
  }

  SetVolumeOutputValue("COORD-X", iPoint,  Node_Geo->GetCoord(0));
  SetVolumeOutputValue("COORD-Y", iPoint,  Node_Geo->GetCoord(1));
  if (nDim == 3)
    SetVolumeOutputValue("COORD-Z", iPoint, Node_Geo->GetCoord(2));

  SetVolumeOutputValue("ADJ_DENSITY",    iPoint, Node_AdjFlow->GetSolution(iPoint, 0));
  SetVolumeOutputValue("ADJ_MOMENTUM-X", iPoint, Node_AdjFlow->GetSolution(iPoint, 1));
  SetVolumeOutputValue("ADJ_MOMENTUM-Y", iPoint, Node_AdjFlow->GetSolution(iPoint, 2));
  if (nDim == 3){
    SetVolumeOutputValue("ADJ_MOMENTUM-Z", iPoint, Node_AdjFlow->GetSolution(iPoint, 3));
    SetVolumeOutputValue("ADJ_ENERGY",     iPoint, Node_AdjFlow->GetSolution(iPoint, 4));
  } else {
    SetVolumeOutputValue("ADJ_ENERGY",     iPoint, Node_AdjFlow->GetSolution(iPoint, 3));
  }

  if ((!config->GetFrozen_Visc_Disc() && !cont_adj) || (!config->GetFrozen_Visc_Cont() && cont_adj)){
    // Turbulent
    switch(turb_model){
    case SST:
      SetVolumeOutputValue("ADJ_TKE",         iPoint, Node_AdjTurb->GetSolution(iPoint, 0));
      SetVolumeOutputValue("ADJ_DISSIPATION", iPoint, Node_AdjTurb->GetSolution(iPoint, 1));
      break;
    case SA: case SA_COMP: case SA_E:
    case SA_E_COMP: case SA_NEG:
      SetVolumeOutputValue("ADJ_NU_TILDE", iPoint, Node_AdjTurb->GetSolution(iPoint, 0));
      break;
    case NONE:
      break;
    }
  }

  // Residuals
  SetVolumeOutputValue("RES_ADJ_DENSITY",    iPoint, Node_AdjFlow->GetSolution(iPoint, 0) - Node_AdjFlow->GetSolution_Old(iPoint, 0));
  SetVolumeOutputValue("RES_ADJ_MOMENTUM-X", iPoint, Node_AdjFlow->GetSolution(iPoint, 1) - Node_AdjFlow->GetSolution_Old(iPoint, 1));
  SetVolumeOutputValue("RES_ADJ_MOMENTUM-Y", iPoint, Node_AdjFlow->GetSolution(iPoint, 2) - Node_AdjFlow->GetSolution_Old(iPoint, 2));
  if (nDim == 3){
    SetVolumeOutputValue("RES_ADJ_MOMENTUM-Z", iPoint, Node_AdjFlow->GetSolution(iPoint, 3) - Node_AdjFlow->GetSolution_Old(iPoint, 3));
    SetVolumeOutputValue("RES_ADJ_ENERGY",     iPoint, Node_AdjFlow->GetSolution(iPoint, 4) - Node_AdjFlow->GetSolution_Old(iPoint, 4));
  } else {
    SetVolumeOutputValue("RES_ADJ_ENERGY", iPoint, Node_AdjFlow->GetSolution(iPoint, 3) - Node_AdjFlow->GetSolution_Old(iPoint, 3));
  }

  if ((!config->GetFrozen_Visc_Disc() && !cont_adj) || (!config->GetFrozen_Visc_Cont() && cont_adj)){
    switch(config->GetKind_Turb_Model()){
    case SST:
      SetVolumeOutputValue("RES_ADJ_TKE",         iPoint, Node_AdjTurb->GetSolution(iPoint, 0) - Node_AdjTurb->GetSolution_Old(iPoint, 0));
      SetVolumeOutputValue("RES_ADJ_DISSIPATION", iPoint, Node_AdjTurb->GetSolution(iPoint, 1) - Node_AdjTurb->GetSolution_Old(iPoint, 1));
      break;
    case SA: case SA_COMP: case SA_E:
    case SA_E_COMP: case SA_NEG:
      SetVolumeOutputValue("RES_ADJ_NU_TILDE", iPoint, Node_AdjTurb->GetSolution(iPoint, 0) - Node_AdjTurb->GetSolution_Old(iPoint, 0));
      break;
    case NONE:
      break;
    }
  }

  SetVolumeOutputValue("SENSITIVITY-X", iPoint, Node_AdjFlow->GetSensitivity(iPoint, 0));
  SetVolumeOutputValue("SENSITIVITY-Y", iPoint, Node_AdjFlow->GetSensitivity(iPoint, 1));
  if (nDim == 3)
    SetVolumeOutputValue("SENSITIVITY-Z", iPoint, Node_AdjFlow->GetSensitivity(iPoint, 2));

}

void CAdjFlowCompOutput::LoadSurfaceData(CConfig *config, CGeometry *geometry, CSolver **solver, unsigned long iPoint, unsigned short iMarker, unsigned long iVertex){

  SetVolumeOutputValue("SENSITIVITY", iPoint, solver[ADJFLOW_SOL]->GetCSensitivity(iMarker, iVertex));

}


bool CAdjFlowCompOutput::SetInit_Residuals(CConfig *config){
<<<<<<< HEAD
  
  return (config->GetTime_Marching() != STEADY && (curInnerIter == 0))|| 
        (config->GetTime_Marching() == STEADY && (curInnerIter < 2)); 
  
=======

  return ((config->GetTime_Marching() != STEADY) && (curInnerIter == 0)) ||
         ((config->GetTime_Marching() == STEADY) && (curInnerIter < 2));

>>>>>>> 92d31c3c
}

bool CAdjFlowCompOutput::SetUpdate_Averages(CConfig *config){
  return false;

//  return (config->GetUnsteady_Simulation() != STEADY && !dualtime);

}
<|MERGE_RESOLUTION|>--- conflicted
+++ resolved
@@ -439,17 +439,10 @@
 
 
 bool CAdjFlowCompOutput::SetInit_Residuals(CConfig *config){
-<<<<<<< HEAD
-  
-  return (config->GetTime_Marching() != STEADY && (curInnerIter == 0))|| 
-        (config->GetTime_Marching() == STEADY && (curInnerIter < 2)); 
-  
-=======
 
   return ((config->GetTime_Marching() != STEADY) && (curInnerIter == 0)) ||
          ((config->GetTime_Marching() == STEADY) && (curInnerIter < 2));
 
->>>>>>> 92d31c3c
 }
 
 bool CAdjFlowCompOutput::SetUpdate_Averages(CConfig *config){

/*!
 * \file output_flow_inc.cpp
 * \brief Main subroutines for incompressible flow output
 * \author R. Sanchez
 * \version 7.0.8 "Blackbird"
 *
 * SU2 Project Website: https://su2code.github.io
 *
 * The SU2 Project is maintained by the SU2 Foundation
 * (http://su2foundation.org)
 *
 * Copyright 2012-2020, SU2 Contributors (cf. AUTHORS.md)
 *
 * SU2 is free software; you can redistribute it and/or
 * modify it under the terms of the GNU Lesser General Public
 * License as published by the Free Software Foundation; either
 * version 2.1 of the License, or (at your option) any later version.
 *
 * SU2 is distributed in the hope that it will be useful,
 * but WITHOUT ANY WARRANTY; without even the implied warranty of
 * MERCHANTABILITY or FITNESS FOR A PARTICULAR PURPOSE. See the GNU
 * Lesser General Public License for more details.
 *
 * You should have received a copy of the GNU Lesser General Public
 * License along with SU2. If not, see <http://www.gnu.org/licenses/>.
 */


#include "../../include/output/CFlowIncOutput.hpp"

#include "../../../Common/include/geometry/CGeometry.hpp"
#include "../../include/solvers/CSolver.hpp"

CFlowIncOutput::CFlowIncOutput(CConfig *config, unsigned short nDim) : CFlowOutput(config, nDim, false) {

  turb_model = config->GetKind_Turb_Model();
  scalar_model = config->GetKind_Scalar_Model();
  heat = config->GetEnergy_Equation();
  weakly_coupled_heat = config->GetWeakly_Coupled_Heat();

  /*--- Set the default history fields if nothing is set in the config file ---*/

  if (nRequestedHistoryFields == 0){
    requestedHistoryFields.emplace_back("ITER");
    requestedHistoryFields.emplace_back("RMS_RES");
    nRequestedHistoryFields = requestedHistoryFields.size();
  }

  if (nRequestedScreenFields == 0){
    if (multiZone) requestedScreenFields.emplace_back("OUTER_ITER");
    requestedScreenFields.emplace_back("INNER_ITER");
    requestedScreenFields.emplace_back("RMS_PRESSURE");
    requestedScreenFields.emplace_back("RMS_VELOCITY-X");
    requestedScreenFields.emplace_back("RMS_VELOCITY-Y");
    nRequestedScreenFields = requestedScreenFields.size();
  }

  if (nRequestedVolumeFields == 0){
    requestedVolumeFields.emplace_back("COORDINATES");
    requestedVolumeFields.emplace_back("SOLUTION");
    requestedVolumeFields.emplace_back("PRIMITIVE");
    if (config->GetGrid_Movement()) requestedVolumeFields.emplace_back("GRID_VELOCITY");
    nRequestedVolumeFields = requestedVolumeFields.size();
  }

  stringstream ss;
  ss << "Zone " << config->GetiZone() << " (Incomp. Fluid)";
  multiZoneHeaderString = ss.str();

  /*--- Set the volume filename --- */

  volumeFilename = config->GetVolume_FileName();

  /*--- Set the surface filename --- */

  surfaceFilename = config->GetSurfCoeff_FileName();

  /*--- Set the restart filename --- */

  restartFilename = config->GetRestart_FileName();

  /*--- Set the default convergence field --- */

  if (convFields.empty() ) convFields.emplace_back("RMS_PRESSURE");

}

CFlowIncOutput::~CFlowIncOutput(void) {}


void CFlowIncOutput::SetHistoryOutputFields(CConfig *config){

  /// BEGIN_GROUP: RMS_RES, DESCRIPTION: The root-mean-square residuals of the SOLUTION variables.
  /// DESCRIPTION: Root-mean square residual of the pressure.
  AddHistoryOutput("RMS_PRESSURE",   "rms[P]", ScreenOutputFormat::FIXED,   "RMS_RES", "Root-mean square residual of the pressure.", HistoryFieldType::RESIDUAL);
  /// DESCRIPTION: Root-mean square residual of the velocity x-component.
  AddHistoryOutput("RMS_VELOCITY-X", "rms[U]", ScreenOutputFormat::FIXED,   "RMS_RES", "Root-mean square residual of the velocity x-component.", HistoryFieldType::RESIDUAL);
  /// DESCRIPTION: Root-mean square residual of the velocity y-component.
  AddHistoryOutput("RMS_VELOCITY-Y", "rms[V]", ScreenOutputFormat::FIXED,   "RMS_RES", "Root-mean square residual of the velocity y-component.", HistoryFieldType::RESIDUAL);
  /// DESCRIPTION: Root-mean square residual of the velocity z-component.
  if (nDim == 3) AddHistoryOutput("RMS_VELOCITY-Z", "rms[W]", ScreenOutputFormat::FIXED,   "RMS_RES", "Root-mean square residual of the velocity z-component.", HistoryFieldType::RESIDUAL);
  /// DESCRIPTION: Maximum residual of the temperature.
  if (heat || weakly_coupled_heat) AddHistoryOutput("RMS_TEMPERATURE", "rms[T]", ScreenOutputFormat::FIXED, "RMS_RES", "Root-mean square residual of the temperature.", HistoryFieldType::RESIDUAL);
  /// DESCRIPTION: Root-mean square residual of the radiative energy (P1 model).
  if (config->AddRadiation()) AddHistoryOutput("RMS_RAD_ENERGY", "rms[E_Rad]",  ScreenOutputFormat::FIXED, "RMS_RES", "Root-mean square residual of the radiative energy.", HistoryFieldType::RESIDUAL);

  switch(turb_model){
  case SA: case SA_NEG: case SA_E: case SA_COMP: case SA_E_COMP:
    /// DESCRIPTION: Root-mean square residual of nu tilde (SA model).
    AddHistoryOutput("RMS_NU_TILDE",       "rms[nu]", ScreenOutputFormat::FIXED, "RMS_RES", "Root-mean square residual of nu tilde (SA model).", HistoryFieldType::RESIDUAL);
    break;
  case SST: case SST_SUST:
    /// DESCRIPTION: Root-mean square residual of kinetic energy (SST model).
    AddHistoryOutput("RMS_TKE", "rms[k]",  ScreenOutputFormat::FIXED, "RMS_RES", "Root-mean square residual of kinetic energy (SST model).", HistoryFieldType::RESIDUAL);
    /// DESCRIPTION: Root-mean square residual of the dissipation (SST model).
    AddHistoryOutput("RMS_DISSIPATION",    "rms[w]",  ScreenOutputFormat::FIXED, "RMS_RES", "Root-mean square residual of dissipation (SST model).", HistoryFieldType::RESIDUAL);
    break;
  default: break;
  }
  
  switch(scalar_model){
    case PASSIVE_SCALAR:
      AddHistoryOutput("RMS_PASSIVE_SCALAR", "rms[c]", ScreenOutputFormat::FIXED, "RMS_RES", "Root-mean squared residual of the passive scalar equation.", HistoryFieldType::RESIDUAL);
      break;
    case PROGRESS_VARIABLE:
      AddHistoryOutput("RMS_PROGRESS_VARIABLE", "rms[PV]"       , ScreenOutputFormat::FIXED  , "RMS_RES", "Root-mean squared residual of the progress variable equation.", HistoryFieldType::RESIDUAL);
      AddHistoryOutput("RMS_ENTHALPY"         , "rms[Enth]"     , ScreenOutputFormat::FIXED  , "RMS_RES", "Root-mean squared residual of the enthalpy equation."         , HistoryFieldType::RESIDUAL);
      AddHistoryOutput("RMS_Y_CO"             , "rms[Y_CO]"     , ScreenOutputFormat::FIXED  , "RMS_RES", "Root-mean squared residual of the CO mass fraction equation." , HistoryFieldType::RESIDUAL);
      AddHistoryOutput("RMS_Y_NOX"            , "rms[Y_NOx]"    , ScreenOutputFormat::FIXED  , "RMS_RES", "Root-mean squared residual of the NOx mass fraction equation.", HistoryFieldType::RESIDUAL);
      AddHistoryOutput("N_TABLE_MISSES"       , "# table misses", ScreenOutputFormat::INTEGER, "RMS_RES", "number of table misses"                              , HistoryFieldType::RESIDUAL);
      break;
    default: break;
  }
  /// END_GROUP

  /// BEGIN_GROUP: MAX_RES, DESCRIPTION: The maximum residuals of the SOLUTION variables.
  /// DESCRIPTION: Maximum residual of the pressure.
  AddHistoryOutput("MAX_PRESSURE",   "max[P]", ScreenOutputFormat::FIXED,   "MAX_RES", "Maximum residual of the pressure.", HistoryFieldType::RESIDUAL);
  /// DESCRIPTION: Maximum residual of the velocity x-component.
  AddHistoryOutput("MAX_VELOCITY-X", "max[U]", ScreenOutputFormat::FIXED,   "MAX_RES", "Maximum residual of the velocity x-component.", HistoryFieldType::RESIDUAL);
  /// DESCRIPTION: Maximum residual of the velocity y-component.
  AddHistoryOutput("MAX_VELOCITY-Y", "max[V]", ScreenOutputFormat::FIXED,   "MAX_RES", "Maximum residual of the velocity y-component.", HistoryFieldType::RESIDUAL);
  /// DESCRIPTION: Maximum residual of the velocity z-component.
  if (nDim == 3)
    AddHistoryOutput("MAX_VELOCITY-Z", "max[W]", ScreenOutputFormat::FIXED,   "MAX_RES", "Maximum residual of the velocity z-component.", HistoryFieldType::RESIDUAL);
  /// DESCRIPTION: Maximum residual of the temperature.
  if (heat || weakly_coupled_heat)
    AddHistoryOutput("MAX_TEMPERATURE", "max[T]", ScreenOutputFormat::FIXED, "MAX_RES", "Root-mean square residual of the temperature.", HistoryFieldType::RESIDUAL);

  switch(turb_model){
  case SA: case SA_NEG: case SA_E: case SA_COMP: case SA_E_COMP:
    /// DESCRIPTION: Maximum residual of nu tilde (SA model).
    AddHistoryOutput("MAX_NU_TILDE",       "max[nu]", ScreenOutputFormat::FIXED, "MAX_RES", "Maximum residual of nu tilde (SA model).", HistoryFieldType::RESIDUAL);
    break;
  case SST: case SST_SUST:
    /// DESCRIPTION: Maximum residual of kinetic energy (SST model).
    AddHistoryOutput("MAX_TKE", "max[k]",  ScreenOutputFormat::FIXED, "MAX_RES", "Maximum residual of kinetic energy (SST model).", HistoryFieldType::RESIDUAL);
    /// DESCRIPTION: Maximum residual of the dissipation (SST model).
    AddHistoryOutput("MAX_DISSIPATION",    "max[w]",  ScreenOutputFormat::FIXED, "MAX_RES", "Maximum residual of dissipation (SST model).", HistoryFieldType::RESIDUAL);
    break;
  default: break;
  }
  
  switch(scalar_model){
    case PASSIVE_SCALAR:
      AddHistoryOutput("MAX_PASSIVE_SCALAR", "max[c]", ScreenOutputFormat::FIXED, "MAX_RES", "Maximum residual of the passive scalar equation.", HistoryFieldType::RESIDUAL);
      break;
    case PROGRESS_VARIABLE:
      AddHistoryOutput("MAX_PROGRESS_VARIABLE" , "max[PV]"    , ScreenOutputFormat::FIXED , "MAX_RES", "Maximum residual of the progress variable equation." , HistoryFieldType::RESIDUAL);
      AddHistoryOutput("MAX_ENTHALPY"          , "max[Enth]"  , ScreenOutputFormat::FIXED , "MAX_RES", "Maximum residual of the enthalpy equation."          , HistoryFieldType::RESIDUAL);
      AddHistoryOutput("MAX_Y_CO"              , "max[Y_CO]"  , ScreenOutputFormat::FIXED , "MAX_RES", "Maximum residual of the CO mass fraction equation."  , HistoryFieldType::RESIDUAL);
      AddHistoryOutput("MAX_Y_NOX"             , "max[Y_NOx]" , ScreenOutputFormat::FIXED , "MAX_RES", "Maximum residual of the NOx mass fraction equation." , HistoryFieldType::RESIDUAL);
      break;
    default: break;
  }
  /// END_GROUP

  /// BEGIN_GROUP: BGS_RES, DESCRIPTION: The block-gauss seidel residuals of the SOLUTION variables.
  /// DESCRIPTION: Maximum residual of the pressure.
  AddHistoryOutput("BGS_PRESSURE",   "bgs[P]", ScreenOutputFormat::FIXED,   "BGS_RES", "BGS residual of the pressure.", HistoryFieldType::RESIDUAL);
  /// DESCRIPTION: Maximum residual of the velocity x-component.
  AddHistoryOutput("BGS_VELOCITY-X", "bgs[U]", ScreenOutputFormat::FIXED,   "BGS_RES", "BGS residual of the velocity x-component.", HistoryFieldType::RESIDUAL);
  /// DESCRIPTION: Maximum residual of the velocity y-component.
  AddHistoryOutput("BGS_VELOCITY-Y", "bgs[V]", ScreenOutputFormat::FIXED,   "BGS_RES", "BGS residual of the velocity y-component.", HistoryFieldType::RESIDUAL);
  /// DESCRIPTION: Maximum residual of the velocity z-component.
  if (nDim == 3)
    AddHistoryOutput("BGS_VELOCITY-Z", "bgs[W]", ScreenOutputFormat::FIXED,   "BGS_RES", "BGS residual of the velocity z-component.", HistoryFieldType::RESIDUAL);
  /// DESCRIPTION: Maximum residual of the temperature.
  if (heat || weakly_coupled_heat)
    AddHistoryOutput("BGS_TEMPERATURE", "bgs[T]", ScreenOutputFormat::FIXED, "BGS_RES", "BGS residual of the temperature.", HistoryFieldType::RESIDUAL);
  /// DESCRIPTION: Multizone residual of the radiative energy (P1 model).
  if (config->AddRadiation()) AddHistoryOutput("BGS_RAD_ENERGY", "bgs[E_Rad]",  ScreenOutputFormat::FIXED, "BGS_RES", "BGS residual of the radiative energy.", HistoryFieldType::RESIDUAL);

  switch(turb_model){
  case SA: case SA_NEG: case SA_E: case SA_COMP: case SA_E_COMP:
    /// DESCRIPTION: Maximum residual of nu tilde (SA model).
    AddHistoryOutput("BGS_NU_TILDE",       "bgs[nu]", ScreenOutputFormat::FIXED, "BGS_RES", "BGS residual of nu tilde (SA model).", HistoryFieldType::RESIDUAL);
    break;
  case SST: case SST_SUST:
    /// DESCRIPTION: Maximum residual of kinetic energy (SST model).
    AddHistoryOutput("BGS_TKE", "bgs[k]",  ScreenOutputFormat::FIXED, "BGS_RES", "BGS residual of kinetic energy (SST model).", HistoryFieldType::RESIDUAL);
    /// DESCRIPTION: Maximum residual of the dissipation (SST model).
    AddHistoryOutput("BGS_DISSIPATION",    "bgs[w]",  ScreenOutputFormat::FIXED, "BGS_RES", "BGS residual of dissipation (SST model).", HistoryFieldType::RESIDUAL);
    break;
  default: break;
  }
  
  switch(scalar_model){
    case PASSIVE_SCALAR:
      AddHistoryOutput("BGS_PASSIVE_SCALAR", "bgs[c]", ScreenOutputFormat::FIXED, "BGS_RES", "BGS residual of the passive scalar equation.", HistoryFieldType::RESIDUAL);
      break;
    case PROGRESS_VARIABLE:
      AddHistoryOutput("BGS_PROGRESS_VARIABLE" , "bgs[PV]"    , ScreenOutputFormat::FIXED , "BGS_RES", "BGS residual of the progress variable equation." , HistoryFieldType::RESIDUAL);
      AddHistoryOutput("BGS_ENTHALPY"          , "bgs[Enth]"  , ScreenOutputFormat::FIXED , "BGS_RES", "BGS residual of the enthalpy equation."          , HistoryFieldType::RESIDUAL);
      AddHistoryOutput("BGS_Y_CO"              , "bgs[Y_CO]"  , ScreenOutputFormat::FIXED , "BGS_RES", "BGS residual of the CO mass fraction equation."  , HistoryFieldType::RESIDUAL);
      AddHistoryOutput("BGS_Y_NOX"             , "bgs[Y_NOx]" , ScreenOutputFormat::FIXED , "BGS_RES", "BGS residual of the NOx mass fraction equation." , HistoryFieldType::RESIDUAL);
      break;
    default: break;
  }
  /// END_GROUP

  /// BEGIN_GROUP: ROTATING_FRAME, DESCRIPTION: Coefficients related to a rotating frame of reference.
  /// DESCRIPTION: Merit
  AddHistoryOutput("MERIT", "CMerit", ScreenOutputFormat::SCIENTIFIC, "ROTATING_FRAME", "Merit", HistoryFieldType::COEFFICIENT);
  /// DESCRIPTION: CT
  AddHistoryOutput("CT",    "CT",     ScreenOutputFormat::SCIENTIFIC, "ROTATING_FRAME", "CT", HistoryFieldType::COEFFICIENT);
  /// DESCRIPTION: CQ
  AddHistoryOutput("CQ",    "CQ",     ScreenOutputFormat::SCIENTIFIC, "ROTATING_FRAME", "CQ", HistoryFieldType::COEFFICIENT);
  /// END_GROUP

  /// BEGIN_GROUP: HEAT_COEFF, DESCRIPTION: Heat coefficients on all surfaces set with MARKER_MONITORING.
  /// DESCRIPTION: Total heatflux
  AddHistoryOutput("TOTAL_HEATFLUX", "HF",      ScreenOutputFormat::SCIENTIFIC, "HEAT", "Total heatflux on all surfaces set with MARKER_MONITORING.", HistoryFieldType::COEFFICIENT);
  /// DESCRIPTION: Maximal heatflux
  AddHistoryOutput("HEATFLUX_MAX", "maxHF",    ScreenOutputFormat::SCIENTIFIC, "HEAT", "Total maximum heatflux on all surfaces set with MARKER_MONITORING.", HistoryFieldType::COEFFICIENT);
  /// DESCRIPTION: Temperature
  AddHistoryOutput("TEMPERATURE", "Temp", ScreenOutputFormat::SCIENTIFIC, "HEAT",  "Total avg. temperature on all surfaces set with MARKER_MONITORING.", HistoryFieldType::COEFFICIENT);
  /// END_GROUP

  /// DESCRIPTION: Angle of attack
  AddHistoryOutput("AOA",         "AoA",                      ScreenOutputFormat::SCIENTIFIC,"AOA", "Angle of attack");
  /// DESCRIPTION: Linear solver iterations
  AddHistoryOutput("LINSOL_ITER", "LinSolIter", ScreenOutputFormat::INTEGER, "LINSOL", "Number of iterations of the linear solver.");
  AddHistoryOutput("LINSOL_RESIDUAL", "LinSolRes", ScreenOutputFormat::FIXED, "LINSOL", "Residual of the linear solver.");

  AddHistoryOutput("MIN_DELTA_TIME", "Min DT", ScreenOutputFormat::SCIENTIFIC, "CFL_NUMBER", "Current minimum local time step");
  AddHistoryOutput("MAX_DELTA_TIME", "Max DT", ScreenOutputFormat::SCIENTIFIC, "CFL_NUMBER", "Current maximum local time step");

  AddHistoryOutput("MIN_CFL", "Min CFL", ScreenOutputFormat::SCIENTIFIC, "CFL_NUMBER", "Current minimum of the local CFL numbers");
  AddHistoryOutput("MAX_CFL", "Max CFL", ScreenOutputFormat::SCIENTIFIC, "CFL_NUMBER", "Current maximum of the local CFL numbers");
  AddHistoryOutput("AVG_CFL", "Avg CFL", ScreenOutputFormat::SCIENTIFIC, "CFL_NUMBER", "Current average of the local CFL numbers");

  if (config->GetDeform_Mesh()){
    AddHistoryOutput("DEFORM_MIN_VOLUME", "MinVolume", ScreenOutputFormat::SCIENTIFIC, "DEFORM", "Minimum volume in the mesh");
    AddHistoryOutput("DEFORM_MAX_VOLUME", "MaxVolume", ScreenOutputFormat::SCIENTIFIC, "DEFORM", "Maximum volume in the mesh");
    AddHistoryOutput("DEFORM_ITER", "DeformIter", ScreenOutputFormat::INTEGER, "DEFORM", "Linear solver iterations for the mesh deformation");
    AddHistoryOutput("DEFORM_RESIDUAL", "DeformRes", ScreenOutputFormat::FIXED, "DEFORM", "Residual of the linear solver for the mesh deformation");
  }

  /*--- Add analyze surface history fields --- */

  AddAnalyzeSurfaceOutput(config);

  /*--- Add aerodynamic coefficients fields --- */

  AddAerodynamicCoefficients(config);

}

void CFlowIncOutput::LoadHistoryData(CConfig *config, CGeometry *geometry, CSolver **solver) {

  CSolver* flow_solver = solver[FLOW_SOL];
  CSolver* turb_solver = solver[TURB_SOL];
  CSolver* heat_solver = solver[HEAT_SOL];
  CSolver* rad_solver  = solver[RAD_SOL];
  CSolver* mesh_solver = solver[MESH_SOL];

  CSolver* scalar_solver = solver[SCALAR_SOL];
  SetHistoryOutputValue("RMS_PRESSURE", log10(flow_solver->GetRes_RMS(0)));
  SetHistoryOutputValue("RMS_VELOCITY-X", log10(flow_solver->GetRes_RMS(1)));
  SetHistoryOutputValue("RMS_VELOCITY-Y", log10(flow_solver->GetRes_RMS(2)));
  if (nDim == 3) SetHistoryOutputValue("RMS_VELOCITY-Z", log10(flow_solver->GetRes_RMS(3)));

  switch(turb_model){
  case SA: case SA_NEG: case SA_E: case SA_COMP: case SA_E_COMP:
    SetHistoryOutputValue("RMS_NU_TILDE", log10(turb_solver->GetRes_RMS(0)));
    break;
  case SST: case SST_SUST:
    SetHistoryOutputValue("RMS_TKE", log10(turb_solver->GetRes_RMS(0)));
    SetHistoryOutputValue("RMS_DISSIPATION",    log10(turb_solver->GetRes_RMS(1)));
    break;
  }

  if (config->AddRadiation())
    SetHistoryOutputValue("RMS_RAD_ENERGY", log10(rad_solver->GetRes_RMS(0)));


  
  switch(scalar_model){
    case PASSIVE_SCALAR:
      SetHistoryOutputValue("RMS_PASSIVE_SCALAR", log10(scalar_solver->GetRes_RMS(0)));
      break;
    case PROGRESS_VARIABLE:
      SetHistoryOutputValue("RMS_PROGRESS_VARIABLE", log10(scalar_solver->GetRes_RMS(I_PROG_VAR)));
      SetHistoryOutputValue("RMS_ENTHALPY"         , log10(scalar_solver->GetRes_RMS(I_ENTHALPY)));
      SetHistoryOutputValue("RMS_Y_CO"             , log10(scalar_solver->GetRes_RMS(I_CO)      ));
      SetHistoryOutputValue("RMS_Y_NOX"            , log10(scalar_solver->GetRes_RMS(I_NOX)     ));
      SetHistoryOutputValue("N_TABLE_MISSES"       , scalar_solver->GetNTableMisses());
      break;
  }
  
  SetHistoryOutputValue("MAX_PRESSURE", log10(flow_solver->GetRes_Max(0)));
  SetHistoryOutputValue("MAX_VELOCITY-X", log10(flow_solver->GetRes_Max(1)));
  SetHistoryOutputValue("MAX_VELOCITY-Y", log10(flow_solver->GetRes_Max(2)));
  if (nDim == 3) SetHistoryOutputValue("RMS_VELOCITY-Z", log10(flow_solver->GetRes_Max(3)));

  switch(turb_model){
  case SA: case SA_NEG: case SA_E: case SA_COMP: case SA_E_COMP:
    SetHistoryOutputValue("MAX_NU_TILDE", log10(turb_solver->GetRes_Max(0)));
    break;
  case SST: case SST_SUST:
    SetHistoryOutputValue("MAX_TKE", log10(turb_solver->GetRes_Max(0)));
    SetHistoryOutputValue("MAX_DISSIPATION",    log10(turb_solver->GetRes_Max(1)));
    break;
  }
  
  switch(scalar_model){
    case PASSIVE_SCALAR:
      SetHistoryOutputValue("MAX_PASSIVE_SCALAR", log10(scalar_solver->GetRes_Max(0)));
      break;
    case PROGRESS_VARIABLE:
      SetHistoryOutputValue("MAX_PROGRESS_VARIABLE", log10(scalar_solver->GetRes_Max(I_PROG_VAR)));
      SetHistoryOutputValue("MAX_ENTHALPY"         , log10(scalar_solver->GetRes_Max(I_ENTHALPY)));
      SetHistoryOutputValue("MAX_Y_CO"             , log10(scalar_solver->GetRes_Max(I_CO)      ));
      SetHistoryOutputValue("MAX_Y_NOX"            , log10(scalar_solver->GetRes_Max(I_NOX)     ));
      break;
  }
  
  if (multiZone){
    SetHistoryOutputValue("BGS_PRESSURE", log10(flow_solver->GetRes_BGS(0)));
    SetHistoryOutputValue("BGS_VELOCITY-X", log10(flow_solver->GetRes_BGS(1)));
    SetHistoryOutputValue("BGS_VELOCITY-Y", log10(flow_solver->GetRes_BGS(2)));
    if (nDim == 3) SetHistoryOutputValue("BGS_VELOCITY-Z", log10(flow_solver->GetRes_BGS(3)));

    switch(turb_model){
    case SA: case SA_NEG: case SA_E: case SA_COMP: case SA_E_COMP:
      SetHistoryOutputValue("BGS_NU_TILDE", log10(turb_solver->GetRes_BGS(0)));
      break;
    case SST:
      SetHistoryOutputValue("BGS_TKE", log10(turb_solver->GetRes_BGS(0)));
      SetHistoryOutputValue("BGS_DISSIPATION",    log10(turb_solver->GetRes_BGS(1)));
      break;
    }

    if (config->AddRadiation())
      SetHistoryOutputValue("BGS_RAD_ENERGY", log10(rad_solver->GetRes_BGS(0)));

    
    switch(scalar_model){
      case PASSIVE_SCALAR:
        SetHistoryOutputValue("BGS_PASSIVE_SCALAR", log10(scalar_solver->GetRes_BGS(0)));
        break;
      case PROGRESS_VARIABLE:
        SetHistoryOutputValue("BGS_PROGRESS_VARIABLE", log10(scalar_solver->GetRes_BGS(I_PROG_VAR)));
        SetHistoryOutputValue("BGS_ENTHALPY"         , log10(scalar_solver->GetRes_BGS(I_ENTHALPY)));
        SetHistoryOutputValue("BGS_Y_CO"             , log10(scalar_solver->GetRes_BGS(I_CO)      ));
        SetHistoryOutputValue("BGS_Y_NOX"            , log10(scalar_solver->GetRes_BGS(I_NOX)     )); 
        break;
    }
  }

  if (weakly_coupled_heat){
    SetHistoryOutputValue("TOTAL_HEATFLUX",     heat_solver->GetTotal_HeatFlux());
    SetHistoryOutputValue("HEATFLUX_MAX", heat_solver->GetTotal_MaxHeatFlux());
    SetHistoryOutputValue("TEMPERATURE",  heat_solver->GetTotal_AvgTemperature());
    SetHistoryOutputValue("RMS_TEMPERATURE",         log10(heat_solver->GetRes_RMS(0)));
    SetHistoryOutputValue("MAX_TEMPERATURE",         log10(heat_solver->GetRes_Max(0)));
    if (multiZone) SetHistoryOutputValue("BGS_TEMPERATURE",         log10(heat_solver->GetRes_BGS(0)));
  }
  if (heat){
    SetHistoryOutputValue("TOTAL_HEATFLUX",     flow_solver->GetTotal_HeatFlux());
    SetHistoryOutputValue("HEATFLUX_MAX", flow_solver->GetTotal_MaxHeatFlux());
    SetHistoryOutputValue("TEMPERATURE",  flow_solver->GetTotal_AvgTemperature());
    if (nDim == 3) SetHistoryOutputValue("RMS_TEMPERATURE",         log10(flow_solver->GetRes_RMS(4)));
    else           SetHistoryOutputValue("RMS_TEMPERATURE",         log10(flow_solver->GetRes_RMS(3)));

    if (nDim == 3) SetHistoryOutputValue("MAX_TEMPERATURE",         log10(flow_solver->GetRes_Max(4)));
    else           SetHistoryOutputValue("MAX_TEMPERATURE",         log10(flow_solver->GetRes_Max(3)));
    if (multiZone){
      if (nDim == 3) SetHistoryOutputValue("BGS_TEMPERATURE",         log10(flow_solver->GetRes_BGS(4)));
      else           SetHistoryOutputValue("BGS_TEMPERATURE",         log10(flow_solver->GetRes_BGS(3)));
    }

  }

  SetHistoryOutputValue("LINSOL_ITER", flow_solver->GetIterLinSolver());
  SetHistoryOutputValue("LINSOL_RESIDUAL", log10(flow_solver->GetResLinSolver()));

  if (config->GetDeform_Mesh()){
    SetHistoryOutputValue("DEFORM_MIN_VOLUME", mesh_solver->GetMinimum_Volume());
    SetHistoryOutputValue("DEFORM_MAX_VOLUME", mesh_solver->GetMaximum_Volume());
    SetHistoryOutputValue("DEFORM_ITER", mesh_solver->GetIterLinSolver());
    SetHistoryOutputValue("DEFORM_RESIDUAL", log10(mesh_solver->GetResLinSolver()));
  }

  SetHistoryOutputValue("MIN_DELTA_TIME", flow_solver->GetMin_Delta_Time());
  SetHistoryOutputValue("MAX_DELTA_TIME", flow_solver->GetMax_Delta_Time());

  SetHistoryOutputValue("MIN_CFL", flow_solver->GetMin_CFL_Local());
  SetHistoryOutputValue("MAX_CFL", flow_solver->GetMax_CFL_Local());
  SetHistoryOutputValue("AVG_CFL", flow_solver->GetAvg_CFL_Local());

  /*--- Set the analyse surface history values --- */
  
  SetAnalyzeSurface(solver, geometry, config, false);
  
  /*--- Set aeroydnamic coefficients --- */

  SetAerodynamicCoefficients(config, flow_solver);

  /*--- Set rotating frame coefficients --- */

  SetRotatingFrameCoefficients(config, flow_solver);

}


void CFlowIncOutput::SetVolumeOutputFields(CConfig *config){

  // Grid coordinates
  AddVolumeOutput("COORD-X", "x", "COORDINATES", "x-component of the coordinate vector");
  AddVolumeOutput("COORD-Y", "y", "COORDINATES", "y-component of the coordinate vector");
  if (nDim == 3)
    AddVolumeOutput("COORD-Z", "z", "COORDINATES", "z-component of the coordinate vector");

  // SOLUTION variables
  AddVolumeOutput("PRESSURE",   "Pressure",   "SOLUTION", "Pressure");
  AddVolumeOutput("VELOCITY-X", "Velocity_x", "SOLUTION", "x-component of the velocity vector");
  AddVolumeOutput("VELOCITY-Y", "Velocity_y", "SOLUTION", "y-component of the velocity vector");
  if (nDim == 3)
    AddVolumeOutput("VELOCITY-Z", "Velocity_z", "SOLUTION", "z-component of the velocity vector");
  if (heat || weakly_coupled_heat) 
    AddVolumeOutput("TEMPERATURE",  "Temperature","SOLUTION", "Temperature");  
  
  switch(turb_model){
  case SST: case SST_SUST:
    AddVolumeOutput("TKE", "Turb_Kin_Energy", "SOLUTION", "Turbulent kinetic energy");
    AddVolumeOutput("DISSIPATION", "Omega", "SOLUTION", "Rate of dissipation");
    break;
  case SA: case SA_COMP: case SA_E:
  case SA_E_COMP: case SA_NEG:
    AddVolumeOutput("NU_TILDE", "Nu_Tilde", "SOLUTION", "Spalart–Allmaras variable");
    break;
  case NONE:
    break;
  }
  
  switch(scalar_model){
    case PASSIVE_SCALAR:
      AddVolumeOutput("PASSIVE_SCALAR", "Passive_Scalar", "SOLUTION", "Passive scalar solution");
      break;
    case PROGRESS_VARIABLE:
      AddVolumeOutput("PROGRESS_VARIABLE", "Progress_Variable", "SOLUTION", "Progress variable solution");
      AddVolumeOutput("ENTHALPY"         , "Enthalpy"         , "SOLUTION", "Enthalpy solution"         );
      AddVolumeOutput("Y_CO"             , "Y_CO"             , "SOLUTION", "CO Mass fraction solution" );
      AddVolumeOutput("Y_NOX"            , "Y_NOx"            , "SOLUTION", "NOx Mass fraction solution");
      for (int i_lookup = 0; i_lookup < config->GetNLookups(); ++i_lookup)
        if (config->GetLookupName(i_lookup)!="NULL"){ 
          string strname1="lookup_"+config->GetLookupName(i_lookup);
          AddVolumeOutput(config->GetLookupName(i_lookup),strname1,"LOOKUP",config->GetLookupName(i_lookup));
        }

      break;
    case NO_SCALAR_MODEL:
      break;
  }

  // Radiation variables
  if (config->AddRadiation())
    AddVolumeOutput("P1-RAD", "Radiative_Energy(P1)", "SOLUTION", "Radiative Energy");

  // Sources
  switch (scalar_model) {
    case PASSIVE_SCALAR:
      break;
    case PROGRESS_VARIABLE:
      AddVolumeOutput("SOURCE_PROGRESS_VARIABLE", "Source_Progress_Variable", "SOURCE", "Source Progress Variable");
      AddVolumeOutput("SOURCE_ENTHALPY"         , "Source_Enthalpy"         , "SOURCE", "Source Enthalpy"         );
      AddVolumeOutput("SOURCE_Y_CO"             , "Source_Y_CO"             , "SOURCE", "Source Y_CO"             );
      AddVolumeOutput("SOURCE_Y_NOX"            , "Source_Y_NOx"            , "SOURCE", "Source Y_NOx"            );
    case NO_SCALAR_MODEL:
      break;
  }

  // Grid velocity
  if (config->GetGrid_Movement()){
    AddVolumeOutput("GRID_VELOCITY-X", "Grid_Velocity_x", "GRID_VELOCITY", "x-component of the grid velocity vector");
    AddVolumeOutput("GRID_VELOCITY-Y", "Grid_Velocity_y", "GRID_VELOCITY", "y-component of the grid velocity vector");
    if (nDim == 3 )
      AddVolumeOutput("GRID_VELOCITY-Z", "Grid_Velocity_z", "GRID_VELOCITY", "z-component of the grid velocity vector");
  }

  // Primitive variables
  AddVolumeOutput("PRESSURE_COEFF", "Pressure_Coefficient", "PRIMITIVE", "Pressure coefficient");
  AddVolumeOutput("DENSITY",        "Density",              "PRIMITIVE", "Density");

  if (config->GetKind_Solver() == INC_RANS || config->GetKind_Solver() == INC_NAVIER_STOKES){
    AddVolumeOutput("LAMINAR_VISCOSITY", "Laminar_Viscosity", "PRIMITIVE", "Laminar viscosity");

    AddVolumeOutput("SKIN_FRICTION-X", "Skin_Friction_Coefficient_x", "PRIMITIVE", "x-component of the skin friction vector");
    AddVolumeOutput("SKIN_FRICTION-Y", "Skin_Friction_Coefficient_y", "PRIMITIVE", "y-component of the skin friction vector");
    if (nDim == 3)
      AddVolumeOutput("SKIN_FRICTION-Z", "Skin_Friction_Coefficient_z", "PRIMITIVE", "z-component of the skin friction vector");

    AddVolumeOutput("HEAT_FLUX", "Heat_Flux", "PRIMITIVE", "Heat-flux");
    AddVolumeOutput("Y_PLUS", "Y_Plus", "PRIMITIVE", "Non-dim. wall distance (Y-Plus)");

  }

  if (config->GetKind_Solver() == INC_RANS) {
    AddVolumeOutput("EDDY_VISCOSITY", "Eddy_Viscosity", "PRIMITIVE", "Turbulent eddy viscosity");
  }

  if (config->GetKind_Trans_Model() == BC){
    AddVolumeOutput("INTERMITTENCY", "gamma_BC", "INTERMITTENCY", "Intermittency");
  }

  //Residuals
  AddVolumeOutput("RES_PRESSURE", "Residual_Pressure", "RESIDUAL", "Residual of the pressure");
  AddVolumeOutput("RES_VELOCITY-X", "Residual_Velocity_x", "RESIDUAL", "Residual of the x-velocity component");
  AddVolumeOutput("RES_VELOCITY-Y", "Residual_Velocity_y", "RESIDUAL", "Residual of the y-velocity component");
  if (nDim == 3)
    AddVolumeOutput("RES_VELOCITY-Z", "Residual_Velocity_z", "RESIDUAL", "Residual of the z-velocity component");
  AddVolumeOutput("RES_TEMPERATURE", "Residual_Temperature", "RESIDUAL", "Residual of the temperature");
  
  switch(turb_model){
  case SST: case SST_SUST:
    AddVolumeOutput("RES_TKE", "Residual_TKE", "RESIDUAL", "Residual of turbulent kinetic energy");
    AddVolumeOutput("RES_DISSIPATION", "Residual_Omega", "RESIDUAL", "Residual of the rate of dissipation.");
    break;
  case SA: case SA_COMP: case SA_E:
  case SA_E_COMP: case SA_NEG:
    AddVolumeOutput("RES_NU_TILDE", "Residual_Nu_Tilde", "RESIDUAL", "Residual of the Spalart–Allmaras variable");
    break;
  case NONE:
    break;
  }
  
  switch(scalar_model){
    case PASSIVE_SCALAR:
      AddVolumeOutput("RES_PASSIVE_SCALAR", "Residual_Passive_Scalar", "RESIDUAL", "Residual of passive scalar equation");
      break;
    case PROGRESS_VARIABLE:
      AddVolumeOutput("RES_PROGRESS_VARIABLE", "Residual_Progress_Variable", "RESIDUAL", "Residual of the Progress Variable equation");
      AddVolumeOutput("RES_ENTHALPY"         , "Residual_Enthalpy"         , "RESIDUAL", "Residual of the Enthalpy equation"         );
      AddVolumeOutput("RES_Y_CO"             , "Residual_Y_CO"             , "RESIDUAL", "Residual of the Y_CO equation"             );
      AddVolumeOutput("RES_Y_NOX"            , "Residual_Y_NOx"            , "RESIDUAL", "Residual of the Y_NOx equation"            );
    break;

    case NO_SCALAR_MODEL:
      break;
  }
  
  // Limiter values
  AddVolumeOutput("LIMITER_PRESSURE", "Limiter_Pressure", "LIMITER", "Limiter value of the pressure");
  AddVolumeOutput("LIMITER_VELOCITY-X", "Limiter_Velocity_x", "LIMITER", "Limiter value of the x-velocity");
  AddVolumeOutput("LIMITER_VELOCITY-Y", "Limiter_Velocity_y", "LIMITER", "Limiter value of the y-velocity");
  if (nDim == 3)
    AddVolumeOutput("LIMITER_VELOCITY-Z", "Limiter_Velocity_z", "LIMITER", "Limiter value of the z-velocity");
  AddVolumeOutput("LIMITER_TEMPERATURE", "Limiter_Temperature", "LIMITER", "Limiter value of the temperature");
  
  switch(turb_model){
  case SST: case SST_SUST:
    AddVolumeOutput("LIMITER_TKE", "Limiter_TKE", "LIMITER", "Limiter value of turb. kinetic energy.");
    AddVolumeOutput("LIMITER_DISSIPATION", "Limiter_Omega", "LIMITER", "Limiter value of dissipation rate.");
    break;
  case SA: case SA_COMP: case SA_E:
  case SA_E_COMP: case SA_NEG:
    AddVolumeOutput("LIMITER_NU_TILDE", "Limiter_Nu_Tilde", "LIMITER", "Limiter value of Spalart–Allmaras variable.");
    break;
  case NONE:
    break;
  }
  
  switch(scalar_model){
    case PASSIVE_SCALAR:
      AddVolumeOutput("LIMITER_PASSIVE_SCALAR", "Limiter_Passive_Scalar", "LIMITER", "Limiter value for the passive scalar");
      break;
    case PROGRESS_VARIABLE:
      AddVolumeOutput("LIMITER_PROGRESS_VARIABLE", "Limiter_Progress_Variable", "LIMITER", "Limiter value for the Progress Variable equation");
      AddVolumeOutput("LIMITER_ENTHALPY"         , "Limiter_Enthalpy"         , "LIMITER", "Limiter value for the Enthalpy equation"         );
      AddVolumeOutput("LIMITER_Y_CO"             , "Limiter_Y_CO"             , "LIMITER", "Limiter value for the Y_CO equation"             );
      AddVolumeOutput("LIMITER_Y_NOX"            , "Limiter_Y_NOx"            , "LIMITER", "Limiter value for the Y_NOx equation"            );
      break;
    case NO_SCALAR_MODEL:
      break;
  }
  
  // Hybrid RANS-LES
  if (config->GetKind_HybridRANSLES() != NO_HYBRIDRANSLES){
    AddVolumeOutput("DES_LENGTHSCALE", "DES_LengthScale", "DDES", "DES length scale value");
    AddVolumeOutput("WALL_DISTANCE", "Wall_Distance", "DDES", "Wall distance value");
  }

  // Roe Low Dissipation
  if (config->GetKind_RoeLowDiss() != NO_ROELOWDISS){
    AddVolumeOutput("ROE_DISSIPATION", "Roe_Dissipation", "ROE_DISSIPATION", "Value of the Roe dissipation");
  }

  if(config->GetKind_Solver() == INC_RANS || config->GetKind_Solver() == INC_NAVIER_STOKES){
    if (nDim == 3){
      AddVolumeOutput("VORTICITY_X", "Vorticity_x", "VORTEX_IDENTIFICATION", "x-component of the vorticity vector");
      AddVolumeOutput("VORTICITY_Y", "Vorticity_y", "VORTEX_IDENTIFICATION", "y-component of the vorticity vector");
      AddVolumeOutput("VORTICITY_Z", "Vorticity_z", "VORTEX_IDENTIFICATION", "z-component of the vorticity vector");
    } else {
      AddVolumeOutput("VORTICITY", "Vorticity", "VORTEX_IDENTIFICATION", "Value of the vorticity");
    }
    AddVolumeOutput("Q_CRITERION", "Q_Criterion", "VORTEX_IDENTIFICATION", "Value of the Q-Criterion");
  }

  if(config->GetKind_TimeIntScheme_Flow()==EULER_IMPLICIT){
    AddVolumeOutput("TIMESTEP", "timestep", "TIMESTEP", "local timestep");
  }


  // Mesh quality metrics, computed in CPhysicalGeometry::ComputeMeshQualityStatistics.
  AddVolumeOutput("ORTHOGONALITY", "Orthogonality", "MESH_QUALITY", "Orthogonality Angle (deg.)");
  AddVolumeOutput("ASPECT_RATIO",  "Aspect_Ratio",  "MESH_QUALITY", "CV Face Area Aspect Ratio");
  AddVolumeOutput("VOLUME_RATIO",  "Volume_Ratio",  "MESH_QUALITY", "CV Sub-Volume Ratio");

  // MPI-Rank
  AddVolumeOutput("RANK", "Rank", "MPI", "Rank of the MPI-partition");
}

void CFlowIncOutput::LoadVolumeData(CConfig *config, CGeometry *geometry, CSolver **solver, unsigned long iPoint){

  CVariable* Node_Flow = solver[FLOW_SOL]->GetNodes();
  CVariable* Node_Heat = nullptr;
  CVariable* Node_Turb = nullptr;
  CVariable* Node_Rad = nullptr;

  CVariable* Node_Scalar = NULL;
  if (config->GetKind_Turb_Model() != NONE){
    Node_Turb = solver[TURB_SOL]->GetNodes();
  }
  if (weakly_coupled_heat){
    Node_Heat = solver[HEAT_SOL]->GetNodes();
  }
  if (config->GetKind_Scalar_Model() != NONE){
    Node_Scalar = solver[SCALAR_SOL]->GetNodes();
  }
  
  CPoint*    Node_Geo  = geometry->nodes;

  SetVolumeOutputValue("COORD-X", iPoint,  Node_Geo->GetCoord(iPoint, 0));
  SetVolumeOutputValue("COORD-Y", iPoint,  Node_Geo->GetCoord(iPoint, 1));
  if (nDim == 3)
    SetVolumeOutputValue("COORD-Z", iPoint, Node_Geo->GetCoord(iPoint, 2));

  SetVolumeOutputValue("PRESSURE",   iPoint, Node_Flow->GetSolution(iPoint, 0));
  SetVolumeOutputValue("VELOCITY-X", iPoint, Node_Flow->GetSolution(iPoint, 1));
  SetVolumeOutputValue("VELOCITY-Y", iPoint, Node_Flow->GetSolution(iPoint, 2));
  if (nDim == 3)
    SetVolumeOutputValue("VELOCITY-Z", iPoint, Node_Flow->GetSolution(iPoint, 3));

  if (heat) SetVolumeOutputValue("TEMPERATURE", iPoint, Node_Flow->GetSolution(iPoint, nDim+1));
  if (weakly_coupled_heat) SetVolumeOutputValue("TEMPERATURE", iPoint, Node_Heat->GetSolution(iPoint, 0));

  switch(config->GetKind_Turb_Model()){
  case SST: case SST_SUST:
    SetVolumeOutputValue("TKE", iPoint, Node_Turb->GetSolution(iPoint, 0));
    SetVolumeOutputValue("DISSIPATION", iPoint, Node_Turb->GetSolution(iPoint, 1));
    break;
  case SA: case SA_COMP: case SA_E:
  case SA_E_COMP: case SA_NEG:
    SetVolumeOutputValue("NU_TILDE", iPoint, Node_Turb->GetSolution(iPoint, 0));
    break;
  case NONE:
    break;
  }
  
  // Solution data
  switch(scalar_model){
    case PASSIVE_SCALAR:
      SetVolumeOutputValue("PASSIVE_SCALAR", iPoint, Node_Scalar->GetSolution(iPoint, 0));
      break;
    case PROGRESS_VARIABLE:
      SetVolumeOutputValue("PROGRESS_VARIABLE", iPoint, Node_Scalar->GetSolution(iPoint, I_PROG_VAR));
      SetVolumeOutputValue("ENTHALPY"         , iPoint, Node_Scalar->GetSolution(iPoint, I_ENTHALPY));
      SetVolumeOutputValue("Y_CO"             , iPoint, Node_Scalar->GetSolution(iPoint, I_CO      ));
      SetVolumeOutputValue("Y_NOX"            , iPoint, Node_Scalar->GetSolution(iPoint, I_NOX     ));
      for (int i_lookup = 0; i_lookup < config->GetNLookups(); ++i_lookup){
        if (config->GetLookupName(i_lookup)!="NULL") 
          SetVolumeOutputValue(config->GetLookupName(i_lookup), iPoint, Node_Scalar->GetLookupScalar(iPoint, i_lookup));
      }
      break;
    case NO_SCALAR_MODEL:
      break;
  }

  // Radiation solver
  if (config->AddRadiation()){
    Node_Rad = solver[RAD_SOL]->GetNodes();
    SetVolumeOutputValue("P1-RAD", iPoint, Node_Rad->GetSolution(iPoint,0));
  }

  // Sources
    switch(scalar_model){
    case PASSIVE_SCALAR:
      break;
    case PROGRESS_VARIABLE:
      SetVolumeOutputValue("SOURCE_PROGRESS_VARIABLE", iPoint, Node_Scalar->GetSourceScalar(iPoint, I_PROG_VAR));
      SetVolumeOutputValue("SOURCE_ENTHALPY"         , iPoint, Node_Scalar->GetSourceScalar(iPoint, I_ENTHALPY));
      SetVolumeOutputValue("SOURCE_Y_CO"             , iPoint, Node_Scalar->GetSourceScalar(iPoint, I_CO      ));
      SetVolumeOutputValue("SOURCE_Y_NOX"            , iPoint, Node_Scalar->GetSourceScalar(iPoint, I_NOX     ));
      break;
    case NO_SCALAR_MODEL:
      break;
  }

  if (config->GetGrid_Movement()){
    SetVolumeOutputValue("GRID_VELOCITY-X", iPoint, Node_Geo->GetGridVel(iPoint)[0]);
    SetVolumeOutputValue("GRID_VELOCITY-Y", iPoint, Node_Geo->GetGridVel(iPoint)[1]);
    if (nDim == 3)
      SetVolumeOutputValue("GRID_VELOCITY-Z", iPoint, Node_Geo->GetGridVel(iPoint)[2]);
  }

  su2double VelMag = 0.0;
  for (unsigned short iDim = 0; iDim < nDim; iDim++){
    VelMag += pow(solver[FLOW_SOL]->GetVelocity_Inf(iDim),2.0);
  }
  su2double factor = 1.0/(0.5*solver[FLOW_SOL]->GetDensity_Inf()*VelMag);
  SetVolumeOutputValue("PRESSURE_COEFF", iPoint, (Node_Flow->GetPressure(iPoint) - config->GetPressure_FreeStreamND())*factor);
  SetVolumeOutputValue("DENSITY", iPoint, Node_Flow->GetDensity(iPoint));

  if (config->GetKind_Solver() == INC_RANS || config->GetKind_Solver() == INC_NAVIER_STOKES){
    SetVolumeOutputValue("LAMINAR_VISCOSITY", iPoint, Node_Flow->GetLaminarViscosity(iPoint));
  }

  if (config->GetKind_Solver() == INC_RANS) {
    SetVolumeOutputValue("EDDY_VISCOSITY", iPoint, Node_Flow->GetEddyViscosity(iPoint));
  }

  if (config->GetKind_Trans_Model() == BC){
    SetVolumeOutputValue("INTERMITTENCY", iPoint, Node_Turb->GetGammaBC(iPoint));
  }

  SetVolumeOutputValue("RES_PRESSURE", iPoint, solver[FLOW_SOL]->LinSysRes(iPoint, 0));
  SetVolumeOutputValue("RES_VELOCITY-X", iPoint, solver[FLOW_SOL]->LinSysRes(iPoint, 1));
  SetVolumeOutputValue("RES_VELOCITY-Y", iPoint, solver[FLOW_SOL]->LinSysRes(iPoint, 2));
  if (nDim == 3){
    SetVolumeOutputValue("RES_VELOCITY-Z", iPoint, solver[FLOW_SOL]->LinSysRes(iPoint, 3));
    SetVolumeOutputValue("RES_TEMPERATURE", iPoint, solver[FLOW_SOL]->LinSysRes(iPoint, 4));
  } else {
    SetVolumeOutputValue("RES_TEMPERATURE", iPoint, solver[FLOW_SOL]->LinSysRes(iPoint, 3));
  }

  switch(config->GetKind_Turb_Model()){
  case SST: case SST_SUST:
    SetVolumeOutputValue("RES_TKE", iPoint, solver[TURB_SOL]->LinSysRes(iPoint, 0));
    SetVolumeOutputValue("RES_DISSIPATION", iPoint, solver[TURB_SOL]->LinSysRes(iPoint, 1));
    break;
  case SA: case SA_COMP: case SA_E:
  case SA_E_COMP: case SA_NEG:
    SetVolumeOutputValue("RES_NU_TILDE", iPoint, solver[TURB_SOL]->LinSysRes(iPoint, 0));
    break;
  case NONE:
    break;
  }
  
  switch(scalar_model){
    case PASSIVE_SCALAR:
      SetVolumeOutputValue("RES_PASSIVE_SCALAR", iPoint, solver[SCALAR_SOL]->LinSysRes(iPoint, 0));
      break;
    case PROGRESS_VARIABLE:
      SetVolumeOutputValue("RES_PROGRESS_VARIABLE", iPoint, solver[SCALAR_SOL]->LinSysRes(iPoint, I_PROG_VAR));
      SetVolumeOutputValue("RES_ENTHALPY"         , iPoint, solver[SCALAR_SOL]->LinSysRes(iPoint, I_ENTHALPY));
      SetVolumeOutputValue("RES_Y_CO"             , iPoint, solver[SCALAR_SOL]->LinSysRes(iPoint, I_CO      ));
      SetVolumeOutputValue("RES_Y_NOX"            , iPoint, solver[SCALAR_SOL]->LinSysRes(iPoint, I_NOX     ));
     break;      
    case NO_SCALAR_MODEL:
      break;
  }
  
  SetVolumeOutputValue("LIMITER_PRESSURE", iPoint, Node_Flow->GetLimiter_Primitive(iPoint, 0));
  SetVolumeOutputValue("LIMITER_VELOCITY-X", iPoint, Node_Flow->GetLimiter_Primitive(iPoint, 1));
  SetVolumeOutputValue("LIMITER_VELOCITY-Y", iPoint, Node_Flow->GetLimiter_Primitive(iPoint, 2));
  if (nDim == 3){
    SetVolumeOutputValue("LIMITER_VELOCITY-Z", iPoint, Node_Flow->GetLimiter_Primitive(iPoint, 3));
    SetVolumeOutputValue("LIMITER_TEMPERATURE", iPoint, Node_Flow->GetLimiter_Primitive(iPoint, 4));
  } else {
    SetVolumeOutputValue("LIMITER_TEMPERATURE", iPoint, Node_Flow->GetLimiter_Primitive(iPoint, 3));
  }

  switch(config->GetKind_Turb_Model()){
  case SST: case SST_SUST:
    SetVolumeOutputValue("LIMITER_TKE", iPoint, Node_Turb->GetLimiter_Primitive(iPoint, 0));
    SetVolumeOutputValue("LIMITER_DISSIPATION", iPoint, Node_Turb->GetLimiter_Primitive(iPoint, 1));
    break;
  case SA: case SA_COMP: case SA_E:
  case SA_E_COMP: case SA_NEG:
    SetVolumeOutputValue("LIMITER_NU_TILDE", iPoint, Node_Turb->GetLimiter_Primitive(iPoint, 0));
    break;
  case NONE:
    break;
  }
  
  switch(scalar_model){
    case PASSIVE_SCALAR:
      SetVolumeOutputValue("LIMITER_PASSIVE_SCALAR", iPoint, Node_Scalar->GetLimiter(iPoint, 0));
      break;
    case PROGRESS_VARIABLE:
      SetVolumeOutputValue("LIMITER_PROGRESS_VARIABLE", iPoint, Node_Scalar->GetLimiter(iPoint, I_PROG_VAR));
      SetVolumeOutputValue("LIMITER_ENTHALPY"         , iPoint, Node_Scalar->GetLimiter(iPoint, I_ENTHALPY));
      SetVolumeOutputValue("LIMITER_Y_CO"             , iPoint, Node_Scalar->GetLimiter(iPoint, I_CO      ));
      SetVolumeOutputValue("LIMITER_Y_NOX"            , iPoint, Node_Scalar->GetLimiter(iPoint, I_NOX     ));
      break;          
    case NO_SCALAR_MODEL:
      break;
  }
  
  if (config->GetKind_HybridRANSLES() != NO_HYBRIDRANSLES){
    SetVolumeOutputValue("DES_LENGTHSCALE", iPoint, Node_Flow->GetDES_LengthScale(iPoint));
    SetVolumeOutputValue("WALL_DISTANCE", iPoint, Node_Geo->GetWall_Distance(iPoint));
  }

  if (config->GetKind_RoeLowDiss() != NO_ROELOWDISS){
    SetVolumeOutputValue("ROE_DISSIPATION", iPoint, Node_Flow->GetRoe_Dissipation(iPoint));
  }

  if(config->GetKind_Solver() == INC_RANS || config->GetKind_Solver() == INC_NAVIER_STOKES){
    if (nDim == 3){
      SetVolumeOutputValue("VORTICITY_X", iPoint, Node_Flow->GetVorticity(iPoint)[0]);
      SetVolumeOutputValue("VORTICITY_Y", iPoint, Node_Flow->GetVorticity(iPoint)[1]);
      SetVolumeOutputValue("VORTICITY_Z", iPoint, Node_Flow->GetVorticity(iPoint)[2]);
    } else {
      SetVolumeOutputValue("VORTICITY", iPoint, Node_Flow->GetVorticity(iPoint)[2]);
    }
    SetVolumeOutputValue("Q_CRITERION", iPoint, GetQ_Criterion(&(Node_Flow->GetGradient_Primitive(iPoint)[1])));
  }

<<<<<<< HEAD
  if(config->GetKind_TimeIntScheme_Flow()==EULER_IMPLICIT){
    SetVolumeOutputValue("TIMESTEP", iPoint, Node_Flow->GetDelta_Time(iPoint));
  }
=======
  // Mesh quality metrics
  if (config->GetWrt_MeshQuality()) {
    SetVolumeOutputValue("ORTHOGONALITY", iPoint, geometry->Orthogonality[iPoint]);
    SetVolumeOutputValue("ASPECT_RATIO",  iPoint, geometry->Aspect_Ratio[iPoint]);
    SetVolumeOutputValue("VOLUME_RATIO",  iPoint, geometry->Volume_Ratio[iPoint]);
  }

  // MPI-Rank
  SetVolumeOutputValue("RANK", iPoint, rank);
>>>>>>> a2a10c66
}

void CFlowIncOutput::LoadSurfaceData(CConfig *config, CGeometry *geometry, CSolver **solver, unsigned long iPoint, unsigned short iMarker, unsigned long iVertex){

  if ((config->GetKind_Solver() == INC_NAVIER_STOKES) || (config->GetKind_Solver()  == INC_RANS)) {
    SetVolumeOutputValue("SKIN_FRICTION-X", iPoint, solver[FLOW_SOL]->GetCSkinFriction(iMarker, iVertex, 0));
    SetVolumeOutputValue("SKIN_FRICTION-Y", iPoint, solver[FLOW_SOL]->GetCSkinFriction(iMarker, iVertex, 1));
    if (nDim == 3)
      SetVolumeOutputValue("SKIN_FRICTION-Z", iPoint, solver[FLOW_SOL]->GetCSkinFriction(iMarker, iVertex, 2));

    if (weakly_coupled_heat)
      SetVolumeOutputValue("HEAT_FLUX", iPoint, solver[HEAT_SOL]->GetHeatFlux(iMarker, iVertex));
    else {
      SetVolumeOutputValue("HEAT_FLUX", iPoint, solver[FLOW_SOL]->GetHeatFlux(iMarker, iVertex));

    }
    SetVolumeOutputValue("Y_PLUS", iPoint, solver[FLOW_SOL]->GetYPlus(iMarker, iVertex));
  }

}

bool CFlowIncOutput::SetInit_Residuals(CConfig *config){

  return (config->GetTime_Marching() != STEADY && (curInnerIter == 0))||
        (config->GetTime_Marching() == STEADY && (curInnerIter < 2));

}

bool CFlowIncOutput::SetUpdate_Averages(CConfig *config){

  return (config->GetTime_Marching() != STEADY && (curInnerIter == config->GetnInner_Iter() - 1 || convergence));

}<|MERGE_RESOLUTION|>--- conflicted
+++ resolved
@@ -36,6 +36,7 @@
   turb_model = config->GetKind_Turb_Model();
   scalar_model = config->GetKind_Scalar_Model();
   heat = config->GetEnergy_Equation();
+
   weakly_coupled_heat = config->GetWeakly_Coupled_Heat();
 
   /*--- Set the default history fields if nothing is set in the config file ---*/
@@ -82,6 +83,7 @@
   /*--- Set the default convergence field --- */
 
   if (convFields.empty() ) convFields.emplace_back("RMS_PRESSURE");
+
 
 }
 
@@ -411,9 +413,9 @@
   SetHistoryOutputValue("AVG_CFL", flow_solver->GetAvg_CFL_Local());
 
   /*--- Set the analyse surface history values --- */
-  
+
   SetAnalyzeSurface(solver, geometry, config, false);
-  
+
   /*--- Set aeroydnamic coefficients --- */
 
   SetAerodynamicCoefficients(config, flow_solver);
@@ -439,10 +441,10 @@
   AddVolumeOutput("VELOCITY-Y", "Velocity_y", "SOLUTION", "y-component of the velocity vector");
   if (nDim == 3)
     AddVolumeOutput("VELOCITY-Z", "Velocity_z", "SOLUTION", "z-component of the velocity vector");
-  if (heat || weakly_coupled_heat) 
-    AddVolumeOutput("TEMPERATURE",  "Temperature","SOLUTION", "Temperature");  
-  
-  switch(turb_model){
+  if (heat || weakly_coupled_heat)
+    AddVolumeOutput("TEMPERATURE",  "Temperature","SOLUTION", "Temperature");
+
+  switch(config->GetKind_Turb_Model()){
   case SST: case SST_SUST:
     AddVolumeOutput("TKE", "Turb_Kin_Energy", "SOLUTION", "Turbulent kinetic energy");
     AddVolumeOutput("DISSIPATION", "Omega", "SOLUTION", "Rate of dissipation");
@@ -532,8 +534,8 @@
   if (nDim == 3)
     AddVolumeOutput("RES_VELOCITY-Z", "Residual_Velocity_z", "RESIDUAL", "Residual of the z-velocity component");
   AddVolumeOutput("RES_TEMPERATURE", "Residual_Temperature", "RESIDUAL", "Residual of the temperature");
-  
-  switch(turb_model){
+
+  switch(config->GetKind_Turb_Model()){
   case SST: case SST_SUST:
     AddVolumeOutput("RES_TKE", "Residual_TKE", "RESIDUAL", "Residual of turbulent kinetic energy");
     AddVolumeOutput("RES_DISSIPATION", "Residual_Omega", "RESIDUAL", "Residual of the rate of dissipation.");
@@ -556,7 +558,6 @@
       AddVolumeOutput("RES_Y_CO"             , "Residual_Y_CO"             , "RESIDUAL", "Residual of the Y_CO equation"             );
       AddVolumeOutput("RES_Y_NOX"            , "Residual_Y_NOx"            , "RESIDUAL", "Residual of the Y_NOx equation"            );
     break;
-
     case NO_SCALAR_MODEL:
       break;
   }
@@ -568,8 +569,8 @@
   if (nDim == 3)
     AddVolumeOutput("LIMITER_VELOCITY-Z", "Limiter_Velocity_z", "LIMITER", "Limiter value of the z-velocity");
   AddVolumeOutput("LIMITER_TEMPERATURE", "Limiter_Temperature", "LIMITER", "Limiter value of the temperature");
-  
-  switch(turb_model){
+
+  switch(config->GetKind_Turb_Model()){
   case SST: case SST_SUST:
     AddVolumeOutput("LIMITER_TKE", "Limiter_TKE", "LIMITER", "Limiter value of turb. kinetic energy.");
     AddVolumeOutput("LIMITER_DISSIPATION", "Limiter_Omega", "LIMITER", "Limiter value of dissipation rate.");
@@ -638,8 +639,8 @@
   CVariable* Node_Heat = nullptr;
   CVariable* Node_Turb = nullptr;
   CVariable* Node_Rad = nullptr;
-
   CVariable* Node_Scalar = NULL;
+
   if (config->GetKind_Turb_Model() != NONE){
     Node_Turb = solver[TURB_SOL]->GetNodes();
   }
@@ -839,11 +840,9 @@
     SetVolumeOutputValue("Q_CRITERION", iPoint, GetQ_Criterion(&(Node_Flow->GetGradient_Primitive(iPoint)[1])));
   }
 
-<<<<<<< HEAD
   if(config->GetKind_TimeIntScheme_Flow()==EULER_IMPLICIT){
     SetVolumeOutputValue("TIMESTEP", iPoint, Node_Flow->GetDelta_Time(iPoint));
   }
-=======
   // Mesh quality metrics
   if (config->GetWrt_MeshQuality()) {
     SetVolumeOutputValue("ORTHOGONALITY", iPoint, geometry->Orthogonality[iPoint]);
@@ -853,7 +852,6 @@
 
   // MPI-Rank
   SetVolumeOutputValue("RANK", iPoint, rank);
->>>>>>> a2a10c66
 }
 
 void CFlowIncOutput::LoadSurfaceData(CConfig *config, CGeometry *geometry, CSolver **solver, unsigned long iPoint, unsigned short iMarker, unsigned long iVertex){

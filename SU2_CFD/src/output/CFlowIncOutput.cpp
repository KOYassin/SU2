/*!
 * \file output_flow_inc.cpp
 * \brief Main subroutines for incompressible flow output
 * \author R. Sanchez
 * \version 6.0.1 "Falcon"
 *
 * The current SU2 release has been coordinated by the
 * SU2 International Developers Society <www.su2devsociety.org>
 * with selected contributions from the open-source community.
 *
 * The main research teams contributing to the current release are:
 *  - Prof. Juan J. Alonso's group at Stanford University.
 *  - Prof. Piero Colonna's group at Delft University of Technology.
 *  - Prof. Nicolas R. Gauger's group at Kaiserslautern University of Technology.
 *  - Prof. Alberto Guardone's group at Polytechnic University of Milan.
 *  - Prof. Rafael Palacios' group at Imperial College London.
 *  - Prof. Vincent Terrapon's group at the University of Liege.
 *  - Prof. Edwin van der Weide's group at the University of Twente.
 *  - Lab. of New Concepts in Aeronautics at Tech. Institute of Aeronautics.
 *
 * Copyright 2012-2018, Francisco D. Palacios, Thomas D. Economon,
 *                      Tim Albring, and the SU2 contributors.
 *
 * SU2 is free software; you can redistribute it and/or
 * modify it under the terms of the GNU Lesser General Public
 * License as published by the Free Software Foundation; either
 * version 2.1 of the License, or (at your option) any later version.
 *
 * SU2 is distributed in the hope that it will be useful,
 * but WITHOUT ANY WARRANTY; without even the implied warranty of
 * MERCHANTABILITY or FITNESS FOR A PARTICULAR PURPOSE. See the GNU
 * Lesser General Public License for more details.
 *
 * You should have received a copy of the GNU Lesser General Public
 * License along with SU2. If not, see <http://www.gnu.org/licenses/>.
 */

#include "../../include/output/CFlowIncOutput.hpp"

#include "../../../Common/include/geometry_structure.hpp"
#include "../../include/solver_structure.hpp"

CFlowIncOutput::CFlowIncOutput(CConfig *config, unsigned short nDim) : CFlowOutput(config, nDim, false) {

  turb_model = config->GetKind_Turb_Model();

  heat = config->GetEnergy_Equation();

  weakly_coupled_heat = config->GetWeakly_Coupled_Heat();

<<<<<<< HEAD
  streamwise_periodic             = config->GetKind_Streamwise_Periodic();
  streamwise_periodic_temperature = config->GetStreamwise_Periodic_Temperature();
      
=======
>>>>>>> b83fcff5
  /*--- Set the default history fields if nothing is set in the config file ---*/

  if (nRequestedHistoryFields == 0){
    requestedHistoryFields.emplace_back("ITER");
    requestedHistoryFields.emplace_back("RMS_RES");
    nRequestedHistoryFields = requestedHistoryFields.size();
  }

  if (nRequestedScreenFields == 0){
    if (multiZone) requestedScreenFields.emplace_back("OUTER_ITER");
    requestedScreenFields.emplace_back("INNER_ITER");
    requestedScreenFields.emplace_back("RMS_PRESSURE");
    requestedScreenFields.emplace_back("RMS_VELOCITY-X");
    requestedScreenFields.emplace_back("RMS_VELOCITY-Y");
    nRequestedScreenFields = requestedScreenFields.size();
  }

  if (nRequestedVolumeFields == 0){
    requestedVolumeFields.emplace_back("COORDINATES");
    requestedVolumeFields.emplace_back("SOLUTION");
    requestedVolumeFields.emplace_back("PRIMITIVE");
    nRequestedVolumeFields = requestedVolumeFields.size();
  }

  stringstream ss;
  ss << "Zone " << config->GetiZone() << " (Incomp. Fluid)";
  multiZoneHeaderString = ss.str();

  /*--- Set the volume filename --- */

  volumeFilename = config->GetVolume_FileName();

  /*--- Set the surface filename --- */

  surfaceFilename = config->GetSurfCoeff_FileName();

  /*--- Set the restart filename --- */

  restartFilename = config->GetRestart_FileName();

  /*--- Set the default convergence field --- */

  if (convFields.empty() ) convFields.emplace_back("RMS_PRESSURE");


}

CFlowIncOutput::~CFlowIncOutput(void) {}


void CFlowIncOutput::SetHistoryOutputFields(CConfig *config){

  /// BEGIN_GROUP: RMS_RES, DESCRIPTION: The root-mean-square residuals of the SOLUTION variables.
  /// DESCRIPTION: Root-mean square residual of the pressure.
  AddHistoryOutput("RMS_PRESSURE",   "rms[P]", ScreenOutputFormat::FIXED,   "RMS_RES", "Root-mean square residual of the pressure.", HistoryFieldType::RESIDUAL);
  /// DESCRIPTION: Root-mean square residual of the velocity x-component.
  AddHistoryOutput("RMS_VELOCITY-X", "rms[U]", ScreenOutputFormat::FIXED,   "RMS_RES", "Root-mean square residual of the velocity x-component.", HistoryFieldType::RESIDUAL);
  /// DESCRIPTION: Root-mean square residual of the velocity y-component.
  AddHistoryOutput("RMS_VELOCITY-Y", "rms[V]", ScreenOutputFormat::FIXED,   "RMS_RES", "Root-mean square residual of the velocity y-component.", HistoryFieldType::RESIDUAL);
  /// DESCRIPTION: Root-mean square residual of the velocity z-component.
  if (nDim == 3) AddHistoryOutput("RMS_VELOCITY-Z", "rms[W]", ScreenOutputFormat::FIXED,   "RMS_RES", "Root-mean square residual of the velocity z-component.", HistoryFieldType::RESIDUAL);
  /// DESCRIPTION: Maximum residual of the temperature.
  if (heat || weakly_coupled_heat) AddHistoryOutput("RMS_TEMPERATURE", "rms[T]", ScreenOutputFormat::FIXED, "RMS_RES", "Root-mean square residual of the temperature.", HistoryFieldType::RESIDUAL);

  switch(turb_model){
  case SA: case SA_NEG: case SA_E: case SA_COMP: case SA_E_COMP:
    /// DESCRIPTION: Root-mean square residual of nu tilde (SA model).
    AddHistoryOutput("RMS_NU_TILDE",       "rms[nu]", ScreenOutputFormat::FIXED, "RMS_RES", "Root-mean square residual of nu tilde (SA model).", HistoryFieldType::RESIDUAL);
    break;
  case SST: case SST_SUST:
    /// DESCRIPTION: Root-mean square residual of kinetic energy (SST model).
    AddHistoryOutput("RMS_TKE", "rms[k]",  ScreenOutputFormat::FIXED, "RMS_RES", "Root-mean square residual of kinetic energy (SST model).", HistoryFieldType::RESIDUAL);
    /// DESCRIPTION: Root-mean square residual of the dissipation (SST model).
    AddHistoryOutput("RMS_DISSIPATION",    "rms[w]",  ScreenOutputFormat::FIXED, "RMS_RES", "Root-mean square residual of dissipation (SST model).", HistoryFieldType::RESIDUAL);
    break;
  default: break;
  }
  /// END_GROUP

  /// BEGIN_GROUP: MAX_RES, DESCRIPTION: The maximum residuals of the SOLUTION variables.
  /// DESCRIPTION: Maximum residual of the pressure.
  AddHistoryOutput("MAX_PRESSURE",   "max[P]", ScreenOutputFormat::FIXED,   "MAX_RES", "Maximum residual of the pressure.", HistoryFieldType::RESIDUAL);
  /// DESCRIPTION: Maximum residual of the velocity x-component.
  AddHistoryOutput("MAX_VELOCITY-X", "max[U]", ScreenOutputFormat::FIXED,   "MAX_RES", "Maximum residual of the velocity x-component.", HistoryFieldType::RESIDUAL);
  /// DESCRIPTION: Maximum residual of the velocity y-component.
  AddHistoryOutput("MAX_VELOCITY-Y", "max[V]", ScreenOutputFormat::FIXED,   "MAX_RES", "Maximum residual of the velocity y-component.", HistoryFieldType::RESIDUAL);
  /// DESCRIPTION: Maximum residual of the velocity z-component.
  if (nDim == 3)
    AddHistoryOutput("MAX_VELOCITY-Z", "max[W]", ScreenOutputFormat::FIXED,   "MAX_RES", "Maximum residual of the velocity z-component.", HistoryFieldType::RESIDUAL);
  /// DESCRIPTION: Maximum residual of the temperature.
  if (heat || weakly_coupled_heat)
    AddHistoryOutput("MAX_TEMPERATURE", "max[T]", ScreenOutputFormat::FIXED, "MAX_RES", "Root-mean square residual of the temperature.", HistoryFieldType::RESIDUAL);

  switch(turb_model){
  case SA: case SA_NEG: case SA_E: case SA_COMP: case SA_E_COMP:
    /// DESCRIPTION: Maximum residual of nu tilde (SA model).
    AddHistoryOutput("MAX_NU_TILDE",       "max[nu]", ScreenOutputFormat::FIXED, "MAX_RES", "Maximum residual of nu tilde (SA model).", HistoryFieldType::RESIDUAL);
    break;
  case SST: case SST_SUST:
    /// DESCRIPTION: Maximum residual of kinetic energy (SST model).
    AddHistoryOutput("MAX_TKE", "max[k]",  ScreenOutputFormat::FIXED, "MAX_RES", "Maximum residual of kinetic energy (SST model).", HistoryFieldType::RESIDUAL);
    /// DESCRIPTION: Maximum residual of the dissipation (SST model).
    AddHistoryOutput("MAX_DISSIPATION",    "max[w]",  ScreenOutputFormat::FIXED, "MAX_RES", "Maximum residual of dissipation (SST model).", HistoryFieldType::RESIDUAL);
    break;
  default: break;
  }
  /// END_GROUP

  /// BEGIN_GROUP: BGS_RES, DESCRIPTION: The block-gauss seidel residuals of the SOLUTION variables.
  /// DESCRIPTION: Maximum residual of the pressure.
  AddHistoryOutput("BGS_PRESSURE",   "bgs[P]", ScreenOutputFormat::FIXED,   "BGS_RES", "BGS residual of the pressure.", HistoryFieldType::RESIDUAL);
  /// DESCRIPTION: Maximum residual of the velocity x-component.
  AddHistoryOutput("BGS_VELOCITY-X", "bgs[U]", ScreenOutputFormat::FIXED,   "BGS_RES", "BGS residual of the velocity x-component.", HistoryFieldType::RESIDUAL);
  /// DESCRIPTION: Maximum residual of the velocity y-component.
  AddHistoryOutput("BGS_VELOCITY-Y", "bgs[V]", ScreenOutputFormat::FIXED,   "BGS_RES", "BGS residual of the velocity y-component.", HistoryFieldType::RESIDUAL);
  /// DESCRIPTION: Maximum residual of the velocity z-component.
  if (nDim == 3)
    AddHistoryOutput("BGS_VELOCITY-Z", "bgs[W]", ScreenOutputFormat::FIXED,   "BGS_RES", "BGS residual of the velocity z-component.", HistoryFieldType::RESIDUAL);
  /// DESCRIPTION: Maximum residual of the temperature.
  if (heat || weakly_coupled_heat)
    AddHistoryOutput("BGS_TEMPERATURE", "bgs[T]", ScreenOutputFormat::FIXED, "BGS_RES", "BGS residual of the temperature.", HistoryFieldType::RESIDUAL);

  switch(turb_model){
  case SA: case SA_NEG: case SA_E: case SA_COMP: case SA_E_COMP:
    /// DESCRIPTION: Maximum residual of nu tilde (SA model).
    AddHistoryOutput("BGS_NU_TILDE",       "bgs[nu]", ScreenOutputFormat::FIXED, "BGS_RES", "BGS residual of nu tilde (SA model).", HistoryFieldType::RESIDUAL);
    break;
  case SST: case SST_SUST:
    /// DESCRIPTION: Maximum residual of kinetic energy (SST model).
    AddHistoryOutput("BGS_TKE", "bgs[k]",  ScreenOutputFormat::FIXED, "BGS_RES", "BGS residual of kinetic energy (SST model).", HistoryFieldType::RESIDUAL);
    /// DESCRIPTION: Maximum residual of the dissipation (SST model).
    AddHistoryOutput("BGS_DISSIPATION",    "bgs[w]",  ScreenOutputFormat::FIXED, "BGS_RES", "BGS residual of dissipation (SST model).", HistoryFieldType::RESIDUAL);
    break;
  default: break;
  }
  /// END_GROUP

  /// BEGIN_GROUP: HEAT_COEFF, DESCRIPTION: Heat coefficients on all surfaces set with MARKER_MONITORING.
  /// DESCRIPTION: Total heatflux
  AddHistoryOutput("HEATFLUX", "HF",      ScreenOutputFormat::SCIENTIFIC, "HEAT", "Total heatflux on all surfaces set with MARKER_MONITORING.", HistoryFieldType::COEFFICIENT);
  /// DESCRIPTION: Maximal heatflux
  AddHistoryOutput("HEATFLUX_MAX", "maxHF",    ScreenOutputFormat::SCIENTIFIC, "HEAT", "Total maximum heatflux on all surfaces set with MARKER_MONITORING.", HistoryFieldType::COEFFICIENT);
  /// DESCRIPTION: Temperature
  AddHistoryOutput("TEMPERATURE", "Temp", ScreenOutputFormat::SCIENTIFIC, "HEAT",  "Total avg. temperature on all surfaces set with MARKER_MONITORING.", HistoryFieldType::COEFFICIENT);
  /// END_GROUP

  /// DESCRIPTION: Angle of attack
  AddHistoryOutput("AOA",         "AoA",                      ScreenOutputFormat::SCIENTIFIC,"AOA", "Angle of attack");
  /// DESCRIPTION: Linear solver iterations
  AddHistoryOutput("LINSOL_ITER", "LinSolIter", ScreenOutputFormat::INTEGER, "LINSOL", "Number of iterations of the linear solver.");
  AddHistoryOutput("LINSOL_RESIDUAL", "LinSolRes", ScreenOutputFormat::FIXED, "LINSOL", "Residual of the linear solver.");

  AddHistoryOutput("MIN_DELTA_TIME", "Min DT", ScreenOutputFormat::SCIENTIFIC, "CFL_NUMBER", "Current minimum local time step");
  AddHistoryOutput("MAX_DELTA_TIME", "Max DT", ScreenOutputFormat::SCIENTIFIC, "CFL_NUMBER", "Current maximum local time step");
  
  AddHistoryOutput("MIN_CFL", "Min CFL", ScreenOutputFormat::SCIENTIFIC, "CFL_NUMBER", "Current minimum of the local CFL numbers");
  AddHistoryOutput("MAX_CFL", "Max CFL", ScreenOutputFormat::SCIENTIFIC, "CFL_NUMBER", "Current maximum of the local CFL numbers");
  AddHistoryOutput("AVG_CFL", "Avg CFL", ScreenOutputFormat::SCIENTIFIC, "CFL_NUMBER", "Current average of the local CFL numbers");

  if (config->GetDeform_Mesh()){
    AddHistoryOutput("DEFORM_MIN_VOLUME", "MinVolume", ScreenOutputFormat::SCIENTIFIC, "DEFORM", "Minimum volume in the mesh");
    AddHistoryOutput("DEFORM_MAX_VOLUME", "MaxVolume", ScreenOutputFormat::SCIENTIFIC, "DEFORM", "Maximum volume in the mesh");
    AddHistoryOutput("DEFORM_ITER", "DeformIter", ScreenOutputFormat::INTEGER, "DEFORM", "Linear solver iterations for the mesh deformation");
    AddHistoryOutput("DEFORM_RESIDUAL", "DeformRes", ScreenOutputFormat::FIXED, "DEFORM", "Residual of the linear solver for the mesh deformation");
  }
<<<<<<< HEAD
  

  if(streamwise_periodic) {
    AddHistoryOutput("STREAMWISE_MASSFLOW", "SWMassflow", ScreenOutputFormat::FIXED, "STREAMWISE_PERIODIC", "Empty explanation");
    AddHistoryOutput("STREAMWISE_DP", "SWDeltaP", ScreenOutputFormat::FIXED, "STREAMWISE_PERIODIC", "Empty explanation");
    AddHistoryOutput("STREAMWISE_HEAT", "SWHeat", ScreenOutputFormat::FIXED, "STREAMWISE_PERIODIC", "Empty explanation");
  }
=======

>>>>>>> b83fcff5
  /*--- Add analyze surface history fields --- */

  AddAnalyzeSurfaceOutput(config);

  /*--- Add aerodynamic coefficients fields --- */

  AddAerodynamicCoefficients(config);

}

void CFlowIncOutput::LoadHistoryData(CConfig *config, CGeometry *geometry, CSolver **solver) {

  CSolver* flow_solver = solver[FLOW_SOL];
  CSolver* turb_solver = solver[TURB_SOL];
  CSolver* heat_solver = solver[HEAT_SOL];
  CSolver* mesh_solver = solver[MESH_SOL];

  SetHistoryOutputValue("RMS_PRESSURE", log10(flow_solver->GetRes_RMS(0)));
  SetHistoryOutputValue("RMS_VELOCITY-X", log10(flow_solver->GetRes_RMS(1)));
  SetHistoryOutputValue("RMS_VELOCITY-Y", log10(flow_solver->GetRes_RMS(2)));
  if (nDim == 3) SetHistoryOutputValue("RMS_VELOCITY-Z", log10(flow_solver->GetRes_RMS(3)));

  switch(turb_model){
  case SA: case SA_NEG: case SA_E: case SA_COMP: case SA_E_COMP:
    SetHistoryOutputValue("RMS_NU_TILDE", log10(turb_solver->GetRes_RMS(0)));
    break;
  case SST: case SST_SUST:
    SetHistoryOutputValue("RMS_TKE", log10(turb_solver->GetRes_RMS(0)));
    SetHistoryOutputValue("RMS_DISSIPATION",    log10(turb_solver->GetRes_RMS(1)));
    break;
  }

  SetHistoryOutputValue("MAX_PRESSURE", log10(flow_solver->GetRes_Max(0)));
  SetHistoryOutputValue("MAX_VELOCITY-X", log10(flow_solver->GetRes_Max(1)));
  SetHistoryOutputValue("MAX_VELOCITY-Y", log10(flow_solver->GetRes_Max(2)));
  if (nDim == 3) SetHistoryOutputValue("RMS_VELOCITY-Z", log10(flow_solver->GetRes_Max(3)));

  switch(turb_model){
  case SA: case SA_NEG: case SA_E: case SA_COMP: case SA_E_COMP:
    SetHistoryOutputValue("MAX_NU_TILDE", log10(turb_solver->GetRes_Max(0)));
    break;
  case SST: case SST_SUST:
    SetHistoryOutputValue("MAX_TKE", log10(turb_solver->GetRes_Max(0)));
    SetHistoryOutputValue("MAX_DISSIPATION",    log10(turb_solver->GetRes_Max(1)));
    break;
  }

  if (multiZone){
    SetHistoryOutputValue("BGS_PRESSURE", log10(flow_solver->GetRes_BGS(0)));
    SetHistoryOutputValue("BGS_VELOCITY-X", log10(flow_solver->GetRes_BGS(1)));
    SetHistoryOutputValue("BGS_VELOCITY-Y", log10(flow_solver->GetRes_BGS(2)));
    if (nDim == 3) SetHistoryOutputValue("BGS_VELOCITY-Z", log10(flow_solver->GetRes_BGS(3)));

    switch(turb_model){
    case SA: case SA_NEG: case SA_E: case SA_COMP: case SA_E_COMP:
      SetHistoryOutputValue("BGS_NU_TILDE", log10(turb_solver->GetRes_BGS(0)));
      break;
    case SST:
      SetHistoryOutputValue("BGS_TKE", log10(turb_solver->GetRes_BGS(0)));
      SetHistoryOutputValue("BGS_DISSIPATION",    log10(turb_solver->GetRes_BGS(1)));
      break;
    }
  }

  if (weakly_coupled_heat){
    SetHistoryOutputValue("HEATFLUX",     heat_solver->GetTotal_HeatFlux());
    SetHistoryOutputValue("HEATFLUX_MAX", heat_solver->GetTotal_MaxHeatFlux());
    SetHistoryOutputValue("TEMPERATURE",  heat_solver->GetTotal_AvgTemperature());
    SetHistoryOutputValue("RMS_TEMPERATURE",         log10(heat_solver->GetRes_RMS(0)));
    SetHistoryOutputValue("MAX_TEMPERATURE",         log10(heat_solver->GetRes_Max(0)));
    if (multiZone) SetHistoryOutputValue("BGS_TEMPERATURE",         log10(heat_solver->GetRes_BGS(0)));
  }
  if (heat){
    SetHistoryOutputValue("HEATFLUX",     flow_solver->GetTotal_HeatFlux());
    SetHistoryOutputValue("HEATFLUX_MAX", flow_solver->GetTotal_MaxHeatFlux());
    SetHistoryOutputValue("TEMPERATURE",  flow_solver->GetTotal_AvgTemperature());
    if (nDim == 3) SetHistoryOutputValue("RMS_TEMPERATURE",         log10(flow_solver->GetRes_RMS(4)));
    else           SetHistoryOutputValue("RMS_TEMPERATURE",         log10(flow_solver->GetRes_RMS(3)));

    if (nDim == 3) SetHistoryOutputValue("MAX_TEMPERATURE",         log10(flow_solver->GetRes_Max(4)));
    else           SetHistoryOutputValue("MAX_TEMPERATURE",         log10(flow_solver->GetRes_Max(3)));
    if (multiZone){
      if (nDim == 3) SetHistoryOutputValue("BGS_TEMPERATURE",         log10(flow_solver->GetRes_BGS(4)));
      else           SetHistoryOutputValue("BGS_TEMPERATURE",         log10(flow_solver->GetRes_BGS(3)));
    }

  }

  SetHistoryOutputValue("LINSOL_ITER", flow_solver->GetIterLinSolver());
  SetHistoryOutputValue("LINSOL_RESIDUAL", log10(flow_solver->GetResLinSolver()));
  
  if (config->GetDeform_Mesh()){
    SetHistoryOutputValue("DEFORM_MIN_VOLUME", mesh_solver->GetMinimum_Volume());
    SetHistoryOutputValue("DEFORM_MAX_VOLUME", mesh_solver->GetMaximum_Volume());
    SetHistoryOutputValue("DEFORM_ITER", mesh_solver->GetIterLinSolver());
    SetHistoryOutputValue("DEFORM_RESIDUAL", log10(mesh_solver->GetResLinSolver()));
  }

  SetHistoryOutputValue("MIN_DELTA_TIME", flow_solver->GetMin_Delta_Time());
  SetHistoryOutputValue("MAX_DELTA_TIME", flow_solver->GetMax_Delta_Time());
  
  SetHistoryOutputValue("MIN_CFL", flow_solver->GetMin_CFL_Local());
  SetHistoryOutputValue("MAX_CFL", flow_solver->GetMax_CFL_Local());
  SetHistoryOutputValue("AVG_CFL", flow_solver->GetAvg_CFL_Local());


  if(streamwise_periodic) {
    SetHistoryOutputValue("STREAMWISE_MASSFLOW", config->GetStreamwise_Periodic_MassFlow());
    SetHistoryOutputValue("STREAMWISE_DP", config->GetStreamwise_Periodic_PressureDrop());
    SetHistoryOutputValue("STREAMWISE_HEAT", config->GetStreamwise_Periodic_IntegratedHeatFlow());
  }

  
  /*--- Set the analyse surface history values --- */

  SetAnalyzeSurface(flow_solver, geometry, config, false);

  /*--- Set aeroydnamic coefficients --- */

  SetAerodynamicCoefficients(config, flow_solver);

}


void CFlowIncOutput::SetVolumeOutputFields(CConfig *config){

  // Grid coordinates
  AddVolumeOutput("COORD-X", "x", "COORDINATES", "x-component of the coordinate vector");
  AddVolumeOutput("COORD-Y", "y", "COORDINATES", "y-component of the coordinate vector");
  if (nDim == 3)
    AddVolumeOutput("COORD-Z", "z", "COORDINATES", "z-component of the coordinate vector");

  // SOLUTION variables
  AddVolumeOutput("PRESSURE",   "Pressure",   "SOLUTION", "Pressure");
  AddVolumeOutput("VELOCITY-X", "Velocity_x", "SOLUTION", "x-component of the velocity vector");
  AddVolumeOutput("VELOCITY-Y", "Velocity_y", "SOLUTION", "y-component of the velocity vector");
  if (nDim == 3)
    AddVolumeOutput("VELOCITY-Z", "Velocity_z", "SOLUTION", "z-component of the velocity vector");
<<<<<<< HEAD
  if (heat || weakly_coupled_heat) 
    AddVolumeOutput("TEMPERATURE",  "Temperature","SOLUTION", "Temperature");
  
=======
  if (heat || weakly_coupled_heat)
    AddVolumeOutput("TEMPERATURE",  "Temperature","SOLUTION", "Temperature");

>>>>>>> b83fcff5
  switch(config->GetKind_Turb_Model()){
  case SST: case SST_SUST:
    AddVolumeOutput("TKE", "Turb_Kin_Energy", "SOLUTION", "Turbulent kinetic energy");
    AddVolumeOutput("DISSIPATION", "Omega", "SOLUTION", "Rate of dissipation");
    break;
  case SA: case SA_COMP: case SA_E:
  case SA_E_COMP: case SA_NEG:
    AddVolumeOutput("NU_TILDE", "Nu_Tilde", "SOLUTION", "Spalart–Allmaras variable");
    break;
  case NONE:
    break;
  }

  // Grid velocity
  if (config->GetGrid_Movement()){
    AddVolumeOutput("GRID_VELOCITY-X", "Grid_Velocity_x", "GRID_VELOCITY", "x-component of the grid velocity vector");
    AddVolumeOutput("GRID_VELOCITY-Y", "Grid_Velocity_y", "GRID_VELOCITY", "y-component of the grid velocity vector");
    if (nDim == 3 )
      AddVolumeOutput("GRID_VELOCITY-Z", "Grid_Velocity_z", "GRID_VELOCITY", "z-component of the grid velocity vector");
  }

  // Primitive variables
  AddVolumeOutput("PRESSURE_COEFF", "Pressure_Coefficient", "PRIMITIVE", "Pressure coefficient");
  AddVolumeOutput("DENSITY",        "Density",              "PRIMITIVE", "Density");

  if (config->GetKind_Solver() == INC_RANS || config->GetKind_Solver() == INC_NAVIER_STOKES){
    AddVolumeOutput("LAMINAR_VISCOSITY", "Laminar_Viscosity", "PRIMITIVE", "Laminar viscosity");

    AddVolumeOutput("SKIN_FRICTION-X", "Skin_Friction_Coefficient_x", "PRIMITIVE", "x-component of the skin friction vector");
    AddVolumeOutput("SKIN_FRICTION-Y", "Skin_Friction_Coefficient_y", "PRIMITIVE", "y-component of the skin friction vector");
    if (nDim == 3)
      AddVolumeOutput("SKIN_FRICTION-Z", "Skin_Friction_Coefficient_z", "PRIMITIVE", "z-component of the skin friction vector");

    AddVolumeOutput("HEAT_FLUX", "Heat_Flux", "PRIMITIVE", "Heat-flux");
    AddVolumeOutput("Y_PLUS", "Y_Plus", "PRIMITIVE", "Non-dim. wall distance (Y-Plus)");

  }

  if (config->GetKind_Solver() == INC_RANS) {
    AddVolumeOutput("EDDY_VISCOSITY", "Eddy_Viscosity", "PRIMITIVE", "Turbulent eddy viscosity");
  }

  if (config->GetKind_Trans_Model() == BC){
    AddVolumeOutput("INTERMITTENCY", "gamma_BC", "INTERMITTENCY", "Intermittency");
  }

  //Residuals
  AddVolumeOutput("RES_PRESSURE", "Residual_Pressure", "RESIDUAL", "Residual of the pressure");
  AddVolumeOutput("RES_VELOCITY-X", "Residual_Velocity_x", "RESIDUAL", "Residual of the x-velocity component");
  AddVolumeOutput("RES_VELOCITY-Y", "Residual_Velocity_y", "RESIDUAL", "Residual of the y-velocity component");
  if (nDim == 3)
    AddVolumeOutput("RES_VELOCITY-Z", "Residual_Velocity_z", "RESIDUAL", "Residual of the z-velocity component");
  AddVolumeOutput("RES_TEMPERATURE", "Residual_Temperature", "RESIDUAL", "Residual of the temperature");

  switch(config->GetKind_Turb_Model()){
  case SST: case SST_SUST:
    AddVolumeOutput("RES_TKE", "Residual_TKE", "RESIDUAL", "Residual of turbulent kinetic energy");
    AddVolumeOutput("RES_DISSIPATION", "Residual_Omega", "RESIDUAL", "Residual of the rate of dissipation.");
    break;
  case SA: case SA_COMP: case SA_E:
  case SA_E_COMP: case SA_NEG:
    AddVolumeOutput("RES_NU_TILDE", "Residual_Nu_Tilde", "RESIDUAL", "Residual of the Spalart–Allmaras variable");
    break;
  case NONE:
    break;
  }

  // Limiter values
  AddVolumeOutput("LIMITER_PRESSURE", "Limiter_Pressure", "LIMITER", "Limiter value of the pressure");
  AddVolumeOutput("LIMITER_VELOCITY-X", "Limiter_Velocity_x", "LIMITER", "Limiter value of the x-velocity");
  AddVolumeOutput("LIMITER_VELOCITY-Y", "Limiter_Velocity_y", "LIMITER", "Limiter value of the y-velocity");
  if (nDim == 3)
    AddVolumeOutput("LIMITER_VELOCITY-Z", "Limiter_Velocity_z", "LIMITER", "Limiter value of the z-velocity");
  AddVolumeOutput("LIMITER_TEMPERATURE", "Limiter_Temperature", "LIMITER", "Limiter value of the temperature");

  switch(config->GetKind_Turb_Model()){
  case SST: case SST_SUST:
    AddVolumeOutput("LIMITER_TKE", "Limiter_TKE", "LIMITER", "Limiter value of turb. kinetic energy.");
    AddVolumeOutput("LIMITER_DISSIPATION", "Limiter_Omega", "LIMITER", "Limiter value of dissipation rate.");
    break;
  case SA: case SA_COMP: case SA_E:
  case SA_E_COMP: case SA_NEG:
    AddVolumeOutput("LIMITER_NU_TILDE", "Limiter_Nu_Tilde", "LIMITER", "Limiter value of Spalart–Allmaras variable.");
    break;
  case NONE:
    break;
  }

  // Hybrid RANS-LES
  if (config->GetKind_HybridRANSLES() != NO_HYBRIDRANSLES){
    AddVolumeOutput("DES_LENGTHSCALE", "DES_LengthScale", "DDES", "DES length scale value");
    AddVolumeOutput("WALL_DISTANCE", "Wall_Distance", "DDES", "Wall distance value");
  }

  // Roe Low Dissipation
  if (config->GetKind_RoeLowDiss() != NO_ROELOWDISS){
    AddVolumeOutput("ROE_DISSIPATION", "Roe_Dissipation", "ROE_DISSIPATION", "Value of the Roe dissipation");
  }

  if(config->GetKind_Solver() == INC_RANS || config->GetKind_Solver() == INC_NAVIER_STOKES){
    if (nDim == 3){
      AddVolumeOutput("VORTICITY_X", "Vorticity_x", "VORTEX_IDENTIFICATION", "x-component of the vorticity vector");
      AddVolumeOutput("VORTICITY_Y", "Vorticity_y", "VORTEX_IDENTIFICATION", "y-component of the vorticity vector");
      AddVolumeOutput("Q_CRITERION", "Q_Criterion", "VORTEX_IDENTIFICATION", "Value of the Q-Criterion");
    }
    AddVolumeOutput("VORTICITY_Z", "Vorticity_z", "VORTEX_IDENTIFICATION", "z-component of the vorticity vector");
  }

  if(streamwise_periodic)
    AddVolumeOutput("RECOVERED_PRESSURE", "Recovered_Pressure", "SOLUTION", "Recovered physical pressure");
  if (heat && streamwise_periodic && streamwise_periodic_temperature)
    AddVolumeOutput("RECOVERED_TEMPERATURE", "Recovered_Temperature", "SOLUTION", "Recovered physical temperature");
  AddVolumeOutput("RANK", "rank", "SOLUTION", "rank of the MPI-partition");

}

void CFlowIncOutput::LoadVolumeData(CConfig *config, CGeometry *geometry, CSolver **solver, unsigned long iPoint){

  CVariable* Node_Flow = solver[FLOW_SOL]->GetNodes();
  CVariable* Node_Heat = NULL;
  CVariable* Node_Turb = NULL;

  if (config->GetKind_Turb_Model() != NONE){
    Node_Turb = solver[TURB_SOL]->GetNodes();
  }
  if (weakly_coupled_heat){
    Node_Heat = solver[HEAT_SOL]->GetNodes();
  }

  CPoint*    Node_Geo  = geometry->node[iPoint];

  SetVolumeOutputValue("COORD-X", iPoint,  Node_Geo->GetCoord(0));
  SetVolumeOutputValue("COORD-Y", iPoint,  Node_Geo->GetCoord(1));
  if (nDim == 3)
    SetVolumeOutputValue("COORD-Z", iPoint, Node_Geo->GetCoord(2));

  SetVolumeOutputValue("PRESSURE",   iPoint, Node_Flow->GetSolution(iPoint, 0));
  if(streamwise_periodic)
    SetVolumeOutputValue("RECOVERED_PRESSURE", iPoint, Node_Flow->GetStreamwise_Periodic_RecoveredPressure(iPoint));
  SetVolumeOutputValue("VELOCITY-X", iPoint, Node_Flow->GetSolution(iPoint, 1));
  SetVolumeOutputValue("VELOCITY-Y", iPoint, Node_Flow->GetSolution(iPoint, 2));
  if (nDim == 3){
    SetVolumeOutputValue("VELOCITY-Z", iPoint, Node_Flow->GetSolution(iPoint, 3));
    if (heat) SetVolumeOutputValue("TEMPERATURE", iPoint, Node_Flow->GetSolution(iPoint, 4));
  } else {
    if (heat) SetVolumeOutputValue("TEMPERATURE", iPoint, Node_Flow->GetSolution(iPoint, 3));
  }
  if (heat && streamwise_periodic && streamwise_periodic_temperature)
    SetVolumeOutputValue("RECOVERED_TEMPERATURE", iPoint, Node_Flow->GetStreamwise_Periodic_RecoveredTemperature(iPoint));
  if (weakly_coupled_heat) SetVolumeOutputValue("TEMPERATURE", iPoint, Node_Heat->GetSolution(iPoint, 0));

  switch(config->GetKind_Turb_Model()){
  case SST: case SST_SUST:
    SetVolumeOutputValue("TKE", iPoint, Node_Turb->GetSolution(iPoint, 0));
    SetVolumeOutputValue("DISSIPATION", iPoint, Node_Turb->GetSolution(iPoint, 1));
    break;
  case SA: case SA_COMP: case SA_E:
  case SA_E_COMP: case SA_NEG:
    SetVolumeOutputValue("NU_TILDE", iPoint, Node_Turb->GetSolution(iPoint, 0));
    break;
  case NONE:
    break;
  }

  if (config->GetGrid_Movement()){
    SetVolumeOutputValue("GRID_VELOCITY-X", iPoint, Node_Geo->GetGridVel()[0]);
    SetVolumeOutputValue("GRID_VELOCITY-Y", iPoint, Node_Geo->GetGridVel()[1]);
    if (nDim == 3)
      SetVolumeOutputValue("GRID_VELOCITY-Z", iPoint, Node_Geo->GetGridVel()[2]);
  }

  su2double VelMag = 0.0;
  for (unsigned short iDim = 0; iDim < nDim; iDim++){
    VelMag += pow(solver[FLOW_SOL]->GetVelocity_Inf(iDim),2.0);
  }
  su2double factor = 1.0/(0.5*solver[FLOW_SOL]->GetDensity_Inf()*VelMag);
  SetVolumeOutputValue("PRESSURE_COEFF", iPoint, (Node_Flow->GetPressure(iPoint) - config->GetPressure_FreeStreamND())*factor);
  SetVolumeOutputValue("DENSITY", iPoint, Node_Flow->GetDensity(iPoint));

  if (config->GetKind_Solver() == INC_RANS || config->GetKind_Solver() == INC_NAVIER_STOKES){
    SetVolumeOutputValue("LAMINAR_VISCOSITY", iPoint, Node_Flow->GetLaminarViscosity(iPoint));
  }

  if (config->GetKind_Solver() == INC_RANS) {
    SetVolumeOutputValue("EDDY_VISCOSITY", iPoint, Node_Flow->GetEddyViscosity(iPoint));
  }

  if (config->GetKind_Trans_Model() == BC){
    SetVolumeOutputValue("INTERMITTENCY", iPoint, Node_Turb->GetGammaBC(iPoint));
  }

  SetVolumeOutputValue("RES_PRESSURE", iPoint, solver[FLOW_SOL]->LinSysRes.GetBlock(iPoint, 0));
  SetVolumeOutputValue("RES_VELOCITY-X", iPoint, solver[FLOW_SOL]->LinSysRes.GetBlock(iPoint, 1));
  SetVolumeOutputValue("RES_VELOCITY-Y", iPoint, solver[FLOW_SOL]->LinSysRes.GetBlock(iPoint, 2));
  if (nDim == 3){
    SetVolumeOutputValue("RES_VELOCITY-Z", iPoint, solver[FLOW_SOL]->LinSysRes.GetBlock(iPoint, 3));
    SetVolumeOutputValue("RES_TEMPERATURE", iPoint, solver[FLOW_SOL]->LinSysRes.GetBlock(iPoint, 4));
  } else {
    SetVolumeOutputValue("RES_TEMPERATURE", iPoint, solver[FLOW_SOL]->LinSysRes.GetBlock(iPoint, 3));
  }

  switch(config->GetKind_Turb_Model()){
  case SST: case SST_SUST:
    SetVolumeOutputValue("RES_TKE", iPoint, solver[TURB_SOL]->LinSysRes.GetBlock(iPoint, 0));
    SetVolumeOutputValue("RES_DISSIPATION", iPoint, solver[TURB_SOL]->LinSysRes.GetBlock(iPoint, 1));
    break;
  case SA: case SA_COMP: case SA_E:
  case SA_E_COMP: case SA_NEG:
    SetVolumeOutputValue("RES_NU_TILDE", iPoint, solver[TURB_SOL]->LinSysRes.GetBlock(iPoint, 0));
    break;
  case NONE:
    break;
  }

  SetVolumeOutputValue("LIMITER_PRESSURE", iPoint, Node_Flow->GetLimiter_Primitive(iPoint, 0));
  SetVolumeOutputValue("LIMITER_VELOCITY-X", iPoint, Node_Flow->GetLimiter_Primitive(iPoint, 1));
  SetVolumeOutputValue("LIMITER_VELOCITY-Y", iPoint, Node_Flow->GetLimiter_Primitive(iPoint, 2));
  if (nDim == 3){
    SetVolumeOutputValue("LIMITER_VELOCITY-Z", iPoint, Node_Flow->GetLimiter_Primitive(iPoint, 3));
    SetVolumeOutputValue("LIMITER_TEMPERATURE", iPoint, Node_Flow->GetLimiter_Primitive(iPoint, 4));
  } else {
    SetVolumeOutputValue("LIMITER_TEMPERATURE", iPoint, Node_Flow->GetLimiter_Primitive(iPoint, 3));
  }

  switch(config->GetKind_Turb_Model()){
  case SST: case SST_SUST:
    SetVolumeOutputValue("LIMITER_TKE", iPoint, Node_Turb->GetLimiter_Primitive(iPoint, 0));
    SetVolumeOutputValue("LIMITER_DISSIPATION", iPoint, Node_Turb->GetLimiter_Primitive(iPoint, 1));
    break;
  case SA: case SA_COMP: case SA_E:
  case SA_E_COMP: case SA_NEG:
    SetVolumeOutputValue("LIMITER_NU_TILDE", iPoint, Node_Turb->GetLimiter_Primitive(iPoint, 0));
    break;
  case NONE:
    break;
  }

  if (config->GetKind_HybridRANSLES() != NO_HYBRIDRANSLES){
    SetVolumeOutputValue("DES_LENGTHSCALE", iPoint, Node_Flow->GetDES_LengthScale(iPoint));
    SetVolumeOutputValue("WALL_DISTANCE", iPoint, Node_Geo->GetWall_Distance());
  }

  if (config->GetKind_RoeLowDiss() != NO_ROELOWDISS){
    SetVolumeOutputValue("ROE_DISSIPATION", iPoint, Node_Flow->GetRoe_Dissipation(iPoint));
  }

  if(config->GetKind_Solver() == INC_RANS || config->GetKind_Solver() == INC_NAVIER_STOKES){
    if (nDim == 3){
      SetVolumeOutputValue("VORTICITY_X", iPoint, Node_Flow->GetVorticity(iPoint)[0]);
      SetVolumeOutputValue("VORTICITY_Y", iPoint, Node_Flow->GetVorticity(iPoint)[1]);
      SetVolumeOutputValue("Q_CRITERION", iPoint, GetQ_Criterion(&(Node_Flow->GetGradient_Primitive(iPoint)[1])));
    }
    SetVolumeOutputValue("VORTICITY_Z", iPoint, Node_Flow->GetVorticity(iPoint)[2]);
  }

  SetVolumeOutputValue("RANK", iPoint, rank);

}

void CFlowIncOutput::LoadSurfaceData(CConfig *config, CGeometry *geometry, CSolver **solver, unsigned long iPoint, unsigned short iMarker, unsigned long iVertex){

  if ((config->GetKind_Solver() == INC_NAVIER_STOKES) || (config->GetKind_Solver()  == INC_RANS)) {
    SetVolumeOutputValue("SKIN_FRICTION-X", iPoint, solver[FLOW_SOL]->GetCSkinFriction(iMarker, iVertex, 0));
    SetVolumeOutputValue("SKIN_FRICTION-Y", iPoint, solver[FLOW_SOL]->GetCSkinFriction(iMarker, iVertex, 1));
    if (nDim == 3)
      SetVolumeOutputValue("SKIN_FRICTION-Z", iPoint, solver[FLOW_SOL]->GetCSkinFriction(iMarker, iVertex, 2));

    if (weakly_coupled_heat)
      SetVolumeOutputValue("HEAT_FLUX", iPoint, solver[HEAT_SOL]->GetHeatFlux(iMarker, iVertex));
    else {
      SetVolumeOutputValue("HEAT_FLUX", iPoint, solver[FLOW_SOL]->GetHeatFlux(iMarker, iVertex));

    }
    SetVolumeOutputValue("Y_PLUS", iPoint, solver[FLOW_SOL]->GetYPlus(iMarker, iVertex));
  }
}

bool CFlowIncOutput::SetInit_Residuals(CConfig *config){
  
  return (config->GetTime_Marching() != STEADY && (curInnerIter == 0))|| 
        (config->GetTime_Marching() == STEADY && (curInnerIter < 2)); 
  
}

bool CFlowIncOutput::SetUpdate_Averages(CConfig *config){
  return false;

//  return (config->GetUnsteady_Simulation() != STEADY && !dualtime);
<<<<<<< HEAD
      
}

void WriteMetaData(CConfig *config) {
  cout << "CFlowIncOutput::WriteMetaData" << endl;
=======

>>>>>>> b83fcff5
}<|MERGE_RESOLUTION|>--- conflicted
+++ resolved
@@ -48,12 +48,9 @@
 
   weakly_coupled_heat = config->GetWeakly_Coupled_Heat();
 
-<<<<<<< HEAD
   streamwise_periodic             = config->GetKind_Streamwise_Periodic();
   streamwise_periodic_temperature = config->GetStreamwise_Periodic_Temperature();
       
-=======
->>>>>>> b83fcff5
   /*--- Set the default history fields if nothing is set in the config file ---*/
 
   if (nRequestedHistoryFields == 0){
@@ -219,17 +216,12 @@
     AddHistoryOutput("DEFORM_ITER", "DeformIter", ScreenOutputFormat::INTEGER, "DEFORM", "Linear solver iterations for the mesh deformation");
     AddHistoryOutput("DEFORM_RESIDUAL", "DeformRes", ScreenOutputFormat::FIXED, "DEFORM", "Residual of the linear solver for the mesh deformation");
   }
-<<<<<<< HEAD
-  
 
   if(streamwise_periodic) {
     AddHistoryOutput("STREAMWISE_MASSFLOW", "SWMassflow", ScreenOutputFormat::FIXED, "STREAMWISE_PERIODIC", "Empty explanation");
     AddHistoryOutput("STREAMWISE_DP", "SWDeltaP", ScreenOutputFormat::FIXED, "STREAMWISE_PERIODIC", "Empty explanation");
     AddHistoryOutput("STREAMWISE_HEAT", "SWHeat", ScreenOutputFormat::FIXED, "STREAMWISE_PERIODIC", "Empty explanation");
   }
-=======
-
->>>>>>> b83fcff5
   /*--- Add analyze surface history fields --- */
 
   AddAnalyzeSurfaceOutput(config);
@@ -335,14 +327,12 @@
   SetHistoryOutputValue("MAX_CFL", flow_solver->GetMax_CFL_Local());
   SetHistoryOutputValue("AVG_CFL", flow_solver->GetAvg_CFL_Local());
 
-
   if(streamwise_periodic) {
     SetHistoryOutputValue("STREAMWISE_MASSFLOW", config->GetStreamwise_Periodic_MassFlow());
     SetHistoryOutputValue("STREAMWISE_DP", config->GetStreamwise_Periodic_PressureDrop());
     SetHistoryOutputValue("STREAMWISE_HEAT", config->GetStreamwise_Periodic_IntegratedHeatFlow());
   }
 
-  
   /*--- Set the analyse surface history values --- */
 
   SetAnalyzeSurface(flow_solver, geometry, config, false);
@@ -368,15 +358,9 @@
   AddVolumeOutput("VELOCITY-Y", "Velocity_y", "SOLUTION", "y-component of the velocity vector");
   if (nDim == 3)
     AddVolumeOutput("VELOCITY-Z", "Velocity_z", "SOLUTION", "z-component of the velocity vector");
-<<<<<<< HEAD
-  if (heat || weakly_coupled_heat) 
-    AddVolumeOutput("TEMPERATURE",  "Temperature","SOLUTION", "Temperature");
-  
-=======
   if (heat || weakly_coupled_heat)
     AddVolumeOutput("TEMPERATURE",  "Temperature","SOLUTION", "Temperature");
 
->>>>>>> b83fcff5
   switch(config->GetKind_Turb_Model()){
   case SST: case SST_SUST:
     AddVolumeOutput("TKE", "Turb_Kin_Energy", "SOLUTION", "Turbulent kinetic energy");
@@ -665,13 +649,9 @@
   return false;
 
 //  return (config->GetUnsteady_Simulation() != STEADY && !dualtime);
-<<<<<<< HEAD
-      
+
 }
 
 void WriteMetaData(CConfig *config) {
   cout << "CFlowIncOutput::WriteMetaData" << endl;
-=======
-
->>>>>>> b83fcff5
 }
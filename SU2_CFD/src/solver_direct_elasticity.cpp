--- conflicted
+++ resolved
@@ -37,11 +37,7 @@
 
 #include "../include/solver_structure.hpp"
 #include "../include/variables/CFEABoundVariable.hpp"
-<<<<<<< HEAD
-=======
-#include "../include/variables/CFEAVariable.hpp"
-#include "../include/toolboxes/printing_toolbox.hpp"
->>>>>>> 825fb0de
+#include "../../Common/include/toolboxes/printing_toolbox.hpp"
 #include <algorithm>
 
 CFEASolver::CFEASolver(bool mesh_deform_mode) : CSolver(mesh_deform_mode) {
@@ -112,7 +108,6 @@
   unsigned long iPoint;
   unsigned short iVar, jVar, iDim, jDim;
   unsigned short iTerm;
-<<<<<<< HEAD
 
   bool dynamic = (config->GetTime_Domain());
   bool nonlinear_analysis = (config->GetGeometricConditions() == LARGE_DEFORMATIONS);
@@ -124,8 +119,6 @@
 
   /*--- A priori we don't have an element-based input file (most of the applications will be like this) ---*/
   element_based = false;
-=======
->>>>>>> 825fb0de
 
   topol_filter_applied = false;
   
@@ -2132,11 +2125,7 @@
   
   bool nonlinear_analysis = (config->GetGeometricConditions() == LARGE_DEFORMATIONS);    // Nonlinear analysis.
   bool disc_adj_fem = (config->GetKind_Solver() == DISC_ADJ_FEM);
-<<<<<<< HEAD
-  
-=======
-    
->>>>>>> 825fb0de
+
   if (disc_adj_fem) {
 
     if (nonlinear_analysis) {

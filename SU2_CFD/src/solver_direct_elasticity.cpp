/*!
 * \file solver_direct_elasticity.cpp
 * \brief Main subroutines for solving direct FEM elasticity problems.
 * \author R. Sanchez
 * \version 4.2.0 "Cardinal"
 *
 * SU2 Lead Developers: Dr. Francisco Palacios (Francisco.D.Palacios@boeing.com).
 *                      Dr. Thomas D. Economon (economon@stanford.edu).
 *
 * SU2 Developers: Prof. Juan J. Alonso's group at Stanford University.
 *                 Prof. Piero Colonna's group at Delft University of Technology.
 *                 Prof. Nicolas R. Gauger's group at Kaiserslautern University of Technology.
 *                 Prof. Alberto Guardone's group at Polytechnic University of Milan.
 *                 Prof. Rafael Palacios' group at Imperial College London.
 *
 * Copyright (C) 2012-2016 SU2, the open-source CFD code.
 *
 * SU2 is free software; you can redistribute it and/or
 * modify it under the terms of the GNU Lesser General Public
 * License as published by the Free Software Foundation; either
 * version 2.1 of the License, or (at your option) any later version.
 *
 * SU2 is distributed in the hope that it will be useful,
 * but WITHOUT ANY WARRANTY; without even the implied warranty of
 * MERCHANTABILITY or FITNESS FOR A PARTICULAR PURPOSE. See the GNU
 * Lesser General Public License for more details.
 *
 * You should have received a copy of the GNU Lesser General Public
 * License along with SU2. If not, see <http://www.gnu.org/licenses/>.
 */

#include "../include/solver_structure.hpp"

CFEM_ElasticitySolver::CFEM_ElasticitySolver(void) : CSolver() {
  
  nElement = 0;
  nDim = 0;
  nMarker = 0;
  
  nPoint = 0;
  nPointDomain = 0;
  
  Total_CFEA = 0.0;
  WAitken_Dyn = 0.0;
  WAitken_Dyn_tn1 = 0.0;
  loadIncrement = 1.0;
  
  element_container = NULL;
  node = NULL;
  
  GradN_X = NULL;
  GradN_x = NULL;
  
  Jacobian_c_ij = NULL;
  Jacobian_s_ij = NULL;
  Jacobian_k_ij = NULL;
  
  MassMatrix_ij = NULL;
  
  mZeros_Aux = NULL;
  mId_Aux = NULL;
  
  Res_Stress_i = NULL;
  Res_Ext_Surf = NULL;
  Res_Time_Cont = NULL;
  Res_FSI_Cont = NULL;
  
  Res_Dead_Load = NULL;
  
  nodeReactions = NULL;
  
  solutionPredictor = NULL;
  
  SolRest = NULL;
  
  normalVertex = NULL;
  stressTensor = NULL;
  
  Solution_Interm = NULL;
  
}

CFEM_ElasticitySolver::CFEM_ElasticitySolver(CGeometry *geometry, CConfig *config) : CSolver() {
  
  unsigned long iPoint;
  unsigned short iVar, jVar, iDim, jDim;
  unsigned short iTerm, iKind;
  
  unsigned short iZone = config->GetiZone();
  unsigned short nZone = geometry->GetnZone();
  
  bool dynamic = (config->GetDynamic_Analysis() == DYNAMIC);							// Dynamic simulations.
  bool nonlinear_analysis = (config->GetGeometricConditions() == LARGE_DEFORMATIONS);	// Nonlinear analysis.
  bool fsi = config->GetFSI_Simulation();												// FSI simulation
  bool gen_alpha = (config->GetKind_TimeIntScheme_FEA() == GENERALIZED_ALPHA);	// Generalized alpha method requires residual at previous time step.
  
  bool body_forces = config->GetDeadLoad();	// Body forces (dead loads).
  bool incompressible = (config->GetMaterialCompressibility() == INCOMPRESSIBLE_MAT);
  
  int rank = MASTER_NODE;
#ifdef HAVE_MPI
  MPI_Comm_rank(MPI_COMM_WORLD, &rank);
#endif
  
  su2double E = config->GetElasticyMod();
  
  nElement      = geometry->GetnElem();
  nDim          = geometry->GetnDim();
  nMarker       = geometry->GetnMarker();
  
  nPoint        = geometry->GetnPoint();
  nPointDomain  = geometry->GetnPointDomain();
  
  /*--- Here is where we assign the kind of each element ---*/
  
  /*--- First level: different possible terms of the equations ---*/
  element_container = new CElement** [MAX_TERMS];
  for (iTerm = 0; iTerm < MAX_TERMS; iTerm++)
    element_container[iTerm] = new CElement* [MAX_FE_KINDS];
  
  for (iTerm = 0; iTerm < MAX_TERMS; iTerm++) {
    for (iKind = 0; iKind < MAX_FE_KINDS; iKind++) {
      element_container[iTerm][iKind] = NULL;
    }
  }
  
  if (nDim == 2){
    if (incompressible){
      element_container[FEA_TERM][EL_TRIA] = new CTRIA1(nDim, config);
      element_container[FEA_TERM][EL_QUAD] = new CQUAD4P1(nDim, config);
    }
    else{
      element_container[FEA_TERM][EL_TRIA] = new CTRIA1(nDim, config);
      element_container[FEA_TERM][EL_QUAD] = new CQUAD4(nDim, config);
    }
  }
  else if (nDim == 3){
    if (incompressible){
      element_container[FEA_TERM][EL_TETRA] = new CTETRA1(nDim, config);
      element_container[FEA_TERM][EL_HEXA] = new CHEXA8P1(nDim, config);
    }
    else{
      element_container[FEA_TERM][EL_TETRA] = new CTETRA1(nDim, config);
      element_container[FEA_TERM][EL_HEXA] = new CHEXA8(nDim, config);
    }
  }
  
  node          	  = new CVariable*[nPoint];
  
  GradN_X = new su2double [nDim];
  GradN_x = new su2double [nDim];
  
  Total_CFEA			= 0.0;
  WAitken_Dyn      	= 0.0;
  WAitken_Dyn_tn1  	= 0.0;
  loadIncrement 		= 0.0;
  
  SetFSI_ConvValue(0,0.0);
  SetFSI_ConvValue(1,0.0);
  
  nVar = nDim;
  
  /*--- Define some auxiliary vectors related to the residual ---*/
  
  Residual = new su2double[nVar];          for (iVar = 0; iVar < nVar; iVar++) Residual[iVar]      = 0.0;
  Residual_RMS = new su2double[nVar];      for (iVar = 0; iVar < nVar; iVar++) Residual_RMS[iVar]  = 0.0;
  Residual_Max = new su2double[nVar];      for (iVar = 0; iVar < nVar; iVar++) Residual_Max[iVar]  = 0.0;
  Point_Max = new unsigned long[nVar];  for (iVar = 0; iVar < nVar; iVar++) Point_Max[iVar]     = 0;
  Point_Max_Coord = new su2double*[nVar];
  for (iVar = 0; iVar < nVar; iVar++) {
    Point_Max_Coord[iVar] = new su2double[nDim];
    for (iDim = 0; iDim < nDim; iDim++) Point_Max_Coord[iVar][iDim] = 0.0;
  }
  
  /*--- Define some auxiliary vectors related to the solution ---*/
  
  Solution   = new su2double[nVar]; for (iVar = 0; iVar < nVar; iVar++) Solution[iVar] = 0.0;
  
  Solution_Interm = NULL;
  if (gen_alpha) {
    Solution_Interm = new su2double[nVar];
    for (iVar = 0; iVar < nVar; iVar++) Solution_Interm[iVar] = 0.0;
  }
  
  nodeReactions = new su2double[nVar];  for (iVar = 0; iVar < nVar; iVar++) nodeReactions[iVar]   = 0.0;
  
  /*--- The length of the solution vector depends on whether the problem is static or dynamic ---*/
  
  unsigned short nSolVar;
  unsigned long index;
  string text_line, filename;
  ifstream restart_file;
  su2double dull_val;
  long Dyn_RestartIter;
  
  if (dynamic) nSolVar = 3 * nVar;
  else nSolVar = nVar;
  
  SolRest = new su2double[nSolVar];
  
  bool restart = (config->GetRestart() || config->GetRestart_Flow());
  
  /*--- Check for a restart, initialize from zero otherwise ---*/
  
  if (!restart) {
    for (iVar = 0; iVar < nSolVar; iVar++) SolRest[iVar] = 0.0;
    for (iPoint = 0; iPoint < nPoint; iPoint++) {
      node[iPoint] = new CFEM_ElasVariable(SolRest, nDim, nVar, config);
    }
  }
  else {
    
    /*--- Restart the solution from file information ---*/
    
    filename = config->GetSolution_FEMFileName();
    
    /*--- If multizone, append zone name ---*/
    if (nZone > 1)
      filename = config->GetMultizone_FileName(filename, iZone);
    
    if (dynamic) {
      
      Dyn_RestartIter = SU2_TYPE::Int(config->GetDyn_RestartIter())-1;
      
      filename = config->GetUnsteady_FileName(filename, (int)Dyn_RestartIter);
    }
    
    restart_file.open(filename.data(), ios::in);
    
    /*--- In case there is no file ---*/
    
    if (restart_file.fail()) {
      if (rank == MASTER_NODE)
        cout << "There is no FEM restart file!!" << endl;
      exit(EXIT_FAILURE);
    }
    
    /*--- In case this is a parallel simulation, we need to perform the
     Global2Local index transformation first. ---*/
    
    long *Global2Local = new long[geometry->GetGlobal_nPointDomain()];
    
    /*--- First, set all indices to a negative value by default ---*/
    
    for (iPoint = 0; iPoint < geometry->GetGlobal_nPointDomain(); iPoint++)
      Global2Local[iPoint] = -1;
    
    /*--- Now fill array with the transform values only for local points ---*/
    
    for (iPoint = 0; iPoint < nPointDomain; iPoint++)
      Global2Local[geometry->node[iPoint]->GetGlobalIndex()] = iPoint;
    
    /*--- Read all lines in the restart file ---*/
    
    long iPoint_Local;
    unsigned long iPoint_Global_Local = 0, iPoint_Global = 0; string text_line;
    unsigned short rbuf_NotMatching = 0, sbuf_NotMatching = 0;
    
    /*--- The first line is the header ---*/
    
    getline (restart_file, text_line);
    
    while (getline (restart_file, text_line)) {
      istringstream point_line(text_line);
      
      /*--- Retrieve local index. If this node from the restart file lives
       on a different processor, the value of iPoint_Local will be -1.
       Otherwise, the local index for this node on the current processor
       will be returned and used to instantiate the vars. ---*/
      
      iPoint_Local = Global2Local[iPoint_Global];
      
      if (iPoint_Local >= 0) {
        if (dynamic){
          if (nDim == 2) point_line >> index >> dull_val >> dull_val >> SolRest[0] >> SolRest[1] >> SolRest[2] >> SolRest[3] >> SolRest[4] >> SolRest[5];
          if (nDim == 3) point_line >> index >> dull_val >> dull_val >> dull_val >> SolRest[0] >> SolRest[1] >> SolRest[2] >> SolRest[3] >> SolRest[4] >> SolRest[5] >> SolRest[6] >> SolRest[7] >> SolRest[8];
        }
        else {
          if (nDim == 2) point_line >> index >> dull_val >> dull_val >> SolRest[0] >> SolRest[1];
          if (nDim == 3) point_line >> index >> dull_val >> dull_val >> dull_val >> SolRest[0] >> SolRest[1] >> SolRest[2];
        }
        
        node[iPoint_Local] = new CFEM_ElasVariable(SolRest, nDim, nVar, config);
        iPoint_Global_Local++;
      }
      iPoint_Global++;
    }
    
    /*--- Detect a wrong solution file ---*/
    
    if (iPoint_Global_Local < nPointDomain) { sbuf_NotMatching = 1; }
    
#ifndef HAVE_MPI
    rbuf_NotMatching = sbuf_NotMatching;
#else
    SU2_MPI::Allreduce(&sbuf_NotMatching, &rbuf_NotMatching, 1, MPI_UNSIGNED_SHORT, MPI_SUM, MPI_COMM_WORLD);
#endif
    
    if (rbuf_NotMatching != 0) {
      if (rank == MASTER_NODE) {
        cout << endl << "The solution file " << filename.data() << " doesn't match with the mesh file!" << endl;
        cout << "It could be empty lines at the end of the file." << endl << endl;
      }
#ifndef HAVE_MPI
      exit(EXIT_FAILURE);
#else
      MPI_Barrier(MPI_COMM_WORLD);
      MPI_Abort(MPI_COMM_WORLD,1);
      MPI_Finalize();
#endif
    }
    
    /*--- Instantiate the variable class with an arbitrary solution
     at any halo/periodic nodes. The initial solution can be arbitrary,
     because a send/recv is performed immediately in the solver (Set_MPI_Solution()). ---*/
    
    for (iPoint = nPointDomain; iPoint < nPoint; iPoint++) {
      node[iPoint] = new CFEM_ElasVariable(SolRest, nDim, nVar, config);
    }
    
    
    /*--- Close the restart file ---*/
    
    restart_file.close();
    
    /*--- Free memory needed for the transformation ---*/
    
    delete [] Global2Local;
    
  }
  
  
  bool prestretch_fem = config->GetPrestretch();
  if (prestretch_fem) Set_Prestretch(geometry, config);
  
  
  /*--- Term ij of the Jacobian ---*/
  
  Jacobian_ij = new su2double*[nVar];
  for (iVar = 0; iVar < nVar; iVar++) {
    Jacobian_ij[iVar] = new su2double [nVar];
    for (jVar = 0; jVar < nVar; jVar++) {
      Jacobian_ij[iVar][jVar] = 0.0;
    }
  }
  
  /*--- Term ij of the Mass Matrix (only if dynamic analysis) ---*/
  MassMatrix_ij = NULL;
  if (dynamic){
    MassMatrix_ij = new su2double*[nVar];
    for (iVar = 0; iVar < nVar; iVar++) {
      MassMatrix_ij[iVar] = new su2double [nVar];
      for (jVar = 0; jVar < nVar; jVar++) {
        MassMatrix_ij[iVar][jVar] = 0.0;
      }
    }
  }
  
  Jacobian_c_ij = NULL;
  Jacobian_s_ij = NULL;
  if (nonlinear_analysis){
    
    /*--- Term ij of the Jacobian (constitutive contribution) ---*/
    
    Jacobian_c_ij = new su2double*[nVar];
    for (iVar = 0; iVar < nVar; iVar++) {
      Jacobian_c_ij[iVar] = new su2double [nVar];
      for (jVar = 0; jVar < nVar; jVar++) {
        Jacobian_c_ij[iVar][jVar] = 0.0;
      }
    }
    
    /*--- Term ij of the Jacobian (stress contribution) ---*/
    
    Jacobian_s_ij = new su2double*[nVar];
    for (iVar = 0; iVar < nVar; iVar++) {
      Jacobian_s_ij[iVar] = new su2double [nVar];
      for (jVar = 0; jVar < nVar; jVar++) {
        Jacobian_s_ij[iVar][jVar] = 0.0;
      }
    }
    
  }
  
  /*--- Term ij of the Jacobian (incompressibility term) ---*/
  Jacobian_k_ij = NULL;
  if (incompressible){
    Jacobian_k_ij = new su2double*[nVar];
    for (iVar = 0; iVar < nVar; iVar++) {
      Jacobian_k_ij[iVar] = new su2double [nVar];
      for (jVar = 0; jVar < nVar; jVar++) {
        Jacobian_k_ij[iVar][jVar] = 0.0;
      }
    }
  }
  
  /*--- Stress contribution to the node i ---*/
  Res_Stress_i = new su2double[nVar];
  
  /*--- Contribution of the external surface forces to the residual (auxiliary vector) ---*/
  Res_Ext_Surf = new su2double[nVar];
  
  /*--- Contribution of the body forces to the residual (auxiliary vector) ---*/
  Res_Dead_Load = NULL;
  if (body_forces){
    Res_Dead_Load = new su2double[nVar];
  }
  
  /*--- Contribution of the fluid tractions to the residual (auxiliary vector) ---*/
  Res_FSI_Cont = NULL;
  if (fsi){
    Res_FSI_Cont = new su2double[nVar];
  }
  
  /*--- Time integration contribution to the residual ---*/
  Res_Time_Cont = NULL;
  if (dynamic) {
    Res_Time_Cont = new su2double [nVar];
  }
  
  /*--- Matrices to impose clamped boundary conditions ---*/
  
  mZeros_Aux = new su2double *[nDim];
  for(iDim = 0; iDim < nDim; iDim++)
    mZeros_Aux[iDim] = new su2double[nDim];
  
  mId_Aux = new su2double *[nDim];
  for(iDim = 0; iDim < nDim; iDim++)
    mId_Aux[iDim] = new su2double[nDim];
  
  for(iDim = 0; iDim < nDim; iDim++){
    for (jDim = 0; jDim < nDim; jDim++){
      mZeros_Aux[iDim][jDim] = 0.0;
      mId_Aux[iDim][jDim] = 0.0;
    }
    mId_Aux[iDim][iDim] = E;
  }
  
  
  /*--- Initialization of matrix structures ---*/
  if (rank == MASTER_NODE) cout << "Initialize Jacobian structure (Non-Linear Elasticity)." << endl;
  
  Jacobian.Initialize(nPoint, nPointDomain, nVar, nVar, false, geometry, config);
  
  if (dynamic) {
    MassMatrix.Initialize(nPoint, nPointDomain, nVar, nVar, false, geometry, config);
    TimeRes_Aux.Initialize(nPoint, nPointDomain, nVar, 0.0);
    TimeRes.Initialize(nPoint, nPointDomain, nVar, 0.0);
  }
  
  /*--- Initialization of linear solver structures ---*/
  LinSysSol.Initialize(nPoint, nPointDomain, nVar, 0.0);
  LinSysRes.Initialize(nPoint, nPointDomain, nVar, 0.0);
  
  LinSysAux.Initialize(nPoint, nPointDomain, nVar, 0.0);
  
  LinSysReact.Initialize(nPoint, nPointDomain, nVar, 0.0);
  
  /*--- Initialize the auxiliary vector and matrix for the computation of the nodal Reactions ---*/
  
  normalVertex = new su2double [nDim];
  
  stressTensor = new su2double* [nDim];
  for (iVar = 0; iVar < nVar; iVar++){
    stressTensor[iVar] = new su2double [nDim];
  }
  
  /*---- Initialize the auxiliary vector for the solution predictor ---*/
  
  solutionPredictor = new su2double [nVar];
  
  /*--- Perform the MPI communication of the solution ---*/
  
  Set_MPI_Solution(geometry, config);
  
  /*--- If dynamic, we also need to communicate the old solution ---*/
  
  if(dynamic) Set_MPI_Solution_Old(geometry, config);
  
}

CFEM_ElasticitySolver::~CFEM_ElasticitySolver(void) {
  
  unsigned short iVar, jVar;
  
  if (element_container != NULL) {
    for (iVar = 0; iVar < MAX_TERMS; iVar++){
      for (jVar = 0; jVar < MAX_FE_KINDS; jVar++) {
        if (element_container[iVar][jVar] != NULL) delete element_container[iVar][jVar];
      }
      delete [] element_container[iVar];
    }
    delete [] element_container;
  }
  
  for (iVar = 0; iVar < nVar; iVar++){
    if (Jacobian_s_ij != NULL) delete [] Jacobian_s_ij[iVar];
    if (Jacobian_c_ij != NULL) delete [] Jacobian_c_ij[iVar];
    if (Jacobian_k_ij != NULL) delete[] Jacobian_k_ij[iVar];
    delete [] mZeros_Aux[iVar];
    delete [] mId_Aux[iVar];
    delete [] stressTensor[iVar];
  }
<<<<<<< HEAD
 
=======
  
>>>>>>> a39864cd
  if (Jacobian_s_ij != NULL) delete [] Jacobian_s_ij;
  if (Jacobian_c_ij != NULL) delete [] Jacobian_c_ij;
  if (Jacobian_k_ij != NULL) delete [] Jacobian_k_ij;
  delete [] Res_Stress_i;
  delete [] Res_Ext_Surf;
  if (Res_Time_Cont != NULL) delete[] Res_Time_Cont;
  if (Res_Dead_Load != NULL) delete[] Res_Dead_Load;
  delete [] SolRest;
  delete [] GradN_X;
  delete [] GradN_x;
  
  delete [] mZeros_Aux;
  delete [] mId_Aux;
  
  delete [] nodeReactions;
  
  delete [] normalVertex;
  delete [] stressTensor;
  
}

void CFEM_ElasticitySolver::Set_MPI_Solution(CGeometry *geometry, CConfig *config) {
  
  
  unsigned short iVar, iMarker, MarkerS, MarkerR;
  unsigned long iVertex, iPoint, nVertexS, nVertexR, nBufferS_Vector, nBufferR_Vector;
  su2double *Buffer_Receive_U = NULL, *Buffer_Send_U = NULL;
  
  bool dynamic = (config->GetDynamic_Analysis() == DYNAMIC);							// Dynamic simulations.
  
  unsigned short nSolVar;
  
  if (dynamic) nSolVar = 3 * nVar;
  else nSolVar = nVar;
  
#ifdef HAVE_MPI
  int send_to, receive_from;
  MPI_Status status;
#endif
  
  for (iMarker = 0; iMarker < nMarker; iMarker++) {
    
    if ((config->GetMarker_All_KindBC(iMarker) == SEND_RECEIVE) &&
        (config->GetMarker_All_SendRecv(iMarker) > 0)) {
      
      MarkerS = iMarker;  MarkerR = iMarker+1;
      
#ifdef HAVE_MPI
      send_to = config->GetMarker_All_SendRecv(MarkerS)-1;
      receive_from = abs(config->GetMarker_All_SendRecv(MarkerR))-1;
#endif
      
      nVertexS = geometry->nVertex[MarkerS];  nVertexR = geometry->nVertex[MarkerR];
      nBufferS_Vector = nVertexS*nSolVar;     nBufferR_Vector = nVertexR*nSolVar;
      
      /*--- Allocate Receive and send buffers  ---*/
      Buffer_Receive_U = new su2double [nBufferR_Vector];
      Buffer_Send_U = new su2double[nBufferS_Vector];
      
      /*--- Copy the solution that should be sent ---*/
      for (iVertex = 0; iVertex < nVertexS; iVertex++) {
        iPoint = geometry->vertex[MarkerS][iVertex]->GetNode();
        for (iVar = 0; iVar < nVar; iVar++)
          Buffer_Send_U[iVar*nVertexS+iVertex] = node[iPoint]->GetSolution(iVar);
        if (dynamic){
          for (iVar = 0; iVar < nVar; iVar++){
            Buffer_Send_U[(iVar+nVar)*nVertexS+iVertex] = node[iPoint]->GetSolution_Vel(iVar);
            Buffer_Send_U[(iVar+2*nVar)*nVertexS+iVertex] = node[iPoint]->GetSolution_Accel(iVar);
          }
        }
      }
      
#ifdef HAVE_MPI
      
      /*--- Send/Receive information using Sendrecv ---*/
      SU2_MPI::Sendrecv(Buffer_Send_U, nBufferS_Vector, MPI_DOUBLE, send_to, 0,
                        Buffer_Receive_U, nBufferR_Vector, MPI_DOUBLE, receive_from, 0, MPI_COMM_WORLD, &status);
      
#else
      
      /*--- Receive information without MPI ---*/
      for (iVertex = 0; iVertex < nVertexR; iVertex++) {
        for (iVar = 0; iVar < nVar; iVar++)
          Buffer_Receive_U[iVar*nVertexR+iVertex] = Buffer_Send_U[iVar*nVertexR+iVertex];
        if (dynamic){
          for (iVar = nVar; iVar < 3*nVar; iVar++)
            Buffer_Receive_U[iVar*nVertexR+iVertex] = Buffer_Send_U[iVar*nVertexR+iVertex];
        }
      }
      
#endif
      
      /*--- Deallocate send buffer ---*/
      delete [] Buffer_Send_U;
      
      /*--- Do the coordinate transformation ---*/
      for (iVertex = 0; iVertex < nVertexR; iVertex++) {
        
        /*--- Find point and its type of transformation ---*/
        iPoint = geometry->vertex[MarkerR][iVertex]->GetNode();
        
        /*--- Copy solution variables. ---*/
        for (iVar = 0; iVar < nSolVar; iVar++)
          SolRest[iVar] = Buffer_Receive_U[iVar*nVertexR+iVertex];
        
        /*--- Store received values back into the variable. ---*/
        for (iVar = 0; iVar < nVar; iVar++)
          node[iPoint]->SetSolution(iVar, SolRest[iVar]);
        
        if (dynamic){
          
          for (iVar = 0; iVar < nVar; iVar++){
            node[iPoint]->SetSolution_Vel(iVar, SolRest[iVar+nVar]);
            node[iPoint]->SetSolution_Accel(iVar, SolRest[iVar+2*nVar]);
          }
          
        }
        
      }
      
      /*--- Deallocate receive buffer ---*/
      delete [] Buffer_Receive_U;
      
    }
    
  }
  
}

void CFEM_ElasticitySolver::Set_MPI_Solution_Old(CGeometry *geometry, CConfig *config) {
  
  
  unsigned short iVar, iMarker, MarkerS, MarkerR;
  unsigned long iVertex, iPoint, nVertexS, nVertexR, nBufferS_Vector, nBufferR_Vector;
  su2double *Buffer_Receive_U = NULL, *Buffer_Send_U = NULL;
  
  unsigned short nSolVar;
  
  nSolVar = 3 * nVar;
  
#ifdef HAVE_MPI
  int send_to, receive_from;
  MPI_Status status;
#endif
  
  for (iMarker = 0; iMarker < nMarker; iMarker++) {
    
    if ((config->GetMarker_All_KindBC(iMarker) == SEND_RECEIVE) &&
        (config->GetMarker_All_SendRecv(iMarker) > 0)) {
      
      MarkerS = iMarker;  MarkerR = iMarker+1;
      
#ifdef HAVE_MPI
      send_to = config->GetMarker_All_SendRecv(MarkerS)-1;
      receive_from = abs(config->GetMarker_All_SendRecv(MarkerR))-1;
#endif
      
      nVertexS = geometry->nVertex[MarkerS];  nVertexR = geometry->nVertex[MarkerR];
      nBufferS_Vector = nVertexS*nSolVar;     nBufferR_Vector = nVertexR*nSolVar;
      
      /*--- Allocate Receive and send buffers  ---*/
      Buffer_Receive_U = new su2double [nBufferR_Vector];
      Buffer_Send_U = new su2double[nBufferS_Vector];
      
      /*--- Copy the solution that should be sent ---*/
      for (iVertex = 0; iVertex < nVertexS; iVertex++) {
        iPoint = geometry->vertex[MarkerS][iVertex]->GetNode();
        for (iVar = 0; iVar < nVar; iVar++){
          Buffer_Send_U[iVar*nVertexS+iVertex] = node[iPoint]->GetSolution_time_n(iVar);
          Buffer_Send_U[(iVar+nVar)*nVertexS+iVertex] = node[iPoint]->GetSolution_Vel_time_n(iVar);
          Buffer_Send_U[(iVar+2*nVar)*nVertexS+iVertex] = node[iPoint]->GetSolution_Accel_time_n(iVar);
        }
      }
      
#ifdef HAVE_MPI
      
      /*--- Send/Receive information using Sendrecv ---*/
      SU2_MPI::Sendrecv(Buffer_Send_U, nBufferS_Vector, MPI_DOUBLE, send_to, 0,
                        Buffer_Receive_U, nBufferR_Vector, MPI_DOUBLE, receive_from, 0, MPI_COMM_WORLD, &status);
      
#else
      
      /*--- Receive information without MPI ---*/
      for (iVertex = 0; iVertex < nVertexR; iVertex++) {
        for (iVar = 0; iVar < nSolVar; iVar++)
          Buffer_Receive_U[iVar*nVertexR+iVertex] = Buffer_Send_U[iVar*nVertexR+iVertex];
      }
      
#endif
      
      /*--- Deallocate send buffer ---*/
      delete [] Buffer_Send_U;
      
      /*--- Do the coordinate transformation ---*/
      for (iVertex = 0; iVertex < nVertexR; iVertex++) {
        
        /*--- Find point and its type of transformation ---*/
        iPoint = geometry->vertex[MarkerR][iVertex]->GetNode();
        
        /*--- Copy solution variables. ---*/
        for (iVar = 0; iVar < nSolVar; iVar++)
          SolRest[iVar] = Buffer_Receive_U[iVar*nVertexR+iVertex];
        
        /*--- Store received values back into the variable. ---*/
        for (iVar = 0; iVar < nVar; iVar++){
          node[iPoint]->SetSolution_time_n(iVar, SolRest[iVar]);
          node[iPoint]->SetSolution_Vel_time_n(iVar, SolRest[iVar+nVar]);
          node[iPoint]->SetSolution_Accel_time_n(iVar, SolRest[iVar+2*nVar]);
        }
        
      }
      
      /*--- Deallocate receive buffer ---*/
      delete [] Buffer_Receive_U;
      
    }
    
  }
  
}

void CFEM_ElasticitySolver::Set_MPI_Solution_DispOnly(CGeometry *geometry, CConfig *config) {
  
  
  unsigned short iVar, iMarker, MarkerS, MarkerR;
  unsigned long iVertex, iPoint, nVertexS, nVertexR, nBufferS_Vector, nBufferR_Vector;
  su2double *Buffer_Receive_U = NULL, *Buffer_Send_U = NULL;
  
#ifdef HAVE_MPI
  int send_to, receive_from;
  MPI_Status status;
#endif
  
  for (iMarker = 0; iMarker < nMarker; iMarker++) {
    
    if ((config->GetMarker_All_KindBC(iMarker) == SEND_RECEIVE) &&
        (config->GetMarker_All_SendRecv(iMarker) > 0)) {
      
      MarkerS = iMarker;  MarkerR = iMarker+1;
      
#ifdef HAVE_MPI
      send_to = config->GetMarker_All_SendRecv(MarkerS)-1;
      receive_from = abs(config->GetMarker_All_SendRecv(MarkerR))-1;
#endif
      
      nVertexS = geometry->nVertex[MarkerS];  nVertexR = geometry->nVertex[MarkerR];
      nBufferS_Vector = nVertexS*nVar;     	  nBufferR_Vector = nVertexR*nVar;
      
      /*--- Allocate Receive and send buffers  ---*/
      Buffer_Receive_U = new su2double [nBufferR_Vector];
      Buffer_Send_U = new su2double[nBufferS_Vector];
      
      /*--- Copy the solution that should be sent ---*/
      for (iVertex = 0; iVertex < nVertexS; iVertex++) {
        iPoint = geometry->vertex[MarkerS][iVertex]->GetNode();
        for (iVar = 0; iVar < nVar; iVar++)
          Buffer_Send_U[iVar*nVertexS+iVertex] = node[iPoint]->GetSolution(iVar);
      }
      
#ifdef HAVE_MPI
      
      /*--- Send/Receive information using Sendrecv ---*/
      SU2_MPI::Sendrecv(Buffer_Send_U, nBufferS_Vector, MPI_DOUBLE, send_to, 0,
                        Buffer_Receive_U, nBufferR_Vector, MPI_DOUBLE, receive_from, 0, MPI_COMM_WORLD, &status);
      
#else
      
      /*--- Receive information without MPI ---*/
      for (iVertex = 0; iVertex < nVertexR; iVertex++) {
        for (iVar = 0; iVar < nVar; iVar++)
          Buffer_Receive_U[iVar*nVertexR+iVertex] = Buffer_Send_U[iVar*nVertexR+iVertex];
      }
      
#endif
      
      /*--- Deallocate send buffer ---*/
      delete [] Buffer_Send_U;
      
      /*--- Do the coordinate transformation ---*/
      for (iVertex = 0; iVertex < nVertexR; iVertex++) {
        
        /*--- Find point and its type of transformation ---*/
        iPoint = geometry->vertex[MarkerR][iVertex]->GetNode();
        
        /*--- Copy solution variables. ---*/
        for (iVar = 0; iVar < nVar; iVar++)
          SolRest[iVar] = Buffer_Receive_U[iVar*nVertexR+iVertex];
        
        /*--- Store received values back into the variable. ---*/
        for (iVar = 0; iVar < nVar; iVar++)
          node[iPoint]->SetSolution(iVar, SolRest[iVar]);
        
      }
      
      /*--- Deallocate receive buffer ---*/
      delete [] Buffer_Receive_U;
      
    }
    
  }
  
}

void CFEM_ElasticitySolver::Set_MPI_Solution_Pred(CGeometry *geometry, CConfig *config) {
  
  
  unsigned short iVar, iMarker, MarkerS, MarkerR;
  unsigned long iVertex, iPoint, nVertexS, nVertexR, nBufferS_Vector, nBufferR_Vector;
  su2double *Buffer_Receive_U = NULL, *Buffer_Send_U = NULL;
  
#ifdef HAVE_MPI
  int send_to, receive_from;
  MPI_Status status;
#endif
  
  for (iMarker = 0; iMarker < nMarker; iMarker++) {
    
    if ((config->GetMarker_All_KindBC(iMarker) == SEND_RECEIVE) &&
        (config->GetMarker_All_SendRecv(iMarker) > 0)) {
      
      MarkerS = iMarker;  MarkerR = iMarker+1;
      
#ifdef HAVE_MPI
      send_to = config->GetMarker_All_SendRecv(MarkerS)-1;
      receive_from = abs(config->GetMarker_All_SendRecv(MarkerR))-1;
#endif
      
      nVertexS = geometry->nVertex[MarkerS];  nVertexR = geometry->nVertex[MarkerR];
      nBufferS_Vector = nVertexS*nVar;     nBufferR_Vector = nVertexR*nVar;
      
      /*--- Allocate Receive and send buffers  ---*/
      Buffer_Receive_U = new su2double [nBufferR_Vector];
      Buffer_Send_U = new su2double[nBufferS_Vector];
      
      /*--- Copy the solution that should be sent ---*/
      for (iVertex = 0; iVertex < nVertexS; iVertex++) {
        iPoint = geometry->vertex[MarkerS][iVertex]->GetNode();
        for (iVar = 0; iVar < nVar; iVar++)
          Buffer_Send_U[iVar*nVertexS+iVertex] = node[iPoint]->GetSolution_Pred(iVar);
      }
      
#ifdef HAVE_MPI
      
      /*--- Send/Receive information using Sendrecv ---*/
      SU2_MPI::Sendrecv(Buffer_Send_U, nBufferS_Vector, MPI_DOUBLE, send_to, 0,
                        Buffer_Receive_U, nBufferR_Vector, MPI_DOUBLE, receive_from, 0, MPI_COMM_WORLD, &status);
      
#else
      
      /*--- Receive information without MPI ---*/
      for (iVertex = 0; iVertex < nVertexR; iVertex++) {
        for (iVar = 0; iVar < nVar; iVar++)
          Buffer_Receive_U[iVar*nVertexR+iVertex] = Buffer_Send_U[iVar*nVertexR+iVertex];
      }
      
#endif
      
      /*--- Deallocate send buffer ---*/
      delete [] Buffer_Send_U;
      
      /*--- Do the coordinate transformation ---*/
      for (iVertex = 0; iVertex < nVertexR; iVertex++) {
        
        /*--- Find point and its type of transformation ---*/
        iPoint = geometry->vertex[MarkerR][iVertex]->GetNode();
        
        /*--- Copy predicted solution variables back into the variables. ---*/
        for (iVar = 0; iVar < nVar; iVar++)
          node[iPoint]->SetSolution_Pred(iVar, Buffer_Receive_U[iVar*nVertexR+iVertex]);
        
      }
      
      /*--- Deallocate receive buffer ---*/
      delete [] Buffer_Receive_U;
      
    }
    
  }
  
}

void CFEM_ElasticitySolver::Set_MPI_Solution_Pred_Old(CGeometry *geometry, CConfig *config) {
  
  /*--- We are communicating the solution predicted, current and old, and the old solution ---*/
  /*--- necessary for the Aitken relaxation ---*/
  
  unsigned short iVar, iMarker, MarkerS, MarkerR;
  unsigned long iVertex, iPoint, nVertexS, nVertexR, nBufferS_Vector, nBufferR_Vector;
  su2double *Buffer_Receive_U = NULL, *Buffer_Send_U = NULL;
  
  /*--- Analogous to the dynamic solution, in this case we need 3 * nVar variables per node ---*/
  unsigned short nSolVar;
  nSolVar = 3 * nVar;
  
#ifdef HAVE_MPI
  int send_to, receive_from;
  MPI_Status status;
#endif
  
  for (iMarker = 0; iMarker < nMarker; iMarker++) {
    
    if ((config->GetMarker_All_KindBC(iMarker) == SEND_RECEIVE) &&
        (config->GetMarker_All_SendRecv(iMarker) > 0)) {
      
      MarkerS = iMarker;  MarkerR = iMarker+1;
      
#ifdef HAVE_MPI
      send_to = config->GetMarker_All_SendRecv(MarkerS)-1;
      receive_from = abs(config->GetMarker_All_SendRecv(MarkerR))-1;
#endif
      
      nVertexS = geometry->nVertex[MarkerS];  nVertexR = geometry->nVertex[MarkerR];
      nBufferS_Vector = nVertexS*nSolVar;     nBufferR_Vector = nVertexR*nSolVar;
      
      /*--- Allocate Receive and send buffers  ---*/
      Buffer_Receive_U = new su2double [nBufferR_Vector];
      Buffer_Send_U = new su2double[nBufferS_Vector];
      
      /*--- Copy the solution that should be sent ---*/
      for (iVertex = 0; iVertex < nVertexS; iVertex++) {
        iPoint = geometry->vertex[MarkerS][iVertex]->GetNode();
        for (iVar = 0; iVar < nVar; iVar++){
          Buffer_Send_U[iVar*nVertexS+iVertex] = node[iPoint]->GetSolution_Old(iVar);
          Buffer_Send_U[(iVar+nVar)*nVertexS+iVertex] = node[iPoint]->GetSolution_Pred(iVar);
          Buffer_Send_U[(iVar+2*nVar)*nVertexS+iVertex] = node[iPoint]->GetSolution_Pred_Old(iVar);
        }
      }
      
#ifdef HAVE_MPI
      
      /*--- Send/Receive information using Sendrecv ---*/
      SU2_MPI::Sendrecv(Buffer_Send_U, nBufferS_Vector, MPI_DOUBLE, send_to, 0,
                        Buffer_Receive_U, nBufferR_Vector, MPI_DOUBLE, receive_from, 0, MPI_COMM_WORLD, &status);
      
#else
      
      /*--- Receive information without MPI ---*/
      for (iVertex = 0; iVertex < nVertexR; iVertex++) {
        for (iVar = 0; iVar < nSolVar; iVar++)
          Buffer_Receive_U[iVar*nVertexR+iVertex] = Buffer_Send_U[iVar*nVertexR+iVertex];
      }
      
#endif
      
      /*--- Deallocate send buffer ---*/
      delete [] Buffer_Send_U;
      
      /*--- Do the coordinate transformation ---*/
      for (iVertex = 0; iVertex < nVertexR; iVertex++) {
        
        /*--- Find point and its type of transformation ---*/
        iPoint = geometry->vertex[MarkerR][iVertex]->GetNode();
        
        /*--- Store received values back into the variable. ---*/
        for (iVar = 0; iVar < nVar; iVar++){
          node[iPoint]->SetSolution_Old(iVar, Buffer_Receive_U[iVar*nVertexR+iVertex]);
          node[iPoint]->SetSolution_Pred(iVar, Buffer_Receive_U[(iVar+nVar)*nVertexR+iVertex]);
          node[iPoint]->SetSolution_Pred_Old(iVar, Buffer_Receive_U[(iVar+2*nVar)*nVertexR+iVertex]);
        }
        
      }
      
      /*--- Deallocate receive buffer ---*/
      delete [] Buffer_Receive_U;
      
    }
    
  }
  
}


void CFEM_ElasticitySolver::Set_Prestretch(CGeometry *geometry, CConfig *config) {
  
  unsigned long iPoint;
  unsigned long index;
  
  unsigned short iVar;
  unsigned short iZone = config->GetiZone();
  unsigned short nZone = geometry->GetnZone();
  
  string filename;
  ifstream prestretch_file;
  
  int rank = MASTER_NODE;
#ifdef HAVE_MPI
  MPI_Comm_rank(MPI_COMM_WORLD, &rank);
#endif
  
  
  /*--- Restart the solution from file information ---*/
  
  filename = config->GetPrestretch_FEMFileName();
  
  /*--- If multizone, append zone name ---*/
  if (nZone > 1)
    filename = config->GetMultizone_FileName(filename, iZone);
  
  cout << "Filename: " << filename << "." << endl;
  
  prestretch_file.open(filename.data(), ios::in);
  
  /*--- In case there is no file ---*/
  
  if (prestretch_file.fail()) {
    if (rank == MASTER_NODE)
      cout << "There is no FEM prestretch reference file!!" << endl;
    exit(EXIT_FAILURE);
  }
  /*--- In case this is a parallel simulation, we need to perform the
   Global2Local index transformation first. ---*/
  
  long *Global2Local = new long[geometry->GetGlobal_nPointDomain()];
  
  /*--- First, set all indices to a negative value by default ---*/
  
  for (iPoint = 0; iPoint < geometry->GetGlobal_nPointDomain(); iPoint++)
    Global2Local[iPoint] = -1;
  
  /*--- Now fill array with the transform values only for local points ---*/
  
  for (iPoint = 0; iPoint < nPointDomain; iPoint++)
    Global2Local[geometry->node[iPoint]->GetGlobalIndex()] = iPoint;
  
  /*--- Read all lines in the restart file ---*/
  
  long iPoint_Local;
  unsigned long iPoint_Global_Local = 0, iPoint_Global = 0; string text_line;
  unsigned short rbuf_NotMatching = 0, sbuf_NotMatching = 0;
  
  /*--- The first line is the header ---*/
  
  getline (prestretch_file, text_line);
  
  while (getline (prestretch_file, text_line)) {
    istringstream point_line(text_line);
    
    /*--- Retrieve local index. If this node from the restart file lives
     on a different processor, the value of iPoint_Local will be -1.
     Otherwise, the local index for this node on the current processor
     will be returned and used to instantiate the vars. ---*/
    
    iPoint_Local = Global2Local[iPoint_Global];
    
    if (iPoint_Local >= 0) {
      
      if (nDim == 2) point_line >> Solution[0] >> Solution[1] >> index;
      if (nDim == 3) point_line >> Solution[0] >> Solution[1] >> Solution[2] >> index;
      
      for (iVar = 0; iVar < nVar; iVar++) node[iPoint_Local]->SetPrestretch(iVar, Solution[iVar]);
      
      iPoint_Global_Local++;
    }
    iPoint_Global++;
  }
  
  /*--- Detect a wrong solution file ---*/
  
  if (iPoint_Global_Local < nPointDomain) { sbuf_NotMatching = 1; }
  
#ifndef HAVE_MPI
  rbuf_NotMatching = sbuf_NotMatching;
#else
  SU2_MPI::Allreduce(&sbuf_NotMatching, &rbuf_NotMatching, 1, MPI_UNSIGNED_SHORT, MPI_SUM, MPI_COMM_WORLD);
#endif
  
  if (rbuf_NotMatching != 0) {
    if (rank == MASTER_NODE) {
      cout << endl << "The solution file " << filename.data() << " doesn't match with the mesh file!" << endl;
      cout << "It could be empty lines at the end of the file." << endl << endl;
    }
#ifndef HAVE_MPI
    exit(EXIT_FAILURE);
#else
    MPI_Barrier(MPI_COMM_WORLD);
    MPI_Abort(MPI_COMM_WORLD,1);
    MPI_Finalize();
#endif
  }
  
  /*--- TODO: We need to communicate here the prestretched geometry for the halo nodes. ---*/
  
  /*--- Close the restart file ---*/
  
  prestretch_file.close();
  
  /*--- Free memory needed for the transformation ---*/
  
  delete [] Global2Local;
  
}


void CFEM_ElasticitySolver::Preprocessing(CGeometry *geometry, CSolver **solver_container, CConfig *config, CNumerics **numerics, unsigned short iMesh, unsigned long Iteration, unsigned short RunTime_EqSystem, bool Output) {
  
  
  unsigned long iPoint;
  bool initial_calc = (config->GetExtIter() == 0);									// Checks if it is the first calculation.
  bool first_iter = (config->GetIntIter() == 0);													// Checks if it is the first iteration
  bool dynamic = (config->GetDynamic_Analysis() == DYNAMIC);							// Dynamic simulations.
  bool linear_analysis = (config->GetGeometricConditions() == SMALL_DEFORMATIONS);	// Linear analysis.
  bool nonlinear_analysis = (config->GetGeometricConditions() == LARGE_DEFORMATIONS);	// Nonlinear analysis.
  bool newton_raphson = (config->GetKind_SpaceIteScheme_FEA() == NEWTON_RAPHSON);		// Newton-Raphson method
  bool restart = config->GetRestart();												// Restart analysis
  bool initial_calc_restart = (SU2_TYPE::Int(config->GetExtIter()) == config->GetDyn_RestartIter()); // Initial calculation for restart
  
  bool incremental_load = config->GetIncrementalLoad();								// If an incremental load is applied
  
  bool body_forces = config->GetDeadLoad();											// Body forces (dead loads).
  
  /*--- Set vector entries to zero ---*/
  for (iPoint = 0; iPoint < geometry->GetnPoint(); iPoint ++) {
    LinSysAux.SetBlock_Zero(iPoint);
    LinSysRes.SetBlock_Zero(iPoint);
    LinSysSol.SetBlock_Zero(iPoint);
  }
  
  /*--- Set matrix entries to zero ---*/
  
  /*
   * If the problem is linear, we only need one Jacobian matrix in the problem, because
   * it is going to be constant along the calculations. Therefore, we only initialize
   * the Jacobian matrix once, at the beginning of the simulation.
   *
   * We don't need first_iter, because there is only one iteration per time step in linear analysis.
   */
  if ((initial_calc && linear_analysis)||
      (restart && initial_calc_restart && linear_analysis)){
    Jacobian.SetValZero();
  }
  
  /*
   * If the problem is dynamic, we need a mass matrix, which will be constant along the calculation
   * both for linear and nonlinear analysis. Only initialized once, at the first time step.
   *
   * The same with the integration constants, as for now we consider the time step to be constant.
   *
   * We need first_iter, because in nonlinear problems there are more than one subiterations in the first time step.
   */
  if ((dynamic && initial_calc && first_iter) ||
      (dynamic && restart && initial_calc_restart && first_iter)) {
    MassMatrix.SetValZero();
    Compute_IntegrationConstants(config);
    Compute_MassMatrix(geometry, solver_container, numerics, config);
  }
  
  /*
   * If body forces are taken into account, we need to compute the term that goes into the residual,
   * which will be constant along the calculation both for linear and nonlinear analysis.
   *
   * Only initialized once, at the first iteration or the beginning of the calculation after a restart.
   *
   * We need first_iter, because in nonlinear problems there are more than one subiterations in the first time step.
   */
  
  if ((body_forces && initial_calc && first_iter) ||
      (body_forces && restart && initial_calc_restart && first_iter)) {
    // If the load is incremental, we have to reset the variable to avoid adding up over the increments
    if (incremental_load){
      for (iPoint = 0; iPoint < nPoint; iPoint++) node[iPoint]->Clear_BodyForces_Res();
    }
    // Compute the dead load term
    Compute_DeadLoad(geometry, solver_container, numerics, config);
  }
  
  /*
   * If the problem is nonlinear, we need to initialize the Jacobian and the stiffness matrix at least at the beginning
   * of each time step. If the solution method is Newton Rapshon, we initialize it also at the beginning of each
   * iteration.
   */
  
  if ((nonlinear_analysis) && ((newton_raphson) || (first_iter)))	{
    Jacobian.SetValZero();
    //		StiffMatrix.SetValZero();
  }
  
  /*
   * Some external forces may be considered constant over the time step.
   */
  if (first_iter)	{
    for (iPoint = 0; iPoint < nPoint; iPoint++) node[iPoint]->Clear_SurfaceLoad_Res();
  }
  
  /*
   * If we apply pressure forces, we need to clear the residual on each iteration
   */
  unsigned short iMarker;
  unsigned long iVertex;
  
  for (iMarker = 0; iMarker < config->GetnMarker_All(); iMarker++)
    switch (config->GetMarker_All_KindBC(iMarker)) {
      case LOAD_BOUNDARY:
        /*--- Only if the load is nonzero - reduces computational cost ---*/
        if(config->GetLoad_Value(config->GetMarker_All_TagBound(iMarker)) != 0 ){
          /*--- For all the vertices in the marker iMarker ---*/
          for (iVertex = 0; iVertex < geometry->nVertex[iMarker]; iVertex++) {
            /*--- Retrieve the point ID ---*/
            iPoint = geometry->vertex[iMarker][iVertex]->GetNode();
            /*--- Clear the residual of the node, to avoid adding on previous values ---*/
            node[iPoint]->Clear_SurfaceLoad_Res();
          }
        }
        break;
    }
  
  
}

void CFEM_ElasticitySolver::SetTime_Step(CGeometry *geometry, CSolver **solver_container, CConfig *config, unsigned short iMesh, unsigned long Iteration) { }

void CFEM_ElasticitySolver::SetInitialCondition(CGeometry **geometry, CSolver ***solver_container, CConfig *config, unsigned long ExtIter) {
  
  unsigned long iPoint, nPoint;
  bool incremental_load = config->GetIncrementalLoad();							// If an incremental load is applied
  
  nPoint = geometry[MESH_0]->GetnPoint();
  
  /*--- We store the current solution as "Solution Old", for the case that we need to retrieve it ---*/
  
  if (incremental_load){
    for (iPoint = 0; iPoint < nPoint; iPoint++) node[iPoint]->Set_OldSolution();
  }
  
  
}

void CFEM_ElasticitySolver::ResetInitialCondition(CGeometry **geometry, CSolver ***solver_container, CConfig *config, unsigned long ExtIter) {
  
  unsigned long iPoint, nPoint;
  bool incremental_load = config->GetIncrementalLoad();							// If an incremental load is applied
  
  nPoint = geometry[MESH_0]->GetnPoint();
  
  /*--- We store the current solution as "Solution Old", for the case that we need to retrieve it ---*/
  
  if (incremental_load){
    for (iPoint = 0; iPoint < nPoint; iPoint++) node[iPoint]->Set_Solution();
  }
  
}

void CFEM_ElasticitySolver::Compute_StiffMatrix(CGeometry *geometry, CSolver **solver_container, CNumerics **numerics, CConfig *config) {
  
  unsigned long iElem, iVar, jVar;
  unsigned short iNode, iDim, nNodes = 0;
  unsigned long indexNode[8]={0,0,0,0,0,0,0,0};
  su2double val_Coord;
  int EL_KIND = 0;
  
  su2double *Kab = NULL;
  unsigned short NelNodes, jNode;
  
  /*--- Loops over all the elements ---*/
  
  for (iElem = 0; iElem < geometry->GetnElem(); iElem++) {
    
    if (geometry->elem[iElem]->GetVTK_Type() == TRIANGLE)      {nNodes = 3; EL_KIND = EL_TRIA;}
    if (geometry->elem[iElem]->GetVTK_Type() == QUADRILATERAL) {nNodes = 4; EL_KIND = EL_QUAD;}
    if (geometry->elem[iElem]->GetVTK_Type() == TETRAHEDRON)   {nNodes = 4; EL_KIND = EL_TETRA;}
    if (geometry->elem[iElem]->GetVTK_Type() == PYRAMID)       {nNodes = 5; EL_KIND = EL_TRIA;}
    if (geometry->elem[iElem]->GetVTK_Type() == PRISM)         {nNodes = 6; EL_KIND = EL_TRIA;}
    if (geometry->elem[iElem]->GetVTK_Type() == HEXAHEDRON)    {nNodes = 8; EL_KIND = EL_HEXA;}
    
    /*--- For the number of nodes, we get the coordinates from the connectivity matrix ---*/
    
    for (iNode = 0; iNode < nNodes; iNode++) {
      
      indexNode[iNode] = geometry->elem[iElem]->GetNode(iNode);
      
      for (iDim = 0; iDim < nDim; iDim++) {
        val_Coord = geometry->node[indexNode[iNode]]->GetCoord(iDim);
        element_container[FEA_TERM][EL_KIND]->SetRef_Coord(val_Coord, iNode, iDim);
      }
    }
    
    numerics[FEA_TERM]->Compute_Tangent_Matrix(element_container[FEA_TERM][EL_KIND], config);
    
    NelNodes = element_container[FEA_TERM][EL_KIND]->GetnNodes();
    
    for (iNode = 0; iNode < NelNodes; iNode++){
      
      for (jNode = 0; jNode < NelNodes; jNode++){
        
        Kab = element_container[FEA_TERM][EL_KIND]->Get_Kab(iNode, jNode);
        
        for (iVar = 0; iVar < nVar; iVar++){
          for (jVar = 0; jVar < nVar; jVar++){
            Jacobian_ij[iVar][jVar] = Kab[iVar*nVar+jVar];
          }
        }
        
        Jacobian.AddBlock(indexNode[iNode], indexNode[jNode], Jacobian_ij);
        
      }
      
    }
    
  }
  
  
}

void CFEM_ElasticitySolver::Compute_StiffMatrix_NodalStressRes(CGeometry *geometry, CSolver **solver_container, CNumerics **numerics, CConfig *config) {
  
  unsigned long iElem, iVar, jVar;
  unsigned short iNode, iDim, nNodes = 0;
  unsigned long indexNode[8]={0,0,0,0,0,0,0,0};
  su2double val_Coord, val_Sol, val_Ref = 0.0;
  int EL_KIND = 0;
  
  bool prestretch_fem = config->GetPrestretch();
  
  su2double Ks_ab;
  su2double *Kab = NULL;
  su2double *Kk_ab = NULL;
  su2double *Ta = NULL;
  unsigned short NelNodes, jNode;
  
  bool incompressible = (config->GetMaterialCompressibility() == INCOMPRESSIBLE_MAT);
  
  /*--- Loops over all the elements ---*/
  
  for (iElem = 0; iElem < geometry->GetnElem(); iElem++) {
    
    if (geometry->elem[iElem]->GetVTK_Type() == TRIANGLE)      {nNodes = 3; EL_KIND = EL_TRIA;}
    if (geometry->elem[iElem]->GetVTK_Type() == QUADRILATERAL) {nNodes = 4; EL_KIND = EL_QUAD;}
    if (geometry->elem[iElem]->GetVTK_Type() == TETRAHEDRON)   {nNodes = 4; EL_KIND = EL_TETRA;}
    if (geometry->elem[iElem]->GetVTK_Type() == PYRAMID)       {nNodes = 5; EL_KIND = EL_TRIA;}
    if (geometry->elem[iElem]->GetVTK_Type() == PRISM)         {nNodes = 6; EL_KIND = EL_TRIA;}
    if (geometry->elem[iElem]->GetVTK_Type() == HEXAHEDRON)    {nNodes = 8; EL_KIND = EL_HEXA;}
    
    /*--- For the number of nodes, we get the coordinates from the connectivity matrix ---*/
    
    for (iNode = 0; iNode < nNodes; iNode++) {
      indexNode[iNode] = geometry->elem[iElem]->GetNode(iNode);
      for (iDim = 0; iDim < nDim; iDim++) {
        val_Coord = geometry->node[indexNode[iNode]]->GetCoord(iDim);
        val_Sol = node[indexNode[iNode]]->GetSolution(iDim) + val_Coord;
        element_container[FEA_TERM][EL_KIND]->SetCurr_Coord(val_Sol, iNode, iDim);
        if (prestretch_fem){
          val_Ref = node[indexNode[iNode]]->GetPrestretch(iDim);
          element_container[FEA_TERM][EL_KIND]->SetRef_Coord(val_Ref, iNode, iDim);
        }
        else{
          element_container[FEA_TERM][EL_KIND]->SetRef_Coord(val_Coord, iNode, iDim);
        }
      }
    }
    
    /*--- If incompressible, we compute the Mean Dilatation term first so the volume is already computed ---*/
    
    if (incompressible) numerics[FEA_TERM]->Compute_MeanDilatation_Term(element_container[FEA_TERM][EL_KIND], config);
    
    numerics[FEA_TERM]->Compute_Tangent_Matrix(element_container[FEA_TERM][EL_KIND], config);
    
    NelNodes = element_container[FEA_TERM][EL_KIND]->GetnNodes();
    
    for (iNode = 0; iNode < NelNodes; iNode++){
      
      Ta = element_container[FEA_TERM][EL_KIND]->Get_Kt_a(iNode);
      for (iVar = 0; iVar < nVar; iVar++) Res_Stress_i[iVar] = Ta[iVar];
      
      /*--- Check if this is my node or not ---*/
      LinSysRes.SubtractBlock(indexNode[iNode], Res_Stress_i);
      
      for (jNode = 0; jNode < NelNodes; jNode++){
        
        Kab = element_container[FEA_TERM][EL_KIND]->Get_Kab(iNode, jNode);
        Ks_ab = element_container[FEA_TERM][EL_KIND]->Get_Ks_ab(iNode,jNode);
        if (incompressible) Kk_ab = element_container[FEA_TERM][EL_KIND]->Get_Kk_ab(iNode,jNode);
        
        for (iVar = 0; iVar < nVar; iVar++){
          Jacobian_s_ij[iVar][iVar] = Ks_ab;
          for (jVar = 0; jVar < nVar; jVar++){
            Jacobian_c_ij[iVar][jVar] = Kab[iVar*nVar+jVar];
            if (incompressible) Jacobian_k_ij[iVar][jVar] = Kk_ab[iVar*nVar+jVar];
          }
        }
        
        Jacobian.AddBlock(indexNode[iNode], indexNode[jNode], Jacobian_c_ij);
        Jacobian.AddBlock(indexNode[iNode], indexNode[jNode], Jacobian_s_ij);
        if (incompressible) Jacobian.AddBlock(indexNode[iNode], indexNode[jNode], Jacobian_k_ij);
        
      }
      
    }
    
  }
  
}

void CFEM_ElasticitySolver::Compute_MassMatrix(CGeometry *geometry, CSolver **solver_container, CNumerics **numerics, CConfig *config) {
  
  unsigned long iElem, iVar;
  unsigned short iNode, iDim, nNodes = 0;
  unsigned long indexNode[8]={0,0,0,0,0,0,0,0};
  su2double val_Coord;
  int EL_KIND = 0;
  
  su2double Mab;
  unsigned short NelNodes, jNode;
  
  /*--- Loops over all the elements ---*/
  
  for (iElem = 0; iElem < geometry->GetnElem(); iElem++) {
    
    if (geometry->elem[iElem]->GetVTK_Type() == TRIANGLE)     {nNodes = 3; EL_KIND = EL_TRIA;}
    if (geometry->elem[iElem]->GetVTK_Type() == QUADRILATERAL)    {nNodes = 4; EL_KIND = EL_QUAD;}
    
    if (geometry->elem[iElem]->GetVTK_Type() == TETRAHEDRON)  {nNodes = 4; EL_KIND = EL_TETRA;}
    if (geometry->elem[iElem]->GetVTK_Type() == PYRAMID)      {nNodes = 5; EL_KIND = EL_TRIA;}
    if (geometry->elem[iElem]->GetVTK_Type() == PRISM)        {nNodes = 6; EL_KIND = EL_TRIA;}
    if (geometry->elem[iElem]->GetVTK_Type() == HEXAHEDRON)   {nNodes = 8; EL_KIND = EL_HEXA;}
    
    /*--- For the number of nodes, we get the coordinates from the connectivity matrix ---*/
    
    for (iNode = 0; iNode < nNodes; iNode++) {
      indexNode[iNode] = geometry->elem[iElem]->GetNode(iNode);
      for (iDim = 0; iDim < nDim; iDim++) {
        val_Coord = geometry->node[indexNode[iNode]]->GetCoord(iDim);
        element_container[FEA_TERM][EL_KIND]->SetRef_Coord(val_Coord, iNode, iDim);
      }
    }
    
    numerics[FEA_TERM]->Compute_Mass_Matrix(element_container[FEA_TERM][EL_KIND], config);
    
    NelNodes = element_container[FEA_TERM][EL_KIND]->GetnNodes();
    
    for (iNode = 0; iNode < NelNodes; iNode++){
      
      for (jNode = 0; jNode < NelNodes; jNode++){
        
        Mab = element_container[FEA_TERM][EL_KIND]->Get_Mab(iNode, jNode);
        
        for (iVar = 0; iVar < nVar; iVar++){
          MassMatrix_ij[iVar][iVar] = Mab;
        }
        
        MassMatrix.AddBlock(indexNode[iNode], indexNode[jNode], MassMatrix_ij);
        
      }
      
    }
    
  }
  
}

void CFEM_ElasticitySolver::Compute_NodalStressRes(CGeometry *geometry, CSolver **solver_container, CNumerics **numerics, CConfig *config) {
  
  
  unsigned long iElem, iVar;
  unsigned short iNode, iDim, nNodes = 0;
  unsigned long indexNode[8]={0,0,0,0,0,0,0,0};
  su2double val_Coord, val_Sol, val_Ref = 0.0;
  int EL_KIND = 0;
  
  bool prestretch_fem = config->GetPrestretch();
  
  su2double *Ta = NULL;
  unsigned short NelNodes;
  
  /*--- Loops over all the elements ---*/
  
  for (iElem = 0; iElem < geometry->GetnElem(); iElem++) {
    
    if (geometry->elem[iElem]->GetVTK_Type() == TRIANGLE)     {nNodes = 3; EL_KIND = EL_TRIA;}
    if (geometry->elem[iElem]->GetVTK_Type() == QUADRILATERAL){nNodes = 4; EL_KIND = EL_QUAD;}
    if (geometry->elem[iElem]->GetVTK_Type() == TETRAHEDRON)  {nNodes = 4; EL_KIND = EL_TETRA;}
    if (geometry->elem[iElem]->GetVTK_Type() == PYRAMID)      {nNodes = 5; EL_KIND = EL_TRIA;}
    if (geometry->elem[iElem]->GetVTK_Type() == PRISM)        {nNodes = 6; EL_KIND = EL_TRIA;}
    if (geometry->elem[iElem]->GetVTK_Type() == HEXAHEDRON)   {nNodes = 8; EL_KIND = EL_HEXA;}
    
    /*--- For the number of nodes, we get the coordinates from the connectivity matrix ---*/
    
    for (iNode = 0; iNode < nNodes; iNode++) {
      indexNode[iNode] = geometry->elem[iElem]->GetNode(iNode);
      //      for (iDim = 0; iDim < nDim; iDim++) {
      //        val_Coord = geometry->node[indexNode[iNode]]->GetCoord(iDim);
      //        val_Sol = node[indexNode[iNode]]->GetSolution(iDim) + val_Coord;
      //        element_container[FEA_TERM][EL_KIND]->SetRef_Coord(val_Coord, iNode, iDim);
      //        element_container[FEA_TERM][EL_KIND]->SetCurr_Coord(val_Sol, iNode, iDim);
      //      }
      for (iDim = 0; iDim < nDim; iDim++) {
        val_Coord = geometry->node[indexNode[iNode]]->GetCoord(iDim);
        val_Sol = node[indexNode[iNode]]->GetSolution(iDim) + val_Coord;
        element_container[FEA_TERM][EL_KIND]->SetCurr_Coord(val_Sol, iNode, iDim);
        if (prestretch_fem){
          val_Ref = node[indexNode[iNode]]->GetPrestretch(iDim);
          element_container[FEA_TERM][EL_KIND]->SetRef_Coord(val_Ref, iNode, iDim);
        }
        else{
          element_container[FEA_TERM][EL_KIND]->SetRef_Coord(val_Coord, iNode, iDim);
        }
      }
    }
    
    numerics[FEA_TERM]->Compute_NodalStress_Term(element_container[FEA_TERM][EL_KIND], config);
    
    NelNodes = element_container[FEA_TERM][EL_KIND]->GetnNodes();
    
    for (iNode = 0; iNode < NelNodes; iNode++){
      
      Ta = element_container[FEA_TERM][EL_KIND]->Get_Kt_a(iNode);
      for (iVar = 0; iVar < nVar; iVar++) Res_Stress_i[iVar] = Ta[iVar];
      
      LinSysRes.SubtractBlock(indexNode[iNode], Res_Stress_i);
      
    }
    
  }
  
  for (iDim = 0; iDim < nDim; iDim++) {
    val_Coord = geometry->node[0]->GetCoord(iDim);
    val_Sol = node[0]->GetSolution(iDim) + val_Coord;
  }
  
}

void CFEM_ElasticitySolver::Compute_NodalStress(CGeometry *geometry, CSolver **solver_container, CNumerics **numerics, CConfig *config) {
  
  unsigned long iPoint, iElem, iVar;
  unsigned short iNode, iDim, iStress;
  unsigned short nNodes = 0, nStress;
  unsigned long indexNode[8]={0,0,0,0,0,0,0,0};
  su2double val_Coord, val_Sol, val_Ref = 0.0;
  int EL_KIND = 0;
  
  bool prestretch_fem = config->GetPrestretch();
  
  bool dynamic = (config->GetDynamic_Analysis() == DYNAMIC);
  
  if (nDim == 2) nStress = 3;
  else nStress = 6;
  
  su2double *Ta = NULL;
  
  unsigned short NelNodes;
  
  /*--- Restart stress to avoid adding results from previous time steps ---*/
  
  for (iPoint = 0; iPoint < nPointDomain; iPoint++){
    for (iStress = 0; iStress < nStress; iStress++){
      node[iPoint]->SetStress_FEM(iStress, 0.0);
    }
  }
  
  /*--- Loops over all the elements ---*/
  
  for (iElem = 0; iElem < geometry->GetnElem(); iElem++) {
    
    if (geometry->elem[iElem]->GetVTK_Type() == TRIANGLE)     {nNodes = 3; EL_KIND = EL_TRIA;}
    if (geometry->elem[iElem]->GetVTK_Type() == QUADRILATERAL){nNodes = 4; EL_KIND = EL_QUAD;}
    if (geometry->elem[iElem]->GetVTK_Type() == TETRAHEDRON)  {nNodes = 4; EL_KIND = EL_TETRA;}
    if (geometry->elem[iElem]->GetVTK_Type() == PYRAMID)      {nNodes = 5; EL_KIND = EL_TRIA;}
    if (geometry->elem[iElem]->GetVTK_Type() == PRISM)        {nNodes = 6; EL_KIND = EL_TRIA;}
    if (geometry->elem[iElem]->GetVTK_Type() == HEXAHEDRON)   {nNodes = 8; EL_KIND = EL_HEXA;}
    
    /*--- For the number of nodes, we get the coordinates from the connectivity matrix ---*/
    
    for (iNode = 0; iNode < nNodes; iNode++) {
      indexNode[iNode] = geometry->elem[iElem]->GetNode(iNode);
      //      for (iDim = 0; iDim < nDim; iDim++) {
      //        val_Coord = geometry->node[indexNode[iNode]]->GetCoord(iDim);
      //        val_Sol = node[indexNode[iNode]]->GetSolution(iDim) + val_Coord;
      //        element_container[FEA_TERM][EL_KIND]->SetRef_Coord(val_Coord, iNode, iDim);
      //        element_container[FEA_TERM][EL_KIND]->SetCurr_Coord(val_Sol, iNode, iDim);
      //      }
      for (iDim = 0; iDim < nDim; iDim++) {
        val_Coord = geometry->node[indexNode[iNode]]->GetCoord(iDim);
        val_Sol = node[indexNode[iNode]]->GetSolution(iDim) + val_Coord;
        element_container[FEA_TERM][EL_KIND]->SetCurr_Coord(val_Sol, iNode, iDim);
        if (prestretch_fem){
          val_Ref = node[indexNode[iNode]]->GetPrestretch(iDim);
          element_container[FEA_TERM][EL_KIND]->SetRef_Coord(val_Ref, iNode, iDim);
        }
        else{
          element_container[FEA_TERM][EL_KIND]->SetRef_Coord(val_Coord, iNode, iDim);
        }
      }
    }
    
    numerics[FEA_TERM]->Compute_Averaged_NodalStress(element_container[FEA_TERM][EL_KIND], config);
    
    NelNodes = element_container[FEA_TERM][EL_KIND]->GetnNodes();
    
    for (iNode = 0; iNode < NelNodes; iNode++){
      
      /*--- This only works if the problem is nonlinear ---*/
      Ta = element_container[FEA_TERM][EL_KIND]->Get_Kt_a(iNode);
      for (iVar = 0; iVar < nVar; iVar++) Res_Stress_i[iVar] = Ta[iVar];
      
      LinSysReact.AddBlock(indexNode[iNode], Res_Stress_i);
      
      for (iStress = 0; iStress < nStress; iStress++){
        node[indexNode[iNode]]->AddStress_FEM(iStress,
                                              (element_container[FEA_TERM][EL_KIND]->Get_NodalStress(iNode, iStress) /
                                               geometry->node[indexNode[iNode]]->GetnElem()) );
      }
      
    }
    
  }
  
  su2double *Stress;
  su2double VonMises_Stress, MaxVonMises_Stress = 0.0;
  su2double Sxx,Syy,Szz,Sxy,Sxz,Syz,S1,S2;
  
  /* --- For the number of nodes in the mesh ---*/
  for (iPoint = 0; iPoint < nPointDomain; iPoint++) {
    
    /* --- Get the stresses, added up from all the elements that connect to the node ---*/
    
    Stress  = node[iPoint]->GetStress_FEM();
    
    /* --- Compute the stress averaged from all the elements connecting to the node and the Von Mises stress ---*/
    
    if (nDim == 2) {
      
      Sxx=Stress[0];
      Syy=Stress[1];
      Sxy=Stress[2];
      
      S1=(Sxx+Syy)/2+sqrt(((Sxx-Syy)/2)*((Sxx-Syy)/2)+Sxy*Sxy);
      S2=(Sxx+Syy)/2-sqrt(((Sxx-Syy)/2)*((Sxx-Syy)/2)+Sxy*Sxy);
      
      VonMises_Stress = sqrt(S1*S1+S2*S2-2*S1*S2);
      
    }
    else {
      
      Sxx = Stress[0];
      Syy = Stress[1];
      Szz = Stress[3];
      
      Sxy = Stress[2];
      Sxz = Stress[4];
      Syz = Stress[5];
      
      VonMises_Stress = sqrt(0.5*(   pow(Sxx - Syy, 2.0)
                                  + pow(Syy - Szz, 2.0)
                                  + pow(Szz - Sxx, 2.0)
                                  + 6.0*(Sxy*Sxy+Sxz*Sxz+Syz*Syz)
                                  ));
      
    }
    
    node[iPoint]->SetVonMises_Stress(VonMises_Stress);
    
    /*--- Compute the maximum value of the Von Mises Stress ---*/
    
    MaxVonMises_Stress = max(MaxVonMises_Stress, VonMises_Stress);
    
  }
  
#ifdef HAVE_MPI
  
  /*--- Compute MaxVonMises_Stress using all the nodes ---*/
  
  su2double MyMaxVonMises_Stress = MaxVonMises_Stress; MaxVonMises_Stress = 0.0;
  SU2_MPI::Allreduce(&MyMaxVonMises_Stress, &MaxVonMises_Stress, 1, MPI_DOUBLE, MPI_MAX, MPI_COMM_WORLD);
  
#endif
  
  /*--- Set the value of the MaxVonMises_Stress as the CFEA coeffient ---*/
  
  Total_CFEA = MaxVonMises_Stress;
  
  
  bool outputReactions = false;
  
  if (outputReactions) {
    
    ofstream myfile;
    myfile.open ("Reactions.txt");
    
    unsigned short iMarker;
    unsigned long iVertex;
    su2double val_Reaction;
    
    bool linear_analysis = (config->GetGeometricConditions() == SMALL_DEFORMATIONS);	// Linear analysis.
    bool nonlinear_analysis = (config->GetGeometricConditions() == LARGE_DEFORMATIONS);	// Nonlinear analysis.
    
    if (!dynamic){
      /*--- Loop over all the markers  ---*/
      for (iMarker = 0; iMarker < config->GetnMarker_All(); iMarker++)
        switch (config->GetMarker_All_KindBC(iMarker)) {
            
            /*--- If it corresponds to a clamped boundary  ---*/
            
          case CLAMPED_BOUNDARY:
            
            myfile << "MARKER " << iMarker << ":" << endl;
            
            /*--- Loop over all the vertices  ---*/
            for (iVertex = 0; iVertex < geometry->nVertex[iMarker]; iVertex++) {
              
              /*--- Get node index ---*/
              iPoint = geometry->vertex[iMarker][iVertex]->GetNode();
              
              myfile << "Node " << iPoint << "." << " \t ";
              
              for (iDim = 0; iDim < nDim; iDim++){
                /*--- Retrieve coordinate ---*/
                val_Coord = geometry->node[iPoint]->GetCoord(iDim);
                myfile << "X" << iDim + 1 << ": " << val_Coord << " \t " ;
              }
              
              for (iVar = 0; iVar < nVar; iVar++){
                /*--- Retrieve reaction ---*/
                val_Reaction = LinSysReact.GetBlock(iPoint, iVar);
                myfile << "F" << iVar + 1 << ": " << val_Reaction << " \t " ;
              }
              
              myfile << endl;
            }
            myfile << endl;
            break;
        }
    }
    else if (dynamic){
      
      switch (config->GetKind_TimeIntScheme_FEA()) {
        case (CD_EXPLICIT):
          cout << "NOT IMPLEMENTED YET" << endl;
          break;
        case (NEWMARK_IMPLICIT):
          
          /*--- Loop over all points, and set aux vector TimeRes_Aux = a0*U+a2*U'+a3*U'' ---*/
          if (linear_analysis){
            for (iPoint = 0; iPoint < geometry->GetnPoint(); iPoint++) {
              for (iVar = 0; iVar < nVar; iVar++){
                Residual[iVar] = a_dt[0]*node[iPoint]->GetSolution_time_n(iVar)+		//a0*U(t)
                a_dt[2]*node[iPoint]->GetSolution_Vel_time_n(iVar)+	//a2*U'(t)
                a_dt[3]*node[iPoint]->GetSolution_Accel_time_n(iVar);	//a3*U''(t)
              }
              TimeRes_Aux.SetBlock(iPoint, Residual);
            }
          }
          else if (nonlinear_analysis){
            for (iPoint = 0; iPoint < geometry->GetnPoint(); iPoint++) {
              for (iVar = 0; iVar < nVar; iVar++){
                Residual[iVar] =   a_dt[0]*node[iPoint]->GetSolution_time_n(iVar)  			//a0*U(t)
                - a_dt[0]*node[iPoint]->GetSolution(iVar) 					//a0*U(t+dt)(k-1)
                + a_dt[2]*node[iPoint]->GetSolution_Vel_time_n(iVar)		//a2*U'(t)
                + a_dt[3]*node[iPoint]->GetSolution_Accel_time_n(iVar);	//a3*U''(t)
              }
              TimeRes_Aux.SetBlock(iPoint, Residual);
            }
          }
          /*--- Once computed, compute M*TimeRes_Aux ---*/
          MassMatrix.MatrixVectorProduct(TimeRes_Aux,TimeRes,geometry,config);
          
          /*--- Loop over all the markers  ---*/
          for (iMarker = 0; iMarker < config->GetnMarker_All(); iMarker++)
            switch (config->GetMarker_All_KindBC(iMarker)) {
                
                /*--- If it corresponds to a clamped boundary  ---*/
                
              case CLAMPED_BOUNDARY:
                
                myfile << "MARKER " << iMarker << ":" << endl;
                
                /*--- Loop over all the vertices  ---*/
                for (iVertex = 0; iVertex < geometry->nVertex[iMarker]; iVertex++) {
                  
                  /*--- Get node index ---*/
                  iPoint = geometry->vertex[iMarker][iVertex]->GetNode();
                  
                  myfile << "Node " << iPoint << "." << " \t ";
                  
                  for (iDim = 0; iDim < nDim; iDim++){
                    /*--- Retrieve coordinate ---*/
                    val_Coord = geometry->node[iPoint]->GetCoord(iDim);
                    myfile << "X" << iDim + 1 << ": " << val_Coord << " \t " ;
                  }
                  
                  for (iVar = 0; iVar < nVar; iVar++){
                    /*--- Retrieve the time contribution ---*/
                    Res_Time_Cont[iVar] = TimeRes.GetBlock(iPoint, iVar);
                    /*--- Retrieve reaction ---*/
                    val_Reaction = LinSysReact.GetBlock(iPoint, iVar) + Res_Time_Cont[iVar];
                    myfile << "F" << iVar + 1 << ": " << val_Reaction << " \t " ;
                  }
                  
                  myfile << endl;
                }
                myfile << endl;
                break;
            }
          
          
          break;
        case (GENERALIZED_ALPHA):
          cout << "NOT IMPLEMENTED YET" << endl;
          break;
      }
      
    }
    
    
    
    myfile.close();
    
  }
  
}

void CFEM_ElasticitySolver::Compute_DeadLoad(CGeometry *geometry, CSolver **solver_container, CNumerics **numerics, CConfig *config) {
  
  unsigned long iElem, iVar;
  unsigned short iNode, iDim, nNodes = 0;
  unsigned long indexNode[8]={0,0,0,0,0,0,0,0};
  su2double val_Coord;
  int EL_KIND = 0;
  
  su2double *Dead_Load = NULL;
  unsigned short NelNodes;
  
  /*--- Loops over all the elements ---*/
  
  for (iElem = 0; iElem < geometry->GetnElem(); iElem++) {
    
    if (geometry->elem[iElem]->GetVTK_Type() == TRIANGLE)     {nNodes = 3; EL_KIND = EL_TRIA;}
    if (geometry->elem[iElem]->GetVTK_Type() == QUADRILATERAL){nNodes = 4; EL_KIND = EL_QUAD;}
    if (geometry->elem[iElem]->GetVTK_Type() == TETRAHEDRON)  {nNodes = 4; EL_KIND = EL_TETRA;}
    if (geometry->elem[iElem]->GetVTK_Type() == PYRAMID)      {nNodes = 5; EL_KIND = EL_TRIA;}
    if (geometry->elem[iElem]->GetVTK_Type() == PRISM)        {nNodes = 6; EL_KIND = EL_TRIA;}
    if (geometry->elem[iElem]->GetVTK_Type() == HEXAHEDRON)   {nNodes = 8; EL_KIND = EL_HEXA;}
    
    /*--- For the number of nodes, we get the coordinates from the connectivity matrix ---*/
    
    for (iNode = 0; iNode < nNodes; iNode++) {
      indexNode[iNode] = geometry->elem[iElem]->GetNode(iNode);
      for (iDim = 0; iDim < nDim; iDim++) {
        val_Coord = geometry->node[indexNode[iNode]]->GetCoord(iDim);
        element_container[FEA_TERM][EL_KIND]->SetRef_Coord(val_Coord, iNode, iDim);
      }
    }
    
    numerics[FEA_TERM]->Compute_Dead_Load(element_container[FEA_TERM][EL_KIND], config);
    
    NelNodes = element_container[FEA_TERM][EL_KIND]->GetnNodes();
    
    for (iNode = 0; iNode < NelNodes; iNode++){
      
      Dead_Load = element_container[FEA_TERM][EL_KIND]->Get_FDL_a(iNode);
      for (iVar = 0; iVar < nVar; iVar++) Res_Dead_Load[iVar] = Dead_Load[iVar];
      
      node[indexNode[iNode]]->Add_BodyForces_Res(Res_Dead_Load);
      
    }
    
  }
  
  
}

void CFEM_ElasticitySolver::Initialize_SystemMatrix(CGeometry *geometry, CSolver **solver_container, CConfig *config) {
  
}

void CFEM_ElasticitySolver::Compute_IntegrationConstants(CConfig *config) {
  
  su2double Delta_t= config->GetDelta_DynTime();
  
  su2double delta = config->GetNewmark_delta(), alpha = config->GetNewmark_alpha();
  
  switch (config->GetKind_TimeIntScheme_FEA()) {
    case (CD_EXPLICIT):
      cout << "NOT IMPLEMENTED YET" << endl;
      break;
    case (NEWMARK_IMPLICIT):
      
      /*--- Integration constants for Newmark scheme ---*/
      
      a_dt[0]= 1 / (alpha*pow(Delta_t,2.0));
      a_dt[1]= delta / (alpha*Delta_t);
      a_dt[2]= 1 / (alpha*Delta_t);
      a_dt[3]= 1 /(2*alpha) - 1;
      a_dt[4]= delta/alpha - 1;
      a_dt[5]= (Delta_t/2) * (delta/alpha - 2);
      a_dt[6]= Delta_t * (1-delta);
      a_dt[7]= delta * Delta_t;
      a_dt[8]= 0.0;
      
      break;
      
    case (GENERALIZED_ALPHA):
      
      /*--- Integration constants for Generalized Alpha ---*/
      /*--- Needs to be updated if accounting for structural damping ---*/
      
      //      su2double beta = config->Get_Int_Coeffs(0);
      //      //	su2double gamma =  config->Get_Int_Coeffs(1);
      //      su2double alpha_f = config->Get_Int_Coeffs(2), alpha_m =  config->Get_Int_Coeffs(3);
      //
      //      a_dt[0]= (1 / (beta*pow(Delta_t,2.0))) * ((1 - alpha_m) / (1 - alpha_f)) ;
      //      a_dt[1]= 0.0 ;
      //      a_dt[2]= (1 - alpha_m) / (beta*Delta_t);
      //      a_dt[3]= ((1 - 2*beta)*(1-alpha_m) / (2*beta)) - alpha_m;
      //      a_dt[4]= 0.0;
      //      a_dt[5]= 0.0;
      //      a_dt[6]= Delta_t * (1-delta);
      //      a_dt[7]= delta * Delta_t;
      //      a_dt[8]= (1 - alpha_m) / (beta*pow(Delta_t,2.0));
      
      break;
  }
  
  
}


void CFEM_ElasticitySolver::BC_Clamped(CGeometry *geometry, CSolver **solver_container, CNumerics *numerics, CConfig *config,
                                       unsigned short val_marker) {
  
  unsigned long iPoint, iVertex;
  unsigned short iVar, jVar;
  
  bool dynamic = (config->GetDynamic_Analysis() == DYNAMIC);
  
  for (iVertex = 0; iVertex < geometry->nVertex[val_marker]; iVertex++) {
    
    /*--- Get node index ---*/
    
    iPoint = geometry->vertex[val_marker][iVertex]->GetNode();
    
    if (geometry->node[iPoint]->GetDomain()) {
      
      if (nDim == 2) {
        Solution[0] = 0.0;  Solution[1] = 0.0;
        Residual[0] = 0.0;  Residual[1] = 0.0;
      }
      else {
        Solution[0] = 0.0;  Solution[1] = 0.0;  Solution[2] = 0.0;
        Residual[0] = 0.0;  Residual[1] = 0.0;  Residual[2] = 0.0;
      }
      
      node[iPoint]->SetSolution(Solution);
      
      if (dynamic){
        node[iPoint]->SetSolution_Vel(Solution);
        node[iPoint]->SetSolution_Accel(Solution);
      }
      
      
      /*--- Initialize the reaction vector ---*/
      LinSysReact.SetBlock(iPoint, Residual);
      
      LinSysRes.SetBlock(iPoint, Residual);
      
      /*--- STRONG ENFORCEMENT OF THE DISPLACEMENT BOUNDARY CONDITION ---*/
      
      /*--- Delete the columns for a particular node ---*/
      
      for (iVar = 0; iVar < nPoint; iVar++){
        if (iVar==iPoint) {
          Jacobian.SetBlock(iVar,iPoint,mId_Aux);
        }
        else {
          Jacobian.SetBlock(iVar,iPoint,mZeros_Aux);
        }
      }
      
      /*--- Delete the rows for a particular node ---*/
      for (jVar = 0; jVar < nPoint; jVar++){
        if (iPoint!=jVar) {
          Jacobian.SetBlock(iPoint,jVar,mZeros_Aux);
        }
      }
      
      /*--- If the problem is dynamic ---*/
      /*--- Enforce that in the previous time step all nodes had 0 U, U', U'' ---*/
      
      if(dynamic){
        
        node[iPoint]->SetSolution_time_n(Solution);
        node[iPoint]->SetSolution_Vel_time_n(Solution);
        node[iPoint]->SetSolution_Accel_time_n(Solution);
        
      }
      
    }
    
  }
  
}

void CFEM_ElasticitySolver::BC_Clamped_Post(CGeometry *geometry, CSolver **solver_container, CNumerics *numerics, CConfig *config,
                                            unsigned short val_marker) {
  
  unsigned long iPoint, iVertex;
  bool dynamic = (config->GetDynamic_Analysis() == DYNAMIC);
  
  for (iVertex = 0; iVertex < geometry->nVertex[val_marker]; iVertex++) {
    
    /*--- Get node index ---*/
    
    iPoint = geometry->vertex[val_marker][iVertex]->GetNode();
    
    if (nDim == 2) {
      Solution[0] = 0.0;  Solution[1] = 0.0;
    }
    else {
      Solution[0] = 0.0;  Solution[1] = 0.0;  Solution[2] = 0.0;
    }
    
    node[iPoint]->SetSolution(Solution);
    
    if (dynamic){
      node[iPoint]->SetSolution_Vel(Solution);
      node[iPoint]->SetSolution_Accel(Solution);
    }
    
  }
  
}

void CFEM_ElasticitySolver::Postprocessing(CGeometry *geometry, CSolver **solver_container, CConfig *config,  CNumerics **numerics,
                                           unsigned short iMesh) {
  
  unsigned short iVar;
  unsigned long iPoint, total_index;
  
  bool first_iter = (config->GetIntIter() == 0);
  bool nonlinear_analysis = (config->GetGeometricConditions() == LARGE_DEFORMATIONS);		// Nonlinear analysis.
  
  su2double solNorm = 0.0, solNorm_recv = 0.0;
  
#ifdef HAVE_MPI
  int rank = MASTER_NODE;
  MPI_Comm_rank(MPI_COMM_WORLD, &rank);
#endif
  
  if (nonlinear_analysis){
    
    /*--- If the problem is nonlinear, we have 3 convergence criteria ---*/
    
    /*--- UTOL = norm(Delta_U(k)) / norm(U(k)) --------------------------*/
    /*--- RTOL = norm(Residual(k)) / norm(Residual(0)) ------------------*/
    /*--- ETOL = Delta_U(k) * Residual(k) / Delta_U(0) * Residual(0) ----*/
    
    if (first_iter){
      Conv_Ref[0] = 1.0;											// Position for the norm of the solution
      Conv_Ref[1] = max(LinSysRes.norm(), EPS);					// Position for the norm of the residual
      Conv_Ref[2] = max(dotProd(LinSysSol, LinSysRes), EPS);		// Position for the energy tolerance
      
      /*--- Make sure the computation runs at least 2 iterations ---*/
      Conv_Check[0] = 1.0;
      Conv_Check[1] = 1.0;
      Conv_Check[2] = 1.0;
    }
    else {
      /*--- Compute the norm of the solution vector Uk ---*/
      for (iPoint = 0; iPoint < nPointDomain; iPoint++){
        for (iVar = 0; iVar < nVar; iVar++){
          solNorm += node[iPoint]->GetSolution(iVar) * node[iPoint]->GetSolution(iVar);
        }
      }
      
      // We need to communicate the norm of the solution and compute the RMS throughout the different processors
      
#ifdef HAVE_MPI
      /*--- We sum the squares of the norms across the different processors ---*/
      SU2_MPI::Allreduce(&solNorm, &solNorm_recv, 1, MPI_DOUBLE, MPI_SUM, MPI_COMM_WORLD);
#else
      solNorm_recv         = solNorm;
#endif
      
      Conv_Ref[0] = max(sqrt(solNorm_recv), EPS);						// Norm of the solution vector
      
      Conv_Check[0] = LinSysSol.norm() / Conv_Ref[0];					// Norm of the delta-solution vector
      Conv_Check[1] = LinSysRes.norm() / Conv_Ref[1];					// Norm of the residual
      Conv_Check[2] = dotProd(LinSysSol, LinSysRes) / Conv_Ref[2];	// Position for the energy tolerance
      
    }
    
    /*--- MPI solution ---*/
    
    Set_MPI_Solution(geometry, config);
    
  } else{
    
    /*--- If the problem is linear, the only check we do is the RMS of the displacements ---*/
    
    /*---  Compute the residual Ax-f ---*/
    
    Jacobian.ComputeResidual(LinSysSol, LinSysRes, LinSysAux);
    
    /*--- Set maximum residual to zero ---*/
    
    for (iVar = 0; iVar < nVar; iVar++) {
      SetRes_RMS(iVar, 0.0);
      SetRes_Max(iVar, 0.0, 0);
    }
    
    /*--- Compute the residual ---*/
    
    for (iPoint = 0; iPoint < geometry->GetnPoint(); iPoint++) {
      for (iVar = 0; iVar < nVar; iVar++) {
        total_index = iPoint*nVar+iVar;
        AddRes_RMS(iVar, LinSysAux[total_index]*LinSysAux[total_index]);
        AddRes_Max(iVar, fabs(LinSysAux[total_index]), geometry->node[iPoint]->GetGlobalIndex(), geometry->node[iPoint]->GetCoord());
      }
    }
    
    
    /*--- MPI solution ---*/
    
    Set_MPI_Solution(geometry, config);
    
    /*--- Compute the root mean square residual ---*/
    
    SetResidual_RMS(geometry, config);
  }
  
}

void CFEM_ElasticitySolver::BC_Normal_Displacement(CGeometry *geometry, CSolver **solver_container, CNumerics *numerics, CConfig *config,
                                                   unsigned short val_marker) { }

void CFEM_ElasticitySolver::BC_Normal_Load(CGeometry *geometry, CSolver **solver_container, CNumerics *numerics, CConfig *config,
                                           unsigned short val_marker) {
  
  /*--- Retrieve the normal pressure and the application conditions for the considered boundary ---*/
  
  su2double NormalLoad = config->GetLoad_Value(config->GetMarker_All_TagBound(val_marker));
  su2double TotalLoad = 0.0;
  bool Sigmoid_Load = config->GetSigmoid_Load();
  su2double Sigmoid_Time = config->GetSigmoid_Time();
  su2double Sigmoid_K = config->GetSigmoid_K();
  su2double SigAux = 0.0;
  
  su2double CurrentTime=config->GetCurrent_DynTime();
  su2double ModAmpl, NonModAmpl;
  
  bool Ramp_Load = config->GetRamp_Load();
  su2double Ramp_Time = config->GetRamp_Time();
  
  if (Ramp_Load){
    ModAmpl=NormalLoad*CurrentTime/Ramp_Time;
    NonModAmpl=NormalLoad;
    TotalLoad=min(ModAmpl,NonModAmpl);
  }
  else if (Sigmoid_Load){
    SigAux = CurrentTime/ Sigmoid_Time;
    ModAmpl = (1 / (1+exp(-1*Sigmoid_K*(SigAux - 0.5)) ) );
    ModAmpl = max(ModAmpl,0.0);
    ModAmpl = min(ModAmpl,1.0);
    TotalLoad=ModAmpl*NormalLoad;
  }
  else{
    TotalLoad=NormalLoad;
  }
  
  /*--- Do only if there is a load applied.
   *--- This reduces the computational cost for cases in which we want boundaries with no load.
   */
  
  if (TotalLoad != 0.0){
    
    unsigned long iElem;
    unsigned short nNodes = 0;
    su2double Length_Elem_ref = 0.0,  Area_Elem_ref = 0.0;
    su2double Length_Elem_curr = 0.0, Area_Elem_curr = 0.0;
    unsigned long indexNode[4]   = {0,0,0,0};
    unsigned long indexVertex[4] = {0,0,0,0};
    su2double nodeCoord_ref[4][3], nodeCoord_curr[4][3];
    su2double *nodal_normal, nodal_normal_unit[3];
    su2double normal_ref_unit[3], normal_curr_unit[3];
    su2double Norm, dot_Prod;
    su2double val_Coord, val_Sol;
    unsigned short iNode, iDim;
    unsigned long iVertex, iPoint;
    su2double a_ref[3], b_ref[3], AC_ref[3], BD_ref[3];
    su2double a_curr[3], b_curr[3], AC_curr[3], BD_curr[3];
    
    /*--- Determine whether the load conditions are applied in the reference or in the current configuration ---*/
    
    bool linear_analysis = (config->GetGeometricConditions() == SMALL_DEFORMATIONS);  // Linear analysis.
    bool nonlinear_analysis = (config->GetGeometricConditions() == LARGE_DEFORMATIONS); // Nonlinear analysis.
    
    for (iNode = 0; iNode < 4; iNode++){
      for (iDim = 0; iDim < 3; iDim++){
        nodeCoord_ref[iNode][iDim]  = 0.0;
        nodeCoord_curr[iNode][iDim] = 0.0;
      }
    }
    
    for (iElem = 0; iElem < geometry->GetnElem_Bound(val_marker); iElem++) {
      
      /*--- Identify the kind of boundary element ---*/
      if (geometry->bound[val_marker][iElem]->GetVTK_Type() == LINE)           nNodes = 2;
      if (geometry->bound[val_marker][iElem]->GetVTK_Type() == TRIANGLE)       nNodes = 3;
      if (geometry->bound[val_marker][iElem]->GetVTK_Type() == QUADRILATERAL)  nNodes = 4;
      
      /*--- Retrieve the boundary reference and current coordinates ---*/
      for (iNode = 0; iNode < nNodes; iNode++) {
        indexNode[iNode] = geometry->bound[val_marker][iElem]->GetNode(iNode);
        for (iDim = 0; iDim < nDim; iDim++) {
          val_Coord = geometry->node[indexNode[iNode]]->GetCoord(iDim);
          val_Sol = node[indexNode[iNode]]->GetSolution(iDim) + val_Coord;
          /*--- Assign values to the container ---*/
          nodeCoord_ref[iNode][iDim]  = val_Coord;
          nodeCoord_curr[iNode][iDim] = val_Sol;
        }
      }
      
      /*--- We need the indices of the vertices, which are "Dual Grid Info" ---*/
      for (iVertex = 0; iVertex < geometry->nVertex[val_marker]; iVertex++) {
        iPoint = geometry->vertex[val_marker][iVertex]->GetNode();
        for (iNode = 0; iNode < nNodes; iNode++) {
          if (iPoint == indexNode[iNode]) indexVertex[iNode] = iVertex;
        }
      }
      
      /*--- Retrieve the reference normal for one of the points. They go INSIDE the structural domain. ---*/
      nodal_normal = geometry->vertex[val_marker][indexVertex[0]]->GetNormal();
      Norm = 0.0;
      for (iDim = 0; iDim < nDim; iDim++){
        Norm += nodal_normal[iDim]*nodal_normal[iDim];
      }
      Norm = sqrt(Norm);
      for (iDim = 0; iDim < nDim; iDim++){
        nodal_normal_unit[iDim] = nodal_normal[iDim] / Norm;
      }
      
      /*--- Compute area (3D), and length of the surfaces (2D), and the unitary normal vector in current configuration ---*/
      
      if (nDim == 2) {
        
        /*-- Compute the vector a in reference and current configurations ---*/
        for (iDim = 0; iDim < nDim; iDim++) {
          a_ref[iDim]  = nodeCoord_ref[0][iDim] -nodeCoord_ref[1][iDim];
          a_curr[iDim] = nodeCoord_curr[0][iDim]-nodeCoord_curr[1][iDim];
        }
        
        /*-- Compute the length of the boundary element in reference and current configurations ---*/
        Length_Elem_curr = sqrt(a_curr[0]*a_curr[0]+a_curr[1]*a_curr[1]);
        Length_Elem_ref  = sqrt(a_ref[0]*a_ref[0]+a_ref[1]*a_ref[1]);
        
        /*-- Compute the length of the boundary element in reference and current configurations ---*/
        normal_ref_unit[0] =   a_ref[1] /Length_Elem_ref;
        normal_ref_unit[1] = -(a_ref[0])/Length_Elem_ref;
        
        normal_curr_unit[0] =   a_curr[1] /Length_Elem_curr;
        normal_curr_unit[1] = -(a_curr[0])/Length_Elem_curr;
        
        /*-- Dot product to check the element orientation in the reference configuration ---*/
        dot_Prod = 0.0;
        for (iDim = 0; iDim < nDim; iDim++){
          dot_Prod += normal_ref_unit[iDim] * nodal_normal_unit[iDim];
        }
        
        /*--- If dot_Prod > 0, the normal goes inside the structural domain. ---*/
        /*--- If dot_Prod < 0, the normal goes outside the structural domain. ---*/
        /*--- We adopt the criteria of the normal going inside the domain, so if dot_Prod < 1, we change the orientation. ---*/
        if (dot_Prod < 0){
          for (iDim = 0; iDim < nDim; iDim++){
            normal_ref_unit[iDim]  = -1.0*normal_ref_unit[iDim];
            normal_curr_unit[iDim] = -1.0*normal_curr_unit[iDim];
          }
        }
        
        if (linear_analysis){
          Residual[0] = (1.0/2.0) * TotalLoad * Length_Elem_ref * normal_ref_unit[0];
          Residual[1] = (1.0/2.0) * TotalLoad * Length_Elem_ref * normal_ref_unit[1];
          
          node[indexNode[0]]->Add_SurfaceLoad_Res(Residual);
          node[indexNode[1]]->Add_SurfaceLoad_Res(Residual);
        }
        else if (nonlinear_analysis){
          Residual[0] = (1.0/2.0) * TotalLoad * Length_Elem_curr * normal_curr_unit[0];
          Residual[1] = (1.0/2.0) * TotalLoad * Length_Elem_curr * normal_curr_unit[1];
          
          node[indexNode[0]]->Add_SurfaceLoad_Res(Residual);
          node[indexNode[1]]->Add_SurfaceLoad_Res(Residual);
        }
        
      }
      
      if (nDim == 3) {
        
        if (geometry->bound[val_marker][iElem]->GetVTK_Type() == TRIANGLE){
          
          for (iDim = 0; iDim < nDim; iDim++) {
            a_ref[iDim] = nodeCoord_ref[1][iDim]-nodeCoord_ref[0][iDim];
            b_ref[iDim] = nodeCoord_ref[2][iDim]-nodeCoord_ref[0][iDim];
            
            a_curr[iDim] = nodeCoord_curr[1][iDim]-nodeCoord_curr[0][iDim];
            b_curr[iDim] = nodeCoord_curr[2][iDim]-nodeCoord_curr[0][iDim];
          }
          
          su2double Ni=0, Nj=0, Nk=0;
          
          /*--- Reference configuration ---*/
          Ni = a_ref[1]*b_ref[2] - a_ref[2]*b_ref[1];
          Nj = a_ref[2]*b_ref[0] - a_ref[0]*b_ref[2];
          Nk = a_ref[0]*b_ref[1] - a_ref[1]*b_ref[0];
          
          Area_Elem_ref = 0.5*sqrt(Ni*Ni+Nj*Nj+Nk*Nk);
          
          normal_ref_unit[0] = Ni / Area_Elem_ref;
          normal_ref_unit[1] = Nj / Area_Elem_ref;
          normal_ref_unit[2] = Nk / Area_Elem_ref;
          
          /*--- Current configuration ---*/
          Ni = a_curr[1]*b_curr[2] - a_curr[2]*b_curr[1];
          Nj = a_curr[2]*b_curr[0] - a_curr[0]*b_curr[2];
          Nk = a_curr[0]*b_curr[1] - a_curr[1]*b_curr[0];
          
          Area_Elem_curr = 0.5*sqrt(Ni*Ni+Nj*Nj+Nk*Nk);
          
          normal_curr_unit[0] = Ni / Area_Elem_curr;
          normal_curr_unit[1] = Nj / Area_Elem_curr;
          normal_curr_unit[2] = Nk / Area_Elem_curr;
          
          /*-- Dot product to check the element orientation in the reference configuration ---*/
          dot_Prod = 0.0;
          for (iDim = 0; iDim < nDim; iDim++){
            dot_Prod += normal_ref_unit[iDim] * nodal_normal_unit[iDim];
          }
          
          /*--- If dot_Prod > 0, the normal goes inside the structural domain. ---*/
          /*--- If dot_Prod < 0, the normal goes outside the structural domain. ---*/
          /*--- We adopt the criteria of the normal going inside the domain, so if dot_Prod < 1, we change the orientation. ---*/
          if (dot_Prod < 0){
            for (iDim = 0; iDim < nDim; iDim++){
              normal_ref_unit[iDim]  = -1.0*normal_ref_unit[iDim];
              normal_curr_unit[iDim] = -1.0*normal_curr_unit[iDim];
            }
          }
          
          if (linear_analysis){
            Residual[0] = (1.0/3.0) * TotalLoad * Area_Elem_ref * normal_ref_unit[0];
            Residual[1] = (1.0/3.0) * TotalLoad * Area_Elem_ref * normal_ref_unit[1];
            Residual[2] = (1.0/3.0) * TotalLoad * Area_Elem_ref * normal_ref_unit[2];
            
            node[indexNode[0]]->Add_SurfaceLoad_Res(Residual);
            node[indexNode[1]]->Add_SurfaceLoad_Res(Residual);
            node[indexNode[2]]->Add_SurfaceLoad_Res(Residual);
          }
          else if (nonlinear_analysis){
            Residual[0] = (1.0/3.0) * TotalLoad * Area_Elem_curr * normal_curr_unit[0];
            Residual[1] = (1.0/3.0) * TotalLoad * Area_Elem_curr * normal_curr_unit[1];
            Residual[2] = (1.0/3.0) * TotalLoad * Area_Elem_curr * normal_curr_unit[2];
            
            node[indexNode[0]]->Add_SurfaceLoad_Res(Residual);
            node[indexNode[1]]->Add_SurfaceLoad_Res(Residual);
            node[indexNode[2]]->Add_SurfaceLoad_Res(Residual);
          }
          
        }
        
        else if (geometry->bound[val_marker][iElem]->GetVTK_Type() == QUADRILATERAL){
          
          for (iDim = 0; iDim < nDim; iDim++) {
            AC_ref[iDim] = nodeCoord_ref[2][iDim]-nodeCoord_ref[0][iDim];
            BD_ref[iDim] = nodeCoord_ref[3][iDim]-nodeCoord_ref[1][iDim];
            
            AC_curr[iDim] = nodeCoord_curr[2][iDim]-nodeCoord_curr[0][iDim];
            BD_curr[iDim] = nodeCoord_curr[3][iDim]-nodeCoord_curr[1][iDim];
          }
          
          su2double Ni=0, Nj=0, Nk=0;
          
          /*--- Reference configuration ---*/
          Ni=AC_ref[1]*BD_ref[2]-AC_ref[2]*BD_ref[1];
          Nj=-AC_ref[0]*BD_ref[2]+AC_ref[2]*BD_ref[0];
          Nk=AC_ref[0]*BD_ref[1]-AC_ref[1]*BD_ref[0];
          
          Area_Elem_ref = 0.5*sqrt(Ni*Ni+Nj*Nj+Nk*Nk);
          
          normal_ref_unit[0] = Ni / Area_Elem_ref;
          normal_ref_unit[1] = Nj / Area_Elem_ref;
          normal_ref_unit[2] = Nk / Area_Elem_ref;
          
          /*--- Current configuration ---*/
          Ni=AC_curr[1]*BD_curr[2]-AC_curr[2]*BD_curr[1];
          Nj=-AC_curr[0]*BD_curr[2]+AC_curr[2]*BD_curr[0];
          Nk=AC_curr[0]*BD_curr[1]-AC_curr[1]*BD_curr[0];
          
          Area_Elem_curr = 0.5*sqrt(Ni*Ni+Nj*Nj+Nk*Nk);
          
          normal_curr_unit[0] = Ni / Area_Elem_curr;
          normal_curr_unit[1] = Nj / Area_Elem_curr;
          normal_curr_unit[2] = Nk / Area_Elem_curr;
          
          /*-- Dot product to check the element orientation in the reference configuration ---*/
          dot_Prod = 0.0;
          for (iDim = 0; iDim < nDim; iDim++){
            dot_Prod += normal_ref_unit[iDim] * nodal_normal_unit[iDim];
          }
          
          /*--- If dot_Prod > 0, the normal goes inside the structural domain. ---*/
          /*--- If dot_Prod < 0, the normal goes outside the structural domain. ---*/
          /*--- We adopt the criteria of the normal going inside the domain, so if dot_Prod < 1, we change the orientation. ---*/
          if (dot_Prod < 0){
            for (iDim = 0; iDim < nDim; iDim++){
              normal_ref_unit[iDim]  = -1.0*normal_ref_unit[iDim];
              normal_curr_unit[iDim] = -1.0*normal_curr_unit[iDim];
            }
          }
          
          if (linear_analysis){
            Residual[0] = (1.0/4.0) * TotalLoad * Area_Elem_ref * normal_ref_unit[0];
            Residual[1] = (1.0/4.0) * TotalLoad * Area_Elem_ref * normal_ref_unit[1];
            Residual[2] = (1.0/4.0) * TotalLoad * Area_Elem_ref * normal_ref_unit[2];
            
            node[indexNode[0]]->Add_SurfaceLoad_Res(Residual);
            node[indexNode[1]]->Add_SurfaceLoad_Res(Residual);
            node[indexNode[2]]->Add_SurfaceLoad_Res(Residual);
            node[indexNode[3]]->Add_SurfaceLoad_Res(Residual);
          }
          else if (nonlinear_analysis){
            Residual[0] = (1.0/4.0) * TotalLoad * Area_Elem_curr * normal_curr_unit[0];
            Residual[1] = (1.0/4.0) * TotalLoad * Area_Elem_curr * normal_curr_unit[1];
            Residual[2] = (1.0/4.0) * TotalLoad * Area_Elem_curr * normal_curr_unit[2];
            
            node[indexNode[0]]->Add_SurfaceLoad_Res(Residual);
            node[indexNode[1]]->Add_SurfaceLoad_Res(Residual);
            node[indexNode[2]]->Add_SurfaceLoad_Res(Residual);
            node[indexNode[3]]->Add_SurfaceLoad_Res(Residual);
          }
          
        }
        
      }
      
      
    }
    
  }
  
}

void CFEM_ElasticitySolver::BC_Dir_Load(CGeometry *geometry, CSolver **solver_container, CNumerics *numerics, CConfig *config,
                                        unsigned short val_marker) {
  
  su2double a[3], b[3], AC[3], BD[3];
  unsigned long iElem, Point_0 = 0, Point_1 = 0, Point_2 = 0, Point_3=0;
  su2double *Coord_0 = NULL, *Coord_1= NULL, *Coord_2= NULL, *Coord_3= NULL;
  su2double Length_Elem = 0.0, Area_Elem = 0.0;
  unsigned short iDim;
  
  su2double LoadDirVal = config->GetLoad_Dir_Value(config->GetMarker_All_TagBound(val_marker));
  su2double LoadDirMult = config->GetLoad_Dir_Multiplier(config->GetMarker_All_TagBound(val_marker));
  su2double *Load_Dir_Local= config->GetLoad_Dir(config->GetMarker_All_TagBound(val_marker));
  
  su2double TotalLoad;
  
  bool Sigmoid_Load = config->GetSigmoid_Load();
  su2double Sigmoid_Time = config->GetSigmoid_Time();
  su2double Sigmoid_K = config->GetSigmoid_K();
  su2double SigAux = 0.0;
  
  su2double CurrentTime=config->GetCurrent_DynTime();
  su2double ModAmpl, NonModAmpl;
  
  bool Ramp_Load = config->GetRamp_Load();
  su2double Ramp_Time = config->GetRamp_Time();
  
  if (Ramp_Load){
    ModAmpl=LoadDirVal*LoadDirMult*CurrentTime/Ramp_Time;
    NonModAmpl=LoadDirVal*LoadDirMult;
    TotalLoad=min(ModAmpl,NonModAmpl);
  }
  else if (Sigmoid_Load){
    SigAux = CurrentTime/ Sigmoid_Time;
    ModAmpl = (1 / (1+exp(-1*Sigmoid_K*(SigAux - 0.5)) ) );
    ModAmpl = max(ModAmpl,0.0);
    ModAmpl = min(ModAmpl,1.0);
    TotalLoad=ModAmpl*LoadDirVal*LoadDirMult;
  }
  else{
    TotalLoad=LoadDirVal*LoadDirMult;
  }
  
  /*--- Compute the norm of the vector that was passed in the config file ---*/
  su2double Norm = 1.0;
  if (nDim==2) Norm=sqrt(Load_Dir_Local[0]*Load_Dir_Local[0]+Load_Dir_Local[1]*Load_Dir_Local[1]);
  if (nDim==3) Norm=sqrt(Load_Dir_Local[0]*Load_Dir_Local[0]+Load_Dir_Local[1]*Load_Dir_Local[1]+Load_Dir_Local[2]*Load_Dir_Local[2]);
  
  for (iElem = 0; iElem < geometry->GetnElem_Bound(val_marker); iElem++) {
    
    Point_0 = geometry->bound[val_marker][iElem]->GetNode(0);     Coord_0 = geometry->node[Point_0]->GetCoord();
    Point_1 = geometry->bound[val_marker][iElem]->GetNode(1);     Coord_1 = geometry->node[Point_1]->GetCoord();
    if (nDim == 3) {
      
      Point_2 = geometry->bound[val_marker][iElem]->GetNode(2);	Coord_2 = geometry->node[Point_2]->GetCoord();
      if (geometry->bound[val_marker][iElem]->GetVTK_Type() == QUADRILATERAL){
        Point_3 = geometry->bound[val_marker][iElem]->GetNode(3);	Coord_3 = geometry->node[Point_3]->GetCoord();
      }
      
    }
    
    /*--- Compute area (3D), and length of the surfaces (2D) ---*/
    
    if (nDim == 2) {
      
      for (iDim = 0; iDim < nDim; iDim++) a[iDim] = Coord_0[iDim]-Coord_1[iDim];
      
      Length_Elem = sqrt(a[0]*a[0]+a[1]*a[1]);
      //			Normal_Elem[0] =   a[1];
      //			Normal_Elem[1] = -(a[0]);
      
    }
    
    if (nDim == 3) {
      
      if (geometry->bound[val_marker][iElem]->GetVTK_Type() == TRIANGLE){
        
        for (iDim = 0; iDim < nDim; iDim++) {
          a[iDim] = Coord_1[iDim]-Coord_0[iDim];
          b[iDim] = Coord_2[iDim]-Coord_0[iDim];
        }
        
        su2double Ni=0 , Nj=0, Nk=0;
        
        Ni=a[1]*b[2]-a[2]*b[1];
        Nj=-a[0]*b[2]+a[2]*b[0];
        Nk=a[0]*b[1]-a[1]*b[0];
        
        Area_Elem = 0.5*sqrt(Ni*Ni+Nj*Nj+Nk*Nk);
        
      }
      
      else if (geometry->bound[val_marker][iElem]->GetVTK_Type() == QUADRILATERAL){
        
        for (iDim = 0; iDim < nDim; iDim++) {
          AC[iDim] = Coord_2[iDim]-Coord_0[iDim];
          BD[iDim] = Coord_3[iDim]-Coord_1[iDim];
        }
        
        su2double Ni=0 , Nj=0, Nk=0;
        
        Ni=AC[1]*BD[2]-AC[2]*BD[1];
        Nj=-AC[0]*BD[2]+AC[2]*BD[0];
        Nk=AC[0]*BD[1]-AC[1]*BD[0];
        
        Area_Elem = 0.5*sqrt(Ni*Ni+Nj*Nj+Nk*Nk);
        
      }
    }
    
    if (nDim == 2) {
      
      Residual[0] = (1.0/2.0)*Length_Elem*TotalLoad*Load_Dir_Local[0]/Norm;
      Residual[1] = (1.0/2.0)*Length_Elem*TotalLoad*Load_Dir_Local[1]/Norm;
      
      node[Point_0]->Add_SurfaceLoad_Res(Residual);
      node[Point_1]->Add_SurfaceLoad_Res(Residual);
      
    }
    
    else {
      if (geometry->bound[val_marker][iElem]->GetVTK_Type() == TRIANGLE){
        
        Residual[0] = (1.0/3.0)*Area_Elem*TotalLoad*Load_Dir_Local[0]/Norm;
        Residual[1] = (1.0/3.0)*Area_Elem*TotalLoad*Load_Dir_Local[1]/Norm;
        Residual[2] = (1.0/3.0)*Area_Elem*TotalLoad*Load_Dir_Local[2]/Norm;
        
        node[Point_0]->Add_SurfaceLoad_Res(Residual);
        node[Point_1]->Add_SurfaceLoad_Res(Residual);
        node[Point_2]->Add_SurfaceLoad_Res(Residual);
        
      }
      else if (geometry->bound[val_marker][iElem]->GetVTK_Type() == QUADRILATERAL){
        
        Residual[0] = (1.0/4.0)*Area_Elem*TotalLoad*Load_Dir_Local[0]/Norm;
        Residual[1] = (1.0/4.0)*Area_Elem*TotalLoad*Load_Dir_Local[1]/Norm;
        Residual[2] = (1.0/4.0)*Area_Elem*TotalLoad*Load_Dir_Local[2]/Norm;
        
        node[Point_0]->Add_SurfaceLoad_Res(Residual);
        node[Point_1]->Add_SurfaceLoad_Res(Residual);
        node[Point_2]->Add_SurfaceLoad_Res(Residual);
        node[Point_3]->Add_SurfaceLoad_Res(Residual);
        
      }
      
    }
    
  }
  
}

void CFEM_ElasticitySolver::BC_Sine_Load(CGeometry *geometry, CSolver **solver_container, CNumerics *numerics, CConfig *config,
                                         unsigned short val_marker) { }

void CFEM_ElasticitySolver::BC_Pressure(CGeometry *geometry, CSolver **solver_container, CNumerics *numerics, CConfig *config,
                                        unsigned short val_marker) { }

void CFEM_ElasticitySolver::ImplicitEuler_Iteration(CGeometry *geometry, CSolver **solver_container, CConfig *config) { }

void CFEM_ElasticitySolver::ImplicitNewmark_Iteration(CGeometry *geometry, CSolver **solver_container, CConfig *config) {
  
  unsigned long iPoint, jPoint;
  unsigned short iVar, jVar;
  
  bool initial_calc = (config->GetExtIter() == 0);									// Checks if it is the first calculation.
  bool first_iter = (config->GetIntIter() == 0);
  bool dynamic = (config->GetDynamic_Analysis() == DYNAMIC);							// Dynamic simulations.
  bool linear_analysis = (config->GetGeometricConditions() == SMALL_DEFORMATIONS);	// Linear analysis.
  bool nonlinear_analysis = (config->GetGeometricConditions() == LARGE_DEFORMATIONS);	// Nonlinear analysis.
  bool newton_raphson = (config->GetKind_SpaceIteScheme_FEA() == NEWTON_RAPHSON);		// Newton-Raphson method
  bool fsi = config->GetFSI_Simulation();												// FSI simulation.
  
  bool body_forces = config->GetDeadLoad();											// Body forces (dead loads).
  
  bool restart = config->GetRestart();													// Restart solution
  bool initial_calc_restart = (SU2_TYPE::Int(config->GetExtIter()) == config->GetDyn_RestartIter());	// Restart iteration
  
  bool incremental_load = config->GetIncrementalLoad();
  
  if (!dynamic){
    
    for (iPoint = 0; iPoint < nPointDomain; iPoint++){
      /*--- Add the external contribution to the residual    ---*/
      /*--- (the terms that are constant over the time step) ---*/
      if (incremental_load){
        for (iVar = 0; iVar < nVar; iVar++){
          Res_Ext_Surf[iVar] = loadIncrement * node[iPoint]->Get_SurfaceLoad_Res(iVar);
        }
      }
      else {
        for (iVar = 0; iVar < nVar; iVar++){
          Res_Ext_Surf[iVar] = node[iPoint]->Get_SurfaceLoad_Res(iVar);
        }
        //Res_Ext_Surf = node[iPoint]->Get_SurfaceLoad_Res();
      }
      
      LinSysRes.AddBlock(iPoint, Res_Ext_Surf);
      
      /*--- Add the contribution to the residual due to body forces ---*/
      
      if (body_forces){
        if (incremental_load){
          for (iVar = 0; iVar < nVar; iVar++){
            Res_Dead_Load[iVar] = loadIncrement * node[iPoint]->Get_BodyForces_Res(iVar);
          }
        }
        else{
          for (iVar = 0; iVar < nVar; iVar++){
            Res_Dead_Load[iVar] = node[iPoint]->Get_BodyForces_Res(iVar);
          }
          //Res_Dead_Load = node[iPoint]->Get_BodyForces_Res();
        }
        
        LinSysRes.AddBlock(iPoint, Res_Dead_Load);
      }
    }
    
  }
  
  if (dynamic) {
    
    /*--- Add the mass matrix contribution to the Jacobian ---*/
    
    /*
     * If the problem is nonlinear, we need to add the Mass Matrix contribution to the Jacobian at the beginning
     * of each time step. If the solution method is Newton Rapshon, we repeat this step at the beginning of each
     * iteration, as the Jacobian is recomputed
     *
     * If the problem is linear, we add the Mass Matrix contribution to the Jacobian at the first calculation.
     * From then on, the Jacobian is always the same matrix.
     *
     */
    
    if ((nonlinear_analysis && (newton_raphson || first_iter)) ||
        (linear_analysis && initial_calc) ||
        (linear_analysis && restart && initial_calc_restart)) {
      for (iPoint = 0; iPoint < nPoint; iPoint++){
        for (jPoint = 0; jPoint < nPoint; jPoint++){
          for(iVar = 0; iVar < nVar; iVar++){
            for (jVar = 0; jVar < nVar; jVar++){
              Jacobian_ij[iVar][jVar] = a_dt[0] * MassMatrix.GetBlock(iPoint, jPoint, iVar, jVar);
            }
          }
          Jacobian.AddBlock(iPoint, jPoint, Jacobian_ij);
        }
      }
    }
    
    
    /*--- Loop over all points, and set aux vector TimeRes_Aux = a0*U+a2*U'+a3*U'' ---*/
    if (linear_analysis){
      for (iPoint = 0; iPoint < nPoint; iPoint++) {
        for (iVar = 0; iVar < nVar; iVar++){
          Residual[iVar] = a_dt[0]*node[iPoint]->GetSolution_time_n(iVar)+		//a0*U(t)
          a_dt[2]*node[iPoint]->GetSolution_Vel_time_n(iVar)+	//a2*U'(t)
          a_dt[3]*node[iPoint]->GetSolution_Accel_time_n(iVar);	//a3*U''(t)
        }
        TimeRes_Aux.SetBlock(iPoint, Residual);
      }
    }
    else if (nonlinear_analysis){
      for (iPoint = 0; iPoint < nPoint; iPoint++) {
        for (iVar = 0; iVar < nVar; iVar++){
          Residual[iVar] =   a_dt[0]*node[iPoint]->GetSolution_time_n(iVar)  			//a0*U(t)
          - a_dt[0]*node[iPoint]->GetSolution(iVar) 					//a0*U(t+dt)(k-1)
          + a_dt[2]*node[iPoint]->GetSolution_Vel_time_n(iVar)		//a2*U'(t)
          + a_dt[3]*node[iPoint]->GetSolution_Accel_time_n(iVar);	//a3*U''(t)
        }
        TimeRes_Aux.SetBlock(iPoint, Residual);
      }
      
    }
    
    /*--- Once computed, compute M*TimeRes_Aux ---*/
    MassMatrix.MatrixVectorProduct(TimeRes_Aux,TimeRes,geometry,config);
    /*--- Add the components of M*TimeRes_Aux to the residual R(t+dt) ---*/
    for (iPoint = 0; iPoint < nPoint; iPoint++) {
<<<<<<< HEAD

=======
      
>>>>>>> a39864cd
      /*--- Dynamic contribution ---*/
      for (iVar = 0; iVar < nVar; iVar++){
        Res_Time_Cont[iVar] = TimeRes.GetBlock(iPoint, iVar);
      }
      //Res_Time_Cont = TimeRes.GetBlock(iPoint);
      LinSysRes.AddBlock(iPoint, Res_Time_Cont);
      
      /*--- External surface load contribution ---*/
      if (incremental_load){
        for (iVar = 0; iVar < nVar; iVar++){
          Res_Ext_Surf[iVar] = loadIncrement * node[iPoint]->Get_SurfaceLoad_Res(iVar);
        }
      }
      else {
        for (iVar = 0; iVar < nVar; iVar++){
          Res_Ext_Surf[iVar] = node[iPoint]->Get_SurfaceLoad_Res(iVar);
        }
        //Res_Ext_Surf = node[iPoint]->Get_SurfaceLoad_Res();
      }
      LinSysRes.AddBlock(iPoint, Res_Ext_Surf);
      
      
      /*--- Body forces contribution (dead load) ---*/
      
      if (body_forces){
        if (incremental_load){
          for (iVar = 0; iVar < nVar; iVar++){
            Res_Dead_Load[iVar] = loadIncrement * node[iPoint]->Get_BodyForces_Res(iVar);
          }
        }
        else{
          for (iVar = 0; iVar < nVar; iVar++){
            Res_Dead_Load[iVar] = node[iPoint]->Get_BodyForces_Res(iVar);
          }
          //Res_Dead_Load = node[iPoint]->Get_BodyForces_Res();
        }
        
        LinSysRes.AddBlock(iPoint, Res_Dead_Load);
      }
      
      /*--- FSI contribution (flow loads) ---*/
      if (fsi) {
        if (incremental_load){
          for (iVar = 0; iVar < nVar; iVar++){
            Res_FSI_Cont[iVar] = loadIncrement * node[iPoint]->Get_FlowTraction(iVar);
          }
        }
        else {
          Res_FSI_Cont = node[iPoint]->Get_FlowTraction();
        }
        LinSysRes.AddBlock(iPoint, Res_FSI_Cont);
      }
    }
  }
  
  
}

void CFEM_ElasticitySolver::ImplicitNewmark_Update(CGeometry *geometry, CSolver **solver_container, CConfig *config) {
  
  unsigned short iVar;
  unsigned long iPoint;
  
  bool linear = (config->GetGeometricConditions() == SMALL_DEFORMATIONS);		// Geometrically linear problems
  bool nonlinear = (config->GetGeometricConditions() == LARGE_DEFORMATIONS);	// Geometrically non-linear problems
  bool dynamic = (config->GetDynamic_Analysis() == DYNAMIC);					// Dynamic simulations.
  
  /*--- Update solution ---*/
  
  for (iPoint = 0; iPoint < nPointDomain; iPoint++) {
    
    for (iVar = 0; iVar < nVar; iVar++) {
      
      /*--- Displacements component of the solution ---*/
      
      /*--- If it's a non-linear problem, the result is the DELTA_U, not U itself ---*/
      
      if (linear) node[iPoint]->SetSolution(iVar, LinSysSol[iPoint*nVar+iVar]);
      
      if (nonlinear)	node[iPoint]->Add_DeltaSolution(iVar, LinSysSol[iPoint*nVar+iVar]);
      
    }
    
  }
  
  if (dynamic){
    
    for (iPoint = 0; iPoint < nPointDomain; iPoint++) {
      
      for (iVar = 0; iVar < nVar; iVar++) {
        
        /*--- Acceleration component of the solution ---*/
        /*--- U''(t+dt) = a0*(U(t+dt)-U(t))+a2*(U'(t))+a3*(U''(t)) ---*/
        
        Solution[iVar]=a_dt[0]*(node[iPoint]->GetSolution(iVar) -
                                node[iPoint]->GetSolution_time_n(iVar)) -
        a_dt[2]* node[iPoint]->GetSolution_Vel_time_n(iVar) -
        a_dt[3]* node[iPoint]->GetSolution_Accel_time_n(iVar);
      }
      
      /*--- Set the acceleration in the node structure ---*/
      
      node[iPoint]->SetSolution_Accel(Solution);
      
      for (iVar = 0; iVar < nVar; iVar++) {
        
        /*--- Velocity component of the solution ---*/
        /*--- U'(t+dt) = U'(t)+ a6*(U''(t)) + a7*(U''(t+dt)) ---*/
        
        Solution[iVar]=node[iPoint]->GetSolution_Vel_time_n(iVar)+
        a_dt[6]* node[iPoint]->GetSolution_Accel_time_n(iVar) +
        a_dt[7]* node[iPoint]->GetSolution_Accel(iVar);
        
      }
      
      /*--- Set the velocity in the node structure ---*/
      
      node[iPoint]->SetSolution_Vel(Solution);
      
    }
    
  }
  
  /*--- Perform the MPI communication of the solution ---*/
  
  Set_MPI_Solution(geometry, config);
  
  
}

void CFEM_ElasticitySolver::ImplicitNewmark_Relaxation(CGeometry *geometry, CSolver **solver_container, CConfig *config) {
  
  unsigned short iVar;
  unsigned long iPoint;
  su2double *valSolutionPred;
  
  /*--- Update solution and set it to be the solution after applying relaxation---*/
  
  for (iPoint=0; iPoint < nPointDomain; iPoint++){
    
    valSolutionPred = node[iPoint]->GetSolution_Pred();
    
    node[iPoint]->SetSolution(valSolutionPred);
  }
  
  /*--- Compute velocities and accelerations ---*/
  
  for (iPoint = 0; iPoint < nPointDomain; iPoint++) {
    
    for (iVar = 0; iVar < nVar; iVar++) {
      
      /*--- Acceleration component of the solution ---*/
      /*--- U''(t+dt) = a0*(U(t+dt)-U(t))+a2*(U'(t))+a3*(U''(t)) ---*/
      
      Solution[iVar]=a_dt[0]*(node[iPoint]->GetSolution(iVar) -
                              node[iPoint]->GetSolution_time_n(iVar)) -
      a_dt[2]* node[iPoint]->GetSolution_Vel_time_n(iVar) -
      a_dt[3]* node[iPoint]->GetSolution_Accel_time_n(iVar);
    }
    
    /*--- Set the acceleration in the node structure ---*/
    
    node[iPoint]->SetSolution_Accel(Solution);
    
    for (iVar = 0; iVar < nVar; iVar++) {
      
      /*--- Velocity component of the solution ---*/
      /*--- U'(t+dt) = U'(t)+ a6*(U''(t)) + a7*(U''(t+dt)) ---*/
      
      Solution[iVar]=node[iPoint]->GetSolution_Vel_time_n(iVar)+
      a_dt[6]* node[iPoint]->GetSolution_Accel_time_n(iVar) +
      a_dt[7]* node[iPoint]->GetSolution_Accel(iVar);
      
    }
    
    /*--- Set the velocity in the node structure ---*/
    
    node[iPoint]->SetSolution_Vel(Solution);
    
  }
  
  
  /*--- Perform the MPI communication of the solution ---*/
  
  Set_MPI_Solution(geometry, config);
  
  /*--- After the solution has been communicated, set the 'old' predicted solution as the solution ---*/
  /*--- Loop over n points (as we have already communicated everything ---*/
  
  for (iPoint = 0; iPoint < nPoint; iPoint++) {
    for (iVar = 0; iVar < nVar; iVar++) {
      node[iPoint]->SetSolution_Pred_Old(iVar,node[iPoint]->GetSolution(iVar));
    }
  }
  
  
}


void CFEM_ElasticitySolver::GeneralizedAlpha_Iteration(CGeometry *geometry, CSolver **solver_container, CConfig *config) {
  
  unsigned long iPoint, jPoint;
  unsigned short iVar, jVar;
  
  bool initial_calc = (config->GetExtIter() == 0);									// Checks if it is the first calculation.
  bool first_iter = (config->GetIntIter() == 0);
  bool dynamic = (config->GetDynamic_Analysis() == DYNAMIC);							// Dynamic simulations.
  bool linear_analysis = (config->GetGeometricConditions() == SMALL_DEFORMATIONS);	// Linear analysis.
  bool nonlinear_analysis = (config->GetGeometricConditions() == LARGE_DEFORMATIONS);	// Nonlinear analysis.
  bool newton_raphson = (config->GetKind_SpaceIteScheme_FEA() == NEWTON_RAPHSON);		// Newton-Raphson method
  bool fsi = config->GetFSI_Simulation();												// FSI simulation.
  
  bool body_forces = config->GetDeadLoad();											// Body forces (dead loads).
  
  bool restart = config->GetRestart();													// Restart solution
  bool initial_calc_restart = (SU2_TYPE::Int(config->GetExtIter()) == config->GetDyn_RestartIter());	// Restart iteration
  
  su2double alpha_f = config->Get_Int_Coeffs(2);
  
  bool incremental_load = config->GetIncrementalLoad();
  
  if (!dynamic){
    
    for (iPoint = 0; iPoint < nPointDomain; iPoint++){
      /*--- Add the external contribution to the residual    ---*/
      /*--- (the terms that are constant over the time step) ---*/
      if (incremental_load){
        for (iVar = 0; iVar < nVar; iVar++){
          Res_Ext_Surf[iVar] = loadIncrement * node[iPoint]->Get_SurfaceLoad_Res(iVar);
        }
      }
      else {
        for (iVar = 0; iVar < nVar; iVar++){
          Res_Ext_Surf[iVar] = node[iPoint]->Get_SurfaceLoad_Res(iVar);
        }
        //Res_Ext_Surf = node[iPoint]->Get_SurfaceLoad_Res();
      }
      
      LinSysRes.AddBlock(iPoint, Res_Ext_Surf);
      
      /*--- Add the contribution to the residual due to body forces ---*/
      
      if (body_forces){
        if (incremental_load){
          for (iVar = 0; iVar < nVar; iVar++){
            Res_Dead_Load[iVar] = loadIncrement * node[iPoint]->Get_BodyForces_Res(iVar);
          }
        }
        else{
          for (iVar = 0; iVar < nVar; iVar++){
            Res_Dead_Load[iVar] = node[iPoint]->Get_BodyForces_Res(iVar);
          }
          //Res_Dead_Load = node[iPoint]->Get_BodyForces_Res();
        }
        
        LinSysRes.AddBlock(iPoint, Res_Dead_Load);
      }
      
    }
    
  }
  
  if (dynamic) {
    
    /*--- Add the mass matrix contribution to the Jacobian ---*/
    
    /*
     * If the problem is nonlinear, we need to add the Mass Matrix contribution to the Jacobian at the beginning
     * of each time step. If the solution method is Newton Rapshon, we repeat this step at the beginning of each
     * iteration, as the Jacobian is recomputed
     *
     * If the problem is linear, we add the Mass Matrix contribution to the Jacobian at the first calculation.
     * From then on, the Jacobian is always the same matrix.
     *
     */
    
    if ((nonlinear_analysis && (newton_raphson || first_iter)) ||
        (linear_analysis && initial_calc) ||
        (linear_analysis && restart && initial_calc_restart)) {
      for (iPoint = 0; iPoint < nPoint; iPoint++){
        for (jPoint = 0; jPoint < nPoint; jPoint++){
          for(iVar = 0; iVar < nVar; iVar++){
            for (jVar = 0; jVar < nVar; jVar++){
              Jacobian_ij[iVar][jVar] = a_dt[0] * MassMatrix.GetBlock(iPoint, jPoint, iVar, jVar);
            }
          }
          Jacobian.AddBlock(iPoint, jPoint, Jacobian_ij);
        }
      }
    }
    
    
    /*--- Loop over all points, and set aux vector TimeRes_Aux = a0*U+a2*U'+a3*U'' ---*/
    if (linear_analysis){
      for (iPoint = 0; iPoint < nPoint; iPoint++) {
        for (iVar = 0; iVar < nVar; iVar++){
          Residual[iVar] = a_dt[0]*node[iPoint]->GetSolution_time_n(iVar)+		//a0*U(t)
          a_dt[2]*node[iPoint]->GetSolution_Vel_time_n(iVar)+	//a2*U'(t)
          a_dt[3]*node[iPoint]->GetSolution_Accel_time_n(iVar);	//a3*U''(t)
        }
        TimeRes_Aux.SetBlock(iPoint, Residual);
      }
    }
    else if (nonlinear_analysis){
      for (iPoint = 0; iPoint < nPoint; iPoint++) {
        for (iVar = 0; iVar < nVar; iVar++){
          Residual[iVar] =   a_dt[0]*node[iPoint]->GetSolution_time_n(iVar)  			//a0*U(t)
          - a_dt[0]*node[iPoint]->GetSolution(iVar) 					//a0*U(t+dt)(k-1)
          + a_dt[2]*node[iPoint]->GetSolution_Vel_time_n(iVar)		//a2*U'(t)
          + a_dt[3]*node[iPoint]->GetSolution_Accel_time_n(iVar);	//a3*U''(t)
        }
        TimeRes_Aux.SetBlock(iPoint, Residual);
      }
    }
    /*--- Once computed, compute M*TimeRes_Aux ---*/
    MassMatrix.MatrixVectorProduct(TimeRes_Aux,TimeRes,geometry,config);
    /*--- Add the components of M*TimeRes_Aux to the residual R(t+dt) ---*/
    for (iPoint = 0; iPoint < nPoint; iPoint++) {
      /*--- Dynamic contribution ---*/
      //Res_Time_Cont = TimeRes.GetBlock(iPoint);
      for (iVar = 0; iVar < nVar; iVar++){
        Res_Time_Cont[iVar] = TimeRes.GetBlock(iPoint, iVar);
      }
      LinSysRes.AddBlock(iPoint, Res_Time_Cont);
      /*--- External surface load contribution ---*/
      if (incremental_load){
        for (iVar = 0; iVar < nVar; iVar++){
          Res_Ext_Surf[iVar] = loadIncrement * ( (1 - alpha_f) * node[iPoint]->Get_SurfaceLoad_Res(iVar) +
                                                alpha_f  * node[iPoint]->Get_SurfaceLoad_Res_n(iVar) );
        }
      }
      else {
        for (iVar = 0; iVar < nVar; iVar++){
          Res_Ext_Surf[iVar] = (1 - alpha_f) * node[iPoint]->Get_SurfaceLoad_Res(iVar) +
          alpha_f  * node[iPoint]->Get_SurfaceLoad_Res_n(iVar);
        }
      }
      LinSysRes.AddBlock(iPoint, Res_Ext_Surf);
      
      /*--- Add the contribution to the residual due to body forces.
       *--- It is constant over time, so it's not necessary to distribute it. ---*/
      
      if (body_forces){
        if (incremental_load){
          for (iVar = 0; iVar < nVar; iVar++){
            Res_Dead_Load[iVar] = loadIncrement * node[iPoint]->Get_BodyForces_Res(iVar);
          }
        }
        else{
          for (iVar = 0; iVar < nVar; iVar++){
            Res_Dead_Load[iVar] = node[iPoint]->Get_BodyForces_Res(iVar);
          }
          //Res_Dead_Load = node[iPoint]->Get_BodyForces_Res();
        }
        
        LinSysRes.AddBlock(iPoint, Res_Dead_Load);
      }
      
      /*--- Add FSI contribution ---*/
      if (fsi) {
        if (incremental_load){
          for (iVar = 0; iVar < nVar; iVar++){
            Res_FSI_Cont[iVar] = loadIncrement * ( (1 - alpha_f) * node[iPoint]->Get_FlowTraction(iVar) +
                                                  alpha_f  * node[iPoint]->Get_FlowTraction_n(iVar) );
          }
        }
        else {
          for (iVar = 0; iVar < nVar; iVar++){
            Res_FSI_Cont[iVar] = (1 - alpha_f) * node[iPoint]->Get_FlowTraction(iVar) +
            alpha_f  * node[iPoint]->Get_FlowTraction_n(iVar);
          }
        }
        LinSysRes.AddBlock(iPoint, Res_FSI_Cont);
      }
    }
  }
  
}

void CFEM_ElasticitySolver::GeneralizedAlpha_UpdateDisp(CGeometry *geometry, CSolver **solver_container, CConfig *config) {
  
  unsigned short iVar;
  unsigned long iPoint;
  
  bool linear = (config->GetGeometricConditions() == SMALL_DEFORMATIONS);		// Geometrically linear problems
  bool nonlinear = (config->GetGeometricConditions() == LARGE_DEFORMATIONS);	// Geometrically non-linear problems
  
  /*--- Update solution ---*/
  
  for (iPoint = 0; iPoint < nPointDomain; iPoint++) {
    
    for (iVar = 0; iVar < nVar; iVar++) {
      
      /*--- Displacements component of the solution ---*/
      
      /*--- If it's a non-linear problem, the result is the DELTA_U, not U itself ---*/
      
      if (linear) node[iPoint]->SetSolution(iVar, LinSysSol[iPoint*nVar+iVar]);
      
      if (nonlinear)	node[iPoint]->Add_DeltaSolution(iVar, LinSysSol[iPoint*nVar+iVar]);
      
    }
    
  }
  
  /*--- Perform the MPI communication of the solution, displacements only ---*/
  
  Set_MPI_Solution_DispOnly(geometry, config);
  
}

void CFEM_ElasticitySolver::GeneralizedAlpha_UpdateSolution(CGeometry *geometry, CSolver **solver_container, CConfig *config) {
  
  unsigned short iVar;
  unsigned long iPoint;
  
  su2double alpha_f = config->Get_Int_Coeffs(2), alpha_m =  config->Get_Int_Coeffs(3);
  
  /*--- Compute solution at t_n+1, and update velocities and accelerations ---*/
  
  for (iPoint = 0; iPoint < nPointDomain; iPoint++) {
    
    for (iVar = 0; iVar < nVar; iVar++) {
      
      /*--- Compute the solution from the previous time step and the solution computed at t+1-alpha_f ---*/
      /*--- U(t+dt) = 1/alpha_f*(U(t+1-alpha_f)-alpha_f*U(t)) ---*/
      
      Solution[iVar]=(1 / (1 - alpha_f))*(node[iPoint]->GetSolution(iVar) -
                                          alpha_f * node[iPoint]->GetSolution_time_n(iVar));
      
    }
    
    /*--- Set the solution in the node structure ---*/
    
    node[iPoint]->SetSolution(Solution);
    
    for (iVar = 0; iVar < nVar; iVar++) {
      
      /*--- Acceleration component of the solution ---*/
      /*--- U''(t+dt-alpha_m) = a8*(U(t+dt)-U(t))+a2*(U'(t))+a3*(U''(t)) ---*/
      
      Solution_Interm[iVar]=a_dt[8]*( node[iPoint]->GetSolution(iVar) -
                                     node[iPoint]->GetSolution_time_n(iVar)) -
      a_dt[2]* node[iPoint]->GetSolution_Vel_time_n(iVar) -
      a_dt[3]* node[iPoint]->GetSolution_Accel_time_n(iVar);
      
      /*--- Compute the solution from the previous time step and the solution computed at t+1-alpha_f ---*/
      /*--- U''(t+dt) = 1/alpha_m*(U''(t+1-alpha_m)-alpha_m*U''(t)) ---*/
      
      Solution[iVar]=(1 / (1 - alpha_m))*(Solution_Interm[iVar] - alpha_m * node[iPoint]->GetSolution_Accel_time_n(iVar));
    }
    
    /*--- Set the acceleration in the node structure ---*/
    
    node[iPoint]->SetSolution_Accel(Solution);
    
    for (iVar = 0; iVar < nVar; iVar++) {
      
      /*--- Velocity component of the solution ---*/
      /*--- U'(t+dt) = U'(t)+ a6*(U''(t)) + a7*(U''(t+dt)) ---*/
      
      Solution[iVar]=node[iPoint]->GetSolution_Vel_time_n(iVar)+
      a_dt[6]* node[iPoint]->GetSolution_Accel_time_n(iVar) +
      a_dt[7]* node[iPoint]->GetSolution_Accel(iVar);
      
    }
    
    /*--- Set the velocity in the node structure ---*/
    
    node[iPoint]->SetSolution_Vel(Solution);
    
  }
  
  /*--- Perform the MPI communication of the solution ---*/
  
  Set_MPI_Solution(geometry, config);
  
}

void CFEM_ElasticitySolver::GeneralizedAlpha_UpdateLoads(CGeometry *geometry, CSolver **solver_container, CConfig *config) {
  
  unsigned long iPoint;
  bool fsi = config->GetFSI_Simulation();
  
  /*--- Set the load conditions of the time step n+1 as the load conditions for time step n ---*/
  for (iPoint = 0; iPoint < nPointDomain; iPoint++){
    node[iPoint]->Set_SurfaceLoad_Res_n();
    if (fsi) node[iPoint]->Set_FlowTraction_n();
  }
  
}

void CFEM_ElasticitySolver::Solve_System(CGeometry *geometry, CSolver **solver_container, CConfig *config){
  
  unsigned long IterLinSol = 0, iPoint, total_index;
  unsigned short iVar;
  
  /*--- Initialize residual and solution at the ghost points ---*/
  
  for (iPoint = nPointDomain; iPoint < nPoint; iPoint++) {
    
    for (iVar = 0; iVar < nVar; iVar++) {
      total_index = iPoint*nVar + iVar;
      LinSysRes[total_index] = 0.0;
      LinSysSol[total_index] = 0.0;
    }
    
  }
  
  CSysSolve femSystem;
  IterLinSol = femSystem.Solve(Jacobian, LinSysRes, LinSysSol, geometry, config);
  
  /*--- The the number of iterations of the linear solver ---*/
  
  SetIterLinSolver(IterLinSol);
  
}



void CFEM_ElasticitySolver::SetFEA_Load(CSolver ***flow_solution, CGeometry **fea_geometry,
                                        CGeometry **flow_geometry, CConfig *fea_config,
                                        CConfig *flow_config, CNumerics *fea_numerics) {
  
  unsigned short nMarkerFSI, nMarkerFlow;		// Number of markers on FSI problem, FEA and Flow side
  unsigned short iMarkerFSI, iMarkerFlow;		// Variables for iteration over markers
  int Marker_Flow = -1;
  
  unsigned long iVertex, iPoint;								// Variables for iteration over vertices and nodes
  
  unsigned short iDim, jDim;
  
  // Check the kind of fluid problem
  bool compressible       = (flow_config->GetKind_Regime() == COMPRESSIBLE);
  bool incompressible     = (flow_config->GetKind_Regime() == INCOMPRESSIBLE);
  bool viscous_flow       = ((flow_config->GetKind_Solver() == NAVIER_STOKES) ||
                             (flow_config->GetKind_Solver() == RANS) );
  
  /*--- Redimensionalize the pressure ---*/
  
  su2double *Velocity_ND, *Velocity_Real;
  su2double Density_ND,  Density_Real, Velocity2_Real, Velocity2_ND;
  su2double factorForces;
  
  Velocity_Real = flow_config->GetVelocity_FreeStream();
  Density_Real = flow_config->GetDensity_FreeStream();
  
  Velocity_ND = flow_config->GetVelocity_FreeStreamND();
  Density_ND = flow_config->GetDensity_FreeStreamND();
  
  Velocity2_Real = 0.0;
  Velocity2_ND = 0.0;
  for (iDim = 0; iDim < nDim; iDim++){
    Velocity2_Real += Velocity_Real[iDim]*Velocity_Real[iDim];
    Velocity2_ND += Velocity_ND[iDim]*Velocity_ND[iDim];
  }
  
  factorForces = Density_Real*Velocity2_Real/(Density_ND*Velocity2_ND);
  
  /*--- Apply a ramp to the transfer of the fluid loads ---*/
  
  su2double ModAmpl;
  su2double CurrentTime = fea_config->GetCurrent_DynTime();
  su2double Static_Time = fea_config->GetStatic_Time();
  
  bool Ramp_Load = fea_config->GetRamp_Load();
  su2double Ramp_Time = fea_config->GetRamp_Time();
  
  if (CurrentTime <= Static_Time){ ModAmpl=0.0; }
  else if((CurrentTime > Static_Time) &&
          (CurrentTime <= (Static_Time + Ramp_Time)) &&
          (Ramp_Load)){
    ModAmpl = (CurrentTime-Static_Time) / Ramp_Time;
    ModAmpl = max(ModAmpl,0.0);
    ModAmpl = min(ModAmpl,1.0);
  }
  else{ ModAmpl = 1.0; }
  
  /*--- Number of markers on the FSI interface ---*/
  
  nMarkerFSI = (fea_config->GetMarker_n_FSIinterface())/2;
  nMarkerFlow = flow_geometry[MESH_0]->GetnMarker();		// Retrieve total number of markers on Fluid side
  
  // Parameters for the calculations
  // Pn: Pressure
  // Pinf: Pressure_infinite
  // div_vel: Velocity divergence
  // Dij: Dirac delta
  su2double Pn = 0.0, Pinf = 0.0, div_vel = 0.0, Dij = 0.0;
  su2double Viscosity = 0.0;
  su2double **Grad_PrimVar = NULL;
  su2double Tau[3][3];
  
  unsigned long Point_Flow, Point_Struct;
  su2double *Normal_Flow;
  
  su2double *tn_f;
  tn_f 				= new su2double [nVar];			// Fluid traction
  
#ifndef HAVE_MPI
  
  unsigned long nVertexFlow;						// Number of vertices on FEA and Flow side
  
  for (iPoint = 0; iPoint < nPoint; iPoint++){
    node[iPoint]->Clear_FlowTraction();
  }
  
  /*--- Loop over all the markers on the interface ---*/
  
  for (iMarkerFSI = 0; iMarkerFSI < nMarkerFSI; iMarkerFSI++){
    
    /*--- Identification of the markers ---*/
    
    /*--- Current fluid marker ---*/
    for (iMarkerFlow = 0; iMarkerFlow < nMarkerFlow; iMarkerFlow++){
      if (flow_config->GetMarker_All_FSIinterface(iMarkerFlow) == (iMarkerFSI+1)){
        Marker_Flow = iMarkerFlow;
      }
    }
    
    nVertexFlow = flow_geometry[MESH_0]->GetnVertex(Marker_Flow);  // Retrieve total number of vertices on Fluid marker
    
    /*--- Loop over the nodes in the fluid mesh, calculate the tf vector (unitary) ---*/
    /*--- Here, we are looping over the fluid, and we find the pointer to the structure (Point_Struct) ---*/
    for (iVertex = 0; iVertex < nVertexFlow; iVertex++){
      
      // Node from the flow mesh
      Point_Flow = flow_geometry[MESH_0]->vertex[Marker_Flow][iVertex]->GetNode();
      
      // Normals at the vertex: these normals go inside the fluid domain.
      Normal_Flow = flow_geometry[MESH_0]->vertex[Marker_Flow][iVertex]->GetNormal();
      
      // Corresponding node on the structural mesh
      Point_Struct = flow_geometry[MESH_0]->vertex[Marker_Flow][iVertex]->GetDonorPoint();
      
      // Retrieve the values of pressure, viscosity and density
      if (incompressible){
        
        Pn = flow_solution[MESH_0][FLOW_SOL]->node[Point_Flow]->GetPressureInc();
        Pinf = flow_solution[MESH_0][FLOW_SOL]->GetPressure_Inf();
        
        if (viscous_flow){
          
          Grad_PrimVar = flow_solution[MESH_0][FLOW_SOL]->node[Point_Flow]->GetGradient_Primitive();
          Viscosity = flow_solution[MESH_0][FLOW_SOL]->node[Point_Flow]->GetLaminarViscosityInc();
        }
      }
      else if (compressible){
        
        Pn = flow_solution[MESH_0][FLOW_SOL]->node[Point_Flow]->GetPressure();
        Pinf = flow_solution[MESH_0][FLOW_SOL]->GetPressure_Inf();
        
        if (viscous_flow){
          
          Grad_PrimVar = flow_solution[MESH_0][FLOW_SOL]->node[Point_Flow]->GetGradient_Primitive();
          Viscosity = flow_solution[MESH_0][FLOW_SOL]->node[Point_Flow]->GetLaminarViscosity();
        }
      }
      
      // Calculate tn in the fluid nodes for the inviscid term --> Units of force (non-dimensional).
      for (iDim = 0; iDim < nDim; iDim++) {
        tn_f[iDim] = -(Pn-Pinf)*Normal_Flow[iDim];
      }
      
      // Calculate tn in the fluid nodes for the viscous term
      
      if (viscous_flow){
        
        // Divergence of the velocity
        div_vel = 0.0; for (iDim = 0; iDim < nDim; iDim++) div_vel += Grad_PrimVar[iDim+1][iDim];
        if (incompressible) div_vel = 0.0;
        
        for (iDim = 0; iDim < nDim; iDim++) {
          
          for (jDim = 0 ; jDim < nDim; jDim++) {
            // Dirac delta
            Dij = 0.0; if (iDim == jDim) Dij = 1.0;
            
            // Viscous stress
            Tau[iDim][jDim] = Viscosity*(Grad_PrimVar[jDim+1][iDim] + Grad_PrimVar[iDim+1][jDim]) -
            TWO3*Viscosity*div_vel*Dij;
            
            // Viscous component in the tn vector --> Units of force (non-dimensional).
            tn_f[iDim] += Tau[iDim][jDim]*Normal_Flow[jDim];
          }
        }
      }
      
      // Rescale tn to SI units and apply time-dependent coefficient (static structure, ramp load, full load)
      
      for (iDim = 0; iDim < nDim; iDim++) {
        Residual[iDim] = tn_f[iDim]*factorForces*ModAmpl;
      }
      
      /*--- Set the Flow traction ---*/
      //node[Point_Struct]->Set_FlowTraction(Residual);
      /*--- Add to the Flow traction (to add values to corners...) ---*/
      node[Point_Struct]->Add_FlowTraction(Residual);
    }
    
  }
  
#else
  
  int rank = MASTER_NODE;
  int size = SINGLE_NODE;
  
  MPI_Comm_rank(MPI_COMM_WORLD, &rank);
  MPI_Comm_size(MPI_COMM_WORLD, &size);
  
  unsigned long nLocalVertexStruct = 0, nLocalVertexFlow = 0;
  
  unsigned long MaxLocalVertexStruct = 0, MaxLocalVertexFlow = 0;
  
  unsigned long nBuffer_FlowTraction = 0, nBuffer_StructTraction = 0;
  unsigned long nBuffer_DonorIndices = 0, nBuffer_SetIndex = 0;
  
  unsigned long Processor_Struct;
  
  int iProcessor, nProcessor = 0;
  
  unsigned short nMarkerStruct, iMarkerStruct;		// Variables for iteration over markers
  int Marker_Struct = -1;
  
  /*--- Number of markers on the FSI interface ---*/
  
  nMarkerFSI     = (flow_config->GetMarker_n_FSIinterface())/2;
  nMarkerStruct  = fea_geometry[MESH_0]->GetnMarker();
  nMarkerFlow    = flow_geometry[MESH_0]->GetnMarker();
  
  nProcessor = size;
  
  for (iPoint = 0; iPoint < nPoint; iPoint++){
    node[iPoint]->Clear_FlowTraction();
  }
  
  /*--- Outer loop over the markers on the FSI interface: compute one by one ---*/
  /*--- The tags are always an integer greater than 1: loop from 1 to nMarkerFSI ---*/
  
  for (iMarkerFSI = 1; iMarkerFSI <= nMarkerFSI; iMarkerFSI++){
    
    Marker_Struct = -1;
    Marker_Flow = -1;
    
    /*--- Initialize pointer buffers inside the loop, so we can delete for each marker. ---*/
    unsigned long Buffer_Send_nVertexStruct[1], *Buffer_Recv_nVertexStruct = NULL;
    unsigned long Buffer_Send_nVertexFlow[1], *Buffer_Recv_nVertexFlow = NULL;
    
    /*--- The markers on the fluid and structural side are tagged with the same index.
     *--- This is independent of the MPI domain decomposition.
     *--- We need to loop over all markers on both sides and get the number of nodes
     *--- that belong to each FSI marker for each processor ---*/
    
    /*--- On the structural side ---*/
    
    for (iMarkerStruct = 0; iMarkerStruct < nMarkerStruct; iMarkerStruct++){
      /*--- If the tag GetMarker_All_FSIinterface(iMarkerStruct) equals the index we are looping at ---*/
      if ( fea_config->GetMarker_All_FSIinterface(iMarkerStruct) == iMarkerFSI ){
        /*--- We have identified the local index of the FEA marker ---*/
        /*--- Store the number of local points that belong to Marker_Struct on each processor ---*/
        /*--- This includes the halo nodes ---*/
        nLocalVertexStruct = fea_geometry[MESH_0]->GetnVertex(iMarkerStruct);
        /*--- Store the identifier for the structural marker ---*/
        Marker_Struct = iMarkerStruct;
        /*--- Exit the for loop: we have found the local index for iMarkerFSI on the FEA side ---*/
        break;
      }
      else {
        /*--- If the tag hasn't matched any tag within the FEA markers ---*/
        nLocalVertexStruct = 0;
        Marker_Struct = -1;
      }
    }
    
    /*--- On the fluid side ---*/
    
    for (iMarkerFlow = 0; iMarkerFlow < nMarkerFlow; iMarkerFlow++){
      /*--- If the tag GetMarker_All_FSIinterface(iMarkerFlow) equals the index we are looping at ---*/
      if ( flow_config->GetMarker_All_FSIinterface(iMarkerFlow) == iMarkerFSI ){
        /*--- We have identified the local index of the Flow marker ---*/
        /*--- Store the number of local points that belong to Marker_Flow on each processor ---*/
        /*--- This includes the halo nodes ---*/
        nLocalVertexFlow = flow_geometry[MESH_0]->GetnVertex(iMarkerFlow);
        /*--- Store the identifier for the fluid marker ---*/
        Marker_Flow = iMarkerFlow;
        /*--- Exit the for loop: we have found the local index for iMarkerFSI on the FEA side ---*/
        break;
      }
      else {
        /*--- If the tag hasn't matched any tag within the Flow markers ---*/
        nLocalVertexFlow = 0;
        Marker_Flow = -1;
      }
    }
    
    Buffer_Send_nVertexStruct[0] = nLocalVertexStruct;							    // Retrieve total number of vertices on FEA marker
    Buffer_Send_nVertexFlow[0] = nLocalVertexFlow;								    // Retrieve total number of vertices on Flow marker
    if (rank == MASTER_NODE) Buffer_Recv_nVertexStruct = new unsigned long[size];   // Allocate memory to receive how many vertices are on each rank on the structural side
    if (rank == MASTER_NODE) Buffer_Recv_nVertexFlow = new unsigned long[size];     // Allocate memory to receive how many vertices are on each rank on the fluid side
    
    /*--- We receive MaxLocalVertexFEA as the maximum number of vertices in one single processor on the structural side---*/
    SU2_MPI::Allreduce(&nLocalVertexStruct, &MaxLocalVertexStruct, 1, MPI_UNSIGNED_LONG, MPI_MAX, MPI_COMM_WORLD);
    /*--- We receive MaxLocalVertexFlow as the maximum number of vertices in one single processor on the fluid side ---*/
    SU2_MPI::Allreduce(&nLocalVertexFlow, &MaxLocalVertexFlow, 1, MPI_UNSIGNED_LONG, MPI_MAX, MPI_COMM_WORLD);
    
    /*--- We gather a vector in MASTER_NODE that determines how many elements are there on each processor on the structural side ---*/
    SU2_MPI::Gather(&Buffer_Send_nVertexStruct, 1, MPI_UNSIGNED_LONG, Buffer_Recv_nVertexStruct, 1, MPI_UNSIGNED_LONG, MASTER_NODE, MPI_COMM_WORLD);
    /*--- We gather a vector in MASTER_NODE that determines how many elements are there on each processor on the fluid side ---*/
    SU2_MPI::Gather(&Buffer_Send_nVertexFlow, 1, MPI_UNSIGNED_LONG, Buffer_Recv_nVertexFlow, 1, MPI_UNSIGNED_LONG, MASTER_NODE, MPI_COMM_WORLD);
    
    /*--- We will be gathering the structural coordinates into the master node ---*/
    /*--- Then we will distribute them using a scatter operation into the appropriate fluid processor ---*/
    nBuffer_FlowTraction = MaxLocalVertexFlow * nDim;
    nBuffer_StructTraction = MaxLocalVertexStruct * nDim;
    
    /*--- We will be gathering donor index and donor processor (for flow -> donor = structure) ---*/
    /*--- Then we will pass on to the structural side the index (fea point) to the appropriate processor ---*/
    nBuffer_DonorIndices = 2 * MaxLocalVertexFlow;
    nBuffer_SetIndex = MaxLocalVertexStruct;
    
    /*--- Send and Recv buffers ---*/
    
    /*--- Buffers to send and receive the structural coordinates ---*/
    su2double *Buffer_Send_FlowTraction = new su2double[nBuffer_FlowTraction];
    su2double *Buffer_Recv_FlowTraction = NULL;
    
    /*--- Buffers to send and receive the donor index and processor ---*/
    long *Buffer_Send_DonorIndices = new long[nBuffer_DonorIndices];
    long *Buffer_Recv_DonorIndices = NULL;
    
    /*--- Buffers to send and receive the new fluid coordinates ---*/
    su2double *Buffer_Send_StructTraction = NULL;
    su2double *Buffer_Recv_StructTraction = new su2double[nBuffer_StructTraction];
    
    /*--- Buffers to send and receive the fluid index ---*/
    long *Buffer_Send_SetIndex = NULL;
    long *Buffer_Recv_SetIndex = new long[nBuffer_SetIndex];
    
    /*--- Prepare the receive buffers (1st step) and send buffers (2nd step) on the master node only. ---*/
    
    if (rank == MASTER_NODE) {
      Buffer_Recv_FlowTraction  = new su2double[size*nBuffer_FlowTraction];
      Buffer_Recv_DonorIndices = new long[size*nBuffer_DonorIndices];
      Buffer_Send_StructTraction = new su2double[size*nBuffer_StructTraction];
      Buffer_Send_SetIndex     = new long[size*nBuffer_SetIndex];
    }
    
    /*--- On the fluid side ---*/
    
    /*--- If this processor owns the marker we are looping at on the structural side ---*/
    
    /*--- First we initialize all of the indices and processors to -1 ---*/
    /*--- This helps on identifying halo nodes and avoids setting wrong values ---*/
    for (iVertex = 0; iVertex < nBuffer_DonorIndices; iVertex++)
      Buffer_Send_DonorIndices[iVertex] = -1;
    
    if (Marker_Flow >= 0){
      
      /*--- We have identified the local index of the FEA marker ---*/
      /*--- We loop over all the vertices in that marker and in that particular processor ---*/
      
      for (iVertex = 0; iVertex < nLocalVertexFlow; iVertex++){
        
        Point_Flow = flow_geometry[MESH_0]->vertex[Marker_Flow][iVertex]->GetNode();
        
        Point_Struct = flow_geometry[MESH_0]->vertex[Marker_Flow][iVertex]->GetDonorPoint();
        
        Processor_Struct = flow_geometry[MESH_0]->vertex[Marker_Flow][iVertex]->GetDonorProcessor();
        
        // Get the normal at the vertex: this normal goes inside the fluid domain.
        Normal_Flow = flow_geometry[MESH_0]->vertex[Marker_Flow][iVertex]->GetNormal();
        
        // Retrieve the values of pressure, viscosity and density
        if (incompressible){
          
          Pn = flow_solution[MESH_0][FLOW_SOL]->node[Point_Flow]->GetPressureInc();
          Pinf = flow_solution[MESH_0][FLOW_SOL]->GetPressure_Inf();
          
          if (viscous_flow){
            
            Grad_PrimVar = flow_solution[MESH_0][FLOW_SOL]->node[Point_Flow]->GetGradient_Primitive();
            Viscosity = flow_solution[MESH_0][FLOW_SOL]->node[Point_Flow]->GetLaminarViscosityInc();
          }
        }
        else if (compressible){
          
          Pn = flow_solution[MESH_0][FLOW_SOL]->node[Point_Flow]->GetPressure();
          Pinf = flow_solution[MESH_0][FLOW_SOL]->GetPressure_Inf();
          
          if (viscous_flow){
            
            Grad_PrimVar = flow_solution[MESH_0][FLOW_SOL]->node[Point_Flow]->GetGradient_Primitive();
            Viscosity = flow_solution[MESH_0][FLOW_SOL]->node[Point_Flow]->GetLaminarViscosity();
          }
        }
        
        // Calculate tn in the fluid nodes for the inviscid term --> Units of force (non-dimensional).
        for (iDim = 0; iDim < nDim; iDim++) {
          tn_f[iDim] = -(Pn-Pinf)*Normal_Flow[iDim];
        }
        
        // Calculate tn in the fluid nodes for the viscous term
        
        if ((incompressible || compressible) && viscous_flow){
          
          // Divergence of the velocity
          div_vel = 0.0; for (iDim = 0; iDim < nDim; iDim++) div_vel += Grad_PrimVar[iDim+1][iDim];
          if (incompressible) div_vel = 0.0;
          
          for (iDim = 0; iDim < nDim; iDim++) {
            
            for (jDim = 0 ; jDim < nDim; jDim++) {
              // Dirac delta
              Dij = 0.0; if (iDim == jDim) Dij = 1.0;
              
              // Viscous stress
              Tau[iDim][jDim] = Viscosity*(Grad_PrimVar[jDim+1][iDim] + Grad_PrimVar[iDim+1][jDim]) -
              TWO3*Viscosity*div_vel*Dij;
              
              // Viscous component in the tn vector --> Units of force (non-dimensional).
              tn_f[iDim] += Tau[iDim][jDim]*Normal_Flow[jDim];
            }
          }
        }
        
        for (iDim = 0; iDim < nDim; iDim++){
          Buffer_Send_FlowTraction[iVertex*nDim+iDim] = tn_f[iDim]*factorForces*ModAmpl;
        }
        /*--- If this processor owns the node ---*/
        if (flow_geometry[MESH_0]->node[Point_Flow]->GetDomain()){
          Buffer_Send_DonorIndices[2*iVertex]     = Point_Struct;
          Buffer_Send_DonorIndices[2*iVertex + 1] = Processor_Struct;
        }
        else{
          /*--- We set the values to be -1 to be able to identify them later as halo nodes ---*/
          Buffer_Send_DonorIndices[2*iVertex]     = -1;
          Buffer_Send_DonorIndices[2*iVertex + 1] = -1;
        }
        
      }
    }
    
    /*--- Once all the messages have been sent, we gather them all into the MASTER_NODE ---*/
    SU2_MPI::Gather(Buffer_Send_FlowTraction, nBuffer_FlowTraction, MPI_DOUBLE, Buffer_Recv_FlowTraction, nBuffer_FlowTraction, MPI_DOUBLE, MASTER_NODE, MPI_COMM_WORLD);
    SU2_MPI::Gather(Buffer_Send_DonorIndices, nBuffer_DonorIndices, MPI_LONG, Buffer_Recv_DonorIndices, nBuffer_DonorIndices, MPI_LONG, MASTER_NODE, MPI_COMM_WORLD);
    
    //		if (rank == MASTER_NODE){
    //			cout << endl << "-----------------------------------------------------------" << endl;
    //			cout << "For tag " << iMarkerFSI << ":" << endl;
    //			for (iProcessor = 0; iProcessor < nProcessor; iProcessor++){
    //				cout << "The processor " << iProcessor << " has " << Buffer_Recv_nVertexStruct[iProcessor] << " nodes on the structural side and ";
    //				cout << Buffer_Recv_nVertexFlow[iProcessor] << " nodes on the fluid side " << endl;
    //			}
    //			cout << "The max number of vertices is " << MaxLocalVertexStruct << " on the structural side and ";
    //			cout << MaxLocalVertexFlow << " on the fluid side." << endl;
    //
    //			cout << "---------------- Check received buffers ---------------------" << endl;
    //			for (iProcessor = 0; iProcessor < nProcessor; iProcessor++){
    //				long initialIndex, initialIndex2;
    //				initialIndex = iProcessor*nBuffer_FlowTraction;
    //				initialIndex2 = iProcessor*nBuffer_DonorIndices;
    //				for (long iCheck = 0; iCheck < Buffer_Recv_nVertexStruct[iProcessor]; iCheck++){
    //					cout << "From processor " << iProcessor << " we get coordinates (";
    //						for (iDim = 0; iDim < nDim; iDim++)
    //							cout << Buffer_Recv_FlowTraction[initialIndex+iCheck*nDim+iDim] << ",";
    //					cout << "), the donor index for the flow " << Buffer_Recv_DonorIndices[initialIndex2+iCheck*2] ;
    //					cout << " and the donor processor " << Buffer_Recv_DonorIndices[initialIndex2+iCheck*2+1] << endl;
    //
    //				}
    //			}
    //
    //		}
    
    /*--- Counter to determine where in the array we have to set the information ---*/
    long *Counter_Processor_Struct = NULL;
    long iProcessor_Flow = 0, iIndex_Flow = 0;
    long iProcessor_Struct = 0, iPoint_Struct = 0, iIndex_Struct = 0;
    long Point_Struct_Send, Processor_Struct_Send;
    
    /*--- Now we pack the information to send it over to the different processors ---*/
    
    if (rank == MASTER_NODE){
      
      /*--- We set the counter to 0 ---*/
      Counter_Processor_Struct = new long[nProcessor];
      for (iProcessor = 0; iProcessor < nProcessor; iProcessor++){
        Counter_Processor_Struct[iProcessor] = 0;
      }
      
      /*--- First we initialize the index vector to -1 ---*/
      /*--- This helps on identifying halo nodes and avoids setting wrong values ---*/
      for (iVertex = 0; iVertex < nProcessor*nBuffer_SetIndex; iVertex++)
        Buffer_Send_SetIndex[iVertex] = -2;
      
      /*--- As of now we do the loop over the flow points ---*/
      /*--- The number of points for flow and structure does not necessarily have to match ---*/
      /*--- In fact, it's possible that a processor asks for nStruct nodes and there are only ---*/
      /*--- nFlow < nStruct available; this is due to halo nodes ---*/
      
      /*--- For every processor from which we have received information ---*/
      /*--- (This is, for every processor on the structural side) ---*/
      for (iProcessor = 0; iProcessor < nProcessor; iProcessor++){
        
        /*--- This is the initial index on the coordinates buffer for that particular processor on the structural side ---*/
        iProcessor_Flow = iProcessor*nBuffer_FlowTraction;
        /*--- This is the initial index on the donor index/processor buffer for that particular processor on the structural side ---*/
        iIndex_Flow = iProcessor*nBuffer_DonorIndices;
        
        /*--- For every vertex in the information retreived from iProcessor ---*/
        for (iVertex = 0; iVertex < Buffer_Recv_nVertexFlow[iProcessor]; iVertex++) {
          
          /*--- The processor and index for the flow are: ---*/
          Processor_Struct_Send = Buffer_Recv_DonorIndices[iIndex_Flow+iVertex*2+1];
          Point_Struct_Send     = Buffer_Recv_DonorIndices[iIndex_Flow+iVertex*2];
          
          /*--- Load the buffer at the appropriate position ---*/
          /*--- This is determined on the fluid side by:
           *--- Processor_Flow*nBuffer_StructTraction -> Initial position of the processor array (fluid side)
           *--- +
           *--- Counter_Processor_Struct*nDim -> Initial position of the nDim array for the particular point on the fluid side
           *--- +
           *--- iDim -> Position within the nDim array that corresponds to a point
           *---
           *--- While on the structural side is:
           *--- iProcessor*nBuffer_FlowTraction -> Initial position on the processor array (structural side)
           *--- +
           *--- iVertex*nDim -> Initial position of the nDim array for the particular point on the structural side
           */
          
          /*--- We check that we are not setting the value for a halo node ---*/
          if (Point_Struct_Send != -1){
            iProcessor_Struct = Processor_Struct_Send*nBuffer_StructTraction;
            iIndex_Struct = Processor_Struct_Send*nBuffer_SetIndex;
            iPoint_Struct = Counter_Processor_Struct[Processor_Struct_Send]*nDim;
            
            for (iDim = 0; iDim < nDim; iDim++)
              Buffer_Send_StructTraction[iProcessor_Struct + iPoint_Struct + iDim] = Buffer_Recv_FlowTraction[iProcessor_Flow + iVertex*nDim + iDim];
            
            /*--- We set the fluid index at an appropriate position matching the coordinates ---*/
            Buffer_Send_SetIndex[iIndex_Struct + Counter_Processor_Struct[Processor_Struct_Send]] = Point_Struct_Send;
            
            Counter_Processor_Struct[Processor_Struct_Send]++;
          }
          
        }
        
      }
      
      //			cout << "---------------- Check send buffers ---------------------" << endl;
      //
      //			for (iProcessor = 0; iProcessor < nProcessor; iProcessor++){
      //				long initialIndex, initialIndex2;
      //				initialIndex = iProcessor*nBuffer_StructTraction;
      //				initialIndex2 = iProcessor*nBuffer_SetIndex;
      //				for (long iCheck = 0; iCheck < Buffer_Recv_nVertexFlow[iProcessor]; iCheck++){
      //					cout << "Processor " << iProcessor << " will receive the node " ;
      //					cout << Buffer_Send_SetIndex[initialIndex2+iCheck] << " which corresponds to the coordinates ";
      //					for (iDim = 0; iDim < nDim; iDim++)
      //						cout << "x" << iDim << "=" << Buffer_Send_StructTraction[initialIndex + iCheck*nDim + iDim] << ", ";
      //					cout << endl;
      //				}
      //
      //			}
      
    }
    
    /*--- Once all the messages have been prepared, we scatter them all from the MASTER_NODE ---*/
    SU2_MPI::Scatter(Buffer_Send_StructTraction, nBuffer_StructTraction, MPI_DOUBLE, Buffer_Recv_StructTraction, nBuffer_StructTraction, MPI_DOUBLE, MASTER_NODE, MPI_COMM_WORLD);
    SU2_MPI::Scatter(Buffer_Send_SetIndex, nBuffer_SetIndex, MPI_LONG, Buffer_Recv_SetIndex, nBuffer_SetIndex, MPI_LONG, MASTER_NODE, MPI_COMM_WORLD);
    
    long indexPoint_iVertex, Point_Struct_Check;
    long Point_Struct_Recv;
    
    /*--- For the flow marker we are studying ---*/
    if (Marker_Struct >= 0){
      
      /*--- We have identified the local index of the Structural marker ---*/
      /*--- We loop over all the vertices in that marker and in that particular processor ---*/
      
      for (iVertex = 0; iVertex < nLocalVertexStruct; iVertex++){
        
        Point_Struct_Recv = fea_geometry[MESH_0]->vertex[Marker_Struct][iVertex]->GetNode();
        
        if (fea_geometry[MESH_0]->node[Point_Struct_Recv]->GetDomain()){
          /*--- Find the index of the point Point_Struct in the buffer Buffer_Recv_SetIndex ---*/
          indexPoint_iVertex = std::distance(Buffer_Recv_SetIndex, std::find(Buffer_Recv_SetIndex, Buffer_Recv_SetIndex + MaxLocalVertexStruct, Point_Struct_Recv));
          
          Point_Struct_Check = Buffer_Recv_SetIndex[indexPoint_iVertex];
          
          if (Point_Struct_Check < 0) {
            cout << "WARNING: A nonphysical point is being considered for traction transfer." << endl;
            exit(EXIT_FAILURE);
          }
          
          for (iDim = 0; iDim < nDim; iDim++)
            Residual[iDim] = Buffer_Recv_StructTraction[indexPoint_iVertex*nDim+iDim];
          
          /*--- Add to the Flow traction ---*/
          node[Point_Struct_Recv]->Add_FlowTraction(Residual);
          
        }
        
      }
      
    }
    
    delete [] Buffer_Send_FlowTraction;
    delete [] Buffer_Send_DonorIndices;
    delete [] Buffer_Recv_StructTraction;
    delete [] Buffer_Recv_SetIndex;
    
    if (rank == MASTER_NODE) {
      delete [] Buffer_Recv_nVertexStruct;
      delete [] Buffer_Recv_nVertexFlow;
      delete [] Buffer_Recv_FlowTraction;
      delete [] Buffer_Recv_DonorIndices;
      delete [] Buffer_Send_StructTraction;
      delete [] Buffer_Send_SetIndex;
      delete [] Counter_Processor_Struct;
    }
    
  }
  
#endif
  
  delete[] tn_f;
  
  
}

void CFEM_ElasticitySolver::SetFEA_Load_Int(CSolver ***flow_solution, CGeometry **fea_geometry,
                                            CGeometry **flow_geometry, CConfig *fea_config,
                                            CConfig *flow_config, CNumerics *fea_numerics){ }

void CFEM_ElasticitySolver::PredictStruct_Displacement(CGeometry **fea_geometry,
                                                       CConfig *fea_config, CSolver ***fea_solution){
  
  unsigned short predOrder = fea_config->GetPredictorOrder();
  su2double Delta_t = fea_config->GetDelta_DynTime();
  unsigned long iPoint, iDim;
  su2double *solDisp, *solVel, *solVel_tn, *valPred;
  
  //To nPointDomain: we need to communicate the predicted solution after setting it
  for (iPoint=0; iPoint < nPointDomain; iPoint++){
    if (predOrder==0) fea_solution[MESH_0][FEA_SOL]->node[iPoint]->SetSolution_Pred();
    else if (predOrder==1) {
      
      solDisp = fea_solution[MESH_0][FEA_SOL]->node[iPoint]->GetSolution();
      solVel = fea_solution[MESH_0][FEA_SOL]->node[iPoint]->GetSolution_Vel();
      valPred = fea_solution[MESH_0][FEA_SOL]->node[iPoint]->GetSolution_Pred();
      
      for (iDim=0; iDim < nDim; iDim++){
        valPred[iDim] = solDisp[iDim] + Delta_t*solVel[iDim];
      }
      
    }
    else if (predOrder==2) {
      
      solDisp = fea_solution[MESH_0][FEA_SOL]->node[iPoint]->GetSolution();
      solVel = fea_solution[MESH_0][FEA_SOL]->node[iPoint]->GetSolution_Vel();
      solVel_tn = fea_solution[MESH_0][FEA_SOL]->node[iPoint]->GetSolution_Vel_time_n();
      valPred = fea_solution[MESH_0][FEA_SOL]->node[iPoint]->GetSolution_Pred();
      
      for (iDim=0; iDim < nDim; iDim++){
        valPred[iDim] = solDisp[iDim] + 0.5*Delta_t*(3*solVel[iDim]-solVel_tn[iDim]);
      }
      
    }
    else {
      cout<< "Higher order predictor not implemented. Solving with order 0." << endl;
      fea_solution[MESH_0][FEA_SOL]->node[iPoint]->SetSolution_Pred();
    }
  }
  
}

void CFEM_ElasticitySolver::ComputeAitken_Coefficient(CGeometry **fea_geometry, CConfig *fea_config,
                                                      CSolver ***fea_solution, unsigned long iFSIIter){
  
  unsigned long iPoint, iDim;
  su2double rbuf_numAitk = 0, sbuf_numAitk = 0;
  su2double rbuf_denAitk = 0, sbuf_denAitk = 0;
  
  su2double *dispPred, *dispCalc, *dispPred_Old, *dispCalc_Old;
  su2double deltaU[3] = {0.0, 0.0, 0.0}, deltaU_p1[3] = {0.0, 0.0, 0.0};
  su2double delta_deltaU[3] = {0.0, 0.0, 0.0};
  su2double CurrentTime=fea_config->GetCurrent_DynTime();
  su2double Static_Time=fea_config->GetStatic_Time();
  su2double WAitkDyn_tn1, WAitkDyn_Max, WAitkDyn_Min, WAitkDyn;
  
  unsigned short RelaxMethod_FSI = fea_config->GetRelaxation_Method_FSI();
  
  int rank = MASTER_NODE;
#ifdef HAVE_MPI
  MPI_Comm_rank(MPI_COMM_WORLD, &rank);
#endif
  
  ofstream historyFile_FSI;
  bool writeHistFSI = fea_config->GetWrite_Conv_FSI();
  if (writeHistFSI && (rank == MASTER_NODE)){
    char cstrFSI[200];
    string filenameHistFSI = fea_config->GetConv_FileName_FSI();
    strcpy (cstrFSI, filenameHistFSI.data());
    historyFile_FSI.open (cstrFSI, std::ios_base::app);
  }
  
  
  /*--- Only when there is movement, and a dynamic coefficient is requested, it makes sense to compute the Aitken's coefficient ---*/
  
  if (CurrentTime > Static_Time) {
    
    if (RelaxMethod_FSI == NO_RELAXATION){
      
      if (writeHistFSI && (rank == MASTER_NODE)){
        
        SetWAitken_Dyn(1.0);
        
        if (iFSIIter == 0) historyFile_FSI << " " << endl ;
        historyFile_FSI << setiosflags(ios::fixed) << setprecision(4) << CurrentTime << "," ;
        historyFile_FSI << setiosflags(ios::fixed) << setprecision(1) << iFSIIter << "," ;
        if (iFSIIter == 0) historyFile_FSI << setiosflags(ios::scientific) << setprecision(4) << 1.0 ;
        else historyFile_FSI << setiosflags(ios::scientific) << setprecision(4) << 1.0 << "," ;
      }
      
    }
    else if (RelaxMethod_FSI == FIXED_PARAMETER){
      
      if (writeHistFSI && (rank == MASTER_NODE)){
        
        SetWAitken_Dyn(fea_config->GetAitkenStatRelax());
        
        if (iFSIIter == 0) historyFile_FSI << " " << endl ;
        historyFile_FSI << setiosflags(ios::fixed) << setprecision(4) << CurrentTime << "," ;
        historyFile_FSI << setiosflags(ios::fixed) << setprecision(1) << iFSIIter << "," ;
        if (iFSIIter == 0) historyFile_FSI << setiosflags(ios::scientific) << setprecision(4) << fea_config->GetAitkenStatRelax() ;
        else historyFile_FSI << setiosflags(ios::scientific) << setprecision(4) << fea_config->GetAitkenStatRelax() << "," ;
      }
      
    }
    else if (RelaxMethod_FSI == AITKEN_DYNAMIC){
      
      if (iFSIIter == 0){
        
        WAitkDyn_tn1 = GetWAitken_Dyn_tn1();
        WAitkDyn_Max = fea_config->GetAitkenDynMaxInit();
        WAitkDyn_Min = fea_config->GetAitkenDynMinInit();
        
        WAitkDyn = min(WAitkDyn_tn1, WAitkDyn_Max);
        WAitkDyn = max(WAitkDyn, WAitkDyn_Min);
        
        SetWAitken_Dyn(WAitkDyn);
        if (writeHistFSI && (rank == MASTER_NODE)){
          if (iFSIIter == 0) historyFile_FSI << " " << endl ;
          historyFile_FSI << setiosflags(ios::fixed) << setprecision(4) << CurrentTime << "," ;
          historyFile_FSI << setiosflags(ios::fixed) << setprecision(1) << iFSIIter << "," ;
          historyFile_FSI << setiosflags(ios::scientific) << setprecision(4) << WAitkDyn ;
        }
        
      }
      else{
        // To nPointDomain; we need to communicate the values
        for (iPoint = 0; iPoint < nPointDomain; iPoint++){
          
          dispPred = fea_solution[MESH_0][FEA_SOL]->node[iPoint]->GetSolution_Pred();
          dispPred_Old = fea_solution[MESH_0][FEA_SOL]->node[iPoint]->GetSolution_Pred_Old();
          dispCalc = fea_solution[MESH_0][FEA_SOL]->node[iPoint]->GetSolution();
          dispCalc_Old = fea_solution[MESH_0][FEA_SOL]->node[iPoint]->GetSolution_Old();
          
          for (iDim = 0; iDim < nDim; iDim++){
            
            /*--- Compute the deltaU and deltaU_n+1 ---*/
            deltaU[iDim] = dispCalc_Old[iDim] - dispPred_Old[iDim];
            deltaU_p1[iDim] = dispCalc[iDim] - dispPred[iDim];
            
            /*--- Compute the difference ---*/
            delta_deltaU[iDim] = deltaU_p1[iDim] - deltaU[iDim];
            
            /*--- Add numerator and denominator ---*/
            sbuf_numAitk += deltaU[iDim] * delta_deltaU[iDim];
            sbuf_denAitk += delta_deltaU[iDim] * delta_deltaU[iDim];
            
          }
          
        }
        
#ifdef HAVE_MPI
        SU2_MPI::Allreduce(&sbuf_numAitk, &rbuf_numAitk, 1, MPI_DOUBLE, MPI_SUM, MPI_COMM_WORLD);
        SU2_MPI::Allreduce(&sbuf_denAitk, &rbuf_denAitk, 1, MPI_DOUBLE, MPI_SUM, MPI_COMM_WORLD);
#else
        rbuf_numAitk = sbuf_numAitk;
        rbuf_denAitk = sbuf_denAitk;
#endif
        
        WAitkDyn = GetWAitken_Dyn();
        
        if (rbuf_denAitk > 1E-15){
          WAitkDyn = - 1.0 * WAitkDyn * rbuf_numAitk / rbuf_denAitk ;
        }
        
        WAitkDyn = max(WAitkDyn, 0.1);
        WAitkDyn = min(WAitkDyn, 1.0);
        
        SetWAitken_Dyn(WAitkDyn);
        
        if (writeHistFSI && (rank == MASTER_NODE)){
          historyFile_FSI << setiosflags(ios::fixed) << setprecision(4) << CurrentTime << "," ;
          historyFile_FSI << setiosflags(ios::fixed) << setprecision(1) << iFSIIter << "," ;
          historyFile_FSI << setiosflags(ios::scientific) << setprecision(4) << WAitkDyn << "," ;
        }
        
      }
      
    }
    else {
      if (rank == MASTER_NODE) cout << "No relaxation method used. " << endl;
    }
    
  }
  
  if (writeHistFSI && (rank == MASTER_NODE)){historyFile_FSI.close();}
  
}

void CFEM_ElasticitySolver::SetAitken_Relaxation(CGeometry **fea_geometry,
                                                 CConfig *fea_config, CSolver ***fea_solution){
  
  unsigned long iPoint, iDim;
  unsigned short RelaxMethod_FSI;
  su2double *dispPred, *dispCalc;
  su2double WAitken;
  su2double CurrentTime=fea_config->GetCurrent_DynTime();
  su2double Static_Time=fea_config->GetStatic_Time();
  
  RelaxMethod_FSI = fea_config->GetRelaxation_Method_FSI();
  
  /*--- Only when there is movement it makes sense to update the solutions... ---*/
  
  if (CurrentTime > Static_Time) {
    
    if (RelaxMethod_FSI == NO_RELAXATION){
      WAitken = 1.0;
    }
    else if (RelaxMethod_FSI == FIXED_PARAMETER){
      WAitken = fea_config->GetAitkenStatRelax();
    }
    else if (RelaxMethod_FSI == AITKEN_DYNAMIC){
      WAitken = GetWAitken_Dyn();
    }
    else {
      WAitken = 1.0;
    }
    
    // To nPointDomain; we need to communicate the solutions (predicted, old and old predicted) after this routine
    for (iPoint=0; iPoint < nPointDomain; iPoint++){
      
      /*--- Retrieve pointers to the predicted and calculated solutions ---*/
      dispPred = fea_solution[MESH_0][FEA_SOL]->node[iPoint]->GetSolution_Pred();
      dispCalc = fea_solution[MESH_0][FEA_SOL]->node[iPoint]->GetSolution();
      
      /*--- Set predicted solution as the old predicted solution ---*/
      fea_solution[MESH_0][FEA_SOL]->node[iPoint]->SetSolution_Pred_Old();
      
      /*--- Set calculated solution as the old solution (needed for dynamic Aitken relaxation) ---*/
      fea_solution[MESH_0][FEA_SOL]->node[iPoint]->SetSolution_Old(dispCalc);
      
      /*--- Apply the Aitken relaxation ---*/
      for (iDim=0; iDim < nDim; iDim++){
        dispPred[iDim] = (1.0 - WAitken)*dispPred[iDim] + WAitken*dispCalc[iDim];
      }
      
    }
    
  }
  
}

void CFEM_ElasticitySolver::Update_StructSolution(CGeometry **fea_geometry,
                                                  CConfig *fea_config, CSolver ***fea_solution){
  
  unsigned long iPoint;
  su2double *valSolutionPred;
  
  for (iPoint=0; iPoint < nPointDomain; iPoint++){
    
    valSolutionPred = fea_solution[MESH_0][FEA_SOL]->node[iPoint]->GetSolution_Pred();
    
    fea_solution[MESH_0][FEA_SOL]->node[iPoint]->SetSolution(valSolutionPred);
    
  }
  
  /*--- Perform the MPI communication of the solution, displacements only ---*/
  
  Set_MPI_Solution_DispOnly(fea_geometry[MESH_0], fea_config);
  
}
<|MERGE_RESOLUTION|>--- conflicted
+++ resolved
@@ -501,11 +501,7 @@
     delete [] mId_Aux[iVar];
     delete [] stressTensor[iVar];
   }
-<<<<<<< HEAD
- 
-=======
-  
->>>>>>> a39864cd
+  
   if (Jacobian_s_ij != NULL) delete [] Jacobian_s_ij;
   if (Jacobian_c_ij != NULL) delete [] Jacobian_c_ij;
   if (Jacobian_k_ij != NULL) delete [] Jacobian_k_ij;
@@ -2719,11 +2715,7 @@
     MassMatrix.MatrixVectorProduct(TimeRes_Aux,TimeRes,geometry,config);
     /*--- Add the components of M*TimeRes_Aux to the residual R(t+dt) ---*/
     for (iPoint = 0; iPoint < nPoint; iPoint++) {
-<<<<<<< HEAD
-
-=======
-      
->>>>>>> a39864cd
+      
       /*--- Dynamic contribution ---*/
       for (iVar = 0; iVar < nVar; iVar++){
         Res_Time_Cont[iVar] = TimeRes.GetBlock(iPoint, iVar);

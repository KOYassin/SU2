/*!
 * \file numerics_direct_mean.cpp
 * \brief This file contains all the convective term discretization.
 * \author F. Palacios, T. Economon
 * \version 4.0.0 "Cardinal"
 *
 * SU2 Lead Developers: Dr. Francisco Palacios (Francisco.D.Palacios@boeing.com).
 *                      Dr. Thomas D. Economon (economon@stanford.edu).
 *
 * SU2 Developers: Prof. Juan J. Alonso's group at Stanford University.
 *                 Prof. Piero Colonna's group at Delft University of Technology.
 *                 Prof. Nicolas R. Gauger's group at Kaiserslautern University of Technology.
 *                 Prof. Alberto Guardone's group at Polytechnic University of Milan.
 *                 Prof. Rafael Palacios' group at Imperial College London.
 *
 * SU2 is free software; you can redistribute it and/or
 * modify it under the terms of the GNU Lesser General Public
 * License as published by the Free Software Foundation; either
 * version 2.1 of the License, or (at your option) any later version.
 *
 * SU2 is distributed in the hope that it will be useful,
 * but WITHOUT ANY WARRANTY; without even the implied warranty of
 * MERCHANTABILITY or FITNESS FOR A PARTICULAR PURPOSE. See the GNU
 * Lesser General Public License for more details.
 *
 * You should have received a copy of the GNU Lesser General Public
 * License along with SU2. If not, see <http://www.gnu.org/licenses/>.
 */

#include "../include/numerics_structure.hpp"
#include <limits>

CCentJST_Flow::CCentJST_Flow(unsigned short val_nDim, unsigned short val_nVar, CConfig *config) : CNumerics(val_nDim, val_nVar, config) {
  
  implicit = (config->GetKind_TimeIntScheme_Flow() == EULER_IMPLICIT);
  
  Gamma = config->GetGamma();
  Gamma_Minus_One = Gamma - 1.0;
  
  grid_movement = config->GetGrid_Movement();
  
  /*--- Artifical dissipation part ---*/
  Param_p = 0.3;
  Param_Kappa_2 = config->GetKappa_2nd_Flow();
  Param_Kappa_4 = config->GetKappa_4th_Flow();
  
  /*--- Allocate some structures ---*/
  Diff_U = new su2double [nVar];
  Diff_Lapl = new su2double [nVar];
  Velocity_i = new su2double [nDim];
  Velocity_j = new su2double [nDim];
  MeanVelocity = new su2double [nDim];
  ProjFlux = new su2double [nVar];
  
}

CCentJST_Flow::~CCentJST_Flow(void) {
  delete [] Diff_U;
  delete [] Diff_Lapl;
  delete [] Velocity_i;
  delete [] Velocity_j;
  delete [] MeanVelocity;
  delete [] ProjFlux;
}

void CCentJST_Flow::ComputeResidual(su2double *val_residual, su2double **val_Jacobian_i, su2double **val_Jacobian_j,
                                    CConfig *config) {
  
  su2double U_i[5] = {0.0,0.0,0.0,0.0,0.0}, U_j[5] = {0.0,0.0,0.0,0.0,0.0};

  /*--- Pressure, density, enthalpy, energy, and velocity at points i and j ---*/
  
  Pressure_i = V_i[nDim+1];                       Pressure_j = V_j[nDim+1];
  Density_i = V_i[nDim+2];                        Density_j = V_j[nDim+2];
  Enthalpy_i = V_i[nDim+3];                       Enthalpy_j = V_j[nDim+3];
  SoundSpeed_i = V_i[nDim+4];                     SoundSpeed_j = V_j[nDim+4];
  Energy_i = Enthalpy_i - Pressure_i/Density_i;   Energy_j = Enthalpy_j - Pressure_j/Density_j;
  
  sq_vel_i = 0.0; sq_vel_j = 0.0;
  for (iDim = 0; iDim < nDim; iDim++) {
    Velocity_i[iDim] = V_i[iDim+1];
    Velocity_j[iDim] = V_j[iDim+1];
    sq_vel_i += 0.5*Velocity_i[iDim]*Velocity_i[iDim];
    sq_vel_j += 0.5*Velocity_j[iDim]*Velocity_j[iDim];
  }

  /*--- Recompute conservative variables ---*/
  
  U_i[0] = Density_i; U_j[0] = Density_j;
  for (iDim = 0; iDim < nDim; iDim++) {
    U_i[iDim+1] = Density_i*Velocity_i[iDim]; U_j[iDim+1] = Density_j*Velocity_j[iDim];
  }
  U_i[nDim+1] = Density_i*Energy_i; U_j[nDim+1] = Density_j*Energy_j;
  
  /*--- Compute mean values of the variables ---*/
  
  MeanDensity = 0.5*(Density_i+Density_j);
  MeanPressure = 0.5*(Pressure_i+Pressure_j);
  MeanEnthalpy = 0.5*(Enthalpy_i+Enthalpy_j);
  for (iDim = 0; iDim < nDim; iDim++)
    MeanVelocity[iDim] =  0.5*(Velocity_i[iDim]+Velocity_j[iDim]);
  MeanEnergy = 0.5*(Energy_i+Energy_j);
  
  /*--- Get projected flux tensor ---*/
  
  GetInviscidProjFlux(&MeanDensity, MeanVelocity, &MeanPressure, &MeanEnthalpy, Normal, ProjFlux);
  
  /*--- Residual of the inviscid flux ---*/

  for (iVar = 0; iVar < nVar; iVar++)
    val_residual[iVar] = ProjFlux[iVar];
  
  /*--- Jacobians of the inviscid flux, scale = 0.5 because val_residual ~ 0.5*(fc_i+fc_j)*Normal ---*/
  
  if (implicit) {
    GetInviscidProjJac(MeanVelocity, &MeanEnergy, Normal, 0.5, val_Jacobian_i);
    for (iVar = 0; iVar < nVar; iVar++)
      for (jVar = 0; jVar < nVar; jVar++)
        val_Jacobian_j[iVar][jVar] = val_Jacobian_i[iVar][jVar];
  }
  
  /*--- Adjustment due to grid motion ---*/
  
  if (grid_movement) {
    ProjVelocity = 0.0;
    for (iDim = 0; iDim < nDim; iDim++)
      ProjVelocity += 0.5*(GridVel_i[iDim]+GridVel_j[iDim])*Normal[iDim];
    for (iVar = 0; iVar < nVar; iVar++) {
      val_residual[iVar] -= ProjVelocity * 0.5*(U_i[iVar] + U_j[iVar]);
      if (implicit) {
        val_Jacobian_i[iVar][iVar] -= 0.5*ProjVelocity;
        val_Jacobian_j[iVar][iVar] -= 0.5*ProjVelocity;
      }
    }
  }
  
  /*--- Computes differences btw. Laplacians and conservative variables,
   with a correction for the enthalpy ---*/
  
  for (iVar = 0; iVar < nVar; iVar++) {
    Diff_Lapl[iVar] = Und_Lapl_i[iVar]-Und_Lapl_j[iVar];
    Diff_U[iVar] = U_i[iVar]-U_j[iVar];
  }
  Diff_U[nVar-1] = Density_i*Enthalpy_i-Density_j*Enthalpy_j;
  
  /*--- Compute the local spectral radius and the stretching factor ---*/
  
  ProjVelocity_i = 0.0; ProjVelocity_j = 0.0; Area = 0.0;
  for (iDim = 0; iDim < nDim; iDim++) {
    ProjVelocity_i += Velocity_i[iDim]*Normal[iDim];
    ProjVelocity_j += Velocity_j[iDim]*Normal[iDim];
    Area += Normal[iDim]*Normal[iDim];
  }
  Area = sqrt(Area);
  
  /*--- Adjustment due to mesh motion ---*/
  
  if (grid_movement) {
    ProjGridVel = 0.0;
    for (iDim = 0; iDim < nDim; iDim++)
      ProjGridVel += 0.5*(GridVel_i[iDim]+GridVel_j[iDim])*Normal[iDim];
    ProjVelocity_i -= ProjGridVel;
    ProjVelocity_j -= ProjGridVel;
  }
  
  Local_Lambda_i = (fabs(ProjVelocity_i)+SoundSpeed_i*Area);
  Local_Lambda_j = (fabs(ProjVelocity_j)+SoundSpeed_j*Area);
  MeanLambda = 0.5*(Local_Lambda_i+Local_Lambda_j);
  
  Phi_i = pow(Lambda_i/(4.0*MeanLambda), Param_p);
  Phi_j = pow(Lambda_j/(4.0*MeanLambda), Param_p);
  StretchingFactor = 4.0*Phi_i*Phi_j/(Phi_i+Phi_j);
  
  sc2 = 3.0*(su2double(Neighbor_i)+su2double(Neighbor_j))/(su2double(Neighbor_i)*su2double(Neighbor_j));
  sc4 = sc2*sc2/4.0;
  
  Epsilon_2 = Param_Kappa_2*0.5*(Sensor_i+Sensor_j)*sc2;
  Epsilon_4 = max(0.0, Param_Kappa_4-Epsilon_2)*sc4;
  
  /*--- Compute viscous part of the residual ---*/
  
  for (iVar = 0; iVar < nVar; iVar++)
    val_residual[iVar] += (Epsilon_2*Diff_U[iVar] - Epsilon_4*Diff_Lapl[iVar])*StretchingFactor*MeanLambda;
  
  /*--- Jacobian computation ---*/
  
  if (implicit) {
    
    cte_0 = (Epsilon_2 + Epsilon_4*su2double(Neighbor_i+1))*StretchingFactor*MeanLambda;
    cte_1 = (Epsilon_2 + Epsilon_4*su2double(Neighbor_j+1))*StretchingFactor*MeanLambda;
    
    for (iVar = 0; iVar < (nVar-1); iVar++) {
      val_Jacobian_i[iVar][iVar] += cte_0;
      val_Jacobian_j[iVar][iVar] -= cte_1;
    }
    
    /*--- Last row of Jacobian_i ---*/
    
    val_Jacobian_i[nVar-1][0] += cte_0*Gamma_Minus_One*sq_vel_i;
    for (iDim = 0; iDim < nDim; iDim++)
      val_Jacobian_i[nVar-1][iDim+1] -= cte_0*Gamma_Minus_One*Velocity_i[iDim];
    val_Jacobian_i[nVar-1][nVar-1] += cte_0*Gamma;
    
    /*--- Last row of Jacobian_j ---*/
    
    val_Jacobian_j[nVar-1][0] -= cte_1*Gamma_Minus_One*sq_vel_j;
    for (iDim = 0; iDim < nDim; iDim++)
      val_Jacobian_j[nVar-1][iDim+1] += cte_1*Gamma_Minus_One*Velocity_j[iDim];
    val_Jacobian_j[nVar-1][nVar-1] -= cte_1*Gamma;
    
  }
  
}

CCentJST_KE_Flow::CCentJST_KE_Flow(unsigned short val_nDim, unsigned short val_nVar, CConfig *config) : CNumerics(val_nDim, val_nVar, config) {

  implicit = (config->GetKind_TimeIntScheme_Flow() == EULER_IMPLICIT);

  Gamma = config->GetGamma();
  Gamma_Minus_One = Gamma - 1.0;

  grid_movement = config->GetGrid_Movement();

  /*--- Artifical dissipation part ---*/
  Param_p = 0.3;
  Param_Kappa_2 = config->GetKappa_2nd_Flow();
  Param_Kappa_4 = config->GetKappa_4th_Flow();

  /*--- Allocate some structures ---*/
  Diff_U = new su2double [nVar];
  Diff_Lapl = new su2double [nVar];
  Velocity_i = new su2double [nDim];
  Velocity_j = new su2double [nDim];
  MeanVelocity = new su2double [nDim];
  ProjFlux = new su2double [nVar];

}

CCentJST_KE_Flow::~CCentJST_KE_Flow(void) {
  delete [] Diff_U;
  delete [] Diff_Lapl;
  delete [] Velocity_i;
  delete [] Velocity_j;
  delete [] MeanVelocity;
  delete [] ProjFlux;
}

void CCentJST_KE_Flow::ComputeResidual(su2double *val_residual, su2double **val_Jacobian_i, su2double **val_Jacobian_j,
                                    CConfig *config) {

  su2double U_i[5] = {0.0,0.0,0.0,0.0,0.0}, U_j[5] = {0.0,0.0,0.0,0.0,0.0};

  /*--- Pressure, density, enthalpy, energy, and velocity at points i and j ---*/

  Pressure_i = V_i[nDim+1];                       Pressure_j = V_j[nDim+1];
  Density_i = V_i[nDim+2];                        Density_j = V_j[nDim+2];
  Enthalpy_i = V_i[nDim+3];                       Enthalpy_j = V_j[nDim+3];
  SoundSpeed_i = V_i[nDim+4];                     SoundSpeed_j = V_j[nDim+4];
  Energy_i = Enthalpy_i - Pressure_i/Density_i;   Energy_j = Enthalpy_j - Pressure_j/Density_j;

  sq_vel_i = 0.0; sq_vel_j = 0.0;
  for (iDim = 0; iDim < nDim; iDim++) {
    Velocity_i[iDim] = V_i[iDim+1];
    Velocity_j[iDim] = V_j[iDim+1];
    sq_vel_i += 0.5*Velocity_i[iDim]*Velocity_i[iDim];
    sq_vel_j += 0.5*Velocity_j[iDim]*Velocity_j[iDim];
  }

  /*--- Recompute conservative variables ---*/

  U_i[0] = Density_i; U_j[0] = Density_j;
  for (iDim = 0; iDim < nDim; iDim++) {
    U_i[iDim+1] = Density_i*Velocity_i[iDim]; U_j[iDim+1] = Density_j*Velocity_j[iDim];
  }
  U_i[nDim+1] = Density_i*Energy_i; U_j[nDim+1] = Density_j*Energy_j;

  /*--- Compute mean values of the variables ---*/

  MeanDensity = 0.5*(Density_i+Density_j);
  MeanPressure = 0.5*(Pressure_i+Pressure_j);
  MeanEnthalpy = 0.5*(Enthalpy_i+Enthalpy_j);
  for (iDim = 0; iDim < nDim; iDim++)
    MeanVelocity[iDim] =  0.5*(Velocity_i[iDim]+Velocity_j[iDim]);
  MeanEnergy = 0.5*(Energy_i+Energy_j);

  /*--- Get projected flux tensor ---*/

  GetInviscidProjFlux(&MeanDensity, MeanVelocity, &MeanPressure, &MeanEnthalpy, Normal, ProjFlux);

  /*--- Residual of the inviscid flux ---*/

  for (iVar = 0; iVar < nVar; iVar++)
    val_residual[iVar] = ProjFlux[iVar];

  /*--- Jacobians of the inviscid flux, scale = 0.5 because val_residual ~ 0.5*(fc_i+fc_j)*Normal ---*/

  if (implicit) {
    GetInviscidProjJac(MeanVelocity, &MeanEnergy, Normal, 0.5, val_Jacobian_i);
    for (iVar = 0; iVar < nVar; iVar++)
      for (jVar = 0; jVar < nVar; jVar++)
        val_Jacobian_j[iVar][jVar] = val_Jacobian_i[iVar][jVar];
  }

  /*--- Adjustment due to grid motion ---*/

  if (grid_movement) {
    ProjVelocity = 0.0;
    for (iDim = 0; iDim < nDim; iDim++)
      ProjVelocity += 0.5*(GridVel_i[iDim]+GridVel_j[iDim])*Normal[iDim];
    for (iVar = 0; iVar < nVar; iVar++) {
      val_residual[iVar] -= ProjVelocity * 0.5*(U_i[iVar]+U_j[iVar]);
      if (implicit) {
        val_Jacobian_i[iVar][iVar] -= 0.5*ProjVelocity;
        val_Jacobian_j[iVar][iVar] -= 0.5*ProjVelocity;
      }
    }
  }

  /*--- Computes differences btw. Laplacians and conservative variables,
   with a correction for the enthalpy ---*/

  for (iVar = 0; iVar < nVar; iVar++) {
    Diff_U[iVar] = U_i[iVar]-U_j[iVar];
  }
  Diff_U[nVar-1] = Density_i*Enthalpy_i-Density_j*Enthalpy_j;

  /*--- Compute the local spectral radius and the stretching factor ---*/

  ProjVelocity_i = 0.0; ProjVelocity_j = 0.0; Area = 0.0;
  for (iDim = 0; iDim < nDim; iDim++) {
    ProjVelocity_i += Velocity_i[iDim]*Normal[iDim];
    ProjVelocity_j += Velocity_j[iDim]*Normal[iDim];
    Area += Normal[iDim]*Normal[iDim];
  }
  Area = sqrt(Area);

  /*--- Adjustment due to mesh motion ---*/

  if (grid_movement) {
    ProjGridVel = 0.0;
    for (iDim = 0; iDim < nDim; iDim++)
      ProjGridVel += 0.5*(GridVel_i[iDim]+GridVel_j[iDim])*Normal[iDim];
    ProjVelocity_i -= ProjGridVel;
    ProjVelocity_j -= ProjGridVel;
  }

  Local_Lambda_i = (fabs(ProjVelocity_i)+SoundSpeed_i*Area);
  Local_Lambda_j = (fabs(ProjVelocity_j)+SoundSpeed_j*Area);
  MeanLambda = 0.5*(Local_Lambda_i+Local_Lambda_j);

  Phi_i = pow(Lambda_i/(4.0*MeanLambda), Param_p);
  Phi_j = pow(Lambda_j/(4.0*MeanLambda), Param_p);
  StretchingFactor = 4.0*Phi_i*Phi_j/(Phi_i+Phi_j);

  sc2 = 3.0*(su2double(Neighbor_i)+su2double(Neighbor_j))/(su2double(Neighbor_i)*su2double(Neighbor_j));
  sc4 = sc2*sc2/4.0;

  Epsilon_2 = Param_Kappa_2*0.5*(Sensor_i+Sensor_j)*sc2;

  /*--- Compute viscous part of the residual ---*/

  for (iVar = 0; iVar < nVar; iVar++)
      val_residual[iVar] += Epsilon_2*(Diff_U[iVar])*StretchingFactor*MeanLambda;

  /*--- Jacobian computation ---*/

  if (implicit) {

    cte_0 = Epsilon_2*StretchingFactor*MeanLambda;

    for (iVar = 0; iVar < (nVar-1); iVar++) {
      val_Jacobian_i[iVar][iVar] += cte_0;
      val_Jacobian_j[iVar][iVar] -= cte_0;
    }

    /*--- Last row of Jacobian_i ---*/

    val_Jacobian_i[nVar-1][0] += cte_0*Gamma_Minus_One*sq_vel_i;
    for (iDim = 0; iDim < nDim; iDim++)
      val_Jacobian_i[nVar-1][iDim+1] -= cte_0*Gamma_Minus_One*Velocity_i[iDim];
    val_Jacobian_i[nVar-1][nVar-1] += cte_0*Gamma;

    /*--- Last row of Jacobian_j ---*/

    val_Jacobian_j[nVar-1][0] -= cte_1*Gamma_Minus_One*sq_vel_j;
    for (iDim = 0; iDim < nDim; iDim++)
      val_Jacobian_j[nVar-1][iDim+1] += cte_1*Gamma_Minus_One*Velocity_j[iDim];
    val_Jacobian_j[nVar-1][nVar-1] -= cte_1*Gamma;

  }

}


CCentLax_Flow::CCentLax_Flow(unsigned short val_nDim, unsigned short val_nVar, CConfig *config) : CNumerics(val_nDim, val_nVar, config) {
  
  Gamma = config->GetGamma();
  Gamma_Minus_One = Gamma - 1.0;
  
  implicit = (config->GetKind_TimeIntScheme_Flow() == EULER_IMPLICIT);
  grid_movement = config->GetGrid_Movement();
  
  /*--- Artifical dissipation part ---*/
  Param_p = 0.3;
  Param_Kappa_0 = config->GetKappa_1st_Flow();
  
  /*--- Allocate some structures ---*/
  Diff_U = new su2double [nVar];
  Velocity_i = new su2double [nDim];
  Velocity_j = new su2double [nDim];
  MeanVelocity = new su2double [nDim];
  ProjFlux = new su2double [nVar];
  
}

CCentLax_Flow::~CCentLax_Flow(void) {
  delete [] Diff_U;
  delete [] Velocity_i;
  delete [] Velocity_j;
  delete [] MeanVelocity;
  delete [] ProjFlux;
  
}

void CCentLax_Flow::ComputeResidual(su2double *val_residual, su2double **val_Jacobian_i, su2double **val_Jacobian_j,
                                    CConfig *config) {
  
  su2double U_i[5] = {0.0,0.0,0.0,0.0,0.0}, U_j[5] = {0.0,0.0,0.0,0.0,0.0};

  /*--- Pressure, density, enthalpy, energy, and velocity at points i and j ---*/
  
  Pressure_i = V_i[nDim+1];                       Pressure_j = V_j[nDim+1];
  Density_i = V_i[nDim+2];                        Density_j = V_j[nDim+2];
  Enthalpy_i = V_i[nDim+3];                       Enthalpy_j = V_j[nDim+3];
  SoundSpeed_i = V_i[nDim+4];                     SoundSpeed_j = V_j[nDim+4];
  Energy_i = Enthalpy_i - Pressure_i/Density_i;   Energy_j = Enthalpy_j - Pressure_j/Density_j;
  
  sq_vel_i = 0.0; sq_vel_j = 0.0;
  for (iDim = 0; iDim < nDim; iDim++) {
    Velocity_i[iDim] = V_i[iDim+1];
    Velocity_j[iDim] = V_j[iDim+1];
    sq_vel_i += 0.5*Velocity_i[iDim]*Velocity_i[iDim];
    sq_vel_j += 0.5*Velocity_j[iDim]*Velocity_j[iDim];
  }
  
  /*--- Recompute conservative variables ---*/
  
  U_i[0] = Density_i; U_j[0] = Density_j;
  for (iDim = 0; iDim < nDim; iDim++) {
    U_i[iDim+1] = Density_i*Velocity_i[iDim]; U_j[iDim+1] = Density_j*Velocity_j[iDim];
  }
  U_i[nDim+1] = Density_i*Energy_i; U_j[nDim+1] = Density_j*Energy_j;
  
  /*--- Compute mean values of the variables ---*/
  
  MeanDensity = 0.5*(Density_i+Density_j);
  MeanPressure = 0.5*(Pressure_i+Pressure_j);
  MeanEnthalpy = 0.5*(Enthalpy_i+Enthalpy_j);
  for (iDim = 0; iDim < nDim; iDim++)
    MeanVelocity[iDim] =  0.5*(Velocity_i[iDim]+Velocity_j[iDim]);
  MeanEnergy = 0.5*(Energy_i+Energy_j);
  
  /*--- Get projected flux tensor ---*/
  
  GetInviscidProjFlux(&MeanDensity, MeanVelocity, &MeanPressure, &MeanEnthalpy, Normal, ProjFlux);
  
  /*--- Residual of the inviscid flux ---*/
  
  for (iVar = 0; iVar < nVar; iVar++)
    val_residual[iVar] = ProjFlux[iVar];
  
  /*--- Jacobians of the inviscid flux, scale = 0.5 because val_residual ~ 0.5*(fc_i+fc_j)*Normal ---*/
  
  if (implicit) {
    GetInviscidProjJac(MeanVelocity, &MeanEnergy, Normal, 0.5, val_Jacobian_i);
    for (iVar = 0; iVar < nVar; iVar++)
      for (jVar = 0; jVar < nVar; jVar++)
        val_Jacobian_j[iVar][jVar] = val_Jacobian_i[iVar][jVar];
  }
  
  /*--- Adjustment due to grid motion ---*/
  
  if (grid_movement) {
    ProjVelocity = 0.0;
    for (iDim = 0; iDim < nDim; iDim++)
      ProjVelocity += 0.5*(GridVel_i[iDim]+GridVel_j[iDim])*Normal[iDim];
    for (iVar = 0; iVar < nVar; iVar++) {
      val_residual[iVar] -= ProjVelocity * 0.5*(U_i[iVar]+U_j[iVar]);
      if (implicit) {
        val_Jacobian_i[iVar][iVar] -= 0.5*ProjVelocity;
        val_Jacobian_j[iVar][iVar] -= 0.5*ProjVelocity;
      }
    }
  }
  
  /*--- Computes differences btw. conservative variables,
   with a correction for the enthalpy ---*/
  
  for (iVar = 0; iVar < nDim+1; iVar++)
    Diff_U[iVar] = U_i[iVar]-U_j[iVar];
  Diff_U[nDim+1] = Density_i*Enthalpy_i-Density_j*Enthalpy_j;
  
  /*--- Compute the local spectral radius and the stretching factor ---*/
  
  ProjVelocity_i = 0.0; ProjVelocity_j = 0.0; Area = 0.0;
  for (iDim = 0; iDim < nDim; iDim++) {
    ProjVelocity_i += Velocity_i[iDim]*Normal[iDim];
    ProjVelocity_j += Velocity_j[iDim]*Normal[iDim];
    Area += Normal[iDim]*Normal[iDim];
  }
  Area = sqrt(Area);
  
  /*--- Adjustment due to grid motion ---*/
  if (grid_movement) {
    ProjGridVel = 0.0;
    for (iDim = 0; iDim < nDim; iDim++)
      ProjGridVel += 0.5*(GridVel_i[iDim]+GridVel_j[iDim])*Normal[iDim];
    ProjVelocity_i -= ProjGridVel;
    ProjVelocity_j -= ProjGridVel;
  }
  
  Local_Lambda_i = (fabs(ProjVelocity_i)+SoundSpeed_i*Area);
  Local_Lambda_j = (fabs(ProjVelocity_j)+SoundSpeed_j*Area);
  MeanLambda = 0.5*(Local_Lambda_i+Local_Lambda_j);
  
  Phi_i = pow(Lambda_i/(4.0*MeanLambda), Param_p);
  Phi_j = pow(Lambda_j/(4.0*MeanLambda), Param_p);
  StretchingFactor = 4.0*Phi_i*Phi_j/(Phi_i+Phi_j);
  
  sc0 = 3.0*(su2double(Neighbor_i)+su2double(Neighbor_j))/(su2double(Neighbor_i)*su2double(Neighbor_j));
  Epsilon_0 = Param_Kappa_0*sc0*su2double(nDim)/3.0;
  
  /*--- Compute viscous part of the residual ---*/
  
  for (iVar = 0; iVar < nVar; iVar++)
    val_residual[iVar] += Epsilon_0*Diff_U[iVar]*StretchingFactor*MeanLambda;
  
  /*--- Jacobian computation ---*/
  
  if (implicit) {
    cte = Epsilon_0*StretchingFactor*MeanLambda;
    for (iVar = 0; iVar < (nVar-1); iVar++) {
      val_Jacobian_i[iVar][iVar] += cte;
      val_Jacobian_j[iVar][iVar] -= cte;
    }
    
    /*--- Last row of Jacobian_i ---*/
    
    val_Jacobian_i[nVar-1][0] += cte*Gamma_Minus_One*sq_vel_i;
    for (iDim = 0; iDim < nDim; iDim++)
      val_Jacobian_i[nVar-1][iDim+1] -= cte*Gamma_Minus_One*Velocity_i[iDim];
    val_Jacobian_i[nVar-1][nVar-1] += cte*Gamma;
    
    /*--- Last row of Jacobian_j ---*/
    
    val_Jacobian_j[nVar-1][0] -= cte*Gamma_Minus_One*sq_vel_j;
    for (iDim = 0; iDim < nDim; iDim++)
      val_Jacobian_j[nVar-1][iDim+1] += cte*Gamma_Minus_One*Velocity_j[iDim];
    val_Jacobian_j[nVar-1][nVar-1] -= cte*Gamma;
    
  }
  
}

CUpwCUSP_Flow::CUpwCUSP_Flow(unsigned short val_nDim, unsigned short val_nVar, CConfig *config) : CNumerics(val_nDim, val_nVar, config) {
  
  implicit = (config->GetKind_TimeIntScheme_Flow() == EULER_IMPLICIT);
  
  Gamma = config->GetGamma();
  Gamma_Minus_One = Gamma - 1.0;
  
  grid_movement = config->GetGrid_Movement();
  
  /*--- Allocate some structures ---*/
  Diff_U = new su2double [nVar];
  Diff_Flux = new su2double [nVar];
  Velocity_i = new su2double [nDim];
  Velocity_j = new su2double [nDim];
  MeanVelocity = new su2double [nDim];
  ProjFlux = new su2double [nVar];
  ProjFlux_i = new su2double [nVar];
  ProjFlux_j = new su2double [nVar];
  Jacobian = new su2double* [nVar];
  for (iVar = 0; iVar < nVar; iVar++) {
    Jacobian[iVar] = new su2double [nVar];
  }
}

CUpwCUSP_Flow::~CUpwCUSP_Flow(void) {
  delete [] Diff_U;
  delete [] Diff_Flux;
  delete [] Velocity_i;
  delete [] Velocity_j;
  delete [] MeanVelocity;
  delete [] ProjFlux;
  delete [] ProjFlux_i;
  delete [] ProjFlux_j;
  for (iVar = 0; iVar < nVar; iVar++) {
    delete [] Jacobian[iVar];
  }
}

void CUpwCUSP_Flow::ComputeResidual(su2double *val_residual, su2double **val_Jacobian_i, su2double **val_Jacobian_j,
                                     CConfig *config) {
  
  /*--- Pressure, density, enthalpy, energy, and velocity at points i and j ---*/
  
  Pressure_i = V_i[nDim+1];                       Pressure_j = V_j[nDim+1];
  Density_i = V_i[nDim+2];                        Density_j = V_j[nDim+2];
  Enthalpy_i = V_i[nDim+3];                       Enthalpy_j = V_j[nDim+3];
  Energy_i = Enthalpy_i - Pressure_i/Density_i;   Energy_j = Enthalpy_j - Pressure_j/Density_j;

  sq_vel_i = 0.0; sq_vel_j = 0.0;
  for (iDim = 0; iDim < nDim; iDim++) {
    Velocity_i[iDim] = V_i[iDim+1];
    Velocity_j[iDim] = V_j[iDim+1];
    sq_vel_i += 0.5*Velocity_i[iDim]*Velocity_i[iDim];
    sq_vel_j += 0.5*Velocity_j[iDim]*Velocity_j[iDim];
  }
  
  SoundSpeed_i = sqrt(Gamma*Gamma_Minus_One*(Energy_i-0.5*sq_vel_i));
  SoundSpeed_j = sqrt(Gamma*Gamma_Minus_One*(Energy_j-0.5*sq_vel_j));

  /*-- Face area ---*/
  
  Area = 0.0;
	for (iDim = 0; iDim < nDim; iDim++)
		Area += Normal[iDim]*Normal[iDim];
	Area = sqrt(Area);
  
	/*-- Unit normal ---*/
  
	for (iDim = 0; iDim < nDim; iDim++)
		UnitNormal[iDim] = Normal[iDim]/Area;
  
  /*--- Recompute conservative variables ---*/
  
  U_i[0] = Density_i; U_j[0] = Density_j;
  for (iDim = 0; iDim < nDim; iDim++) {
    U_i[iDim+1] = Density_i*Velocity_i[iDim]; U_j[iDim+1] = Density_j*Velocity_j[iDim];
  }
  U_i[nDim+1] = Density_i*Energy_i; U_j[nDim+1] = Density_j*Energy_j;
  
  /*--- Compute mean values of the variables ---*/
  
  MeanDensity = 0.5*(Density_i+Density_j);
  MeanPressure = 0.5*(Pressure_i+Pressure_j);
  MeanEnthalpy = 0.5*(Enthalpy_i+Enthalpy_j);
  ProjVelocity = 0.0;
  for (iDim = 0; iDim < nDim; iDim++) {
    MeanVelocity[iDim] =  0.5*(Velocity_i[iDim]+Velocity_j[iDim]);
    ProjVelocity +=  MeanVelocity[iDim]*UnitNormal[iDim];
  }
  MeanSoundSpeed = 0.5*(SoundSpeed_i+SoundSpeed_j);
  MeanEnergy = 0.5*(Energy_i+Energy_j);
  
  /*--- Get projected flux tensor ---*/
  
  GetInviscidProjFlux(&MeanDensity, MeanVelocity, &MeanPressure, &MeanEnthalpy, Normal, ProjFlux);
  
  /*--- Residual of the inviscid flux ---*/
  
  for (iVar = 0; iVar < nVar; iVar++)
    val_residual[iVar] = ProjFlux[iVar];
  
  /*--- Jacobians of the inviscid flux, scale = 0.5 because val_residual ~ 0.5*(fc_i+fc_j)*Normal ---*/
  
  if (implicit) {
    GetInviscidProjJac(MeanVelocity, &MeanEnergy, Normal, 0.5, val_Jacobian_i);
    for (iVar = 0; iVar < nVar; iVar++)
      for (jVar = 0; jVar < nVar; jVar++)
        val_Jacobian_j[iVar][jVar] = val_Jacobian_i[iVar][jVar];
  }
  
  /*--- Computes differences conservative variables,
   with a correction for the enthalpy ---*/
  
  for (iVar = 0; iVar < nVar; iVar++)
    Diff_U[iVar] = U_i[iVar]-U_j[iVar];
  Diff_U[nVar-1] = Density_i*Enthalpy_i-Density_j*Enthalpy_j;
  
  /*--- Computes differences projected fluxes,
   with a correction for the enthalpy ---*/
  
  GetInviscidProjFlux(&Density_i, Velocity_i, &Pressure_i, &Enthalpy_i, UnitNormal, ProjFlux_i);
  GetInviscidProjFlux(&Density_j, Velocity_j, &Pressure_j, &Enthalpy_j, UnitNormal, ProjFlux_j);
  
  for (iVar = 0; iVar < nVar; iVar++)
    Diff_Flux[iVar] = ProjFlux_i[iVar]-ProjFlux_j[iVar];
  
  /*--- Compute dissipation parameters ---*/
  
  Mach = ProjVelocity / MeanSoundSpeed;
  
  LamdaNeg = ProjVelocity - MeanSoundSpeed;
  LamdaPos = ProjVelocity + MeanSoundSpeed;
  
  if ((0.0 <= Mach) && (Mach < 1.0)) Beta = + max(0.0, (ProjVelocity + LamdaNeg)/(ProjVelocity - LamdaNeg));
  if ((-1.0 <= Mach) && (Mach < 0.0)) Beta = - max(0.0, (ProjVelocity + LamdaPos)/(ProjVelocity - LamdaPos));
  if (fabs(Mach) >= 1.0) Beta = Mach/fabs(Mach);
  
  if (Beta == 0.0) Nu_c = fabs(ProjVelocity);
  if ((Beta > 0.0) && ((0.0 < Mach) && (Mach < 1.0))) Nu_c = - (1.0-Beta)*LamdaNeg;
  if ((Beta < 0.0) && ((-1.0 < Mach) && (Mach < 0.0))) Nu_c = (1.0-Beta)*LamdaPos;
  if (fabs(Mach) >= 1) Nu_c = 0.0;
  
  /*--- Compute viscous part of the residual ---*/
  
  for (iVar = 0; iVar < nVar; iVar++)
    val_residual[iVar] += (0.5*Nu_c*Diff_U[iVar] + 0.5*Beta*Diff_Flux[iVar])*Area;

  /*--- Jacobian computation ---*/
  
  if (implicit) {
    
    cte_0 = 0.5*Nu_c*Area;
    cte_1 = 0.5*Beta*Area;
    
    for (iVar = 0; iVar < (nVar-1); iVar++) {
      val_Jacobian_i[iVar][iVar] += cte_0;
      val_Jacobian_j[iVar][iVar] -= cte_0;
    }
    
    /*--- Last row of Jacobian_i (solution difference contribution) ---*/
    
    val_Jacobian_i[nVar-1][0] += cte_0*Gamma_Minus_One*sq_vel_i;
    for (iDim = 0; iDim < nDim; iDim++)
      val_Jacobian_i[nVar-1][iDim+1] -= cte_0*Gamma_Minus_One*Velocity_i[iDim];
    val_Jacobian_i[nVar-1][nVar-1] += cte_0*Gamma;
    
    /*--- Last row of Jacobian_j (solution difference contribution) ---*/
    
    val_Jacobian_j[nVar-1][0] -= cte_0*Gamma_Minus_One*sq_vel_j;
    for (iDim = 0; iDim < nDim; iDim++)
      val_Jacobian_j[nVar-1][iDim+1] += cte_0*Gamma_Minus_One*Velocity_j[iDim];
    val_Jacobian_j[nVar-1][nVar-1] -= cte_0*Gamma;
    
    /*--- Flux difference contribution ---*/
    
    GetInviscidProjJac(Velocity_i, &Energy_i, Normal, 1.0, Jacobian);
    for (iVar = 0; iVar < nVar; iVar++)
      for (jVar = 0; jVar < nVar; jVar++)
        val_Jacobian_i[iVar][jVar] += cte_1*Jacobian[iVar][jVar];
    
    GetInviscidProjJac(Velocity_j, &Energy_j, Normal, 1.0, Jacobian);
    for (iVar = 0; iVar < nVar; iVar++)
      for (jVar = 0; jVar < nVar; jVar++)
        val_Jacobian_j[iVar][jVar] -= cte_1*Jacobian[iVar][jVar];
    
  }
  
}

CUpwAUSM_Flow::CUpwAUSM_Flow(unsigned short val_nDim, unsigned short val_nVar, CConfig *config) : CNumerics(val_nDim, val_nVar, config) {
  
  implicit = (config->GetKind_TimeIntScheme_Flow() == EULER_IMPLICIT);
  
  Gamma = config->GetGamma();
  Gamma_Minus_One = Gamma - 1.0;
  
  Diff_U = new su2double [nVar];
  Velocity_i = new su2double [nDim];
  Velocity_j = new su2double [nDim];
  RoeVelocity = new su2double [nDim];
  delta_vel  = new su2double [nDim];
  delta_wave = new su2double [nVar];
  ProjFlux_i = new su2double [nVar];
  ProjFlux_j = new su2double [nVar];
  Lambda = new su2double [nVar];
  Epsilon = new su2double [nVar];
  P_Tensor = new su2double* [nVar];
  invP_Tensor = new su2double* [nVar];
  for (iVar = 0; iVar < nVar; iVar++) {
    P_Tensor[iVar] = new su2double [nVar];
    invP_Tensor[iVar] = new su2double [nVar];
  }
}

CUpwAUSM_Flow::~CUpwAUSM_Flow(void) {
  
  delete [] Diff_U;
  delete [] Velocity_i;
  delete [] Velocity_j;
  delete [] RoeVelocity;
  delete [] delta_vel;
  delete [] delta_wave;
  delete [] ProjFlux_i;
  delete [] ProjFlux_j;
  delete [] Lambda;
  delete [] Epsilon;
  for (iVar = 0; iVar < nVar; iVar++) {
    delete [] P_Tensor[iVar];
    delete [] invP_Tensor[iVar];
  }
  delete [] P_Tensor;
  delete [] invP_Tensor;
  
}

void CUpwAUSM_Flow::ComputeResidual(su2double *val_residual, su2double **val_Jacobian_i, su2double **val_Jacobian_j, CConfig *config) {
  
  /*--- Face area (norm or the normal vector) ---*/
  Area = 0.0;
  for (iDim = 0; iDim < nDim; iDim++)
    Area += Normal[iDim]*Normal[iDim];
  Area = sqrt(Area);
  
  /*-- Unit Normal ---*/
  for (iDim = 0; iDim < nDim; iDim++)
    UnitNormal[iDim] = Normal[iDim]/Area;
  
  /*--- Primitive variables at point i ---*/
  sq_vel = 0.0;
  for (iDim = 0; iDim < nDim; iDim++) {
    Velocity_i[iDim] = V_i[iDim+1];
    sq_vel += Velocity_i[iDim]*Velocity_i[iDim];
  }
  Pressure_i = V_i[nDim+1];
  Density_i = V_i[nDim+2];
  Enthalpy_i = V_i[nDim+3];
  Energy_i = Enthalpy_i - Pressure_i/Density_i;
  SoundSpeed_i = sqrt(fabs(Gamma*Gamma_Minus_One*(Energy_i-0.5*sq_vel)));
  
  /*--- Primitive variables at point j ---*/
  sq_vel = 0.0;
  for (iDim = 0; iDim < nDim; iDim++) {
    Velocity_j[iDim] = V_j[iDim+1];
    sq_vel += Velocity_j[iDim]*Velocity_j[iDim];
  }
  Pressure_j = V_j[nDim+1];
  Density_j = V_j[nDim+2];
  Enthalpy_j = V_j[nDim+3];
  Energy_j = Enthalpy_j - Pressure_j/Density_j;
  SoundSpeed_j = sqrt(fabs(Gamma*Gamma_Minus_One*(Energy_j-0.5*sq_vel)));
  
  /*--- Projected velocities ---*/
  ProjVelocity_i = 0.0; ProjVelocity_j = 0.0;
  for (iDim = 0; iDim < nDim; iDim++) {
    ProjVelocity_i += Velocity_i[iDim]*UnitNormal[iDim];
    ProjVelocity_j += Velocity_j[iDim]*UnitNormal[iDim];
  }
  
  mL	= ProjVelocity_i/SoundSpeed_i;
  mR	= ProjVelocity_j/SoundSpeed_j;
  
  if (fabs(mL) <= 1.0) mLP = 0.25*(mL+1.0)*(mL+1.0);
  else mLP = 0.5*(mL+fabs(mL));
  
  if (fabs(mR) <= 1.0) mRM = -0.25*(mR-1.0)*(mR-1.0);
  else mRM = 0.5*(mR-fabs(mR));
  
  mF = mLP + mRM;
  
  if (fabs(mL) <= 1.0) pLP = 0.25*Pressure_i*(mL+1.0)*(mL+1.0)*(2.0-mL);
  else pLP = 0.5*Pressure_i*(mL+fabs(mL))/mL;
  
  if (fabs(mR) <= 1.0) pRM = 0.25*Pressure_j*(mR-1.0)*(mR-1.0)*(2.0+mR);
  else pRM = 0.5*Pressure_j*(mR-fabs(mR))/mR;
  
  pF = pLP + pRM;
  Phi = fabs(mF);
  
  val_residual[0] = 0.5*(mF*((Density_i*SoundSpeed_i)+(Density_j*SoundSpeed_j))-Phi*((Density_j*SoundSpeed_j)-(Density_i*SoundSpeed_i)));
  for (iDim = 0; iDim < nDim; iDim++)
    val_residual[iDim+1] = 0.5*(mF*((Density_i*SoundSpeed_i*Velocity_i[iDim])+(Density_j*SoundSpeed_j*Velocity_j[iDim]))
                                -Phi*((Density_j*SoundSpeed_j*Velocity_j[iDim])-(Density_i*SoundSpeed_i*Velocity_i[iDim])))+UnitNormal[iDim]*pF;
  val_residual[nVar-1] = 0.5*(mF*((Density_i*SoundSpeed_i*Enthalpy_i)+(Density_j*SoundSpeed_j*Enthalpy_j))-Phi*((Density_j*SoundSpeed_j*Enthalpy_j)-(Density_i*SoundSpeed_i*Enthalpy_i)));
  
  for (iVar = 0; iVar < nVar; iVar++)
    val_residual[iVar] *= Area;
  
  /*--- Roe's Jacobian for AUSM (this must be fixed) ---*/
  if (implicit) {
    
    /*--- Mean Roe variables iPoint and jPoint ---*/
    R = sqrt(fabs(Density_j/Density_i));
    RoeDensity = R*Density_i;
    sq_vel = 0.0;
    for (iDim = 0; iDim < nDim; iDim++) {
      RoeVelocity[iDim] = (R*Velocity_j[iDim]+Velocity_i[iDim])/(R+1);
      sq_vel += RoeVelocity[iDim]*RoeVelocity[iDim];
    }
    RoeEnthalpy = (R*Enthalpy_j+Enthalpy_i)/(R+1);
    RoeSoundSpeed = sqrt(fabs((Gamma-1)*(RoeEnthalpy-0.5*sq_vel)));
    
    /*--- Compute P and Lambda (do it with the Normal) ---*/
    GetPMatrix(&RoeDensity, RoeVelocity, &RoeSoundSpeed, UnitNormal, P_Tensor);
    
    ProjVelocity = 0.0; ProjVelocity_i = 0.0; ProjVelocity_j = 0.0;
    for (iDim = 0; iDim < nDim; iDim++) {
      ProjVelocity   += RoeVelocity[iDim]*UnitNormal[iDim];
      ProjVelocity_i += Velocity_i[iDim]*UnitNormal[iDim];
      ProjVelocity_j += Velocity_j[iDim]*UnitNormal[iDim];
    }
    
    /*--- Flow eigenvalues and Entropy correctors ---*/
    for (iDim = 0; iDim < nDim; iDim++)
      Lambda[iDim] = ProjVelocity;
    Lambda[nVar-2]  = ProjVelocity + RoeSoundSpeed;
    Lambda[nVar-1] = ProjVelocity - RoeSoundSpeed;
    
    /*--- Compute inverse P ---*/
    GetPMatrix_inv(&RoeDensity, RoeVelocity, &RoeSoundSpeed, UnitNormal, invP_Tensor);
    
    /*--- Jacobias of the inviscid flux, scale = 0.5 because val_residual ~ 0.5*(fc_i+fc_j)*Normal ---*/
    GetInviscidProjJac(Velocity_i, &Energy_i, Normal, 0.5, val_Jacobian_i);
    GetInviscidProjJac(Velocity_j, &Energy_j, Normal, 0.5, val_Jacobian_j);
    
    /*--- Roe's Flux approximation ---*/
    for (iVar = 0; iVar < nVar; iVar++) {
      for (jVar = 0; jVar < nVar; jVar++) {
        Proj_ModJac_Tensor_ij = 0.0;
        /*--- Compute |Proj_ModJac_Tensor| = P x |Lambda| x inverse P ---*/
        for (kVar = 0; kVar < nVar; kVar++)
          Proj_ModJac_Tensor_ij += P_Tensor[iVar][kVar]*fabs(Lambda[kVar])*invP_Tensor[kVar][jVar];
        val_Jacobian_i[iVar][jVar] += 0.5*Proj_ModJac_Tensor_ij*Area;
        val_Jacobian_j[iVar][jVar] -= 0.5*Proj_ModJac_Tensor_ij*Area;
      }
    }
  }
}

CUpwHLLC_Flow::CUpwHLLC_Flow(unsigned short val_nDim, unsigned short val_nVar, CConfig *config) : CNumerics(val_nDim, val_nVar, config) {
  
  implicit = (config->GetKind_TimeIntScheme_Flow() == EULER_IMPLICIT);
  
  Gamma = config->GetGamma();
  Gamma_Minus_One = Gamma - 1.0;
  
  Diff_U = new su2double [nVar];
  Velocity_i = new su2double [nDim];
  Velocity_j = new su2double [nDim];
  RoeVelocity = new su2double [nDim];
  delta_vel  = new su2double [nDim];
  delta_wave = new su2double [nVar];
  ProjFlux_i = new su2double [nVar];
  ProjFlux_j = new su2double [nVar];
  Lambda = new su2double [nVar];
  Epsilon = new su2double [nVar];
  P_Tensor = new su2double* [nVar];
  invP_Tensor = new su2double* [nVar];
  for (iVar = 0; iVar < nVar; iVar++) {
    P_Tensor[iVar] = new su2double [nVar];
    invP_Tensor[iVar] = new su2double [nVar];
  }
  
}

CUpwHLLC_Flow::~CUpwHLLC_Flow(void) {
  
  delete [] Diff_U;
  delete [] Velocity_i;
  delete [] Velocity_j;
  delete [] RoeVelocity;
  delete [] delta_vel;
  delete [] delta_wave;
  delete [] ProjFlux_i;
  delete [] ProjFlux_j;
  delete [] Lambda;
  delete [] Epsilon;
  for (iVar = 0; iVar < nVar; iVar++) {
    delete [] P_Tensor[iVar];
    delete [] invP_Tensor[iVar];
  }
  delete [] P_Tensor;
  delete [] invP_Tensor;
  
}

void CUpwHLLC_Flow::ComputeResidual(su2double *val_residual, su2double **val_Jacobian_i, su2double **val_Jacobian_j, CConfig *config) {
  
  /*--- Face area (norm or the normal vector) ---*/
  
  Area = 0.0;
  for (iDim = 0; iDim < nDim; iDim++)
    Area += Normal[iDim]*Normal[iDim];
  Area = sqrt(Area);
  
  /*-- Unit Normal ---*/
  
  for (iDim = 0; iDim < nDim; iDim++)
    UnitNormal[iDim] = Normal[iDim]/Area;
  
  /*--- Primitive variables at point i ---*/
  
  sq_vel_i = 0.0;
  for (iDim = 0; iDim < nDim; iDim++) {
    Velocity_i[iDim] = V_i[iDim+1];
    sq_vel_i += Velocity_i[iDim]*Velocity_i[iDim];
  }
  Pressure_i = V_i[nDim+1];
  Density_i = V_i[nDim+2];
  Enthalpy_i = V_i[nDim+3];
  Energy_i = Enthalpy_i - Pressure_i/Density_i;
  SoundSpeed_i = sqrt(fabs(Gamma*Gamma_Minus_One*(Energy_i-0.5*sq_vel_i)));
  
  /*--- Primitive variables at point j ---*/
  
  sq_vel_j = 0.0;
  for (iDim = 0; iDim < nDim; iDim++) {
    Velocity_j[iDim] = V_j[iDim+1];
    sq_vel_j += Velocity_j[iDim]*Velocity_j[iDim];
  }
  Pressure_j = V_j[nDim+1];
  Density_j = V_j[nDim+2];
  Enthalpy_j = V_j[nDim+3];
  Energy_j = Enthalpy_j - Pressure_j/Density_j;
  SoundSpeed_j = sqrt(fabs(Gamma*Gamma_Minus_One*(Energy_j-0.5*sq_vel_j)));
  
  /*--- Projected velocities ---*/
  
  ProjVelocity_i = 0.0; ProjVelocity_j = 0.0;
  for (iDim = 0; iDim < nDim; iDim++) {
    ProjVelocity_i += Velocity_i[iDim]*UnitNormal[iDim];
    ProjVelocity_j += Velocity_j[iDim]*UnitNormal[iDim];
  }
  
  /*--- Roe's aveaging ---*/
  
  Rrho = sqrt(fabs(Density_j/Density_i));
  tmp = 1.0/(1.0+Rrho);
  for (iDim = 0; iDim < nDim; iDim++)
    velRoe[iDim] = tmp*(Velocity_i[iDim] + Velocity_j[iDim]*Rrho);
  
  uRoe  = 0.0;
  for (iDim = 0; iDim < nDim; iDim++)
    uRoe += velRoe[iDim]*UnitNormal[iDim];
  
  gamPdivRho = tmp*((Gamma*Pressure_i/Density_i+0.5*(Gamma-1.0)*sq_vel_i) + (Gamma*Pressure_j/Density_j+0.5*(Gamma-1.0)*sq_vel_j)*Rrho);
  sq_velRoe = 0.0;
  for (iDim = 0; iDim < nDim; iDim++)
    sq_velRoe += velRoe[iDim]*velRoe[iDim];
  
  cRoe  = sqrt(fabs(gamPdivRho - ((Gamma+Gamma)*0.5-1.0)*0.5*sq_velRoe));
  
  /*--- Speed of sound at L and R ---*/
  
  sL = min(uRoe-cRoe, ProjVelocity_i-SoundSpeed_i);
  sR = max(uRoe+cRoe, ProjVelocity_j+SoundSpeed_j);
  
  /*--- speed of contact surface ---*/
  
  sM = (Pressure_i-Pressure_j
        - Density_i*ProjVelocity_i*(sL-ProjVelocity_i)
        + Density_j*ProjVelocity_j*(sR-ProjVelocity_j))
  /(Density_j*(sR-ProjVelocity_j)-Density_i*(sL-ProjVelocity_i));
  
  /*--- Pressure at right and left (Pressure_j=Pressure_i) side of contact surface ---*/
  
  pStar = Density_j * (ProjVelocity_j-sR)*(ProjVelocity_j-sM) + Pressure_j;
  
  if (sM >= 0.0) {
    if (sL > 0.0) {
      val_residual[0] = Density_i*ProjVelocity_i;
      for (iDim = 0; iDim < nDim; iDim++)
        val_residual[iDim+1] = Density_i*Velocity_i[iDim]*ProjVelocity_i + Pressure_i*UnitNormal[iDim];
      val_residual[nVar-1] = Energy_i*Density_i*ProjVelocity_i + Pressure_i*ProjVelocity_i;
    }
    else {
      invSLmSs = 1.0/(sL-sM);
      sLmuL = sL-ProjVelocity_i;
      rhoSL = Density_i*sLmuL*invSLmSs;
      for (iDim = 0; iDim < nDim; iDim++)
        rhouSL[iDim] = (Density_i*Velocity_i[iDim]*sLmuL+(pStar-Pressure_i)*UnitNormal[iDim])*invSLmSs;
      eSL = (sLmuL*Energy_i*Density_i-Pressure_i*ProjVelocity_i+pStar*sM)*invSLmSs;
      
      val_residual[0] = rhoSL*sM;
      for (iDim = 0; iDim < nDim; iDim++)
        val_residual[iDim+1] = rhouSL[iDim]*sM + pStar*UnitNormal[iDim];
      val_residual[nVar-1] = (eSL+pStar)*sM;
    }
  }
  else {
    if (sR >= 0.0) {
      invSRmSs = 1.0/(sR-sM);
      sRmuR = sR-ProjVelocity_j;
      rhoSR = Density_j*sRmuR*invSRmSs;
      for (iDim = 0; iDim < nDim; iDim++)
        rhouSR[iDim] = (Density_j*Velocity_j[iDim]*sRmuR+(pStar-Pressure_j)*UnitNormal[iDim])*invSRmSs;
      eSR = (sRmuR*Energy_j*Density_j-Pressure_j*ProjVelocity_j+pStar*sM)*invSRmSs;
      
      val_residual[0] = rhoSR*sM;
      for (iDim = 0; iDim < nDim; iDim++)
        val_residual[iDim+1] = rhouSR[iDim]*sM + pStar*UnitNormal[iDim];
      val_residual[nVar-1] = (eSR+pStar)*sM;
    }
    else {
      val_residual[0] = Density_j*ProjVelocity_j;
      for (iDim = 0; iDim < nDim; iDim++)
        val_residual[iDim+1] = Density_j*Velocity_j[iDim]*ProjVelocity_j + Pressure_j*UnitNormal[iDim];
      val_residual[nVar-1] = Energy_j*Density_j*ProjVelocity_j + Pressure_j*ProjVelocity_j;
    }
  }
  
  for (iVar = 0; iVar < nVar; iVar++)
    val_residual[iVar] *= Area;
  
  if (implicit) {
    
    /*--- Mean Roe variables iPoint and jPoint ---*/
    
    R = sqrt(fabs(Density_j/Density_i));
    RoeDensity = R*Density_i;
    sq_vel = 0.0;
    for (iDim = 0; iDim < nDim; iDim++) {
      RoeVelocity[iDim] = (R*Velocity_j[iDim]+Velocity_i[iDim])/(R+1);
      sq_vel += RoeVelocity[iDim]*RoeVelocity[iDim];
    }
    RoeEnthalpy = (R*Enthalpy_j+Enthalpy_i)/(R+1);
    RoeSoundSpeed = sqrt(fabs((Gamma-1)*(RoeEnthalpy-0.5*sq_vel)));
    
    /*--- Compute P and Lambda (do it with the Normal) ---*/
    
    GetPMatrix(&RoeDensity, RoeVelocity, &RoeSoundSpeed, UnitNormal, P_Tensor);
    
    ProjVelocity = 0.0; ProjVelocity_i = 0.0; ProjVelocity_j = 0.0;
    for (iDim = 0; iDim < nDim; iDim++) {
      ProjVelocity   += RoeVelocity[iDim]*UnitNormal[iDim];
      ProjVelocity_i += Velocity_i[iDim]*UnitNormal[iDim];
      ProjVelocity_j += Velocity_j[iDim]*UnitNormal[iDim];
    }
    
    /*--- Flow eigenvalues and Entropy correctors ---*/
    
    for (iDim = 0; iDim < nDim; iDim++)
      Lambda[iDim] = ProjVelocity;
    Lambda[nVar-2]  = ProjVelocity + RoeSoundSpeed;
    Lambda[nVar-1] = ProjVelocity - RoeSoundSpeed;
    
    /*--- Compute inverse P ---*/
    
    GetPMatrix_inv(&RoeDensity, RoeVelocity, &RoeSoundSpeed, UnitNormal, invP_Tensor);
    
    /*--- Jacobias of the inviscid flux, scale = 0.5 because val_residual ~ 0.5*(fc_i+fc_j)*Normal ---*/
    
    GetInviscidProjJac(Velocity_i, &Energy_i, Normal, 0.5, val_Jacobian_i);
    GetInviscidProjJac(Velocity_j, &Energy_j, Normal, 0.5, val_Jacobian_j);
    
    /*--- Roe's Flux approximation ---*/
    
    for (iVar = 0; iVar < nVar; iVar++) {
      for (jVar = 0; jVar < nVar; jVar++) {
        Proj_ModJac_Tensor_ij = 0.0;
        /*--- Compute |Proj_ModJac_Tensor| = P x |Lambda| x inverse P ---*/
        
        for (kVar = 0; kVar < nVar; kVar++)
          Proj_ModJac_Tensor_ij += P_Tensor[iVar][kVar]*fabs(Lambda[kVar])*invP_Tensor[kVar][jVar];
        val_Jacobian_i[iVar][jVar] += 0.5*Proj_ModJac_Tensor_ij*Area;
        val_Jacobian_j[iVar][jVar] -= 0.5*Proj_ModJac_Tensor_ij*Area;
      }
    }
  }
  
}

#ifdef CHECK

int UgpWithCvCompFlow::calcEulerFluxMatrices_HLLC(su2double (*val_Jacobian_i)[5], su2double (*val_Jacobian_j)[5], su2double (*val_Jacobian_i_Scal)[6], su2double (*val_Jacobian_j_Scal)[6],
                                                  const su2double Density_i, const su2double *uL, const su2double pL, const su2double TL, const su2double h0, const su2double RL, const su2double gammaL, const su2double *scalL, const su2double kL,
                                                  const su2double Density_j, const su2double *uR, const su2double pR, const su2double TR, const su2double h1, const su2double RR, const su2double gammaR, const su2double *scalR, const su2double kR,
                                                  const su2double area, const su2double *nVec, const int nScal, const su2double surfVeloc)
{

  su2double unL  = vecDotVec3d(uL, nVec);
  su2double uLuL = vecDotVec3d(uL, uL);
  su2double cL   = sqrt(gammaL*pL/Density_i);
  su2double hL   = gammaL/(gammaL-1.0)*pL/Density_i + 0.5*uLuL + kL;
  //  su2double hL   = h0 + 0.5*uLuL + kL;
  su2double eL   = hL*Density_i-pL;
  
  su2double unR  = vecDotVec3d(uR, nVec);
  su2double uRuR = vecDotVec3d(uR, uR);
  su2double cR   = sqrt(gammaR*pR/Density_j);
  su2double hR   = gammaR/(gammaR-1.0)*pR/Density_j + 0.5*uRuR + kR;
  //  su2double hR   = h1 + 0.5*uRuR + kR;
  su2double eR   = hR*Density_j-pR;
  
  
  // Roe's aveaging
  su2double Rrho = sqrt(Density_j/Density_i);
  su2double tmp = 1.0/(1.0+Rrho);
  su2double velRoe[3];
  for (int i=0; i<3; i++)
    velRoe[i] = tmp*(uL[i] + uR[i]*Rrho);
  su2double uRoe  = vecDotVec3d(velRoe, nVec);
  su2double hRoe = tmp*(hL + hR*Rrho);
  
  //  su2double cRoe  = sqrt((gammaL-1.0)*(hRoe- 0.5*vecDotVec3d(velRoe, velRoe)));
  su2double gamPdivRho = tmp*((gammaL*pL/Density_i+0.5*(gammaL-1.0)*uLuL) + (gammaR*pR/Density_j+0.5*(gammaR-1.0)*uRuR)*Rrho);
  su2double cRoe  = sqrt(gamPdivRho - ((gammaL+gammaR)*0.5-1.0)*0.5*vecDotVec3d(velRoe, velRoe));
  
  // speed of sound at L and R
  su2double sL = min(uRoe-cRoe, unL-cL);
  su2double sR = max(uRoe+cRoe, unR+cR);
  
  // speed of contact surface
  su2double sM = (pL-pR-Density_i*unL*(sL-unL)+Density_j*unR*(sR-unR))/(Density_j*(sR-unR)-Density_i*(sL-unL));
  
  // pressure at right and left (pR=pL) side of contact surface
  su2double pStar = Density_j*(unR-sR)*(unR-sM)+pR;
  
  if (sM >= 0.0) {
    
    if (sL > 0.0) {
      
      su2double nVecArea[3];
      for (int i=0; i<3; i++) nVecArea[i] = nVec[i]*area;
      
      calcJacobianA(val_Jacobian_i, uL, pL, Density_i, nVecArea, 0.5*(gammaL+gammaR), 0.0);
      
      for (iVar = 0; iVar < nVar; iVar++)
        for (jVar = 0; jVar < nVar; jVar++)
          val_Jacobian_j[i][j] = 0.0;
      
    }
    else {
      
      su2double invSLmSs = 1.0/(sL-sM);
      su2double sLmuL = sL-unL;
      su2double rhoSL = Density_i*sLmuL*invSLmSs;
      su2double rhouSL[3];
      
      for (int i=0; i<3; i++)
        rhouSL[i] = (Density_i*uL[i]*sLmuL+(pStar-pL)*nVec[i])*invSLmSs;
      
      su2double eSL = (sLmuL*eL-pL*unL+pStar*sM)*invSLmSs;
      su2double gammaLM1 = (gammaL-1.0);
      su2double gammaRM1 = (gammaR-1.0);
      su2double invrhotld = 1.0/(Density_j*(sR-unR)-Density_i*(sL-unL));
      
      su2double dSMdUL[5], dSMdUR[5];
      su2double dpsdUL[5], dpsdUR[5];
      
      dSMdUL[0] = -unL*unL + uLuL*gammaLM1/2.0 + sM*sL;
      dSMdUL[1] =  nVec[0]*(2.0*unL-sL-sM) - gammaLM1*uL[0];
      dSMdUL[2] =  nVec[1]*(2.0*unL-sL-sM) - gammaLM1*uL[1];
      dSMdUL[3] =  nVec[2]*(2.0*unL-sL-sM) - gammaLM1*uL[2];
      dSMdUL[4] =  gammaLM1;
      
      for (iVar = 0; iVar < nVar; iVar++)
      {
        dSMdUL[i] *= invrhotld;
        dpsdUL[i] = Density_j*(sR-unR)*dSMdUL[i];
      }
      
      dSMdUR[0] =  unR*unR - uRuR*gammaRM1/2.0 - sM*sR;
      dSMdUR[1] = -nVec[0]*(2.0*unR-sR-sM) + gammaRM1*uR[0];
      dSMdUR[2] = -nVec[1]*(2.0*unR-sR-sM) + gammaRM1*uR[1];
      dSMdUR[3] = -nVec[2]*(2.0*unR-sR-sM) + gammaRM1*uR[2];
      dSMdUR[4] = -gammaRM1;
      
      for (iVar = 0; iVar < nVar; iVar++)
      {
        dSMdUR[i] *= invrhotld;
        dpsdUR[i] = Density_i*(sL-unL)*dSMdUR[i];
      }
      
      calcSubSonicJacobeanHLLC(val_Jacobian_i, val_Jacobian_j,
                               Density_i, uL, pL, eL, unL, uLuL, sL,
                               rhoSL, rhouSL, eSL, dSMdUL,
                               dSMdUR, dpsdUL, dpsdUR, sM, pStar, 0.5*(gammaL+gammaR), nVec);
      
      for (iVar = 0; iVar < nVar; iVar++)  val_Jacobian_i[0][i] =  val_Jacobian_i[0][i]*sM + dSMdUL[i]*rhoSL;
      for (iVar = 0; iVar < nVar; iVar++)  val_Jacobian_i[1][i] =  val_Jacobian_i[1][i]*sM + dSMdUL[i]*rhouSL[0] + dpsdUL[i]*nVec[0];
      for (iVar = 0; iVar < nVar; iVar++)  val_Jacobian_i[2][i] =  val_Jacobian_i[2][i]*sM + dSMdUL[i]*rhouSL[1] + dpsdUL[i]*nVec[1];
      for (iVar = 0; iVar < nVar; iVar++)  val_Jacobian_i[3][i] =  val_Jacobian_i[3][i]*sM + dSMdUL[i]*rhouSL[2] + dpsdUL[i]*nVec[2];
      for (iVar = 0; iVar < nVar; iVar++)  val_Jacobian_i[4][i] = (val_Jacobian_i[4][i]+dpsdUL[i])*sM + (eSL+pStar)*dSMdUL[i];
      
      for (iVar = 0; iVar < nVar; iVar++)
        for (jVar = 0; jVar < nVar; jVar++)
          val_Jacobian_i[i][j] *= area;
      
      for (iVar = 0; iVar < nVar; iVar++)  val_Jacobian_j[0][i] =  val_Jacobian_j[0][i]*sM + dSMdUR[i]*rhoSL;
      for (iVar = 0; iVar < nVar; iVar++)  val_Jacobian_j[1][i] =  val_Jacobian_j[1][i]*sM + dSMdUR[i]*rhouSL[0] + dpsdUR[i]*nVec[0];
      for (iVar = 0; iVar < nVar; iVar++)  val_Jacobian_j[2][i] =  val_Jacobian_j[2][i]*sM + dSMdUR[i]*rhouSL[1] + dpsdUR[i]*nVec[1];
      for (iVar = 0; iVar < nVar; iVar++)  val_Jacobian_j[3][i] =  val_Jacobian_j[3][i]*sM + dSMdUR[i]*rhouSL[2] + dpsdUR[i]*nVec[2];
      for (iVar = 0; iVar < nVar; iVar++)  val_Jacobian_j[4][i] = (val_Jacobian_j[4][i]+dpsdUR[i])*sM + (eSL+pStar)*dSMdUR[i];
      
      for (iVar = 0; iVar < nVar; iVar++)
        for (jVar = 0; jVar < nVar; jVar++)
          val_Jacobian_j[i][j] *= area;
      
    }
  }
  
  else {
    
    if (sR >= 0.0) {
      
      su2double invSRmSs = 1.0/(sR-sM);
      su2double sRmuR = sR-unR;
      su2double rhoSR = Density_j*sRmuR*invSRmSs;
      su2double rhouSR[3];
      for (int i=0; i<3; i++)
        rhouSR[i] = (Density_j*uR[i]*sRmuR+(pStar-pR)*nVec[i])*invSRmSs;
      su2double eSR = (sRmuR*eR-pR*unR+pStar*sM)*invSRmSs;
      su2double gammaLM1 = (gammaL-1.0);
      su2double gammaRM1 = (gammaR-1.0);
      su2double invrhotld = 1.0/(Density_j*(sR-unR)-Density_i*(sL-unL));
      
      su2double dSMdUL[5], dSMdUR[5];
      su2double dpsdUL[5], dpsdUR[5];
      
      dSMdUL[0] = -unL*unL + uLuL*gammaLM1/2.0 + sM*sL;
      dSMdUL[1] =  nVec[0]*(2.0*unL-sL-sM) - gammaLM1*uL[0];
      dSMdUL[2] =  nVec[1]*(2.0*unL-sL-sM) - gammaLM1*uL[1];
      dSMdUL[3] =  nVec[2]*(2.0*unL-sL-sM) - gammaLM1*uL[2];
      dSMdUL[4] =  gammaLM1;
      
      for (iVar = 0; iVar < nVar; iVar++) {
        dSMdUL[i] *= invrhotld;
        dpsdUL[i] = Density_j*(sR-unR)*dSMdUL[i];
      }
      
      dSMdUR[0] =  unR*unR - uRuR*gammaRM1/2.0 - sM*sR;
      dSMdUR[1] = -nVec[0]*(2.0*unR-sR-sM) + gammaRM1*uR[0];
      dSMdUR[2] = -nVec[1]*(2.0*unR-sR-sM) + gammaRM1*uR[1];
      dSMdUR[3] = -nVec[2]*(2.0*unR-sR-sM) + gammaRM1*uR[2];
      dSMdUR[4] = -gammaRM1;
      
      for (iVar = 0; iVar < nVar; iVar++) {
        dSMdUR[i] *= invrhotld;
        dpsdUR[i] = Density_i*(sL-unL)*dSMdUR[i];
      }
      
      calcSubSonicJacobeanHLLC(val_Jacobian_j, val_Jacobian_i,
                               Density_j, uR, pR, eR, unR, uRuR, sR,
                               rhoSR, rhouSR, eSR,
                               dSMdUR, dSMdUL, dpsdUR, dpsdUL, sM, pStar, 0.5*(gammaL+gammaR), nVec);
      
      for (iVar = 0; iVar < nVar; iVar++)  val_Jacobian_i[0][i] =  val_Jacobian_i[0][i]*sM + dSMdUL[i]*rhoSR;
      for (iVar = 0; iVar < nVar; iVar++)  val_Jacobian_i[1][i] =  val_Jacobian_i[1][i]*sM + dSMdUL[i]*rhouSR[0] + dpsdUL[i]*nVec[0];
      for (iVar = 0; iVar < nVar; iVar++)  val_Jacobian_i[2][i] =  val_Jacobian_i[2][i]*sM + dSMdUL[i]*rhouSR[1] + dpsdUL[i]*nVec[1];
      for (iVar = 0; iVar < nVar; iVar++)  val_Jacobian_i[3][i] =  val_Jacobian_i[3][i]*sM + dSMdUL[i]*rhouSR[2] + dpsdUL[i]*nVec[2];
      for (iVar = 0; iVar < nVar; iVar++)  val_Jacobian_i[4][i] = (val_Jacobian_i[4][i]+dpsdUL[i])*sM + (eSR+pStar)*dSMdUL[i];
      
      for (iVar = 0; iVar < nVar; iVar++)
        for (jVar = 0; jVar < nVar; jVar++)
          val_Jacobian_i[i][j] *= area;
      
      for (iVar = 0; iVar < nVar; iVar++)  val_Jacobian_j[0][i] =  val_Jacobian_j[0][i]*sM + dSMdUR[i]*rhoSR;
      for (iVar = 0; iVar < nVar; iVar++)  val_Jacobian_j[1][i] =  val_Jacobian_j[1][i]*sM + dSMdUR[i]*rhouSR[0] + dpsdUR[i]*nVec[0];
      for (iVar = 0; iVar < nVar; iVar++)  val_Jacobian_j[2][i] =  val_Jacobian_j[2][i]*sM + dSMdUR[i]*rhouSR[1] + dpsdUR[i]*nVec[1];
      for (iVar = 0; iVar < nVar; iVar++)  val_Jacobian_j[3][i] =  val_Jacobian_j[3][i]*sM + dSMdUR[i]*rhouSR[2] + dpsdUR[i]*nVec[2];
      for (iVar = 0; iVar < nVar; iVar++)  val_Jacobian_j[4][i] = (val_Jacobian_j[4][i]+dpsdUR[i])*sM + (eSR+pStar)*dSMdUR[i];
      
      for (iVar = 0; iVar < nVar; iVar++)
        for (jVar = 0; jVar < nVar; jVar++)
          val_Jacobian_j[i][j] *= area;
      
    }
    
    else {
      
      su2double nVecArea[3];
      for (int i=0; i<3; i++)        nVecArea[i] = nVec[i]*area;
      calcJacobianA(val_Jacobian_j, uR, pR, Density_j, nVecArea, 0.5*(gammaL+gammaR), 0.0);
      
      for (iVar = 0; iVar < nVar; iVar++)
        for (jVar = 0; jVar < nVar; jVar++)
          val_Jacobian_i[i][j] = 0.0;
      
    }
    
  }
  
}

void UgpWithCvCompFlow::calcSubSonicJacobeanHLLC(su2double (*AL)[5], su2double (*AR)[5],
                                                 su2double Density_i, const su2double *uL, su2double pL, su2double eL, su2double qL, su2double psiL, su2double SL,
                                                 su2double rhoSL, su2double *rhouSL, su2double eSL,
                                                 su2double *dSMdUL, su2double *dSMdUR, su2double *dpsdUL, su2double *dpsdUR, su2double SM, su2double pS,
                                                 su2double gamma, const su2double *nV) // nV is not normalized
{
  
  su2double gammaMinus1 = (gamma-1.0);
  su2double omL = 1.0/(SL-SM);
  
  AL[0][0] =  SL    + rhoSL*dSMdUL[0];
  AL[0][1] = -nV[0] + rhoSL*dSMdUL[1];
  AL[0][2] = -nV[1] + rhoSL*dSMdUL[2];
  AL[0][3] = -nV[2] + rhoSL*dSMdUL[3];
  AL[0][4] =        + rhoSL*dSMdUL[4];
  
  AL[1][0] =    qL*uL[0]       - nV[0]*psiL*gammaMinus1/2.0   + nV[0]*dpsdUL[0] + rhouSL[0]*dSMdUL[0];
  AL[1][1] =  SL - qL          + nV[0]*(gamma-2.0)*uL[0]      + nV[0]*dpsdUL[1] + rhouSL[0]*dSMdUL[1];
  AL[1][2] =     - uL[0]*nV[1] + nV[0]*gammaMinus1*uL[1]      + nV[0]*dpsdUL[2] + rhouSL[0]*dSMdUL[2];
  AL[1][3] =     - uL[0]*nV[2] + nV[0]*gammaMinus1*uL[2]      + nV[0]*dpsdUL[3] + rhouSL[0]*dSMdUL[3];
  AL[1][4] = -gammaMinus1*nV[0]                               + nV[0]*dpsdUL[4] + rhouSL[0]*dSMdUL[4];
  
  AL[2][0] =    qL*uL[1]       - nV[1]*psiL*gammaMinus1/2.0   + nV[1]*dpsdUL[0] + rhouSL[1]*dSMdUL[0];
  AL[2][1] =     - uL[1]*nV[0] + nV[1]*gammaMinus1*uL[0]      + nV[1]*dpsdUL[1] + rhouSL[1]*dSMdUL[1];
  AL[2][2] =  SL - qL          + nV[1]*(gamma-2.0)*uL[1]      + nV[1]*dpsdUL[2] + rhouSL[1]*dSMdUL[2];
  AL[2][3] =     - uL[1]*nV[2] + nV[1]*gammaMinus1*uL[2]      + nV[1]*dpsdUL[3] + rhouSL[1]*dSMdUL[3];
  AL[2][4] = -gammaMinus1*nV[1]                               + nV[1]*dpsdUL[4] + rhouSL[1]*dSMdUL[4];
  
  AL[3][0] =    qL*uL[2]       - nV[2]*psiL*gammaMinus1/2.0   + nV[2]*dpsdUL[0] + rhouSL[2]*dSMdUL[0];
  AL[3][1] =     - uL[2]*nV[0] + nV[2]*gammaMinus1*uL[0]      + nV[2]*dpsdUL[1] + rhouSL[2]*dSMdUL[1];
  AL[3][2] =     - uL[2]*nV[1] + nV[2]*gammaMinus1*uL[1]      + nV[2]*dpsdUL[2] + rhouSL[2]*dSMdUL[2];
  AL[3][3] =  SL - qL          + nV[2]*(gamma-2.0)*uL[2]      + nV[2]*dpsdUL[3] + rhouSL[2]*dSMdUL[3];
  AL[3][4] = -gammaMinus1*nV[2]                               + nV[2]*dpsdUL[4] + rhouSL[2]*dSMdUL[4];
  
  AL[4][0] =      qL*(eL+pL)/Density_i - qL*psiL*(gamma-1.0)/2.0   + SM*dpsdUL[0] + (pS+eSL)*dSMdUL[0];
  AL[4][1] = - nV[0]*(eL+pL)/Density_i + gammaMinus1*uL[0]*qL      + SM*dpsdUL[1] + (pS+eSL)*dSMdUL[1];
  AL[4][2] = - nV[1]*(eL+pL)/Density_i + gammaMinus1*uL[1]*qL      + SM*dpsdUL[2] + (pS+eSL)*dSMdUL[2];
  AL[4][3] = - nV[2]*(eL+pL)/Density_i + gammaMinus1*uL[2]*qL      + SM*dpsdUL[3] + (pS+eSL)*dSMdUL[3];
  AL[4][4] =   SL-qL*gamma                                    + SM*dpsdUL[4] + (pS+eSL)*dSMdUL[4];
  
  for (iVar = 0; iVar < nVar; iVar++)
    for (jVar = 0; jVar < nVar; jVar++)
      AL[i][j] *= omL;
  
  for (iVar = 0; iVar < nVar; iVar++)    AR[0][i] = omL*rhoSL*dSMdUR[i];
  for (iVar = 0; iVar < nVar; iVar++)    AR[1][i] = omL*(nV[0]*dpsdUR[i]+rhouSL[0]*dSMdUR[i]);
  for (iVar = 0; iVar < nVar; iVar++)    AR[2][i] = omL*(nV[1]*dpsdUR[i]+rhouSL[1]*dSMdUR[i]);
  for (iVar = 0; iVar < nVar; iVar++)    AR[3][i] = omL*(nV[2]*dpsdUR[i]+rhouSL[2]*dSMdUR[i]);
  for (iVar = 0; iVar < nVar; iVar++)    AR[4][i] = omL*(dpsdUR[i]*SM+(pS+eSL)*dSMdUR[i]);
  
}

void UgpWithCvCompFlow::calcJacobianA(su2double (*A)[5], const su2double *vel, su2double pp, su2double rrho, const su2double *nV, su2double gamma, su2double surfVeloc) // nV is not normalized
{
 
  su2double kapm1 = (gamma - 1.0);
  
  su2double nVel[3];
  nVel[0] = vel[0]*nV[0];
  nVel[1] = vel[1]*nV[1];
  nVel[2] = vel[2]*nV[2];
  su2double U_k = nVel[0]+nVel[1]+nVel[2];
  su2double vSquHlf = 0.5*vecDotVec3d(vel, vel);
  su2double c = sqrt(gamma*pp/rrho);
  su2double inv_kap_m1 = 1.0/kapm1;
  
  A[0][0] =-surfVeloc;
  A[0][1] = nV[0];
  A[0][2] = nV[1];
  A[0][3] = nV[2];
  A[0][4] = 0.0;
  
  A[1][0] = -vel[0]*(nVel[1]+nVel[2])+nV[0]*(kapm1*vSquHlf-vel[0]*vel[0]);
  A[1][1] = (2.-gamma)*nVel[0]+U_k-surfVeloc;
  A[1][2] = vel[0]*nV[1]-kapm1*vel[1]*nV[0];
  A[1][3] = vel[0]*nV[2]-kapm1*vel[2]*nV[0];
  A[1][4] = kapm1*nV[0];
  
  A[2][0] = -vel[1]*(nVel[0]+nVel[2])+nV[1]*(kapm1*vSquHlf-vel[1]*vel[1]);
  A[2][1] = -kapm1*vel[0]*nV[1]+ vel[1]*nV[0];
  A[2][2] = (2.-gamma)*nVel[1]+U_k-surfVeloc;
  A[2][3] = vel[1]*nV[2]-kapm1*vel[2]*nV[1];
  A[2][4] = kapm1*nV[1];
  
  A[3][0] = -vel[2]*(nVel[0]+nVel[1])+nV[2]*(kapm1*vSquHlf-vel[2]*vel[2]);
  A[3][1] = -kapm1*vel[0]*nV[2]+vel[2]*nV[0];
  A[3][2] = -kapm1*vel[1]*nV[2]+vel[2]*nV[1];
  A[3][3] = (2.-gamma)*nVel[2]+U_k-surfVeloc;
  A[3][4] = kapm1*nV[2];
  
  A[4][0] = U_k*((gamma-2.)*vSquHlf-c*c*inv_kap_m1);
  A[4][1] = c*c*inv_kap_m1*nV[0]-kapm1*vel[0]*(nVel[1]+nVel[2])-(kapm1*vel[0]*vel[0]-vSquHlf)*nV[0];
  A[4][2] = c*c*inv_kap_m1*nV[1]-kapm1*vel[1]*(nVel[0]+nVel[2])-(kapm1*vel[1]*vel[1]-vSquHlf)*nV[1];
  A[4][3] = c*c*inv_kap_m1*nV[2]-kapm1*vel[2]*(nVel[0]+nVel[1])-(kapm1*vel[2]*vel[2]-vSquHlf)*nV[2];
  A[4][4] = gamma*U_k-surfVeloc;
  
}


#endif


CUpwRoe_Flow::CUpwRoe_Flow(unsigned short val_nDim, unsigned short val_nVar, CConfig *config) : CNumerics(val_nDim, val_nVar, config) {
  
  implicit = (config->GetKind_TimeIntScheme_Flow() == EULER_IMPLICIT);
  grid_movement = config->GetGrid_Movement();
  kappa = config->GetRoe_Kappa(); // 1 is unstable

  Gamma = config->GetGamma();
  Gamma_Minus_One = Gamma - 1.0;
  
  Diff_U = new su2double [nVar];
  Velocity_i = new su2double [nDim];
  Velocity_j = new su2double [nDim];
  RoeVelocity = new su2double [nDim];
  delta_vel  = new su2double [nDim];
  delta_wave = new su2double [nVar];
  ProjFlux_i = new su2double [nVar];
  ProjFlux_j = new su2double [nVar];
  Lambda = new su2double [nVar];
  Epsilon = new su2double [nVar];
  P_Tensor = new su2double* [nVar];
  invP_Tensor = new su2double* [nVar];
  for (iVar = 0; iVar < nVar; iVar++) {
    P_Tensor[iVar] = new su2double [nVar];
    invP_Tensor[iVar] = new su2double [nVar];
  }
}

CUpwRoe_Flow::~CUpwRoe_Flow(void) {
  
  delete [] Diff_U;
  delete [] Velocity_i;
  delete [] Velocity_j;
  delete [] RoeVelocity;
  delete [] delta_vel;
  delete [] delta_wave;
  delete [] ProjFlux_i;
  delete [] ProjFlux_j;
  delete [] Lambda;
  delete [] Epsilon;
  for (iVar = 0; iVar < nVar; iVar++) {
    delete [] P_Tensor[iVar];
    delete [] invP_Tensor[iVar];
  }
  delete [] P_Tensor;
  delete [] invP_Tensor;
  
}

void CUpwRoe_Flow::ComputeResidual(su2double *val_residual, su2double **val_Jacobian_i, su2double **val_Jacobian_j, CConfig *config) {
  
  su2double U_i[5] = {0.0,0.0,0.0,0.0,0.0}, U_j[5] = {0.0,0.0,0.0,0.0,0.0};
  su2double ProjGridVel = 0.0;
  
  /*--- Face area (norm or the normal vector) ---*/
  
  Area = 0.0;
  for (iDim = 0; iDim < nDim; iDim++)
    Area += Normal[iDim]*Normal[iDim];
  Area = sqrt(Area);
  
  /*-- Unit Normal ---*/
  
  for (iDim = 0; iDim < nDim; iDim++)
    UnitNormal[iDim] = Normal[iDim]/Area;
  
  /*--- Primitive variables at point i ---*/
  
  for (iDim = 0; iDim < nDim; iDim++)
    Velocity_i[iDim] = V_i[iDim+1];
  Pressure_i = V_i[nDim+1];
  Density_i = V_i[nDim+2];
  Enthalpy_i = V_i[nDim+3];
  Energy_i = Enthalpy_i - Pressure_i/Density_i;
  SoundSpeed_i = sqrt(fabs(Pressure_i*Gamma/Density_i));
  
  /*--- Primitive variables at point j ---*/
  
  for (iDim = 0; iDim < nDim; iDim++)
    Velocity_j[iDim] = V_j[iDim+1];
  Pressure_j = V_j[nDim+1];
  Density_j = V_j[nDim+2];
  Enthalpy_j = V_j[nDim+3];
  Energy_j = Enthalpy_j - Pressure_j/Density_j;
  SoundSpeed_j = sqrt(fabs(Pressure_j*Gamma/Density_j));
  
  /*--- Recompute conservative variables ---*/
  
  U_i[0] = Density_i; U_j[0] = Density_j;
  for (iDim = 0; iDim < nDim; iDim++) {
    U_i[iDim+1] = Density_i*Velocity_i[iDim]; U_j[iDim+1] = Density_j*Velocity_j[iDim];
  }
  U_i[nDim+1] = Density_i*Energy_i; U_j[nDim+1] = Density_j*Energy_j;
  
  /*--- Roe-averaged variables at interface between i & j ---*/
  
  R = sqrt(fabs(Density_j/Density_i));
  RoeDensity = R*Density_i;
  sq_vel = 0.0;
  for (iDim = 0; iDim < nDim; iDim++) {
    RoeVelocity[iDim] = (R*Velocity_j[iDim]+Velocity_i[iDim])/(R+1);
    sq_vel += RoeVelocity[iDim]*RoeVelocity[iDim];
  }
  RoeEnthalpy = (R*Enthalpy_j+Enthalpy_i)/(R+1);
  
  RoeSoundSpeed2 = (Gamma-1)*(RoeEnthalpy-0.5*sq_vel);
  
  /*--- Negative RoeSoundSpeed2, the jump 
   variables is too large, exit the subrotuine 
   without computing the fluxes ---*/
  
  if (RoeSoundSpeed2 <= 0.0) {
    for (iVar = 0; iVar < nVar; iVar++) {
      val_residual[iVar] = 0.0;
      for (jVar = 0; jVar < nVar; jVar++) {
        val_Jacobian_i[iVar][iVar] = 0.0;
        val_Jacobian_j[iVar][iVar] = 0.0;
      }
    }
    return;
  }

  RoeSoundSpeed = sqrt(RoeSoundSpeed2);
  
  /*--- Compute ProjFlux_i ---*/
  
  GetInviscidProjFlux(&Density_i, Velocity_i, &Pressure_i, &Enthalpy_i, Normal, ProjFlux_i);
  
  /*--- Compute ProjFlux_j ---*/
  
  GetInviscidProjFlux(&Density_j, Velocity_j, &Pressure_j, &Enthalpy_j, Normal, ProjFlux_j);
  
  /*--- Compute P and Lambda (do it with the Normal) ---*/
  
  GetPMatrix(&RoeDensity, RoeVelocity, &RoeSoundSpeed, UnitNormal, P_Tensor);
  
  ProjVelocity = 0.0; ProjVelocity_i = 0.0; ProjVelocity_j = 0.0;
  for (iDim = 0; iDim < nDim; iDim++) {
    ProjVelocity   += RoeVelocity[iDim]*UnitNormal[iDim];
    ProjVelocity_i += Velocity_i[iDim]*UnitNormal[iDim];
    ProjVelocity_j += Velocity_j[iDim]*UnitNormal[iDim];
  }
  
  /*--- Projected velocity adjustment due to mesh motion ---*/
  
  if (grid_movement) {
    ProjGridVel = 0.0;
    for (iDim = 0; iDim < nDim; iDim++) {
      ProjGridVel   += 0.5*(GridVel_i[iDim]+GridVel_j[iDim])*UnitNormal[iDim];
    }
    ProjVelocity   -= ProjGridVel;
    ProjVelocity_i -= ProjGridVel;
    ProjVelocity_j -= ProjGridVel;
  }
  
  /*--- Flow eigenvalues and entropy correctors ---*/
  
  for (iDim = 0; iDim < nDim; iDim++)
    Lambda[iDim] = ProjVelocity;
  
  Lambda[nVar-2] = ProjVelocity + RoeSoundSpeed;
  Lambda[nVar-1] = ProjVelocity - RoeSoundSpeed;
  
  /*--- Compute absolute value with Mavriplis' entropy correction ---*/
  
  MaxLambda = fabs(ProjVelocity) + RoeSoundSpeed;
  Delta = config->GetEntropyFix_Coeff();
  
  for (iVar = 0; iVar < nVar; iVar++) {
    Lambda[iVar] = max(fabs(Lambda[iVar]), Delta*MaxLambda);
  }
  
  if (!implicit) {
    
    /*--- Compute wave amplitudes (characteristics) ---*/
    
    proj_delta_vel = 0.0;
    for (iDim = 0; iDim < nDim; iDim++) {
      delta_vel[iDim] = Velocity_j[iDim] - Velocity_i[iDim];
      proj_delta_vel += delta_vel[iDim]*Normal[iDim];
    }
    delta_p = Pressure_j - Pressure_i;
    delta_rho = Density_j - Density_i;
    proj_delta_vel = proj_delta_vel/Area;
    
    if (nDim == 2) {
      delta_wave[0] = delta_rho - delta_p/(RoeSoundSpeed*RoeSoundSpeed);
      delta_wave[1] = UnitNormal[1]*delta_vel[0]-UnitNormal[0]*delta_vel[1];
      delta_wave[2] = proj_delta_vel + delta_p/(RoeDensity*RoeSoundSpeed);
      delta_wave[3] = -proj_delta_vel + delta_p/(RoeDensity*RoeSoundSpeed);
    } else {
      delta_wave[0] = delta_rho - delta_p/(RoeSoundSpeed*RoeSoundSpeed);
      delta_wave[1] = UnitNormal[0]*delta_vel[2]-UnitNormal[2]*delta_vel[0];
      delta_wave[2] = UnitNormal[1]*delta_vel[0]-UnitNormal[0]*delta_vel[1];
      delta_wave[3] = proj_delta_vel + delta_p/(RoeDensity*RoeSoundSpeed);
      delta_wave[4] = -proj_delta_vel + delta_p/(RoeDensity*RoeSoundSpeed);
    }
    
    /*--- Roe's Flux approximation ---*/
    
    for (iVar = 0; iVar < nVar; iVar++) {
      val_residual[iVar] = 0.5*(ProjFlux_i[iVar]+ProjFlux_j[iVar]);
      for (jVar = 0; jVar < nVar; jVar++)
        val_residual[iVar] -= 0.5*Lambda[jVar]*delta_wave[jVar]*P_Tensor[iVar][jVar]*Area;
    }
    
    /*--- Flux contribution due to grid motion ---*/
    
    if (grid_movement) {
      ProjVelocity = 0.0;
      for (iDim = 0; iDim < nDim; iDim++)
        ProjVelocity += 0.5*(GridVel_i[iDim]+GridVel_j[iDim])*Normal[iDim];
      for (iVar = 0; iVar < nVar; iVar++) {
        val_residual[iVar] -= ProjVelocity * 0.5*(U_i[iVar]+U_j[iVar]);
      }
    }
  }
  
  else {
    
    /*--- Compute inverse P ---*/
    
    GetPMatrix_inv(&RoeDensity, RoeVelocity, &RoeSoundSpeed, UnitNormal, invP_Tensor);
    
    /*--- Jacobians of the inviscid flux, scaled by
     kappa because val_resconv ~ kappa*(fc_i+fc_j)*Normal ---*/
    
    GetInviscidProjJac(Velocity_i, &Energy_i, Normal, kappa, val_Jacobian_i);
    GetInviscidProjJac(Velocity_j, &Energy_j, Normal, kappa, val_Jacobian_j);
    
    /*--- Diference variables iPoint and jPoint ---*/
    
    for (iVar = 0; iVar < nVar; iVar++)
      Diff_U[iVar] = U_j[iVar]-U_i[iVar];
    
    /*--- Roe's Flux approximation ---*/
    
    for (iVar = 0; iVar < nVar; iVar++) {
      
      val_residual[iVar] = kappa*(ProjFlux_i[iVar]+ProjFlux_j[iVar]);
      for (jVar = 0; jVar < nVar; jVar++) {
        Proj_ModJac_Tensor_ij = 0.0;
        
        /*--- Compute |Proj_ModJac_Tensor| = P x |Lambda| x inverse P ---*/
        
        for (kVar = 0; kVar < nVar; kVar++)
          Proj_ModJac_Tensor_ij += P_Tensor[iVar][kVar]*Lambda[kVar]*invP_Tensor[kVar][jVar];
        
        val_residual[iVar] -= (1.0-kappa)*Proj_ModJac_Tensor_ij*Diff_U[jVar]*Area;
        val_Jacobian_i[iVar][jVar] += (1.0-kappa)*Proj_ModJac_Tensor_ij*Area;
        val_Jacobian_j[iVar][jVar] -= (1.0-kappa)*Proj_ModJac_Tensor_ij*Area;
        
      }
      
    }
    
    /*--- Jacobian contributions due to grid motion ---*/
    
    if (grid_movement) {
      ProjVelocity = 0.0;
      for (iDim = 0; iDim < nDim; iDim++)
        ProjVelocity += 0.5*(GridVel_i[iDim]+GridVel_j[iDim])*Normal[iDim];
      for (iVar = 0; iVar < nVar; iVar++) {
        val_residual[iVar] -= ProjVelocity * 0.5*(U_i[iVar]+U_j[iVar]);
        
        /*--- Implicit terms ---*/
        
        val_Jacobian_i[iVar][iVar] -= 0.5*ProjVelocity;
        val_Jacobian_j[iVar][iVar] -= 0.5*ProjVelocity;
      }
    }
    
  }
  
}


CUpwGeneralRoe_Flow::CUpwGeneralRoe_Flow(unsigned short val_nDim, unsigned short val_nVar, CConfig *config) : CNumerics(val_nDim, val_nVar, config) {

  implicit = (config->GetKind_TimeIntScheme_Flow() == EULER_IMPLICIT);
  grid_movement = config->GetGrid_Movement();


  Diff_U = new su2double [nVar];
  Velocity_i = new su2double [nDim];
  Velocity_j = new su2double [nDim];
  RoeVelocity = new su2double [nDim];
  delta_vel  = new su2double [nDim];
  delta_wave = new su2double [nVar];
  ProjFlux_i = new su2double [nVar];
  ProjFlux_j = new su2double [nVar];
  Lambda = new su2double [nVar];
  Epsilon = new su2double [nVar];
  P_Tensor = new su2double* [nVar];
  invP_Tensor = new su2double* [nVar];
  for (iVar = 0; iVar < nVar; iVar++) {
    P_Tensor[iVar] = new su2double [nVar];
    invP_Tensor[iVar] = new su2double [nVar];
  }
}

CUpwGeneralRoe_Flow::~CUpwGeneralRoe_Flow(void) {

  delete [] Diff_U;
  delete [] Velocity_i;
  delete [] Velocity_j;
  delete [] RoeVelocity;
  delete [] delta_vel;
  delete [] delta_wave;
  delete [] ProjFlux_i;
  delete [] ProjFlux_j;
  delete [] Lambda;
  delete [] Epsilon;
  for (iVar = 0; iVar < nVar; iVar++) {
    delete [] P_Tensor[iVar];
    delete [] invP_Tensor[iVar];
  }
  delete [] P_Tensor;
  delete [] invP_Tensor;

}

void CUpwGeneralRoe_Flow::ComputeResidual(su2double *val_residual, su2double **val_Jacobian_i, su2double **val_Jacobian_j, CConfig *config) {

  su2double U_i[5] = {0.0,0.0,0.0,0.0,0.0}, U_j[5] = {0.0,0.0,0.0,0.0,0.0};

	/*--- Face area (norm or the normal vector) ---*/

  Area = 0.0;
  for (iDim = 0; iDim < nDim; iDim++)
	Area += Normal[iDim]*Normal[iDim];
  Area = sqrt(Area);

	/*-- Unit Normal ---*/

  for (iDim = 0; iDim < nDim; iDim++)
		UnitNormal[iDim] = Normal[iDim]/Area;

  /*--- Primitive variables at point i ---*/

  Velocity2_i = 0.0;
  for (iDim = 0; iDim < nDim; iDim++) {
	  Velocity_i[iDim] = V_i[iDim+1];
	  Velocity2_i += Velocity_i[iDim]*Velocity_i[iDim];
  }

  Pressure_i = V_i[nDim+1];
  Density_i = V_i[nDim+2];
  Enthalpy_i = V_i[nDim+3];
  Energy_i = Enthalpy_i - Pressure_i/Density_i;
  StaticEnthalpy_i = Enthalpy_i - 0.5*Velocity2_i;
  StaticEnergy_i = StaticEnthalpy_i - Pressure_i/Density_i;

  Kappa_i = S_i[1]/Density_i;
  Chi_i = S_i[0] - Kappa_i*StaticEnergy_i;
  SoundSpeed_i = sqrt(Chi_i + StaticEnthalpy_i*Kappa_i);

  /*--- Primitive variables at point j ---*/


  Velocity2_j = 0.0;
  for (iDim = 0; iDim < nDim; iDim++) {
    Velocity_j[iDim] = V_j[iDim+1];
    Velocity2_j += Velocity_j[iDim]*Velocity_j[iDim];

  }

  Pressure_j = V_j[nDim+1];
  Density_j = V_j[nDim+2];
  Enthalpy_j = V_j[nDim+3];
  Energy_j = Enthalpy_j - Pressure_j/Density_j;

  StaticEnthalpy_j = Enthalpy_j - 0.5*Velocity2_j;
  StaticEnergy_j = StaticEnthalpy_j - Pressure_j/Density_j;

  Kappa_j = S_j[1]/Density_j;
  Chi_j = S_j[0] - Kappa_j*StaticEnergy_j;
  SoundSpeed_j = sqrt(Chi_j + StaticEnthalpy_j*Kappa_j);

  /*--- Recompute conservative variables ---*/

  U_i[0] = Density_i; U_j[0] = Density_j;
  for (iDim = 0; iDim < nDim; iDim++) {
    U_i[iDim+1] = Density_i*Velocity_i[iDim]; U_j[iDim+1] = Density_j*Velocity_j[iDim];
  }
  U_i[nDim+1] = Density_i*Energy_i; U_j[nDim+1] = Density_j*Energy_j;

//	/*--- Roe-averaged variables at interface between i & j ---*/

    ComputeRoeAverage();


	/*--- Compute ProjFlux_i ---*/
	GetInviscidProjFlux(&Density_i, Velocity_i, &Pressure_i, &Enthalpy_i, Normal, ProjFlux_i);

	/*--- Compute ProjFlux_j ---*/
	GetInviscidProjFlux(&Density_j, Velocity_j, &Pressure_j, &Enthalpy_j, Normal, ProjFlux_j);

	/*--- Compute P and Lambda (do it with the Normal) ---*/

	GetPMatrix(&RoeDensity, RoeVelocity, &RoeSoundSpeed, &RoeEnthalpy, &RoeChi, &RoeKappa, UnitNormal, P_Tensor);

	ProjVelocity = 0.0; ProjVelocity_i = 0.0; ProjVelocity_j = 0.0;
	for (iDim = 0; iDim < nDim; iDim++) {
		ProjVelocity   += RoeVelocity[iDim]*UnitNormal[iDim];
		ProjVelocity_i += Velocity_i[iDim]*UnitNormal[iDim];
		ProjVelocity_j += Velocity_j[iDim]*UnitNormal[iDim];
	}

	/*--- Projected velocity adjustment due to mesh motion ---*/
	if (grid_movement) {
		su2double ProjGridVel = 0.0;
		for (iDim = 0; iDim < nDim; iDim++) {
			ProjGridVel   += 0.5*(GridVel_i[iDim]+GridVel_j[iDim])*UnitNormal[iDim];
		}
		ProjVelocity   -= ProjGridVel;
		ProjVelocity_i -= ProjGridVel;
		ProjVelocity_j -= ProjGridVel;
	}

	/*--- Flow eigenvalues and entropy correctors ---*/
	for (iDim = 0; iDim < nDim; iDim++)
		Lambda[iDim] = ProjVelocity;

	Lambda[nVar-2] = ProjVelocity + RoeSoundSpeed;
	Lambda[nVar-1] = ProjVelocity - RoeSoundSpeed;

//	/*--- Harten and Hyman (1983) entropy correction ---*/
//	for (iDim = 0; iDim < nDim; iDim++)
//		Epsilon[iDim] = 4.0*max(0.0, max(Lambda[iDim]-ProjVelocity_i, ProjVelocity_j-Lambda[iDim]));
//
//	Epsilon[nVar-2] = 4.0*max(0.0, max(Lambda[nVar-2]-(ProjVelocity_i+SoundSpeed_i),(ProjVelocity_j+SoundSpeed_j)-Lambda[nVar-2]));
//	Epsilon[nVar-1] = 4.0*max(0.0, max(Lambda[nVar-1]-(ProjVelocity_i-SoundSpeed_i),(ProjVelocity_j-SoundSpeed_j)-Lambda[nVar-1]));
//
//	for (iVar = 0; iVar < nVar; iVar++)
//		if ( fabs(Lambda[iVar]) < Epsilon[iVar] )
//			Lambda[iVar] = (Lambda[iVar]*Lambda[iVar] + Epsilon[iVar]*Epsilon[iVar])/(2.0*Epsilon[iVar]);
//		else
//			Lambda[iVar] = fabs(Lambda[iVar]);

	for (iVar = 0; iVar < nVar; iVar++)
		Lambda[iVar] = fabs(Lambda[iVar]);

	if (!implicit) {

		/*--- Compute wave amplitudes (characteristics) ---*/
		proj_delta_vel = 0.0;
		for (iDim = 0; iDim < nDim; iDim++) {
			delta_vel[iDim] = Velocity_j[iDim] - Velocity_i[iDim];
			proj_delta_vel += delta_vel[iDim]*Normal[iDim];
		}
		delta_p = Pressure_j - Pressure_i;
		delta_rho = Density_j - Density_i;
		proj_delta_vel = proj_delta_vel/Area;

		if (nDim == 2) {
			delta_wave[0] = delta_rho - delta_p/(RoeSoundSpeed*RoeSoundSpeed);
			delta_wave[1] = UnitNormal[1]*delta_vel[0]-UnitNormal[0]*delta_vel[1];
			delta_wave[2] = proj_delta_vel + delta_p/(RoeDensity*RoeSoundSpeed);
			delta_wave[3] = -proj_delta_vel + delta_p/(RoeDensity*RoeSoundSpeed);
		} else {
			delta_wave[0] = delta_rho - delta_p/(RoeSoundSpeed*RoeSoundSpeed);
			delta_wave[1] = UnitNormal[0]*delta_vel[2]-UnitNormal[2]*delta_vel[0];
			delta_wave[2] = UnitNormal[1]*delta_vel[0]-UnitNormal[0]*delta_vel[1];
			delta_wave[3] = proj_delta_vel + delta_p/(RoeDensity*RoeSoundSpeed);
			delta_wave[4] = -proj_delta_vel + delta_p/(RoeDensity*RoeSoundSpeed);
		}

		/*--- Roe's Flux approximation ---*/
		for (iVar = 0; iVar < nVar; iVar++) {
			val_residual[iVar] = 0.5*(ProjFlux_i[iVar]+ProjFlux_j[iVar]);
			for (jVar = 0; jVar < nVar; jVar++)
				val_residual[iVar] -= 0.5*Lambda[jVar]*delta_wave[jVar]*P_Tensor[iVar][jVar]*Area;
		}

		/*--- Flux contribution due to grid motion ---*/
		if (grid_movement) {
			ProjVelocity = 0.0;
			for (iDim = 0; iDim < nDim; iDim++)
				ProjVelocity += 0.5*(GridVel_i[iDim]+GridVel_j[iDim])*Normal[iDim];
			for (iVar = 0; iVar < nVar; iVar++) {
				val_residual[iVar] -= ProjVelocity * 0.5*(U_i[iVar]+U_j[iVar]);
			}
		}
	}
	else {

		/*--- Compute inverse P ---*/

		GetPMatrix_inv(invP_Tensor, &RoeDensity, RoeVelocity, &RoeSoundSpeed, &RoeChi , &RoeKappa, UnitNormal);

		/*--- Jacobians of the inviscid flux, scaled by
        0.5 because val_resconv ~ 0.5*(fc_i+fc_j)*Normal ---*/
		GetInviscidProjJac(Velocity_i, &Enthalpy_i, &Chi_i, &Kappa_i, Normal, 0.5, val_Jacobian_i);

		GetInviscidProjJac(Velocity_j, &Enthalpy_j, &Chi_j, &Kappa_j, Normal, 0.5, val_Jacobian_j);


		/*--- Diference variables iPoint and jPoint ---*/
		for (iVar = 0; iVar < nVar; iVar++)
			Diff_U[iVar] = U_j[iVar]-U_i[iVar];

		/*--- Roe's Flux approximation ---*/
		for (iVar = 0; iVar < nVar; iVar++) {
			val_residual[iVar] = 0.5*(ProjFlux_i[iVar]+ProjFlux_j[iVar]);
			for (jVar = 0; jVar < nVar; jVar++) {
				Proj_ModJac_Tensor_ij = 0.0;
				/*--- Compute |Proj_ModJac_Tensor| = P x |Lambda| x inverse P ---*/
				for (kVar = 0; kVar < nVar; kVar++)
					Proj_ModJac_Tensor_ij += P_Tensor[iVar][kVar]*Lambda[kVar]*invP_Tensor[kVar][jVar];
				val_residual[iVar] -= 0.5*Proj_ModJac_Tensor_ij*Diff_U[jVar]*Area;
				val_Jacobian_i[iVar][jVar] += 0.5*Proj_ModJac_Tensor_ij*Area;
				val_Jacobian_j[iVar][jVar] -= 0.5*Proj_ModJac_Tensor_ij*Area;
			}
		}

		/*--- Jacobian contributions due to grid motion ---*/
		if (grid_movement) {
			ProjVelocity = 0.0;
			for (iDim = 0; iDim < nDim; iDim++)
				ProjVelocity += 0.5*(GridVel_i[iDim]+GridVel_j[iDim])*Normal[iDim];
			for (iVar = 0; iVar < nVar; iVar++) {
				val_residual[iVar] -= ProjVelocity * 0.5*(U_i[iVar]+U_j[iVar]);
				/*--- Implicit terms ---*/
				val_Jacobian_i[iVar][iVar] -= 0.5*ProjVelocity;
				val_Jacobian_j[iVar][iVar] -= 0.5*ProjVelocity;
			}
		}

	}

}


void CUpwGeneralRoe_Flow::ComputeRoeAverage() {

<<<<<<< HEAD
  su2double delta_rhoStaticEnergy, err_P, s, D;//, stateSeparationLimit;
=======
	su2double delta_rhoStaticEnergy, err_P, s, D;//, stateSeparationLimit;
>>>>>>> 0e19c915
	// su2double tol = 10-6;
	//
	R = sqrt(fabs(Density_j/Density_i));
	RoeDensity = R*Density_i;
	sq_vel = 0;	for (iDim = 0; iDim < nDim; iDim++) {
		RoeVelocity[iDim] = (R*Velocity_j[iDim]+Velocity_i[iDim])/(R+1);
		sq_vel += RoeVelocity[iDim]*RoeVelocity[iDim];
	}

	RoeEnthalpy = (R*Enthalpy_j+Enthalpy_i)/(R+1);
	delta_rho = Density_j - Density_i;
	delta_p = Pressure_j - Pressure_i;
	RoeKappa = 0.5*(Kappa_i + Kappa_j);
	RoeKappa = (Kappa_i + Kappa_j + 4*RoeKappa)/6;
	RoeChi = 0.5*(Chi_i + Chi_j);
	RoeChi = (Chi_i + Chi_j + 4*RoeChi)/6;

	//

	RoeKappaStaticEnthalpy = 0.5*(StaticEnthalpy_i*Kappa_i + StaticEnthalpy_j*Kappa_j);
	RoeKappaStaticEnthalpy = (StaticEnthalpy_i*Kappa_i + StaticEnthalpy_j*Kappa_j + 4*RoeKappaStaticEnthalpy)/6;
	s = RoeChi + RoeKappaStaticEnthalpy;
	D = s*s*delta_rho*delta_rho + delta_p*delta_p;
	delta_rhoStaticEnergy = Density_j*StaticEnergy_j - Density_i*StaticEnergy_i;
	err_P = delta_p - RoeChi*delta_rho - RoeKappa*delta_rhoStaticEnergy;


	if (abs((D - delta_p*err_P)/Density_i)>1e-3 && abs(delta_rho/Density_i)>1e-3 && s/Density_i > 1e-3) {

		RoeKappa = (D*RoeKappa)/(D - delta_p*err_P);
		RoeChi = (D*RoeChi+ s*s*delta_rho*err_P)/(D - delta_p*err_P);

	}

	RoeSoundSpeed = sqrt(RoeChi + RoeKappa*(RoeEnthalpy-0.5*sq_vel));
}

CUpwMSW_Flow::CUpwMSW_Flow(unsigned short val_nDim, unsigned short val_nVar, CConfig *config) : CNumerics(val_nDim, val_nVar, config) {
  
  /*--- Set booleans from CConfig settings ---*/
	implicit = (config->GetKind_TimeIntScheme_TNE2() == EULER_IMPLICIT);
  
  /*--- Allocate arrays ---*/
	Diff_U   = new su2double [nVar];
  Fc_i	   = new su2double [nVar];
	Fc_j	   = new su2double [nVar];
	Lambda_i = new su2double [nVar];
  Lambda_j = new su2double [nVar];
  
	u_i		   = new su2double [nDim];
	u_j		   = new su2double [nDim];
  ust_i    = new su2double [nDim];
  ust_j    = new su2double [nDim];
  Vst_i    = new su2double [nPrimVar];
  Vst_j    = new su2double [nPrimVar];
  Ust_i    = new su2double [nVar];
  Ust_j    = new su2double [nVar];
  
  Velst_i    = new su2double [nDim];
  Velst_j    = new su2double [nDim];
  
	P_Tensor		= new su2double* [nVar];
	invP_Tensor	= new su2double* [nVar];
	for (unsigned short iVar = 0; iVar < nVar; iVar++) {
		P_Tensor[iVar]    = new su2double [nVar];
		invP_Tensor[iVar] = new su2double [nVar];
	}
  
}

CUpwMSW_Flow::~CUpwMSW_Flow(void) {
  
	delete [] Diff_U;
  delete [] Fc_i;
	delete [] Fc_j;
	delete [] Lambda_i;
  delete [] Lambda_j;
  
  delete [] u_i;
  delete [] u_j;
  delete [] ust_i;
  delete [] ust_j;
  delete [] Ust_i;
  delete [] Vst_i;
  delete [] Ust_j;
  delete [] Vst_j;
  delete [] Velst_i;
  delete [] Velst_j;
  
  for (unsigned short iVar = 0; iVar < nVar; iVar++) {
    delete [] P_Tensor[iVar];
    delete [] invP_Tensor[iVar];
  }
  delete [] P_Tensor;
  delete [] invP_Tensor;

}

void CUpwMSW_Flow::ComputeResidual(su2double *val_residual,
                                   su2double **val_Jacobian_i,
                                   su2double **val_Jacobian_j, CConfig *config) {
  
	unsigned short iDim, iVar, jVar, kVar;
  su2double P_i, P_j;
  su2double ProjVel_i, ProjVel_j, ProjVelst_i, ProjVelst_j;
  su2double sqvel_i, sqvel_j;
	su2double alpha, w, dp, onemw;
  su2double Proj_ModJac_Tensor_i, Proj_ModJac_Tensor_j;
  
  /*--- Set parameters in the numerical method ---*/
  alpha = 6.0;
  
  /*--- Calculate supporting geometry parameters ---*/
  
	Area = 0;
	for (iDim = 0; iDim < nDim; iDim++)
		Area += Normal[iDim]*Normal[iDim];
	Area = sqrt(Area);
  
	for (iDim = 0; iDim < nDim; iDim++)
		UnitNormal[iDim] = Normal[iDim]/Area;

  /*--- Initialize flux & Jacobian vectors ---*/
  
	for (iVar = 0; iVar < nVar; iVar++) {
		Fc_i[iVar] = 0.0;
		Fc_j[iVar] = 0.0;
	}
  if (implicit) {
    for (iVar = 0; iVar < nVar; iVar++) {
      for (jVar = 0; jVar < nVar; jVar++) {
        val_Jacobian_i[iVar][jVar] = 0.0;
        val_Jacobian_j[iVar][jVar] = 0.0;
      }
    }
  }
  
  /*--- Load variables from nodes i & j ---*/
  
  rhos_i = V_i[0];
  rhos_j = V_j[0];
  for (iDim = 0; iDim < nDim; iDim++) {
    u_i[iDim] = V_i[iDim+1];
    u_j[iDim] = V_j[iDim+1];
  }
  P_i = V_i[nDim+1];
  P_j = V_j[nDim+1];
  
  /*--- Calculate supporting quantities ---*/
  
  sqvel_i   = 0.0; sqvel_j   = 0.0;
  ProjVel_i = 0.0; ProjVel_j = 0.0;
  for (iDim = 0; iDim < nDim; iDim++) {
    sqvel_i   += u_i[iDim]*u_i[iDim];
    sqvel_j   += u_j[iDim]*u_j[iDim];
    ProjVel_i += u_i[iDim]*UnitNormal[iDim];
    ProjVel_j += u_j[iDim]*UnitNormal[iDim];
  }
  
  /*--- Calculate the state weighting function ---*/
  
  dp = fabs(P_j-P_i) / min(P_j, P_i);
  w = 0.5 * (1.0/(pow(alpha*dp,2.0) +1.0));
  onemw = 1.0 - w;
  
  /*--- Calculate weighted state vector (*) for i & j ---*/
  
  for (iVar = 0; iVar < nVar; iVar++) {
    Ust_i[iVar] = onemw*U_i[iVar] + w*U_j[iVar];
    Ust_j[iVar] = onemw*U_j[iVar] + w*U_i[iVar];
  }
  for (iVar = 0; iVar < nDim+5; iVar++) {
    Vst_i[iVar] = onemw*V_i[iVar] + w*V_j[iVar];
    Vst_j[iVar] = onemw*V_j[iVar] + w*V_i[iVar];
  }
  ProjVelst_i = onemw*ProjVel_i + w*ProjVel_j;
  ProjVelst_j = onemw*ProjVel_j + w*ProjVel_i;
  
  for (iDim = 0; iDim < nDim; iDim++) {
    Velst_i[iDim] = Vst_i[iDim+1];
    Velst_j[iDim] = Vst_j[iDim+1];
  }
  
  /*--- Flow eigenvalues at i (Lambda+) --- */
  
  for (iDim = 0; iDim < nDim; iDim++) {
  Lambda_i[iDim]      = 0.5*(ProjVelst_i + fabs(ProjVelst_i));
  }

  Lambda_i[nDim] = 0.5*( ProjVelst_i + Vst_i[nDim+4] + fabs(ProjVelst_i + Vst_i[nDim+4])  );
  Lambda_i[nDim+1]   = 0.5*( ProjVelst_i - Vst_i[nDim+4] + fabs(ProjVelst_i - Vst_i[nDim+4])  );
  
  /*--- Compute projected P, invP, and Lambda ---*/
  
  GetPMatrix(&Vst_i[nDim+2], Velst_i, &Vst_i[nDim+4], UnitNormal, P_Tensor);
  GetPMatrix_inv(&Vst_i[nDim+2], Velst_i, &Vst_i[nDim+4], UnitNormal, invP_Tensor);
  
  /*--- Projected flux (f+) at i ---*/
  
  for (iVar = 0; iVar < nVar; iVar++) {
    for (jVar = 0; jVar < nVar; jVar++) {
      Proj_ModJac_Tensor_i = 0.0;
      
      /*--- Compute Proj_ModJac_Tensor = P x Lambda+ x inverse P ---*/
      
      for (kVar = 0; kVar < nVar; kVar++)
        Proj_ModJac_Tensor_i += P_Tensor[iVar][kVar]*Lambda_i[kVar]*invP_Tensor[kVar][jVar];
      Fc_i[iVar] += Proj_ModJac_Tensor_i*U_i[jVar]*Area;
      if (implicit)
        val_Jacobian_i[iVar][jVar] += Proj_ModJac_Tensor_i*Area;
    }
  }
  
	/*--- Flow eigenvalues at j (Lambda-) ---*/
  
  for (iDim = 0; iDim < nDim; iDim++) {
    Lambda_j[iDim]          = 0.5*(ProjVelst_j - fabs(ProjVelst_j));
  }
  Lambda_j[nDim] = 0.5*(     ProjVelst_j + Vst_j[nDim+4] -
                                   fabs(ProjVelst_j + Vst_j[nDim+4])  );
  Lambda_j[nDim+1]   = 0.5*(     ProjVelst_j - Vst_j[nDim+4] -
                                   fabs(ProjVelst_j - Vst_j[nDim+4])  );
  
  /*--- Compute projected P, invP, and Lambda ---*/
  
  GetPMatrix(&Vst_j[nDim+2], Velst_j, &Vst_j[nDim+4], UnitNormal, P_Tensor);
  GetPMatrix_inv(&Vst_j[nDim+2], Velst_j, &Vst_j[nDim+4], UnitNormal, invP_Tensor);
  
	/*--- Projected flux (f-) ---*/
  
  for (iVar = 0; iVar < nVar; iVar++) {
    for (jVar = 0; jVar < nVar; jVar++) {
      Proj_ModJac_Tensor_j = 0.0;
      /*--- Compute Proj_ModJac_Tensor = P x Lambda- x inverse P ---*/
      for (kVar = 0; kVar < nVar; kVar++)
        Proj_ModJac_Tensor_j += P_Tensor[iVar][kVar]*Lambda_j[kVar]*invP_Tensor[kVar][jVar];
      Fc_j[iVar] += Proj_ModJac_Tensor_j*U_j[jVar]*Area;
      if (implicit)
        val_Jacobian_j[iVar][jVar] += Proj_ModJac_Tensor_j*Area;
    }
  }
  
	/*--- Flux splitting ---*/
  
	for (iVar = 0; iVar < nVar; iVar++) {
		val_residual[iVar] = Fc_i[iVar]+Fc_j[iVar];
	}
  
}

CUpwTurkel_Flow::CUpwTurkel_Flow(unsigned short val_nDim, unsigned short val_nVar, CConfig *config) : CNumerics(val_nDim, val_nVar, config) {
  
  implicit = (config->GetKind_TimeIntScheme_Flow() == EULER_IMPLICIT);
  grid_movement = config->GetGrid_Movement();
  
  Gamma = config->GetGamma();
  Gamma_Minus_One = Gamma - 1.0;
  
  Beta_min = config->GetminTurkelBeta();
  Beta_max = config->GetmaxTurkelBeta();
  
  Diff_U = new su2double [nVar];
  Velocity_i = new su2double [nDim];
  Velocity_j = new su2double [nDim];
  RoeVelocity = new su2double [nDim];
  ProjFlux_i = new su2double [nVar];
  ProjFlux_j = new su2double [nVar];
  Lambda = new su2double [nVar];
  Epsilon = new su2double [nVar];
  absPeJac = new su2double* [nVar];
  invRinvPe = new su2double* [nVar];
  R_Tensor  = new su2double* [nVar];
  Matrix    = new su2double* [nVar];
  Art_Visc  = new su2double* [nVar];
  for (iVar = 0; iVar < nVar; iVar++) {
    absPeJac[iVar] = new su2double [nVar];
    invRinvPe[iVar] = new su2double [nVar];
    Matrix[iVar] = new su2double [nVar];
    Art_Visc[iVar] = new su2double [nVar];
    R_Tensor[iVar] = new su2double [nVar];
  }
}

CUpwTurkel_Flow::~CUpwTurkel_Flow(void) {
  
  delete [] Diff_U;
  delete [] Velocity_i;
  delete [] Velocity_j;
  delete [] RoeVelocity;
  delete [] ProjFlux_i;
  delete [] ProjFlux_j;
  delete [] Lambda;
  delete [] Epsilon;
  for (iVar = 0; iVar < nVar; iVar++) {
    delete [] absPeJac[iVar];
    delete [] invRinvPe[iVar];
    delete [] Matrix[iVar];
    delete [] Art_Visc[iVar];
    delete [] R_Tensor[iVar];
  }
  delete [] Matrix;
  delete [] Art_Visc;
  delete [] absPeJac;
  delete [] invRinvPe;
  delete [] R_Tensor;
  
}

void CUpwTurkel_Flow::ComputeResidual(su2double *val_residual, su2double **val_Jacobian_i, su2double **val_Jacobian_j, CConfig *config) {
  
  su2double U_i[5] = {0.0,0.0,0.0,0.0,0.0}, U_j[5] = {0.0,0.0,0.0,0.0,0.0};

  /*--- Face area (norm or the normal vector) ---*/
  
  Area = 0.0;
  for (iDim = 0; iDim < nDim; iDim++)
    Area += Normal[iDim]*Normal[iDim];
  Area = sqrt(Area);
  
  /*-- Unit Normal ---*/
  
  for (iDim = 0; iDim < nDim; iDim++)
    UnitNormal[iDim] = Normal[iDim]/Area;
  
  /*--- Primitive variables at point i ---*/
  
  for (iDim = 0; iDim < nDim; iDim++)
    Velocity_i[iDim] = V_i[iDim+1];
  Pressure_i = V_i[nDim+1];
  Density_i = V_i[nDim+2];
  Enthalpy_i = V_i[nDim+3];
  Energy_i = Enthalpy_i - Pressure_i/Density_i;
  SoundSpeed_i = sqrt(fabs(Pressure_i*Gamma/Density_i));

  /*--- Primitive variables at point j ---*/
  
  for (iDim = 0; iDim < nDim; iDim++)
    Velocity_j[iDim] = V_j[iDim+1];
  Pressure_j = V_j[nDim+1];
  Density_j = V_j[nDim+2];
  Enthalpy_j = V_j[nDim+3];
  Energy_j = Enthalpy_j - Pressure_j/Density_j;
  SoundSpeed_j = sqrt(fabs(Pressure_j*Gamma/Density_j));

  /*--- Recompute conservative variables ---*/
  
  U_i[0] = Density_i; U_j[0] = Density_j;
  for (iDim = 0; iDim < nDim; iDim++) {
    U_i[iDim+1] = Density_i*Velocity_i[iDim]; U_j[iDim+1] = Density_j*Velocity_j[iDim];
  }
  U_i[nDim+1] = Density_i*Energy_i; U_j[nDim+1] = Density_j*Energy_j;
  
  /*--- Roe-averaged variables at interface between i & j ---*/
  
  R = sqrt(fabs(Density_j/Density_i));
  RoeDensity = R*Density_i;
  sq_vel = 0.0;
  for (iDim = 0; iDim < nDim; iDim++) {
    RoeVelocity[iDim] = (R*Velocity_j[iDim]+Velocity_i[iDim])/(R+1);
    sq_vel += RoeVelocity[iDim]*RoeVelocity[iDim];
  }
  RoeEnthalpy = (R*Enthalpy_j+Enthalpy_i)/(R+1);
  RoeSoundSpeed = sqrt(fabs((Gamma-1)*(RoeEnthalpy-0.5*sq_vel)));
  RoePressure = RoeDensity/Gamma*RoeSoundSpeed*RoeSoundSpeed;
  
  /*--- Compute ProjFlux_i ---*/
  GetInviscidProjFlux(&Density_i, Velocity_i, &Pressure_i, &Enthalpy_i, Normal, ProjFlux_i);
  
  /*--- Compute ProjFlux_j ---*/
  GetInviscidProjFlux(&Density_j, Velocity_j, &Pressure_j, &Enthalpy_j, Normal, ProjFlux_j);
  
  ProjVelocity = 0.0; ProjVelocity_i = 0.0; ProjVelocity_j = 0.0;
  for (iDim = 0; iDim < nDim; iDim++) {
    ProjVelocity   += RoeVelocity[iDim]*UnitNormal[iDim];
    ProjVelocity_i += Velocity_i[iDim]*UnitNormal[iDim];
    ProjVelocity_j += Velocity_j[iDim]*UnitNormal[iDim];
  }
  
  /*--- Projected velocity adjustment due to mesh motion ---*/
  if (grid_movement) {
    su2double ProjGridVel = 0.0;
    for (iDim = 0; iDim < nDim; iDim++) {
      ProjGridVel   += 0.5*(GridVel_i[iDim]+GridVel_j[iDim])*UnitNormal[iDim];
    }
    ProjVelocity   -= ProjGridVel;
    ProjVelocity_i -= ProjGridVel;
    ProjVelocity_j -= ProjGridVel;
  }
  
  /*--- First few flow eigenvalues of A.Normal with the normal---*/
  for (iDim = 0; iDim < nDim; iDim++)
    Lambda[iDim] = ProjVelocity;
  
  local_Mach = sqrt(sq_vel)/RoeSoundSpeed;
  Beta 	   = max(Beta_min, min(local_Mach, Beta_max));
  Beta2 	   = Beta*Beta;
  
  one_m_Betasqr 		   = 1.0 - Beta2;  // 1-Beta*Beta
  one_p_Betasqr 		   = 1.0 + Beta2;  // 1+Beta*Beta
  sqr_one_m_Betasqr_Lam1 = pow((one_m_Betasqr*Lambda[0]),2); // [(1-Beta^2)*Lambda[0]]^2
  sqr_two_Beta_c_Area    = pow(2.0*Beta*RoeSoundSpeed*Area,2); // [2*Beta*c*Area]^2
  
  /*--- The rest of the flow eigenvalues of preconditioned matrix---*/
  Lambda[nVar-2] = 0.5 * ( one_p_Betasqr*Lambda[0] + sqrt( sqr_one_m_Betasqr_Lam1 + sqr_two_Beta_c_Area));
  Lambda[nVar-1] = 0.5 * ( one_p_Betasqr*Lambda[0] - sqrt( sqr_one_m_Betasqr_Lam1 + sqr_two_Beta_c_Area));
  
  s_hat = 1.0/Area * (Lambda[nVar-1] - Lambda[0]*Beta2);
  r_hat = 1.0/Area * (Lambda[nVar-2] - Lambda[0]*Beta2);
  t_hat = 0.5/Area * (Lambda[nVar-1] - Lambda[nVar-2]);
  rhoB2a2 = RoeDensity*Beta2*RoeSoundSpeed*RoeSoundSpeed;
  
  /*--- Diference variables iPoint and jPoint and absolute value of the eigen values---*/
  for (iVar = 0; iVar < nVar; iVar++) {
    Diff_U[iVar] = U_j[iVar]-U_i[iVar];
    Lambda[iVar] = fabs(Lambda[iVar]);
  }
  
  /*--- Compute the absolute Preconditioned Jacobian in entropic Variables (do it with the Unitary Normal) ---*/
  GetPrecondJacobian(Beta2, r_hat, s_hat, t_hat, rhoB2a2, Lambda, UnitNormal, absPeJac);
  
  /*--- Compute the matrix from entropic variables to conserved variables ---*/
  GetinvRinvPe(Beta2, RoeEnthalpy, RoeSoundSpeed, RoeDensity, RoeVelocity, invRinvPe);
  
  /*--- Compute the matrix from entropic variables to conserved variables ---*/
  GetRMatrix(RoePressure, RoeSoundSpeed, RoeDensity, RoeVelocity, R_Tensor);
  
  if (implicit) {
    /*--- Jacobians of the inviscid flux, scaled by
     0.5 because val_residual ~ 0.5*(fc_i+fc_j)*Normal ---*/
    GetInviscidProjJac(Velocity_i, &Energy_i, Normal, 0.5, val_Jacobian_i);
    GetInviscidProjJac(Velocity_j, &Energy_j, Normal, 0.5, val_Jacobian_j);
  }
  
  for (iVar = 0; iVar < nVar; iVar ++) {
    for (jVar = 0; jVar < nVar; jVar ++) {
      Matrix[iVar][jVar] = 0.0;
      for (kVar = 0; kVar < nVar; kVar++)
        Matrix[iVar][jVar]  += absPeJac[iVar][kVar]*R_Tensor[kVar][jVar];
    }
  }
  
  for (iVar = 0; iVar < nVar; iVar ++) {
    for (jVar = 0; jVar < nVar; jVar ++) {
      Art_Visc[iVar][jVar] = 0.0;
      for (kVar = 0; kVar < nVar; kVar++)
        Art_Visc[iVar][jVar]  += invRinvPe[iVar][kVar]*Matrix[kVar][jVar];
    }
  }
  
  /*--- Roe's Flux approximation ---*/
  for (iVar = 0; iVar < nVar; iVar++) {
    val_residual[iVar] = 0.5*(ProjFlux_i[iVar]+ProjFlux_j[iVar]);
    for (jVar = 0; jVar < nVar; jVar++) {
      val_residual[iVar] -= 0.5*Art_Visc[iVar][jVar]*Diff_U[jVar];
      if (implicit) {
        val_Jacobian_i[iVar][jVar] += 0.5*Art_Visc[iVar][jVar];
        val_Jacobian_j[iVar][jVar] -= 0.5*Art_Visc[iVar][jVar];
      }
    }
  }
  
  /*--- Contributions due to mesh motion---*/
  if (grid_movement) {
    ProjVelocity = 0.0;
    for (iDim = 0; iDim < nDim; iDim++)
      ProjVelocity += 0.5*(GridVel_i[iDim]+GridVel_j[iDim])*UnitNormal[iDim];
    for (iVar = 0; iVar < nVar; iVar++) {
      val_residual[iVar] -= ProjVelocity * 0.5*(U_i[iVar]+U_j[iVar]);
      /*--- Implicit terms ---*/
      if (implicit) {
        val_Jacobian_i[iVar][iVar] -= 0.5*ProjVelocity;
        val_Jacobian_j[iVar][iVar] -= 0.5*ProjVelocity;
      }
    }
  }
  
}


CUpwArtComp_Flow::CUpwArtComp_Flow(unsigned short val_nDim, unsigned short val_nVar, CConfig *config) : CNumerics(val_nDim, val_nVar, config) {
  
  implicit = (config->GetKind_TimeIntScheme_Flow() == EULER_IMPLICIT);
  gravity = config->GetGravityForce();
  Froude = config->GetFroude();
  
  Diff_U = new su2double [nVar];
  Velocity_i = new su2double [nDim];
  Velocity_j = new su2double [nDim];
  MeanVelocity = new su2double [nDim];
  ProjFlux_i = new su2double [nVar];
  ProjFlux_j = new su2double [nVar];
  Lambda = new su2double [nVar];
  Epsilon = new su2double [nVar];
  P_Tensor = new su2double* [nVar];
  invP_Tensor = new su2double* [nVar];
  
  for (iVar = 0; iVar < nVar; iVar++) {
    P_Tensor[iVar] = new su2double [nVar];
    invP_Tensor[iVar] = new su2double [nVar];
  }
  
}

CUpwArtComp_Flow::~CUpwArtComp_Flow(void) {
  
  delete [] Diff_U;
  delete [] Velocity_i;
  delete [] Velocity_j;
  delete [] MeanVelocity;
  delete [] ProjFlux_i;
  delete [] ProjFlux_j;
  delete [] Lambda;
  delete [] Epsilon;
  
  for (iVar = 0; iVar < nVar; iVar++) {
    delete [] P_Tensor[iVar];
    delete [] invP_Tensor[iVar];
  }
  delete [] P_Tensor;
  delete [] invP_Tensor;
  
}

void CUpwArtComp_Flow::ComputeResidual(su2double *val_residual, su2double **val_Jacobian_i, su2double **val_Jacobian_j, CConfig *config) {
  
  /*--- Face area (norm or the normal vector) ---*/
  
  Area = 0.0;
  for (iDim = 0; iDim < nDim; iDim++)
    Area += Normal[iDim]*Normal[iDim];
  Area = sqrt(Area);
  
  /*--- Compute and unitary normal vector ---*/
  
  for (iDim = 0; iDim < nDim; iDim++) {
    UnitNormal[iDim] = Normal[iDim]/Area;
    if (fabs(UnitNormal[iDim]) < EPS) UnitNormal[iDim] = EPS;
  }
  
  /*--- Set velocity and pressure variables at points iPoint and jPoint ---*/
  
  Pressure_i =    V_i[0];       Pressure_j = V_j[0];
  DensityInc_i =  V_i[nDim+1];  DensityInc_j = V_j[nDim+1];
  BetaInc2_i =    V_i[nDim+2];  BetaInc2_j = V_j[nDim+2];
  
  ProjVelocity = 0.0;
  for (iDim = 0; iDim < nDim; iDim++) {
    Velocity_i[iDim] = V_i[iDim+1];
    Velocity_j[iDim] = V_j[iDim+1];
    MeanVelocity[iDim] =  0.5*(Velocity_i[iDim] + Velocity_j[iDim]);
    ProjVelocity += MeanVelocity[iDim]*Normal[iDim];
  }
  
  /*--- Mean variables at points iPoint and jPoint ---*/
  
  MeanDensity = 0.5*(DensityInc_i + DensityInc_j);
  MeanPressure = 0.5*(Pressure_i + Pressure_j);
  MeanBetaInc2 = 0.5*(BetaInc2_i + BetaInc2_j);
  MeanSoundSpeed = sqrt(ProjVelocity*ProjVelocity + (MeanBetaInc2/MeanDensity) * Area * Area);
  
  /*--- Compute ProjFlux_i ---*/
  
  GetInviscidArtCompProjFlux(&DensityInc_i, Velocity_i, &Pressure_i, &BetaInc2_i, Normal, ProjFlux_i);
  
  /*--- Compute ProjFlux_j ---*/
  
  GetInviscidArtCompProjFlux(&DensityInc_j, Velocity_j, &Pressure_j, &BetaInc2_j, Normal, ProjFlux_j);
  
  /*--- Compute P and Lambda (matrix of eigenvalues) ---*/
  
  GetPArtCompMatrix(&MeanDensity, MeanVelocity, &MeanBetaInc2, UnitNormal, P_Tensor);
  
  /*--- Flow eigenvalues ---*/
  
  if (nDim == 2) {
    Lambda[0] = ProjVelocity;
    Lambda[1] = ProjVelocity + MeanSoundSpeed;
    Lambda[2] = ProjVelocity - MeanSoundSpeed;
  }
  if (nDim == 3) {
    Lambda[0] = ProjVelocity;
    Lambda[1] = ProjVelocity;
    Lambda[2] = ProjVelocity + MeanSoundSpeed;
    Lambda[3] = ProjVelocity - MeanSoundSpeed;
  }
  
  /*--- Absolute value of the eigenvalues ---*/
  
  for (iVar = 0; iVar < nVar; iVar++)
    Lambda[iVar] = fabs(Lambda[iVar]);
  
  /*--- Compute inverse P ---*/
  
  GetPArtCompMatrix_inv(&MeanDensity, MeanVelocity, &MeanBetaInc2, UnitNormal, invP_Tensor);

  /*--- Jacobian of the inviscid flux ---*/

  if (implicit) {
    GetInviscidArtCompProjJac(&DensityInc_i, Velocity_i, &BetaInc2_i, Normal, 0.5, val_Jacobian_i);
    GetInviscidArtCompProjJac(&DensityInc_j, Velocity_j, &BetaInc2_j, Normal, 0.5, val_Jacobian_j);
  }
  
  /*--- Diference variables iPoint and jPoint ---*/
  
  Diff_U[0] = Pressure_j - Pressure_i;
  for (iDim = 0; iDim < nDim; iDim++)
    Diff_U[iDim+1] = Velocity_j[iDim]*DensityInc_i - Velocity_i[iDim]*DensityInc_j;
  
  /*--- Compute |Proj_ModJac_Tensor| = P x |Lambda| x inverse P ---*/
  
  for (iVar = 0; iVar < nVar; iVar++) {
    val_residual[iVar] = 0.5*(ProjFlux_i[iVar]+ProjFlux_j[iVar]);
    for (jVar = 0; jVar < nVar; jVar++) {
      Proj_ModJac_Tensor_ij = 0.0;
      for (kVar = 0; kVar < nVar; kVar++)
        Proj_ModJac_Tensor_ij += P_Tensor[iVar][kVar]*Lambda[kVar]*invP_Tensor[kVar][jVar];
      val_residual[iVar] -= 0.5*Proj_ModJac_Tensor_ij*Diff_U[jVar];
      if (implicit) {
        val_Jacobian_i[iVar][jVar] += 0.5*Proj_ModJac_Tensor_ij;
        val_Jacobian_j[iVar][jVar] -= 0.5*Proj_ModJac_Tensor_ij;
      }
    }
  }
  
}

CUpwArtComp_FreeSurf_Flow::CUpwArtComp_FreeSurf_Flow(unsigned short val_nDim, unsigned short val_nVar, CConfig *config) : CNumerics(val_nDim, val_nVar, config) {
  
  implicit = (config->GetKind_TimeIntScheme_Flow() == EULER_IMPLICIT);
  gravity = config->GetGravityForce();
  Froude = config->GetFroude();
  
  Diff_U = new su2double [nVar];
  Velocity_i = new su2double [nDim];
  Velocity_j = new su2double [nDim];
  MeanVelocity = new su2double [nDim];
  ProjFlux_i = new su2double [nVar];
  ProjFlux_j = new su2double [nVar];
  Lambda = new su2double [nVar];
  Epsilon = new su2double [nVar];
  P_Tensor = new su2double* [nVar];
  invP_Tensor = new su2double* [nVar];
  
  for (iVar = 0; iVar < nVar; iVar++) {
    P_Tensor[iVar] = new su2double [nVar];
    invP_Tensor[iVar] = new su2double [nVar];
  }
  
}

CUpwArtComp_FreeSurf_Flow::~CUpwArtComp_FreeSurf_Flow(void) {
  
  delete [] Diff_U;
  delete [] Velocity_i;
  delete [] Velocity_j;
  delete [] MeanVelocity;
  delete [] ProjFlux_i;
  delete [] ProjFlux_j;
  delete [] Lambda;
  delete [] Epsilon;
  
  for (iVar = 0; iVar < nVar; iVar++) {
    delete [] P_Tensor[iVar];
    delete [] invP_Tensor[iVar];
  }
  delete [] P_Tensor;
  delete [] invP_Tensor;
  
}

void CUpwArtComp_FreeSurf_Flow::ComputeResidual(su2double *val_residual, su2double **val_Jacobian_i, su2double **val_Jacobian_j, CConfig *config) {
  
  /*--- Compute face area ---*/
  
  Area = 0.0; for (iDim = 0; iDim < nDim; iDim++) Area += Normal[iDim]*Normal[iDim];
  Area = sqrt(Area);
  
  /*--- Compute and unitary normal vector ---*/
  
  for (iDim = 0; iDim < nDim; iDim++) {
    UnitNormal[iDim] = Normal[iDim]/Area;
    if (fabs(UnitNormal[iDim]) < EPS) UnitNormal[iDim] = EPS;
  }
  
  /*--- Set velocity and pressure and level set variables at points iPoint and jPoint ---*/
  
  Pressure_i = V_i[0]; Pressure_j = V_j[0];
  DensityInc_i = V_i[nDim+1]; DensityInc_j = V_j[nDim+1];
  BetaInc2_i = V_i[nDim+2]; BetaInc2_j = V_j[nDim+2];
  LevelSet_i = V_i[nDim+5]; LevelSet_j = V_j[nDim+5];
  Distance_i = V_i[nDim+6]; Distance_j = V_j[nDim+6];

  if (fabs(LevelSet_i) < EPS) LevelSet_i = EPS;
  if (fabs(LevelSet_j) < EPS) LevelSet_j = EPS;
  
  ProjVelocity = 0.0;
  for (iDim = 0; iDim < nDim; iDim++) {
    Velocity_i[iDim] = V_i[iDim+1]; if (fabs(Velocity_i[iDim]) < EPS) Velocity_i[iDim] = EPS;
    Velocity_j[iDim] = V_j[iDim+1]; if (fabs(Velocity_j[iDim]) < EPS) Velocity_j[iDim] = EPS;
    MeanVelocity[iDim] =  0.5*(Velocity_i[iDim] + Velocity_j[iDim]);
    ProjVelocity += MeanVelocity[iDim]*Normal[iDim];
  }
  
  su2double epsilon = config->GetFreeSurface_Thickness(), Delta = 0.0;
  if (LevelSet_i < -epsilon) Delta = 0.0;
  if (fabs(LevelSet_i) <= epsilon) Delta = 0.5*(1.0+cos(PI_NUMBER*LevelSet_i/epsilon))/epsilon;
  if (LevelSet_i > epsilon) Delta = 0.0;
  dDensityInc_i = (1.0 - config->GetRatioDensity())*Delta*config->GetDensity_FreeStreamND();
  
  if (LevelSet_j < -epsilon) Delta = 0.0;
  if (fabs(LevelSet_j) <= epsilon) Delta = 0.5*(1.0+cos(PI_NUMBER*LevelSet_j/epsilon))/epsilon;
  if (LevelSet_j > epsilon) Delta = 0.0;
  dDensityInc_j = (1.0 - config->GetRatioDensity())*Delta*config->GetDensity_FreeStreamND();
  
  /*--- Mean variables at points iPoint and jPoint ---*/
  
  MeanDensityInc   = 0.5*(DensityInc_i + DensityInc_j);
  dMeanDensityInc   = 0.5*(dDensityInc_i + dDensityInc_j);
  MeanPressure  = 0.5*(Pressure_i + Pressure_j);
  MeanLevelSet  = 0.5*(LevelSet_i + LevelSet_j);
  MeanBetaInc2  = 0.5*(BetaInc2_i + BetaInc2_j);
  
  /*--- Compute ProjFlux_i ---*/
  
  GetInviscidArtComp_FreeSurf_ProjFlux(&DensityInc_i, Velocity_i, &Pressure_i, &BetaInc2_i, &LevelSet_i, Normal, ProjFlux_i);
  
  /*--- Compute ProjFlux_j ---*/
  
  GetInviscidArtComp_FreeSurf_ProjFlux(&DensityInc_j, Velocity_j, &Pressure_j, &BetaInc2_j, &LevelSet_j, Normal, ProjFlux_j);
  
  /*--- Compute P and Lambda (matrix of eigenvalues) ---*/
  
  GetPArtComp_FreeSurf_Matrix(&MeanDensityInc, &dMeanDensityInc, MeanVelocity, &MeanBetaInc2, &MeanLevelSet, UnitNormal, P_Tensor);
  
  /*--- Flow eigenvalues ---*/
  
  su2double a = MeanBetaInc2/MeanDensityInc, b = MeanLevelSet/MeanDensityInc, c = dMeanDensityInc;
  su2double e = (2.0 - b*c)*ProjVelocity, f = sqrt(4.0*a*Area*Area + e*e);
  
  if (nDim == 2) {
    Lambda[0] = ProjVelocity;
    Lambda[1] = ProjVelocity;
    Lambda[2] = 0.5*(e - f);
    Lambda[3] = 0.5*(e + f);
  }
  if (nDim == 3) {
    Lambda[0] = ProjVelocity;
    Lambda[1] = ProjVelocity;
    Lambda[2] = ProjVelocity;
    Lambda[3] = 0.5*(e - f);
    Lambda[4] = 0.5*(e + f);
  }
  
  /*--- Absolute value of the eigenvalues ---*/
  
  for (iVar = 0; iVar < nVar; iVar++)
    Lambda[iVar] = fabs(Lambda[iVar]);
  
  /*--- Compute inverse P ---*/
  
  GetPArtComp_FreeSurf_Matrix_inv(&MeanDensityInc, &dMeanDensityInc, MeanVelocity, &MeanBetaInc2, &MeanLevelSet, UnitNormal, invP_Tensor);

  /*--- Jacobian of the inviscid flux ---*/

  if (implicit) {
    GetInviscidArtComp_FreeSurf_ProjJac(&DensityInc_i, &dDensityInc_i, Velocity_i, &BetaInc2_i, &LevelSet_i, Normal, 0.5, val_Jacobian_i);
    GetInviscidArtComp_FreeSurf_ProjJac(&DensityInc_j, &dDensityInc_j, Velocity_j, &BetaInc2_j, &LevelSet_j, Normal, 0.5, val_Jacobian_j);
  }
  
  /*--- Diference of conservative iPoint and jPoint ---*/
  
  Diff_U[0] = V_j[0] - V_i[0];
  for (iDim = 0; iDim < nDim; iDim++)
    Diff_U[iDim+1] = Velocity_j[iDim]*DensityInc_j - Velocity_i[iDim]*DensityInc_i;
  Diff_U[nDim] = LevelSet_j - LevelSet_i;

  /*--- Compute |Proj_ModJac_Tensor| = P x |Lambda| x inverse P ---*/
  
  for (iVar = 0; iVar < nVar; iVar++) {
    val_residual[iVar] = 0.5*(ProjFlux_i[iVar]+ProjFlux_j[iVar]);
    for (jVar = 0; jVar < nVar; jVar++) {
      
      Proj_ModJac_Tensor_ij = 0.0;
      for (kVar = 0; kVar < nVar; kVar++)
        Proj_ModJac_Tensor_ij += P_Tensor[iVar][kVar]*Lambda[kVar]*invP_Tensor[kVar][jVar];
      val_residual[iVar] -= 0.5*Proj_ModJac_Tensor_ij*Diff_U[jVar];
      
      if (implicit) {
        val_Jacobian_i[iVar][jVar] += 0.5*Proj_ModJac_Tensor_ij;
        val_Jacobian_j[iVar][jVar] -= 0.5*Proj_ModJac_Tensor_ij;
      }
      
    }
  }
  
}

CCentJSTArtComp_Flow::CCentJSTArtComp_Flow(unsigned short val_nDim, unsigned short val_nVar, CConfig *config) : CNumerics(val_nDim, val_nVar, config) {
  
  grid_movement = config->GetGrid_Movement();
  implicit = (config->GetKind_TimeIntScheme_Flow() == EULER_IMPLICIT);
  gravity = config->GetGravityForce();
  Froude = config->GetFroude();
  
  /*--- Artifical dissipation part ---*/
  Param_p = 0.3;
  Param_Kappa_2 = config->GetKappa_2nd_Flow();
  Param_Kappa_4 = config->GetKappa_4th_Flow();
  
  /*--- Allocate some structures ---*/
  Diff_U = new su2double [nVar];
  Diff_Lapl = new su2double [nVar];
  Velocity_i = new su2double [nDim];
  Velocity_j = new su2double [nDim];
  MeanVelocity = new su2double [nDim];
  ProjFlux = new su2double [nVar];
  
}

CCentJSTArtComp_Flow::~CCentJSTArtComp_Flow(void) {
  
  delete [] Diff_U;
  delete [] Diff_Lapl;
  delete [] Velocity_i;
  delete [] Velocity_j;
  delete [] MeanVelocity;
  delete [] ProjFlux;
  
}

void CCentJSTArtComp_Flow::ComputeResidual(su2double *val_residual,
                                           su2double **val_Jacobian_i, su2double **val_Jacobian_j, CConfig *config) {
  
  su2double U_i[4] = {0.0,0.0,0.0,0.0}, U_j[4] = {0.0,0.0,0.0,0.0};

  /*--- Primitive variables at point i and j ---*/
  
  Pressure_i =    V_i[0];       Pressure_j = V_j[0];
  DensityInc_i =  V_i[nDim+1];  DensityInc_j = V_j[nDim+1];
  BetaInc2_i =    V_i[nDim+2];  BetaInc2_j = V_j[nDim+2];

  sq_vel_i = 0.0; sq_vel_j = 0.0;
  for (iDim = 0; iDim < nDim; iDim++) {
    Velocity_i[iDim] = V_i[iDim+1];
    Velocity_j[iDim] = V_j[iDim+1];
    sq_vel_i += 0.5*Velocity_i[iDim]*Velocity_i[iDim];
    sq_vel_j += 0.5*Velocity_j[iDim]*Velocity_j[iDim];
    MeanVelocity[iDim] =  0.5*(Velocity_i[iDim] + Velocity_j[iDim]);
  }
  
  /*--- Recompute conservative variables ---*/
  
  U_i[0] = Pressure_i; U_j[0] = Pressure_j;
  for (iDim = 0; iDim < nDim; iDim++) {
    U_i[iDim+1] = DensityInc_i*Velocity_i[iDim]; U_j[iDim+1] = DensityInc_j*Velocity_j[iDim];
  }
  
  /*--- Compute mean values of the variables ---*/
  
  MeanDensity = 0.5*(DensityInc_i + DensityInc_j);
  MeanPressure = 0.5*(Pressure_i + Pressure_j);
  MeanBetaInc2 = 0.5*(BetaInc2_i + BetaInc2_j);
  
  /*--- Get projected flux tensor ---*/
  
  GetInviscidArtCompProjFlux(&MeanDensity, MeanVelocity, &MeanPressure, &MeanBetaInc2, Normal, ProjFlux);
  
  for (iVar = 0; iVar < nVar; iVar++)
    val_residual[iVar] = ProjFlux[iVar];
  
  /*--- Jacobians of the inviscid flux ---*/
  
  if (implicit) {
    GetInviscidArtCompProjJac(&MeanDensity, MeanVelocity, &MeanBetaInc2, Normal, 0.5, val_Jacobian_i);
    for (iVar = 0; iVar < nVar; iVar++)
      for (jVar = 0; jVar < nVar; jVar++)
        val_Jacobian_j[iVar][jVar] = val_Jacobian_i[iVar][jVar];
  }
  
  /*--- Computes differences between Laplacians and conservative variables ---*/
  
  for (iVar = 0; iVar < nVar; iVar++) {
    Diff_Lapl[iVar] = Und_Lapl_i[iVar]-Und_Lapl_j[iVar];
    Diff_U[iVar] = U_i[iVar]-U_j[iVar];
  }
  
  /*--- Compute the local espectral radius and the stretching factor ---*/
  
  ProjVelocity_i = 0.0; ProjVelocity_j = 0.0; Area = 0.0;
  for (iDim = 0; iDim < nDim; iDim++) {
    ProjVelocity_i += Velocity_i[iDim]*Normal[iDim];
    ProjVelocity_j += Velocity_j[iDim]*Normal[iDim];
    Area += Normal[iDim]*Normal[iDim];
  }
  Area = sqrt(Area);
  
  SoundSpeed_i = sqrt(ProjVelocity_i*ProjVelocity_i + (BetaInc2_i/DensityInc_i)*Area*Area);
  SoundSpeed_j = sqrt(ProjVelocity_j*ProjVelocity_j + (BetaInc2_j/DensityInc_j)*Area*Area);
  
  Local_Lambda_i = fabs(ProjVelocity_i)+SoundSpeed_i;
  Local_Lambda_j = fabs(ProjVelocity_j)+SoundSpeed_j;
  MeanLambda = 0.5*(Local_Lambda_i+Local_Lambda_j);
  
  Phi_i = pow(Lambda_i/(4.0*MeanLambda), Param_p);
  Phi_j = pow(Lambda_j/(4.0*MeanLambda), Param_p);
  StretchingFactor = 4.0*Phi_i*Phi_j/(Phi_i+Phi_j);
  
  sc2 = 3.0*(su2double(Neighbor_i)+su2double(Neighbor_j))/(su2double(Neighbor_i)*su2double(Neighbor_j));
  sc4 = sc2*sc2/4.0;
  
  Epsilon_2 = Param_Kappa_2*0.5*(Sensor_i+Sensor_j)*sc2;
  Epsilon_4 = max(0.0, Param_Kappa_4-Epsilon_2)*sc4;
  
  /*--- Compute viscous part of the residual ---*/
  
  for (iVar = 0; iVar < nVar; iVar++)
    val_residual[iVar] += (Epsilon_2*Diff_U[iVar] - Epsilon_4*Diff_Lapl[iVar])*StretchingFactor*MeanLambda;
  
  if (implicit) {
    cte_0 = (Epsilon_2 + Epsilon_4*su2double(Neighbor_i+1))*StretchingFactor*MeanLambda;
    cte_1 = (Epsilon_2 + Epsilon_4*su2double(Neighbor_j+1))*StretchingFactor*MeanLambda;
    
    for (iVar = 0; iVar < nVar; iVar++) {
      val_Jacobian_i[iVar][iVar] += cte_0;
      val_Jacobian_j[iVar][iVar] -= cte_1;
    }
  }
  
}

CCentLaxArtComp_Flow::CCentLaxArtComp_Flow(unsigned short val_nDim, unsigned short val_nVar, CConfig *config) : CNumerics(val_nDim, val_nVar, config) {
  
  Gamma = config->GetGamma();
  Gamma_Minus_One = Gamma - 1.0;
  
  implicit = (config->GetKind_TimeIntScheme_Flow() == EULER_IMPLICIT);
  grid_movement = config->GetGrid_Movement();
  gravity = config->GetGravityForce();
  Froude = config->GetFroude();
  
  /*--- Artificial dissipation part ---*/
  Param_p = 0.3;
  Param_Kappa_0 = config->GetKappa_1st_Flow();
  
  /*--- Allocate some structures ---*/
  Diff_U = new su2double [nVar];
  Velocity_i = new su2double [nDim];
  Velocity_j = new su2double [nDim];
  MeanVelocity = new su2double [nDim];
  ProjFlux = new su2double [nVar];
  
}

CCentLaxArtComp_Flow::~CCentLaxArtComp_Flow(void) {
  
  delete [] Diff_U;
  delete [] Velocity_i;
  delete [] Velocity_j;
  delete [] MeanVelocity;
  delete [] ProjFlux;
  
}

void CCentLaxArtComp_Flow::ComputeResidual(su2double *val_residual, su2double **val_Jacobian_i, su2double **val_Jacobian_j,
                                           CConfig *config) {
  
  su2double U_i[4] = {0.0,0.0,0.0,0.0}, U_j[4] = {0.0,0.0,0.0,0.0};

  /*--- Conservative variables at point i and j ---*/
  
  Pressure_i =    V_i[0];       Pressure_j = V_j[0];
  DensityInc_i =  V_i[nDim+1];  DensityInc_j = V_j[nDim+1];
  BetaInc2_i =    V_i[nDim+2];  BetaInc2_j = V_j[nDim+2];
  sq_vel_i = 0.0; sq_vel_j = 0.0;
  for (iDim = 0; iDim < nDim; iDim++) {
    Velocity_i[iDim] = V_i[iDim+1];
    Velocity_j[iDim] = V_j[iDim+1];
    sq_vel_i += 0.5*Velocity_i[iDim]*Velocity_i[iDim];
    sq_vel_j += 0.5*Velocity_j[iDim]*Velocity_j[iDim];
  }
  
  /*--- Recompute conservative variables ---*/

  U_i[0] = Pressure_i; U_j[0] = Pressure_j;
  for (iDim = 0; iDim < nDim; iDim++) {
    U_i[iDim+1] = DensityInc_i*Velocity_i[iDim]; U_j[iDim+1] = DensityInc_j*Velocity_j[iDim];
  }
  
  /*--- Compute mean values of the variables ---*/
  
  MeanDensity = 0.5*(DensityInc_i+DensityInc_j);
  MeanPressure = 0.5*(Pressure_i+Pressure_j);
  MeanBetaInc2 = 0.5*(BetaInc2_i+BetaInc2_j);
  for (iDim = 0; iDim < nDim; iDim++)
    MeanVelocity[iDim] =  0.5*(Velocity_i[iDim]+Velocity_j[iDim]);
  
  /*--- Get projected flux tensor ---*/
  
  GetInviscidArtCompProjFlux(&MeanDensity, MeanVelocity, &MeanPressure, &MeanBetaInc2, Normal, ProjFlux);
  
  /*--- Compute inviscid residual ---*/
  
  for (iVar = 0; iVar < nVar; iVar++)
    val_residual[iVar] = ProjFlux[iVar];
  
  /*--- Jacobians of the inviscid flux ---*/
  
  if (implicit) {
    GetInviscidArtCompProjJac(&MeanDensity, MeanVelocity, &MeanBetaInc2, Normal, 0.5, val_Jacobian_i);
    for (iVar = 0; iVar < nVar; iVar++)
      for (jVar = 0; jVar < nVar; jVar++)
        val_Jacobian_j[iVar][jVar] = val_Jacobian_i[iVar][jVar];
  }
  
  /*--- Computes differences btw. conservative variables ---*/
  
  for (iVar = 0; iVar < nVar; iVar++)
    Diff_U[iVar] = U_i[iVar]-U_j[iVar];
  
  /*--- Compute the local espectral radius and the stretching factor ---*/
  
  ProjVelocity_i = 0; ProjVelocity_j = 0; Area = 0.0;
  for (iDim = 0; iDim < nDim; iDim++) {
    ProjVelocity_i += Velocity_i[iDim]*Normal[iDim];
    ProjVelocity_j += Velocity_j[iDim]*Normal[iDim];
    Area += Normal[iDim]*Normal[iDim];
  }
  Area = sqrt(Area);
  
  SoundSpeed_i = sqrt(ProjVelocity_i*ProjVelocity_i + (BetaInc2_i/DensityInc_i)*Area*Area);
  SoundSpeed_j = sqrt(ProjVelocity_j*ProjVelocity_j + (BetaInc2_j/DensityInc_j)*Area*Area);
  
  Local_Lambda_i = fabs(ProjVelocity_i)+SoundSpeed_i;
  Local_Lambda_j = fabs(ProjVelocity_j)+SoundSpeed_j;
  MeanLambda = 0.5*(Local_Lambda_i + Local_Lambda_j);
  
  Phi_i = pow(Lambda_i/(4.0*MeanLambda), Param_p);
  Phi_j = pow(Lambda_j/(4.0*MeanLambda), Param_p);
  StretchingFactor = 4.0*Phi_i*Phi_j/(Phi_i+Phi_j);
  
  sc0 = 3.0*(su2double(Neighbor_i)+su2double(Neighbor_j))/(su2double(Neighbor_i)*su2double(Neighbor_j));
  Epsilon_0 = Param_Kappa_0*sc0*su2double(nDim)/3.0;
  
  /*--- Compute viscous part of the residual ---*/
  for (iVar = 0; iVar < nVar; iVar++)
    val_residual[iVar] += Epsilon_0*Diff_U[iVar]*StretchingFactor*MeanLambda;
  
  if (implicit) {
    for (iVar = 0; iVar < nVar; iVar++) {
      val_Jacobian_i[iVar][iVar] += Epsilon_0*StretchingFactor*MeanLambda;
      val_Jacobian_j[iVar][iVar] -= Epsilon_0*StretchingFactor*MeanLambda;
    }
  }
  
}

CAvgGrad_Flow::CAvgGrad_Flow(unsigned short val_nDim, unsigned short val_nVar, CConfig *config) : CNumerics(val_nDim, val_nVar, config) {

	implicit = (config->GetKind_TimeIntScheme_Flow() == EULER_IMPLICIT);

	PrimVar_i = new su2double [nDim+3];
	PrimVar_j = new su2double [nDim+3];
	Mean_PrimVar = new su2double [nDim+3];
  
	Mean_GradPrimVar = new su2double* [nDim+1];
	for (iVar = 0; iVar < nDim+1; iVar++)
		Mean_GradPrimVar[iVar] = new su2double [nDim];
  
}

CAvgGrad_Flow::~CAvgGrad_Flow(void) {

	delete [] PrimVar_i;
	delete [] PrimVar_j;
	delete [] Mean_PrimVar;
	for (iVar = 0; iVar < nDim+1; iVar++)
		delete [] Mean_GradPrimVar[iVar];
	delete [] Mean_GradPrimVar;
  
}

void CAvgGrad_Flow::ComputeResidual(su2double *val_residual, su2double **val_Jacobian_i, su2double **val_Jacobian_j, CConfig *config) {

	/*--- Normalized normal vector ---*/
  
	Area = 0.0;
	for (iDim = 0; iDim < nDim; iDim++)
		Area += Normal[iDim]*Normal[iDim];
	Area = sqrt(Area);
  
	for (iDim = 0; iDim < nDim; iDim++)
		UnitNormal[iDim] = Normal[iDim]/Area;
  
	for (iVar = 0; iVar < nDim+3; iVar++) {
		PrimVar_i[iVar] = V_i[iVar];
		PrimVar_j[iVar] = V_j[iVar];
		Mean_PrimVar[iVar] = 0.5*(PrimVar_i[iVar]+PrimVar_j[iVar]);
	}
  
	/*--- Laminar and Eddy viscosity ---*/
  
	Laminar_Viscosity_i = V_i[nDim+5]; Laminar_Viscosity_j = V_j[nDim+5];
	Eddy_Viscosity_i = V_i[nDim+6]; Eddy_Viscosity_j = V_j[nDim+6];

	/*--- Mean Viscosities and turbulent kinetic energy---*/
  
	Mean_Laminar_Viscosity = 0.5*(Laminar_Viscosity_i + Laminar_Viscosity_j);
	Mean_Eddy_Viscosity = 0.5*(Eddy_Viscosity_i + Eddy_Viscosity_j);
	Mean_turb_ke = 0.5*(turb_ke_i + turb_ke_j);
  
	/*--- Mean gradient approximation ---*/

  for (iVar = 0; iVar < nDim+1; iVar++) {
    for (iDim = 0; iDim < nDim; iDim++) {
      Mean_GradPrimVar[iVar][iDim] = 0.5*(PrimVar_Grad_i[iVar][iDim] + PrimVar_Grad_j[iVar][iDim]);
    }
  }
  
	/*--- Get projected flux tensor ---*/
  
	GetViscousProjFlux(Mean_PrimVar, Mean_GradPrimVar, Mean_turb_ke, Normal, Mean_Laminar_Viscosity, Mean_Eddy_Viscosity);

	/*--- Update viscous residual ---*/
  
	for (iVar = 0; iVar < nVar; iVar++)
		val_residual[iVar] = Proj_Flux_Tensor[iVar];
  
	/*--- Compute the implicit part ---*/
  
	if (implicit) {
    
		dist_ij = 0.0;
		for (iDim = 0; iDim < nDim; iDim++)
			dist_ij += (Coord_j[iDim]-Coord_i[iDim])*(Coord_j[iDim]-Coord_i[iDim]);
		dist_ij = sqrt(dist_ij);
    
		if (dist_ij == 0.0) {
			for (iVar = 0; iVar < nVar; iVar++) {
				for (jVar = 0; jVar < nVar; jVar++) {
					val_Jacobian_i[iVar][jVar] = 0.0;
					val_Jacobian_j[iVar][jVar] = 0.0;
				}
			}
		}
		else {
			GetViscousProjJacs(Mean_PrimVar, Mean_Laminar_Viscosity, Mean_Eddy_Viscosity,
					dist_ij, UnitNormal, Area, Proj_Flux_Tensor, val_Jacobian_i, val_Jacobian_j);
		}
    
	}
  
}

CGeneralAvgGrad_Flow::CGeneralAvgGrad_Flow(unsigned short val_nDim, unsigned short val_nVar, CConfig *config) : CNumerics(val_nDim, val_nVar, config) {
  
  implicit = (config->GetKind_TimeIntScheme_Flow() == EULER_IMPLICIT);
  
  /*--- Compressible flow, primitive variables nDim+3, (vx, vy, vz, P, rho, h) ---*/
  PrimVar_i = new su2double [nDim+4];
  PrimVar_j = new su2double [nDim+4];
  Mean_PrimVar = new su2double [nDim+4];
  Mean_SecVar = new su2double [2];
  
  /*--- Compressible flow, primitive gradient variables nDim+3, (T, vx, vy, vz) ---*/
  Mean_GradPrimVar = new su2double* [nDim+1];
  for (iVar = 0; iVar < nDim+1; iVar++)
    Mean_GradPrimVar[iVar] = new su2double [nDim];
}

CGeneralAvgGrad_Flow::~CGeneralAvgGrad_Flow(void) {
  
  delete [] PrimVar_i;
  delete [] PrimVar_j;
  delete [] Mean_PrimVar;
  
  delete [] Mean_SecVar;

  for (iVar = 0; iVar < nDim+1; iVar++)
  delete [] Mean_GradPrimVar[iVar];
  delete [] Mean_GradPrimVar;
  
}

void CGeneralAvgGrad_Flow::ComputeResidual(su2double *val_residual, su2double **val_Jacobian_i, su2double **val_Jacobian_j, CConfig *config) {
  
  /*--- Normalized normal vector ---*/
  Area = 0.0;
  for (iDim = 0; iDim < nDim; iDim++)
    Area += Normal[iDim]*Normal[iDim];
  Area = sqrt(Area);
  
  for (iDim = 0; iDim < nDim; iDim++)
    UnitNormal[iDim] = Normal[iDim]/Area;

  /*--- Mean primitive variables ---*/
  for (iVar = 0; iVar < nDim+4; iVar++) {
    PrimVar_i[iVar] = V_i[iVar];
    PrimVar_j[iVar] = V_j[iVar];
    Mean_PrimVar[iVar] = 0.5*(PrimVar_i[iVar]+PrimVar_j[iVar]);
  }
  
  /*--- Laminar and Eddy viscosity ---*/
  Laminar_Viscosity_i = V_i[nDim+5];    Laminar_Viscosity_j = V_j[nDim+5];
  Eddy_Viscosity_i = V_i[nDim+6];       Eddy_Viscosity_j = V_j[nDim+6];
  Thermal_Conductivity_i = V_i[nDim+7]; Thermal_Conductivity_j = V_j[nDim+7];
  Cp_i = V_i[nDim+8]; Cp_j = V_j[nDim+8];

  /*--- Mean secondary variables ---*/
  for (iVar = 0; iVar < 2; iVar++) {
    Mean_SecVar[iVar] = 0.5*(S_i[iVar+2]+S_j[iVar+2]);
  }
  
  /*--- Mean Viscosities and turbulent kinetic energy---*/
  Mean_Laminar_Viscosity    = 0.5*(Laminar_Viscosity_i + Laminar_Viscosity_j);
  Mean_Eddy_Viscosity       = 0.5*(Eddy_Viscosity_i + Eddy_Viscosity_j);
  Mean_turb_ke              = 0.5*(turb_ke_i + turb_ke_j);
  Mean_Thermal_Conductivity = 0.5*(Thermal_Conductivity_i + Thermal_Conductivity_j);
  Mean_Cp                   = 0.5*(Cp_i + Cp_j);

  /*--- Mean gradient approximation ---*/
  for (iVar = 0; iVar < nDim+1; iVar++) {
    for (iDim = 0; iDim < nDim; iDim++) {
      Mean_GradPrimVar[iVar][iDim] = 0.5*(PrimVar_Grad_i[iVar][iDim] + PrimVar_Grad_j[iVar][iDim]);
    }
  }
  
  /*--- Get projected flux tensor ---*/
  GetViscousProjFlux( Mean_PrimVar, Mean_GradPrimVar, Mean_turb_ke, Normal, Mean_Laminar_Viscosity, Mean_Eddy_Viscosity,
		              Mean_Thermal_Conductivity, Mean_Cp );
  
  /*--- Update viscous residual ---*/
  for (iVar = 0; iVar < nVar; iVar++)
    val_residual[iVar] = Proj_Flux_Tensor[iVar];
  
  /*--- Compute the implicit part ---*/
  if (implicit) {
    dist_ij = 0.0;
    for (iDim = 0; iDim < nDim; iDim++)
      dist_ij += (Coord_j[iDim]-Coord_i[iDim])*(Coord_j[iDim]-Coord_i[iDim]);
    dist_ij = sqrt(dist_ij);
    
    if (dist_ij == 0.0) {
      
      for (iVar = 0; iVar < nVar; iVar++) {
        for (jVar = 0; jVar < nVar; jVar++) {
          val_Jacobian_i[iVar][jVar] = 0.0;
          val_Jacobian_j[iVar][jVar] = 0.0;
        }
      }
    }
    else {
//        GetViscousProjJacs(Mean_PrimVar, Mean_Laminar_Viscosity, Mean_Eddy_Viscosity,
//                           dist_ij, UnitNormal, Area, Proj_Flux_Tensor, val_Jacobian_i, val_Jacobian_j);
        GetViscousProjJacs(Mean_PrimVar, Mean_GradPrimVar, Mean_SecVar, Mean_Laminar_Viscosity, Mean_Eddy_Viscosity, Mean_Thermal_Conductivity, Mean_Cp,
                           dist_ij, UnitNormal, Area, Proj_Flux_Tensor, val_Jacobian_i, val_Jacobian_j);
    }
    
  }
  
}

CAvgGradArtComp_Flow::CAvgGradArtComp_Flow(unsigned short val_nDim, unsigned short val_nVar, CConfig *config) : CNumerics(val_nDim, val_nVar, config) {
  
  implicit = (config->GetKind_TimeIntScheme_Flow() == EULER_IMPLICIT);
  
  /*--- Incompressible flow, primitive variables nDim+1, (P, vx, vy, vz) ---*/
  
  Mean_GradPrimVar = new su2double* [nVar];
  
  /*--- Incompressible flow, gradient primitive variables nDim+1, (P, vx, vy, vz) ---*/
  
  for (iVar = 0; iVar < nVar; iVar++)
    Mean_GradPrimVar[iVar] = new su2double [nDim];
  
}

CAvgGradArtComp_Flow::~CAvgGradArtComp_Flow(void) {
  
  for (iVar = 0; iVar < nVar; iVar++)
    delete [] Mean_GradPrimVar[iVar];
  delete [] Mean_GradPrimVar;
  
}

void CAvgGradArtComp_Flow::ComputeResidual(su2double *val_residual, su2double **val_Jacobian_i,
                                           su2double **val_Jacobian_j, CConfig *config) {
  
  /*--- Normalized normal vector ---*/
  
  Area = 0.0;
  for (iDim = 0; iDim < nDim; iDim++)
    Area += Normal[iDim]*Normal[iDim];
  Area = sqrt(Area);
  
  for (iDim = 0; iDim < nDim; iDim++)
    UnitNormal[iDim] = Normal[iDim]/Area;
  
  /*--- Laminar and Eddy viscosity ---*/
  
  Laminar_Viscosity_i = V_i[nDim+3];  Laminar_Viscosity_j = V_j[nDim+3];
  Eddy_Viscosity_i = V_i[nDim+4];     Eddy_Viscosity_j = V_j[nDim+4];
  
  /*--- Mean Viscosities ---*/
  
  Mean_Laminar_Viscosity = 0.5*(Laminar_Viscosity_i + Laminar_Viscosity_j);
  Mean_Eddy_Viscosity = 0.5*(Eddy_Viscosity_i + Eddy_Viscosity_j);
  
  /*--- Mean gradient approximation ---*/
  
  for (iVar = 0; iVar < nVar; iVar++)
    for (iDim = 0; iDim < nDim; iDim++)
      Mean_GradPrimVar[iVar][iDim] = 0.5*(PrimVar_Grad_i[iVar][iDim] + PrimVar_Grad_j[iVar][iDim]);
  
  /*--- Get projected flux tensor ---*/
  
  GetViscousArtCompProjFlux(Mean_GradPrimVar, Normal, Mean_Laminar_Viscosity, Mean_Eddy_Viscosity);
  
  /*--- Update viscous residual ---*/
  
  for (iVar = 0; iVar < nVar; iVar++)
    val_residual[iVar] = Proj_Flux_Tensor[iVar];
  
  /*--- Implicit part ---*/
  
  if (implicit) {
    
    dist_ij = 0.0;
    for (iDim = 0; iDim < nDim; iDim++)
      dist_ij += (Coord_j[iDim]-Coord_i[iDim])*(Coord_j[iDim]-Coord_i[iDim]);
    dist_ij = sqrt(dist_ij);
    
    if (dist_ij == 0.0) {
      for (iVar = 0; iVar < nVar; iVar++) {
        for (jVar = 0; jVar < nVar; jVar++) {
          val_Jacobian_i[iVar][jVar] = 0.0;
          val_Jacobian_j[iVar][jVar] = 0.0;
        }
      }
    }
    else {
      GetViscousArtCompProjJacs(Mean_Laminar_Viscosity, Mean_Eddy_Viscosity, dist_ij, UnitNormal,
                                Area, val_Jacobian_i, val_Jacobian_j);
    }
    
  }
  
}

CAvgGradCorrected_Flow::CAvgGradCorrected_Flow(unsigned short val_nDim, unsigned short val_nVar, CConfig *config) : CNumerics(val_nDim, val_nVar, config) {

	implicit = (config->GetKind_TimeIntScheme_Flow() == EULER_IMPLICIT);
  limiter = config->GetViscous_Limiter_Flow();

	PrimVar_i = new su2double [nDim+3];
	PrimVar_j = new su2double [nDim+3];
	Mean_PrimVar = new su2double [nDim+3];
  
	Proj_Mean_GradPrimVar_Edge = new su2double [nDim+1];
	Mean_GradPrimVar = new su2double* [nDim+1];
	for (iVar = 0; iVar < nDim+1; iVar++)
		Mean_GradPrimVar[iVar] = new su2double [nDim];
	Edge_Vector = new su2double [nDim];
  
}
CAvgGradCorrected_Flow::~CAvgGradCorrected_Flow(void) {

	delete [] PrimVar_i;
	delete [] PrimVar_j;
	delete [] Mean_PrimVar;
	delete [] Proj_Mean_GradPrimVar_Edge;
	delete [] Edge_Vector;
	for (iVar = 0; iVar < nDim+1; iVar++)
		delete [] Mean_GradPrimVar[iVar];
	delete [] Mean_GradPrimVar;
  
}
void CAvgGradCorrected_Flow::ComputeResidual(su2double *val_residual, su2double **val_Jacobian_i, su2double **val_Jacobian_j, CConfig *config) {

	/*--- Normalized normal vector ---*/
  
	Area = 0.0;
	for (iDim = 0; iDim < nDim; iDim++)
		Area += Normal[iDim]*Normal[iDim];
	Area = sqrt(Area);
  
	for (iDim = 0; iDim < nDim; iDim++)
		UnitNormal[iDim] = Normal[iDim]/Area;
  
  for (iVar = 0; iVar < nDim+3; iVar++) {
    PrimVar_i[iVar] = V_i[iVar];
    PrimVar_j[iVar] = V_j[iVar];
    Mean_PrimVar[iVar] = 0.5*(PrimVar_i[iVar]+PrimVar_j[iVar]);
  }
  
	/*--- Compute vector going from iPoint to jPoint ---*/
  
	dist_ij_2 = 0.0;
	for (iDim = 0; iDim < nDim; iDim++) {
		Edge_Vector[iDim] = Coord_j[iDim]-Coord_i[iDim];
		dist_ij_2 += Edge_Vector[iDim]*Edge_Vector[iDim];
	}
  
	/*--- Laminar and Eddy viscosity ---*/
  
	Laminar_Viscosity_i = V_i[nDim+5]; Laminar_Viscosity_j = V_j[nDim+5];
	Eddy_Viscosity_i = V_i[nDim+6]; Eddy_Viscosity_j = V_j[nDim+6];
  
	/*--- Mean Viscosities and turbulent kinetic energy ---*/
  
	Mean_Laminar_Viscosity = 0.5*(Laminar_Viscosity_i + Laminar_Viscosity_j);
	Mean_Eddy_Viscosity = 0.5*(Eddy_Viscosity_i + Eddy_Viscosity_j);
  Mean_turb_ke = 0.5*(turb_ke_i + turb_ke_j);
  
  /*--- Projection of the mean gradient in the direction of the edge ---*/
  
  for (iVar = 0; iVar < nDim+1; iVar++) {
    Proj_Mean_GradPrimVar_Edge[iVar] = 0.0;
    
    if (!limiter) {
      for (iDim = 0; iDim < nDim; iDim++) {
        Mean_GradPrimVar[iVar][iDim] = 0.5*(PrimVar_Grad_i[iVar][iDim] + PrimVar_Grad_j[iVar][iDim]);
        Proj_Mean_GradPrimVar_Edge[iVar] += Mean_GradPrimVar[iVar][iDim]*Edge_Vector[iDim];
      }
    }
    else {
      for (iDim = 0; iDim < nDim; iDim++) {
        Mean_GradPrimVar[iVar][iDim] = 0.5*(PrimVar_Grad_i[iVar][iDim]*PrimVar_Lim_i[iVar]
                                            + PrimVar_Grad_j[iVar][iDim]*PrimVar_Lim_j[iVar]);
        Proj_Mean_GradPrimVar_Edge[iVar] += Mean_GradPrimVar[iVar][iDim]*Edge_Vector[iDim];
      }
    }
    
    if (dist_ij_2 != 0.0) {
      for (iDim = 0; iDim < nDim; iDim++) {
        Mean_GradPrimVar[iVar][iDim] -= (Proj_Mean_GradPrimVar_Edge[iVar] -
                                         (PrimVar_j[iVar]-PrimVar_i[iVar]))*Edge_Vector[iDim] / dist_ij_2;
      }
    }
  }
  
	/*--- Get projected flux tensor ---*/
  
	GetViscousProjFlux(Mean_PrimVar, Mean_GradPrimVar, Mean_turb_ke, Normal, Mean_Laminar_Viscosity, Mean_Eddy_Viscosity);
  
	/*--- Save residual value ---*/
  
	for (iVar = 0; iVar < nVar; iVar++)
		val_residual[iVar] = Proj_Flux_Tensor[iVar];
  
	/*--- Compute the implicit part ---*/
  
	if (implicit) {
    
		if (dist_ij_2 == 0.0) {
			for (iVar = 0; iVar < nVar; iVar++) {
				for (jVar = 0; jVar < nVar; jVar++) {
					val_Jacobian_i[iVar][jVar] = 0.0;
					val_Jacobian_j[iVar][jVar] = 0.0;
				}
			}
		}
		else {
			GetViscousProjJacs(Mean_PrimVar, Mean_Laminar_Viscosity, Mean_Eddy_Viscosity,
					sqrt(dist_ij_2), UnitNormal, Area, Proj_Flux_Tensor, val_Jacobian_i, val_Jacobian_j);
		}
    
	}
  
}

//CGeneralAvgGradCorrected_Flow::CGeneralAvgGradCorrected_Flow(unsigned short val_nDim, unsigned short val_nVar, CConfig *config) : CNumerics(val_nDim, val_nVar, config) {
//
//  implicit = (config->GetKind_TimeIntScheme_Flow() == EULER_IMPLICIT);
//
//  /*--- Compressible flow, primitive variables nDim+3, (T, vx, vy, vz, P, rho) ---*/
//  PrimVar_i = new su2double [nDim+3];
//  PrimVar_j = new su2double [nDim+3];
//  Mean_PrimVar = new su2double [nDim+3];
//  Mean_SecVar = new su2double [8];
//
//  /*--- Compressible flow, primitive gradient variables nDim+1, (T, vx, vy, vz) ---*/
//  Proj_Mean_GradPrimVar_Edge = new su2double [nDim+1];
//  Mean_GradPrimVar = new su2double* [nDim+1];
//  for (iVar = 0; iVar < nDim+1; iVar++)
//    Mean_GradPrimVar[iVar] = new su2double [nDim];
//
//  Edge_Vector = new su2double [nDim];
//
//}
//
//CGeneralAvgGradCorrected_Flow::~CGeneralAvgGradCorrected_Flow(void) {
//
//  delete [] PrimVar_i;
//  delete [] PrimVar_j;
//  delete [] Mean_PrimVar;
//  delete [] Mean_SecVar;
//  delete [] Proj_Mean_GradPrimVar_Edge;
//  delete [] Edge_Vector;
//
//  for (iVar = 0; iVar < nDim+1; iVar++)
//    delete [] Mean_GradPrimVar[iVar];
//  delete [] Mean_GradPrimVar;
//
//}
//
//void CGeneralAvgGradCorrected_Flow::ComputeResidual(su2double *val_residual, su2double **val_Jacobian_i, su2double **val_Jacobian_j, CConfig *config) {
//
//  /*--- Normalized normal vector ---*/
//
//  Area = 0.0;
//  for (iDim = 0; iDim < nDim; iDim++)
//    Area += Normal[iDim]*Normal[iDim];
//  Area = sqrt(Area);
//
//  for (iDim = 0; iDim < nDim; iDim++)
//    UnitNormal[iDim] = Normal[iDim]/Area;
//
//  /*--- Compute vector going from iPoint to jPoint ---*/
//
//  dist_ij_2 = 0.0;
//  for (iDim = 0; iDim < nDim; iDim++) {
//    Edge_Vector[iDim] = Coord_j[iDim]-Coord_i[iDim];
//    dist_ij_2 += Edge_Vector[iDim]*Edge_Vector[iDim];
//  }
//
//  /*--- Laminar and Eddy viscosity ---*/
//
//  Laminar_Viscosity_i = V_i[nDim+5];  Laminar_Viscosity_j = V_j[nDim+5];
//  Eddy_Viscosity_i = V_i[nDim+6];     Eddy_Viscosity_j = V_j[nDim+6];
//  Thermal_Conductivity_i = V_i[nDim+7]; Thermal_Conductivity_j = V_j[nDim+7];
//  Cp_i = V_i[nDim+8]; Cp_j = V_j[nDim+8];
//
//  for (iVar = 0; iVar < nDim+3; iVar++) {
//    PrimVar_i[iVar] = V_i[iVar];
//    PrimVar_j[iVar] = V_j[iVar];
//    Mean_PrimVar[iVar] = 0.5*(PrimVar_i[iVar]+PrimVar_j[iVar]);
//  }
//
//  /*--- Secondary variables ---*/
//  for (iVar = 0; iVar < 8; iVar++) {
//    Mean_SecVar[iVar] = 0.5*(S_i[iVar]+S_j[iVar]);
//  }
//
//  /*--- Mean Viscosities and turbulent kinetic energy ---*/
//
//  Mean_Laminar_Viscosity    = 0.5*(Laminar_Viscosity_i + Laminar_Viscosity_j);
//  Mean_Eddy_Viscosity       = 0.5*(Eddy_Viscosity_i + Eddy_Viscosity_j);
//  Mean_turb_ke              = 0.5*(turb_ke_i + turb_ke_j);
//  Mean_Thermal_Conductivity = 0.5*(Thermal_Conductivity_i + Thermal_Conductivity_j);
//  Mean_Cp                   = 0.5*(Cp_i + Cp_j);
//
//  /*--- Projection of the mean gradient in the direction of the edge ---*/
//
//  for (iVar = 0; iVar < nDim+1; iVar++) {
//    Proj_Mean_GradPrimVar_Edge[iVar] = 0.0;
//    for (iDim = 0; iDim < nDim; iDim++) {
//      Mean_GradPrimVar[iVar][iDim] = 0.5*(PrimVar_Grad_i[iVar][iDim] + PrimVar_Grad_j[iVar][iDim]);
//      Proj_Mean_GradPrimVar_Edge[iVar] += Mean_GradPrimVar[iVar][iDim]*Edge_Vector[iDim];
//    }
//    if (dist_ij_2 != 0.0) {
//      for (iDim = 0; iDim < nDim; iDim++) {
//        Mean_GradPrimVar[iVar][iDim] -= (Proj_Mean_GradPrimVar_Edge[iVar] -
//                                         (PrimVar_j[iVar]-PrimVar_i[iVar]))*Edge_Vector[iDim] / dist_ij_2;
//      }
//    }
//  }
//
//  /*--- Get projected flux tensor ---*/
//
//  GetViscousProjFlux( Mean_PrimVar, Mean_GradPrimVar, Mean_turb_ke, Normal, Mean_Laminar_Viscosity, Mean_Eddy_Viscosity,
//		              Mean_Thermal_Conductivity, Mean_Cp );
//
//  /*--- Save residual value ---*/
//
//  for (iVar = 0; iVar < nVar; iVar++)
//    val_residual[iVar] = Proj_Flux_Tensor[iVar];
//
//  /*--- Compute the implicit part ---*/
//
//  if (implicit) {
//
//    if (dist_ij_2 == 0.0) {
//      for (iVar = 0; iVar < nVar; iVar++) {
//        for (jVar = 0; jVar < nVar; jVar++) {
//          val_Jacobian_i[iVar][jVar] = 0.0;
//          val_Jacobian_j[iVar][jVar] = 0.0;
//        }
//      }
//    }
//    else {
////		GetViscousProjJacs(Mean_PrimVar, Mean_Laminar_Viscosity, Mean_Eddy_Viscosity,
////				sqrt(dist_ij_2), UnitNormal, Area, Proj_Flux_Tensor, val_Jacobian_i, val_Jacobian_j);
//        GetViscousProjJacs(Mean_PrimVar, Mean_GradPrimVar, Mean_SecVar, Mean_Laminar_Viscosity, Mean_Eddy_Viscosity, Mean_Thermal_Conductivity, Mean_Cp,
//        				sqrt(dist_ij_2), UnitNormal, Area, Proj_Flux_Tensor, val_Jacobian_i, val_Jacobian_j);
//    }
//
//  }
//
//}

CGeneralAvgGradCorrected_Flow::CGeneralAvgGradCorrected_Flow(unsigned short val_nDim, unsigned short val_nVar, CConfig *config) : CNumerics(val_nDim, val_nVar, config) {
  
  implicit = (config->GetKind_TimeIntScheme_Flow() == EULER_IMPLICIT);
  
  /*--- Compressible flow, primitive variables nDim+3, (vx, vy, vz, P, rho, h) ---*/
  PrimVar_i = new su2double [nDim+4];
  PrimVar_j = new su2double [nDim+4];
  Mean_PrimVar = new su2double [nDim+4];
  Mean_SecVar = new su2double [2];
  
  /*--- Compressible flow, primitive gradient variables nDim+1, (T, vx, vy, vz) ---*/
  Proj_Mean_GradPrimVar_Edge = new su2double [nDim+1];
  Mean_GradPrimVar = new su2double* [nDim+1];
  for (iVar = 0; iVar < nDim+1; iVar++)
    Mean_GradPrimVar[iVar] = new su2double [nDim];
  
  Edge_Vector = new su2double [nDim];
  
}

CGeneralAvgGradCorrected_Flow::~CGeneralAvgGradCorrected_Flow(void) {
  
  delete [] PrimVar_i;
  delete [] PrimVar_j;
  delete [] Mean_PrimVar;
  delete [] Mean_SecVar;
  delete [] Proj_Mean_GradPrimVar_Edge;
  delete [] Edge_Vector;
  
  for (iVar = 0; iVar < nDim+1; iVar++)
    delete [] Mean_GradPrimVar[iVar];
  delete [] Mean_GradPrimVar;
  
}

void CGeneralAvgGradCorrected_Flow::ComputeResidual(su2double *val_residual, su2double **val_Jacobian_i, su2double **val_Jacobian_j, CConfig *config) {
  
  /*--- Normalized normal vector ---*/
  
  Area = 0.0;
  for (iDim = 0; iDim < nDim; iDim++)
    Area += Normal[iDim]*Normal[iDim];
  Area = sqrt(Area);
  
  for (iDim = 0; iDim < nDim; iDim++)
    UnitNormal[iDim] = Normal[iDim]/Area;
  
  /*--- Compute vector going from iPoint to jPoint ---*/
  
  dist_ij_2 = 0.0;
  for (iDim = 0; iDim < nDim; iDim++) {
    Edge_Vector[iDim] = Coord_j[iDim]-Coord_i[iDim];
    dist_ij_2 += Edge_Vector[iDim]*Edge_Vector[iDim];
  }
  
  /*--- Laminar and Eddy viscosity ---*/
  
  Laminar_Viscosity_i = V_i[nDim+5];  Laminar_Viscosity_j = V_j[nDim+5];
  Eddy_Viscosity_i = V_i[nDim+6];     Eddy_Viscosity_j = V_j[nDim+6];
  Thermal_Conductivity_i = V_i[nDim+7]; Thermal_Conductivity_j = V_j[nDim+7];
  Cp_i = V_i[nDim+8]; Cp_j = V_j[nDim+8];
  
  for (iVar = 0; iVar < nDim+4; iVar++) {
    PrimVar_i[iVar] = V_i[iVar];
    PrimVar_j[iVar] = V_j[iVar];
    Mean_PrimVar[iVar] = 0.5*(PrimVar_i[iVar]+PrimVar_j[iVar]);
  }
  
  /*--- Secondary variables ---*/
  for (iVar = 0; iVar < 2; iVar++) {
    Mean_SecVar[iVar] = 0.5*(S_i[iVar+2]+S_j[iVar+2]);
  }

  /*--- Mean Viscosities and turbulent kinetic energy ---*/
  
  Mean_Laminar_Viscosity    = 0.5*(Laminar_Viscosity_i + Laminar_Viscosity_j);
  Mean_Eddy_Viscosity       = 0.5*(Eddy_Viscosity_i + Eddy_Viscosity_j);
  Mean_turb_ke              = 0.5*(turb_ke_i + turb_ke_j);
  Mean_Thermal_Conductivity = 0.5*(Thermal_Conductivity_i + Thermal_Conductivity_j);
  Mean_Cp                   = 0.5*(Cp_i + Cp_j);
  
  /*--- Projection of the mean gradient in the direction of the edge ---*/
  
  for (iVar = 0; iVar < nDim+1; iVar++) {
    Proj_Mean_GradPrimVar_Edge[iVar] = 0.0;
    for (iDim = 0; iDim < nDim; iDim++) {
      Mean_GradPrimVar[iVar][iDim] = 0.5*(PrimVar_Grad_i[iVar][iDim] + PrimVar_Grad_j[iVar][iDim]);
      Proj_Mean_GradPrimVar_Edge[iVar] += Mean_GradPrimVar[iVar][iDim]*Edge_Vector[iDim];
    }
    if (dist_ij_2 != 0.0) {
      for (iDim = 0; iDim < nDim; iDim++) {
        Mean_GradPrimVar[iVar][iDim] -= (Proj_Mean_GradPrimVar_Edge[iVar] -
                                         (PrimVar_j[iVar]-PrimVar_i[iVar]))*Edge_Vector[iDim] / dist_ij_2;
      }
    }
  }
  
  /*--- Get projected flux tensor ---*/
  
  GetViscousProjFlux( Mean_PrimVar, Mean_GradPrimVar, Mean_turb_ke, Normal, Mean_Laminar_Viscosity, Mean_Eddy_Viscosity,
		              Mean_Thermal_Conductivity, Mean_Cp );
  
  /*--- Save residual value ---*/
  
  for (iVar = 0; iVar < nVar; iVar++)
    val_residual[iVar] = Proj_Flux_Tensor[iVar];
  
  /*--- Compute the implicit part ---*/
  
  if (implicit) {
    
    if (dist_ij_2 == 0.0) {
      for (iVar = 0; iVar < nVar; iVar++) {
        for (jVar = 0; jVar < nVar; jVar++) {
          val_Jacobian_i[iVar][jVar] = 0.0;
          val_Jacobian_j[iVar][jVar] = 0.0;
        }
      }
    }
    else {
//		GetViscousProjJacs(Mean_PrimVar, Mean_Laminar_Viscosity, Mean_Eddy_Viscosity,
//				sqrt(dist_ij_2), UnitNormal, Area, Proj_Flux_Tensor, val_Jacobian_i, val_Jacobian_j);
        GetViscousProjJacs(Mean_PrimVar, Mean_GradPrimVar, Mean_SecVar, Mean_Laminar_Viscosity, Mean_Eddy_Viscosity, Mean_Thermal_Conductivity, Mean_Cp,
        				sqrt(dist_ij_2), UnitNormal, Area, Proj_Flux_Tensor, val_Jacobian_i, val_Jacobian_j);
    }
    
  }
  
}

CAvgGradCorrectedArtComp_Flow::CAvgGradCorrectedArtComp_Flow(unsigned short val_nDim, unsigned short val_nVar, CConfig *config) : CNumerics(val_nDim, val_nVar, config) {
  
  implicit = (config->GetKind_TimeIntScheme_Flow() == EULER_IMPLICIT);
  
  PrimVar_i = new su2double [nVar];
  PrimVar_j = new su2double [nVar];
  Proj_Mean_GradPrimVar_Edge = new su2double [nVar];
  Edge_Vector = new su2double [nDim];
  
  Mean_GradPrimVar = new su2double* [nVar];
  for (iVar = 0; iVar < nVar; iVar++)
    Mean_GradPrimVar[iVar] = new su2double [nDim];
  
}

CAvgGradCorrectedArtComp_Flow::~CAvgGradCorrectedArtComp_Flow(void) {
  
  delete [] PrimVar_i;
  delete [] PrimVar_j;
  delete [] Proj_Mean_GradPrimVar_Edge;
  delete [] Edge_Vector;
  
  for (iVar = 0; iVar < nVar; iVar++)
    delete [] Mean_GradPrimVar[iVar];
  delete [] Mean_GradPrimVar;
  
}

void CAvgGradCorrectedArtComp_Flow::ComputeResidual(su2double *val_residual, su2double **val_Jacobian_i, su2double **val_Jacobian_j, CConfig *config) {
  
  /*--- Normalized normal vector ---*/
  
  Area = 0.0;
  for (iDim = 0; iDim < nDim; iDim++) Area += Normal[iDim]*Normal[iDim];
  Area = sqrt(Area);
  
  for (iDim = 0; iDim < nDim; iDim++)
    UnitNormal[iDim] = Normal[iDim]/Area;
  
  /*--- Conversion to Primitive Variables ---*/
  
  for (iVar = 0; iVar < nVar; iVar++) {
    PrimVar_i[iVar] = V_i[iVar];
    PrimVar_j[iVar] = V_j[iVar];
  }
  
  /*--- Laminar and Eddy viscosity ---*/
  
  Laminar_Viscosity_i = V_i[nDim+3];  Laminar_Viscosity_j = V_j[nDim+3];
  Eddy_Viscosity_i = V_i[nDim+4];     Eddy_Viscosity_j = V_j[nDim+4];
  
  /*--- Mean Viscosities ---*/
  
  Mean_Laminar_Viscosity = 0.5*(Laminar_Viscosity_i + Laminar_Viscosity_j);
  Mean_Eddy_Viscosity = 0.5*(Eddy_Viscosity_i + Eddy_Viscosity_j);
  
  /*--- Compute vector going from iPoint to jPoint ---*/
  
  dist_ij_2 = 0;
  for (iDim = 0; iDim < nDim; iDim++) {
    Edge_Vector[iDim] = Coord_j[iDim]-Coord_i[iDim];
    dist_ij_2 += Edge_Vector[iDim]*Edge_Vector[iDim];
  }
  
  /*--- Projection of the mean gradient in the direction of the edge ---*/
  
  for (iVar = 0; iVar < nVar; iVar++) {
    Proj_Mean_GradPrimVar_Edge[iVar] = 0.0;
    for (iDim = 0; iDim < nDim; iDim++) {
      Mean_GradPrimVar[iVar][iDim] = 0.5*(PrimVar_Grad_i[iVar][iDim] + PrimVar_Grad_j[iVar][iDim]);
      Proj_Mean_GradPrimVar_Edge[iVar] += Mean_GradPrimVar[iVar][iDim]*Edge_Vector[iDim];
    }
    if (dist_ij_2 != 0.0) {
      for (iDim = 0; iDim < nDim; iDim++) {
        Mean_GradPrimVar[iVar][iDim] -= (Proj_Mean_GradPrimVar_Edge[iVar] -
                                         (PrimVar_j[iVar]-PrimVar_i[iVar]))*Edge_Vector[iDim] / dist_ij_2;
      }
    }
  }
  
  /*--- Get projected flux tensor ---*/
  
  GetViscousArtCompProjFlux(Mean_GradPrimVar, Normal, Mean_Laminar_Viscosity, Mean_Eddy_Viscosity);
  
  /*--- Update viscous residual ---*/
  
  for (iVar = 0; iVar < nVar; iVar++)
    val_residual[iVar] = Proj_Flux_Tensor[iVar];
  
  /*--- Implicit part ---*/
  
  if (implicit) {
    
    if (dist_ij_2 == 0.0) {
      for (iVar = 0; iVar < nVar; iVar++) {
        for (jVar = 0; jVar < nVar; jVar++) {
          val_Jacobian_i[iVar][jVar] = 0.0;
          val_Jacobian_j[iVar][jVar] = 0.0;
        }
      }
    }
    else {
      GetViscousArtCompProjJacs(Mean_Laminar_Viscosity, Mean_Eddy_Viscosity, sqrt(dist_ij_2), UnitNormal,
                                Area, val_Jacobian_i, val_Jacobian_j);
    }
    
  }
  
}

CSourceGravity::CSourceGravity(unsigned short val_nDim, unsigned short val_nVar, CConfig *config) : CNumerics(val_nDim, val_nVar, config) {
  
  compressible = (config->GetKind_Regime() == COMPRESSIBLE);
  incompressible = (config->GetKind_Regime() == INCOMPRESSIBLE);
  freesurface = (config->GetKind_Regime() == FREESURFACE);
  
}

CSourceGravity::~CSourceGravity(void) { }

void CSourceGravity::ComputeResidual(su2double *val_residual, CConfig *config) {
  unsigned short iVar;
  
  for (iVar = 0; iVar < nVar; iVar++)
    val_residual[iVar] = 0.0;
  
  if (compressible) {
    
    /*--- Evaluate the source term  ---*/
    val_residual[nDim] = Volume * U_i[0] * STANDART_GRAVITY;
    
  }
  if (incompressible || freesurface) {
    
    /*--- Compute the Froude number  ---*/
    Froude = config->GetFroude();
    
    /*--- Evaluate the source term  ---*/
    val_residual[nDim] = Volume * DensityInc_i / (Froude * Froude);
    
  }
  
}

CSourceRotatingFrame_Flow::CSourceRotatingFrame_Flow(unsigned short val_nDim, unsigned short val_nVar, CConfig *config) : CNumerics(val_nDim, val_nVar, config) {
  
  Gamma = config->GetGamma();
  Gamma_Minus_One = Gamma - 1.0;
  
}

CSourceRotatingFrame_Flow::~CSourceRotatingFrame_Flow(void) { }

void CSourceRotatingFrame_Flow::ComputeResidual(su2double *val_residual, su2double **val_Jacobian_i, CConfig *config) {
  
  unsigned short iDim, iVar, jVar;
  su2double Omega[3] = {0,0,0}, Momentum[3] = {0,0,0};
  bool implicit = (config->GetKind_TimeIntScheme_Flow() == EULER_IMPLICIT);
  
  /*--- Retrieve the angular velocity vector from config. ---*/
  
  Omega[0]  = config->GetRotation_Rate_X(ZONE_0)/config->GetOmega_Ref();
  Omega[1]  = config->GetRotation_Rate_Y(ZONE_0)/config->GetOmega_Ref();
  Omega[2]  = config->GetRotation_Rate_Z(ZONE_0)/config->GetOmega_Ref();
  
  /*--- Get the momentum vector at the current node. ---*/
  
  for (iDim = 0; iDim < nDim; iDim++)
    Momentum[iDim] = U_i[iDim+1];
  
  /*--- Calculate rotating frame source term as ( Omega X Rho-U ) ---*/
  
  if (nDim == 2) {
    val_residual[0] = 0.0;
    val_residual[1] = (Omega[1]*Momentum[2] - Omega[2]*Momentum[1])*Volume;
    val_residual[2] = (Omega[2]*Momentum[0] - Omega[0]*Momentum[2])*Volume;
    val_residual[3] = 0.0;
  } else {
    val_residual[0] = 0.0;
    val_residual[1] = (Omega[1]*Momentum[2] - Omega[2]*Momentum[1])*Volume;
    val_residual[2] = (Omega[2]*Momentum[0] - Omega[0]*Momentum[2])*Volume;
    val_residual[3] = (Omega[0]*Momentum[1] - Omega[1]*Momentum[0])*Volume;
    val_residual[4] = 0.0;
  }
  
  /*--- Calculate the source term Jacobian ---*/
  
  if (implicit) {
    for (iVar = 0; iVar < nVar; iVar++)
      for (jVar = 0; jVar < nVar; jVar++)
        val_Jacobian_i[iVar][jVar] = 0.0;
    if (nDim == 2) {
      val_Jacobian_i[1][2] = -Omega[2]*Volume;
      val_Jacobian_i[2][1] =  Omega[2]*Volume;
    } else {
      val_Jacobian_i[1][2] = -Omega[2]*Volume;
      val_Jacobian_i[1][3] =  Omega[1]*Volume;
      val_Jacobian_i[2][1] =  Omega[2]*Volume;
      val_Jacobian_i[2][3] = -Omega[0]*Volume;
      val_Jacobian_i[3][1] = -Omega[1]*Volume;
      val_Jacobian_i[3][2] =  Omega[0]*Volume;
    }
  }
  
}

CSourceAxisymmetric_Flow::CSourceAxisymmetric_Flow(unsigned short val_nDim, unsigned short val_nVar, CConfig *config) : CNumerics(val_nDim, val_nVar, config) {
  
  Gamma = config->GetGamma();
  Gamma_Minus_One = Gamma - 1.0;
  
}

CSourceAxisymmetric_Flow::~CSourceAxisymmetric_Flow(void) { }

void CSourceAxisymmetric_Flow::ComputeResidual(su2double *val_residual, su2double **Jacobian_i, CConfig *config) {
  
  su2double yinv, Pressure_i, Enthalpy_i, Velocity_i, sq_vel;
  unsigned short iDim;
  
  bool implicit = (config->GetKind_TimeIntScheme_Turb() == EULER_IMPLICIT);
  bool compressible = (config->GetKind_Regime() == COMPRESSIBLE);
  bool incompressible = (config->GetKind_Regime() == INCOMPRESSIBLE);
  bool freesurface = (config->GetKind_Regime() == FREESURFACE);
  
  if (Coord_i[1] > 0.0) yinv = 1.0/Coord_i[1];
  else yinv = 0.0;
  
  if (compressible) {
    sq_vel = 0.0;
    for (iDim = 0; iDim < nDim; iDim++) {
      Velocity_i = U_i[iDim+1] / U_i[0];
      sq_vel += Velocity_i *Velocity_i;
    }
    
    Pressure_i = (Gamma-1.0)*U_i[0]*(U_i[nDim+1]/U_i[0]-0.5*sq_vel);
    Enthalpy_i = (U_i[nDim+1] + Pressure_i) / U_i[0];
    
    val_residual[0] = yinv*Volume*U_i[2];
    val_residual[1] = yinv*Volume*U_i[1]*U_i[2]/U_i[0];
    val_residual[2] = yinv*Volume*(U_i[2]*U_i[2]/U_i[0]);
    val_residual[3] = yinv*Volume*Enthalpy_i*U_i[2];
  }
  if (incompressible || freesurface) {
    val_residual[0] = yinv*Volume*U_i[2]*BetaInc2_i;
    val_residual[1] = yinv*Volume*U_i[1]*U_i[2]/DensityInc_i;
    val_residual[2] = yinv*Volume*U_i[2]*U_i[2]/DensityInc_i;
  }
  
  
  if (implicit) {
    Jacobian_i[0][0] = 0;
    Jacobian_i[0][1] = 0;
    Jacobian_i[0][2] = 1.;
    Jacobian_i[0][3] = 0;
    
    Jacobian_i[1][0] = -U_i[1]*U_i[2]/(U_i[0]*U_i[0]);
    Jacobian_i[1][1] = U_i[2]/U_i[0];
    Jacobian_i[1][2] = U_i[1]/U_i[0];
    Jacobian_i[1][3] = 0;
    
    Jacobian_i[2][0] = -U_i[2]*U_i[2]/(U_i[0]*U_i[0]);
    Jacobian_i[2][1] = 0;
    Jacobian_i[2][2] = 2*U_i[2]/U_i[0];
    Jacobian_i[2][3] = 0;
    
    Jacobian_i[3][0] = -Gamma*U_i[2]*U_i[3]/(U_i[0]*U_i[0]) + (Gamma-1)*U_i[2]*(U_i[1]*U_i[1]+U_i[2]*U_i[2])/(U_i[0]*U_i[0]*U_i[0]);
    Jacobian_i[3][1] = -(Gamma-1)*U_i[2]*U_i[1]/(U_i[0]*U_i[0]);
    Jacobian_i[3][2] = Gamma*U_i[3]/U_i[0] - 1/2*(Gamma-1)*( (U_i[1]*U_i[1]+U_i[2]*U_i[2])/(U_i[0]*U_i[0]) + 2*U_i[2]*U_i[2]/(U_i[0]*U_i[0]) );
    Jacobian_i[3][3] = Gamma*U_i[2]/U_i[0];
    
    for (int iVar=0; iVar<4; iVar++)
      for (int jVar=0; jVar<4; jVar++)
        Jacobian_i[iVar][jVar] *= yinv*Volume;
  }
  
}

CSourceWindGust::CSourceWindGust(unsigned short val_nDim, unsigned short val_nVar, CConfig *config) : CNumerics(val_nDim, val_nVar, config) {
  
}

CSourceWindGust::~CSourceWindGust(void) { }

void CSourceWindGust::ComputeResidual(su2double *val_residual, su2double **val_Jacobian_i, CConfig *config) {
  
  su2double u_gust, v_gust, du_gust_dx, du_gust_dy, du_gust_dt, dv_gust_dx, dv_gust_dy, dv_gust_dt, smx, smy, se, rho, u, v, p;
  unsigned short GustDir = config->GetGust_Dir(); //Gust direction
  
  u_gust = WindGust_i[0];
  v_gust = WindGust_i[1];
  
  if (GustDir == X_DIR) {
    du_gust_dx = WindGustDer_i[0];
    du_gust_dy = WindGustDer_i[1];
    du_gust_dt = WindGustDer_i[2];
    dv_gust_dx = 0.0;
    dv_gust_dy = 0.0;
    dv_gust_dt = 0.0;
  } else {
    du_gust_dx = 0.0;
    du_gust_dy = 0.0;
    du_gust_dt = 0.0;
    dv_gust_dx = WindGustDer_i[0];
    dv_gust_dy = WindGustDer_i[1];
    dv_gust_dt = WindGustDer_i[2];
    
  }
  
  /*--- Primitive variables at point i ---*/
  u = V_i[1];
  v = V_i[2];
  p = V_i[nDim+1];
  rho = V_i[nDim+2];
  
  /*--- Source terms ---*/
  smx = rho*(du_gust_dt + (u+u_gust)*du_gust_dx + (v+v_gust)*du_gust_dy);
  smy = rho*(dv_gust_dt + (u+u_gust)*dv_gust_dx + (v+v_gust)*dv_gust_dy);
  se = u*smx + v*smy + p*(du_gust_dx + dv_gust_dy);
  
  if (nDim == 2) {
    val_residual[0] = 0.0;
    val_residual[1] = smx*Volume;
    val_residual[2] = smy*Volume;
    val_residual[3] = se*Volume;
  } else {
    cout << "ERROR: You should only be in the gust source term in two dimensions" << endl;
#ifndef HAVE_MPI
    exit(EXIT_FAILURE);
#else
	MPI_Abort(MPI_COMM_WORLD,1);
	MPI_Finalize();
#endif
    
  }
  
  /*--- For now the source term Jacobian is just set to zero ---*/
  
  unsigned short iVar, jVar;
  bool implicit = (config->GetKind_TimeIntScheme_Flow() == EULER_IMPLICIT);
  
  /*--- Calculate the source term Jacobian ---*/
  
  if (implicit) {
    for (iVar = 0; iVar < nVar; iVar++)
      for (jVar = 0; jVar < nVar; jVar++)
        val_Jacobian_i[iVar][jVar] = 0.0;
  }
  
}

<|MERGE_RESOLUTION|>--- conflicted
+++ resolved
@@ -2003,11 +2003,7 @@
 
 void CUpwGeneralRoe_Flow::ComputeRoeAverage() {
 
-<<<<<<< HEAD
-  su2double delta_rhoStaticEnergy, err_P, s, D;//, stateSeparationLimit;
-=======
 	su2double delta_rhoStaticEnergy, err_P, s, D;//, stateSeparationLimit;
->>>>>>> 0e19c915
 	// su2double tol = 10-6;
 	//
 	R = sqrt(fabs(Density_j/Density_i));

/*!
 * \file variable_direct_mean_inc.cpp
 * \brief Definition of the variable classes for incompressible flow.
 * \author F. Palacios, T. Economon
 * \version 6.0.1 "Falcon"
 *
 * The current SU2 release has been coordinated by the
 * SU2 International Developers Society <www.su2devsociety.org>
 * with selected contributions from the open-source community.
 *
 * The main research teams contributing to the current release are:
 *  - Prof. Juan J. Alonso's group at Stanford University.
 *  - Prof. Piero Colonna's group at Delft University of Technology.
 *  - Prof. Nicolas R. Gauger's group at Kaiserslautern University of Technology.
 *  - Prof. Alberto Guardone's group at Polytechnic University of Milan.
 *  - Prof. Rafael Palacios' group at Imperial College London.
 *  - Prof. Vincent Terrapon's group at the University of Liege.
 *  - Prof. Edwin van der Weide's group at the University of Twente.
 *  - Lab. of New Concepts in Aeronautics at Tech. Institute of Aeronautics.
 *
 * Copyright 2012-2018, Francisco D. Palacios, Thomas D. Economon,
 *                      Tim Albring, and the SU2 contributors.
 *
 * SU2 is free software; you can redistribute it and/or
 * modify it under the terms of the GNU Lesser General Public
 * License as published by the Free Software Foundation; either
 * version 2.1 of the License, or (at your option) any later version.
 *
 * SU2 is distributed in the hope that it will be useful,
 * but WITHOUT ANY WARRANTY; without even the implied warranty of
 * MERCHANTABILITY or FITNESS FOR A PARTICULAR PURPOSE. See the GNU
 * Lesser General Public License for more details.
 *
 * You should have received a copy of the GNU Lesser General Public
 * License along with SU2. If not, see <http://www.gnu.org/licenses/>.
 */

#include "../include/variable_structure.hpp"

CIncEulerVariable::CIncEulerVariable(void) : CVariable() {
  
  /*--- Array initialization ---*/
  
  Primitive = NULL;
  
  Gradient_Primitive = NULL;
  
  Limiter_Primitive = NULL;

  Grad_AuxVar = NULL;

  WindGust    = NULL;
  WindGustDer = NULL;

  nPrimVar     = 0;
  nPrimVarGrad = 0;

  nSecondaryVar     = 0;
  nSecondaryVarGrad = 0;
 
  Undivided_Laplacian = NULL;

  Solution_BGS_k = NULL;
 
}

CIncEulerVariable::CIncEulerVariable(su2double val_pressure, su2double *val_velocity, su2double val_temperature, unsigned short val_nDim,
                               unsigned short val_nvar, CConfig *config) : CVariable(val_nDim, val_nvar, config) {
  unsigned short iVar, iDim, iMesh, nMGSmooth = 0;
  
<<<<<<< HEAD
  bool dual_time    = ((config->GetUnsteady_Simulation() == DT_STEPPING_1ST) ||
                       (config->GetUnsteady_Simulation() == DT_STEPPING_2ND));
  bool windgust     = config->GetWind_Gust();
  bool viscous      = config->GetViscous();
  bool axisymmetric = config->GetAxisymmetric();
  
=======
  bool dual_time = ((config->GetUnsteady_Simulation() == DT_STEPPING_1ST) ||
                    (config->GetUnsteady_Simulation() == DT_STEPPING_2ND));
  bool windgust = config->GetWind_Gust();
  bool fsi = config->GetFSI_Simulation();

>>>>>>> 5e170f46
  /*--- Array initialization ---*/
  
  Primitive = NULL;
  
  Gradient_Primitive = NULL;
  
  Limiter_Primitive = NULL;

  Grad_AuxVar = NULL;
  
  WindGust    = NULL;
  WindGustDer = NULL;
  
  nPrimVar     = 0;
  nPrimVarGrad = 0;
  
  nSecondaryVar     = 0;
  nSecondaryVarGrad = 0;

  Undivided_Laplacian = NULL;

  /*--- Allocate and initialize the primitive variables and gradients ---*/
  
  nPrimVar = nDim+9; nPrimVarGrad = nDim+4;

  /*--- Allocate residual structures ---*/
  
  Res_TruncError = new su2double [nVar];
  
  for (iVar = 0; iVar < nVar; iVar++) {
    Res_TruncError[iVar] = 0.0;
  }
  
  /*--- Only for residual smoothing (multigrid) ---*/
  
  for (iMesh = 0; iMesh <= config->GetnMGLevels(); iMesh++)
    nMGSmooth += config->GetMG_CorrecSmooth(iMesh);
  
  if (nMGSmooth > 0) {
    Residual_Sum = new su2double [nVar];
    Residual_Old = new su2double [nVar];
  }
  
  /*--- Allocate undivided laplacian (centered) and limiter (upwind)---*/
  
  if (config->GetKind_ConvNumScheme_Flow() == SPACE_CENTERED) {
    Undivided_Laplacian = new su2double [nVar];
  }
  
  /*--- Always allocate the slope limiter,
   and the auxiliar variables (check the logic - JST with 2nd order Turb model - ) ---*/

  Limiter_Primitive = new su2double [nPrimVarGrad];
  for (iVar = 0; iVar < nPrimVarGrad; iVar++)
    Limiter_Primitive[iVar] = 0.0;

  Limiter = new su2double [nVar];
  for (iVar = 0; iVar < nVar; iVar++)
    Limiter[iVar] = 0.0;
  
  Solution_Max = new su2double [nPrimVarGrad];
  Solution_Min = new su2double [nPrimVarGrad];
  for (iVar = 0; iVar < nPrimVarGrad; iVar++) {
    Solution_Max[iVar] = 0.0;
    Solution_Min[iVar] = 0.0;
  }
  
  /*--- Solution and old solution initialization ---*/

  Solution[0] = val_pressure;
  Solution_Old[0] = val_pressure;
  for (iDim = 0; iDim < nDim; iDim++) {
    Solution[iDim+1] = val_velocity[iDim];
    Solution_Old[iDim+1] = val_velocity[iDim];
  }
  Solution[nDim+1] = val_temperature;
  Solution_Old[nDim+1] = val_temperature;

  /*--- Allocate and initialize solution for dual time strategy ---*/
  
  if (dual_time) {
    Solution_time_n[0]  =  val_pressure;
    Solution_time_n1[0] =  val_pressure;
    for (iDim = 0; iDim < nDim; iDim++) {
      Solution_time_n[iDim+1] = val_velocity[iDim];
      Solution_time_n1[iDim+1] = val_velocity[iDim];
    }
    Solution[nDim+1] = val_temperature;
    Solution_Old[nDim+1] = val_temperature;
  }
    
  /*--- Allocate vector for wind gust and wind gust derivative field ---*/
  
  if (windgust) {
    WindGust = new su2double [nDim];
    WindGustDer = new su2double [nDim+1];
  }

  /*--- Incompressible flow, primitive variables nDim+9, (P, vx, vy, vz, T, rho, beta, lamMu, EddyMu, Kt_eff, Cp, Cv) ---*/
  
  Primitive = new su2double [nPrimVar];
  for (iVar = 0; iVar < nPrimVar; iVar++) Primitive[iVar] = 0.0;

  /*--- Incompressible flow, gradients primitive variables nDim+4, (P, vx, vy, vz, T, rho, beta)
   * We need P, and rho for running the adjoint problem ---*/
  
  Gradient_Primitive = new su2double* [nPrimVarGrad];
  for (iVar = 0; iVar < nPrimVarGrad; iVar++) {
    Gradient_Primitive[iVar] = new su2double [nDim];
    for (iDim = 0; iDim < nDim; iDim++)
      Gradient_Primitive[iVar][iDim] = 0.0;
  }

<<<<<<< HEAD
  /*--- If axisymmetric and viscous, we need an auxiliary gradient. ---*/

  if (axisymmetric && viscous)
    Grad_AuxVar = new su2double [nDim];

=======
  Solution_BGS_k = NULL;
  if (fsi){
    Solution_BGS_k  = new su2double [nVar];
    Solution_BGS_k[0] = val_pressure;
    for (iDim = 0; iDim < nDim; iDim++) {
      Solution_BGS_k[iDim+1] = val_velocity[iDim]*config->GetDensity_FreeStreamND();
    }
  }
>>>>>>> 5e170f46
}

CIncEulerVariable::CIncEulerVariable(su2double *val_solution, unsigned short val_nDim, unsigned short val_nvar, CConfig *config) : CVariable(val_nDim, val_nvar, config) {
  unsigned short iVar, iDim, iMesh, nMGSmooth = 0;
  
<<<<<<< HEAD
  bool dual_time    = ((config->GetUnsteady_Simulation() == DT_STEPPING_1ST) ||
                      (config->GetUnsteady_Simulation() == DT_STEPPING_2ND));
  bool windgust     = config->GetWind_Gust();
  bool viscous      = config->GetViscous();
  bool axisymmetric = config->GetAxisymmetric();
=======
  bool dual_time = ((config->GetUnsteady_Simulation() == DT_STEPPING_1ST) ||
                    (config->GetUnsteady_Simulation() == DT_STEPPING_2ND));
  bool windgust = config->GetWind_Gust();
  bool fsi = config->GetFSI_Simulation();
>>>>>>> 5e170f46

  /*--- Array initialization ---*/
  
  Primitive = NULL;
  
  Gradient_Primitive = NULL;
  
  Limiter_Primitive = NULL;

  Grad_AuxVar = NULL;
  
  WindGust    = NULL;
  WindGustDer = NULL;
  
  nPrimVar     = 0;
  nPrimVarGrad = 0;
  
  nSecondaryVar     = 0;
  nSecondaryVarGrad = 0;
 
  Undivided_Laplacian = NULL;
 
  /*--- Allocate and initialize the primitive variables and gradients ---*/

  nPrimVar = nDim+9; nPrimVarGrad = nDim+4;
  
  /*--- Allocate residual structures ---*/

  Res_TruncError = new su2double [nVar];
  for (iVar = 0; iVar < nVar; iVar++) {
    Res_TruncError[iVar] = 0.0;
  }
  
  /*--- Only for residual smoothing (multigrid) ---*/

  for (iMesh = 0; iMesh <= config->GetnMGLevels(); iMesh++)
    nMGSmooth += config->GetMG_CorrecSmooth(iMesh);
  
  if (nMGSmooth > 0) {
    Residual_Sum = new su2double [nVar];
    Residual_Old = new su2double [nVar];
  }
  
  /*--- Allocate undivided laplacian (centered) and limiter (upwind)---*/

  if (config->GetKind_ConvNumScheme_Flow() == SPACE_CENTERED)
    Undivided_Laplacian = new su2double [nVar];
  
  /*--- Always allocate the slope limiter,
   and the auxiliar variables (check the logic - JST with 2nd order Turb model - ) ---*/
  
  Limiter_Primitive = new su2double [nPrimVarGrad];
  for (iVar = 0; iVar < nPrimVarGrad; iVar++)
    Limiter_Primitive[iVar] = 0.0;

  Limiter = new su2double [nVar];
  for (iVar = 0; iVar < nVar; iVar++)
    Limiter[iVar] = 0.0;
  
  Solution_Max = new su2double [nPrimVarGrad];
  Solution_Min = new su2double [nPrimVarGrad];
  for (iVar = 0; iVar < nPrimVarGrad; iVar++) {
    Solution_Max[iVar] = 0.0;
    Solution_Min[iVar] = 0.0;
  }
  
  /*--- Solution initialization ---*/
  
  for (iVar = 0; iVar < nVar; iVar++) {
    Solution[iVar] = val_solution[iVar];
    Solution_Old[iVar] = val_solution[iVar];
  }
  
  /*--- Allocate and initialize solution for dual time strategy ---*/
  
  if (dual_time) {
    Solution_time_n = new su2double [nVar];
    Solution_time_n1 = new su2double [nVar];
    
    for (iVar = 0; iVar < nVar; iVar++) {
      Solution_time_n[iVar] = val_solution[iVar];
      Solution_time_n1[iVar] = val_solution[iVar];
    }
  }
    
  /*--- Allocate vector for wind gust and wind gust derivative field ---*/
  
  if (windgust) {
    WindGust = new su2double [nDim];
    WindGustDer = new su2double [nDim+1];
  }
  
  /*--- Incompressible flow, primitive variables nDim+9, (P, vx, vy, vz, T, rho, beta, lamMu, EddyMu, Kt_eff, Cp, Cv) ---*/

  Primitive = new su2double [nPrimVar];
  for (iVar = 0; iVar < nPrimVar; iVar++) Primitive[iVar] = 0.0;

  /*--- Incompressible flow, gradients primitive variables nDim+4, (P, vx, vy, vz, T, rho, beta),
        We need P, and rho for running the adjoint problem ---*/
  
  Gradient_Primitive = new su2double* [nPrimVarGrad];
  for (iVar = 0; iVar < nPrimVarGrad; iVar++) {
    Gradient_Primitive[iVar] = new su2double [nDim];
    for (iDim = 0; iDim < nDim; iDim++)
      Gradient_Primitive[iVar][iDim] = 0.0;
  }
<<<<<<< HEAD

  /*--- If axisymmetric and viscous, we need an auxiliary gradient. ---*/

  if (axisymmetric && viscous)
    Grad_AuxVar = new su2double[nDim];
=======
  
  Solution_BGS_k = NULL;
  if (fsi){
      Solution_BGS_k  = new su2double [nVar];
      for (iVar = 0; iVar < nVar; iVar++) {
        Solution_BGS_k[iVar] = val_solution[iVar];
      }
  }
>>>>>>> 5e170f46

}

CIncEulerVariable::~CIncEulerVariable(void) {
  unsigned short iVar;

  if (Primitive         != NULL) delete [] Primitive;
  if (Limiter_Primitive != NULL) delete [] Limiter_Primitive;
  if (WindGust          != NULL) delete [] WindGust;
  if (WindGustDer       != NULL) delete [] WindGustDer;

  if (Gradient_Primitive != NULL) {
    for (iVar = 0; iVar < nPrimVarGrad; iVar++)
      if (Gradient_Primitive!=NULL) delete [] Gradient_Primitive[iVar];
    delete [] Gradient_Primitive;
  }

  if (Undivided_Laplacian != NULL) delete [] Undivided_Laplacian;
<<<<<<< HEAD
=======
  
  if (Solution_BGS_k  != NULL) delete [] Solution_BGS_k;
>>>>>>> 5e170f46

}

void CIncEulerVariable::SetGradient_PrimitiveZero(unsigned short val_primvar) {
  unsigned short iVar, iDim;
  
  for (iVar = 0; iVar < val_primvar; iVar++)
    for (iDim = 0; iDim < nDim; iDim++)
      Gradient_Primitive[iVar][iDim] = 0.0;
}


su2double CIncEulerVariable::GetProjVel(su2double *val_vector) {
  su2double ProjVel;
  unsigned short iDim;
  
  ProjVel = 0.0;
  for (iDim = 0; iDim < nDim; iDim++)
    ProjVel += Primitive[iDim+1]*val_vector[iDim];
  
  return ProjVel;
}


bool CIncEulerVariable::SetPrimVar(CFluidModel *FluidModel) {
      
  unsigned short iVar;
  bool check_dens = false, check_temp = false, physical = true;

  /*--- Set the value of the pressure ---*/

  SetPressure();

  /*--- Set the value of the temperature directly ---*/

  su2double Temperature = Solution[nDim+1];
  check_temp = SetTemperature(Temperature);

  /*--- Use the fluid model to compute the new value of density.
  Note that the thermodynamic pressure is constant and decoupled
  from the dynamic pressure being iterated. ---*/

  /*--- Use the fluid model to compute the new value of density. ---*/

  FluidModel->SetTDState_T(Temperature);

  /*--- Set the value of the density ---*/
  
  check_dens = SetDensity(FluidModel->GetDensity());

  /*--- Non-physical solution found. Revert to old values. ---*/
  
  if (check_dens || check_temp) {
    
    /*--- Copy the old solution ---*/
    
    for (iVar = 0; iVar < nVar; iVar++)
      Solution[iVar] = Solution_Old[iVar];
    
    /*--- Recompute the primitive variables ---*/

    Temperature = Solution[nDim+1];
    SetTemperature(Temperature);
    FluidModel->SetTDState_T(Temperature);
    SetDensity(FluidModel->GetDensity());

    /*--- Flag this point as non-physical. ---*/

    physical = false;

  }

  /*--- Set the value of the velocity and velocity^2 (requires density) ---*/
  
  SetVelocity();

  /*--- Set specific heats (only necessary for consistency with preconditioning). ---*/

  SetSpecificHeatCp(FluidModel->GetCp());
  SetSpecificHeatCv(FluidModel->GetCv());

  return physical;
  
}

CIncNSVariable::CIncNSVariable(void) : CIncEulerVariable() { }

CIncNSVariable::CIncNSVariable(su2double val_pressure, su2double *val_velocity, su2double val_temperature,
                         unsigned short val_nDim, unsigned short val_nvar,
                         CConfig *config) : CIncEulerVariable(val_pressure, val_velocity, val_temperature, val_nDim, val_nvar, config) {
  
  Temperature_Ref = config->GetTemperature_Ref();
  Viscosity_Ref   = config->GetViscosity_Ref();
  Viscosity_Inf   = config->GetViscosity_FreeStreamND();
  Prandtl_Lam     = config->GetPrandtl_Lam();
  Prandtl_Turb    = config->GetPrandtl_Turb();
  
  DES_LengthScale = 0.0;
  
}

CIncNSVariable::CIncNSVariable(su2double *val_solution, unsigned short val_nDim,
                         unsigned short val_nvar, CConfig *config) : CIncEulerVariable(val_solution, val_nDim, val_nvar, config) {
  
  Temperature_Ref = config->GetTemperature_Ref();
  Viscosity_Ref   = config->GetViscosity_Ref();
  Viscosity_Inf   = config->GetViscosity_FreeStreamND();
  Prandtl_Lam     = config->GetPrandtl_Lam();
  Prandtl_Turb    = config->GetPrandtl_Turb();
  
  DES_LengthScale = 0.0;
  
}

CIncNSVariable::~CIncNSVariable(void) { }

bool CIncNSVariable::SetVorticity(void) {
  
  Vorticity[0] = 0.0; Vorticity[1] = 0.0;
  
  Vorticity[2] = Gradient_Primitive[2][0]-Gradient_Primitive[1][1];
  
  if (nDim == 3) {
    Vorticity[0] = Gradient_Primitive[3][1]-Gradient_Primitive[2][2];
    Vorticity[1] = -(Gradient_Primitive[3][0]-Gradient_Primitive[1][2]);
  }
  
  return false;
  
}

bool CIncNSVariable::SetStrainMag(void) {
  
  su2double Div;
  unsigned short iDim;
  
  AD::StartPreacc();
  AD::SetPreaccIn(Gradient_Primitive, nDim+1, nDim);

  Div = 0.0;
  for (iDim = 0; iDim < nDim; iDim++) {
    Div += Gradient_Primitive[iDim+1][iDim];
  }
  
  StrainMag = 0.0;
  
  /*--- Add diagonal part ---*/
  
  for (iDim = 0; iDim < nDim; iDim++) {
    StrainMag += pow(Gradient_Primitive[iDim+1][iDim] - 1.0/3.0*Div, 2.0);
  }
  
  /*--- Add off diagonals ---*/

  StrainMag += 2.0*pow(0.5*(Gradient_Primitive[1][1] + Gradient_Primitive[2][0]), 2.0);

  if (nDim == 3) {
    StrainMag += 2.0*pow(0.5*(Gradient_Primitive[1][2] + Gradient_Primitive[3][0]), 2.0);
    StrainMag += 2.0*pow(0.5*(Gradient_Primitive[2][2] + Gradient_Primitive[3][1]), 2.0);
  }
  
  StrainMag = sqrt(2.0*StrainMag);

  AD::SetPreaccOut(StrainMag);
  AD::EndPreacc();

  return false;
  
}


bool CIncNSVariable::SetPrimVar(su2double eddy_visc, su2double turb_ke, CFluidModel *FluidModel) {
      
  unsigned short iVar;
  bool check_dens = false, check_temp = false, physical = true;

  /*--- Set the value of the pressure ---*/
  
  SetPressure();

  /*--- Set the value of the temperature directly ---*/

  su2double Temperature = Solution[nDim+1];
  check_temp = SetTemperature(Temperature);

  /*--- Use the fluid model to compute the new value of density.
  Note that the thermodynamic pressure is constant and decoupled
  from the dynamic pressure being iterated. ---*/

  /*--- Use the fluid model to compute the new value of density. ---*/

  FluidModel->SetTDState_T(Temperature);

  /*--- Set the value of the density ---*/
  
  check_dens = SetDensity(FluidModel->GetDensity());

  /*--- Non-physical solution found. Revert to old values. ---*/
  
  if (check_dens || check_temp) {
    
    /*--- Copy the old solution ---*/
    
    for (iVar = 0; iVar < nVar; iVar++)
      Solution[iVar] = Solution_Old[iVar];
    
    /*--- Recompute the primitive variables ---*/

    Temperature = Solution[nDim+1];
    SetTemperature(Temperature);
    FluidModel->SetTDState_T(Temperature);
    SetDensity(FluidModel->GetDensity());

    /*--- Flag this point as non-physical. ---*/

    physical = false;

  }

  /*--- Set the value of the velocity and velocity^2 (requires density) ---*/
  
  SetVelocity();

  /*--- Set laminar viscosity ---*/
  
  SetLaminarViscosity(FluidModel->GetLaminarViscosity());
  
  /*--- Set eddy viscosity locally and in the fluid model. ---*/
  
  SetEddyViscosity(eddy_visc);
  FluidModel->SetEddyViscosity(eddy_visc);

  /*--- Set thermal conductivity (effective value if RANS). ---*/
  
  SetThermalConductivity(FluidModel->GetThermalConductivity());

  /*--- Set specific heats ---*/

  SetSpecificHeatCp(FluidModel->GetCp());
  SetSpecificHeatCv(FluidModel->GetCv());

  return physical;
  
}
<|MERGE_RESOLUTION|>--- conflicted
+++ resolved
@@ -68,20 +68,13 @@
                                unsigned short val_nvar, CConfig *config) : CVariable(val_nDim, val_nvar, config) {
   unsigned short iVar, iDim, iMesh, nMGSmooth = 0;
   
-<<<<<<< HEAD
   bool dual_time    = ((config->GetUnsteady_Simulation() == DT_STEPPING_1ST) ||
                        (config->GetUnsteady_Simulation() == DT_STEPPING_2ND));
   bool windgust     = config->GetWind_Gust();
   bool viscous      = config->GetViscous();
   bool axisymmetric = config->GetAxisymmetric();
-  
-=======
-  bool dual_time = ((config->GetUnsteady_Simulation() == DT_STEPPING_1ST) ||
-                    (config->GetUnsteady_Simulation() == DT_STEPPING_2ND));
-  bool windgust = config->GetWind_Gust();
-  bool fsi = config->GetFSI_Simulation();
-
->>>>>>> 5e170f46
+  bool fsi          = config->GetFSI_Simulation();
+
   /*--- Array initialization ---*/
   
   Primitive = NULL;
@@ -195,13 +188,11 @@
       Gradient_Primitive[iVar][iDim] = 0.0;
   }
 
-<<<<<<< HEAD
   /*--- If axisymmetric and viscous, we need an auxiliary gradient. ---*/
 
   if (axisymmetric && viscous)
     Grad_AuxVar = new su2double [nDim];
 
-=======
   Solution_BGS_k = NULL;
   if (fsi){
     Solution_BGS_k  = new su2double [nVar];
@@ -210,24 +201,18 @@
       Solution_BGS_k[iDim+1] = val_velocity[iDim]*config->GetDensity_FreeStreamND();
     }
   }
->>>>>>> 5e170f46
+
 }
 
 CIncEulerVariable::CIncEulerVariable(su2double *val_solution, unsigned short val_nDim, unsigned short val_nvar, CConfig *config) : CVariable(val_nDim, val_nvar, config) {
   unsigned short iVar, iDim, iMesh, nMGSmooth = 0;
   
-<<<<<<< HEAD
   bool dual_time    = ((config->GetUnsteady_Simulation() == DT_STEPPING_1ST) ||
                       (config->GetUnsteady_Simulation() == DT_STEPPING_2ND));
   bool windgust     = config->GetWind_Gust();
   bool viscous      = config->GetViscous();
   bool axisymmetric = config->GetAxisymmetric();
-=======
-  bool dual_time = ((config->GetUnsteady_Simulation() == DT_STEPPING_1ST) ||
-                    (config->GetUnsteady_Simulation() == DT_STEPPING_2ND));
-  bool windgust = config->GetWind_Gust();
   bool fsi = config->GetFSI_Simulation();
->>>>>>> 5e170f46
 
   /*--- Array initialization ---*/
   
@@ -334,13 +319,11 @@
     for (iDim = 0; iDim < nDim; iDim++)
       Gradient_Primitive[iVar][iDim] = 0.0;
   }
-<<<<<<< HEAD
 
   /*--- If axisymmetric and viscous, we need an auxiliary gradient. ---*/
 
   if (axisymmetric && viscous)
     Grad_AuxVar = new su2double[nDim];
-=======
   
   Solution_BGS_k = NULL;
   if (fsi){
@@ -349,7 +332,6 @@
         Solution_BGS_k[iVar] = val_solution[iVar];
       }
   }
->>>>>>> 5e170f46
 
 }
 
@@ -368,11 +350,8 @@
   }
 
   if (Undivided_Laplacian != NULL) delete [] Undivided_Laplacian;
-<<<<<<< HEAD
-=======
   
   if (Solution_BGS_k  != NULL) delete [] Solution_BGS_k;
->>>>>>> 5e170f46
 
 }
 

--- conflicted
+++ resolved
@@ -2252,15 +2252,14 @@
         solver_container[val_iZone][val_iInst][MESH_0][ADJTURB_SOL]->node[iPoint]->SetSolution_Direct(solver_container[val_iZone][val_iInst][MESH_0][TURB_SOL]->node[iPoint]->GetSolution());
       }
     }
-<<<<<<< HEAD
+    if (heat) {
+      for (iPoint = 0; iPoint < geometry_container[val_iZone][val_iInst][MESH_0]->GetnPoint(); iPoint++) {
+        solver_container[val_iZone][val_iInst][MESH_0][ADJHEAT_SOL]->node[iPoint]->SetSolution_Direct(solver_container[val_iZone][val_iInst][MESH_0][HEAT_SOL]->node[iPoint]->GetSolution());
+      }
+    }
     if (radiation) {
       for (iPoint = 0; iPoint < geometry_container[val_iZone][val_iInst][MESH_0]->GetnPoint(); iPoint++) {
         solver_container[val_iZone][val_iInst][MESH_0][ADJRAD_SOL]->node[iPoint]->SetSolution_Direct(solver_container[val_iZone][val_iInst][MESH_0][RAD_SOL]->node[iPoint]->GetSolution());
-=======
-    if (heat) {
-      for (iPoint = 0; iPoint < geometry_container[val_iZone][val_iInst][MESH_0]->GetnPoint(); iPoint++) {
-        solver_container[val_iZone][val_iInst][MESH_0][ADJHEAT_SOL]->node[iPoint]->SetSolution_Direct(solver_container[val_iZone][val_iInst][MESH_0][HEAT_SOL]->node[iPoint]->GetSolution());
->>>>>>> 7033199a
       }
     }
   }
@@ -2269,17 +2268,13 @@
   if (turbulent && !config_container[val_iZone]->GetFrozen_Visc_Disc()){
     solver_container[val_iZone][val_iInst][MESH_0][ADJTURB_SOL]->Preprocessing(geometry_container[val_iZone][val_iInst][MESH_0], solver_container[val_iZone][val_iInst][MESH_0],  config_container[val_iZone] , MESH_0, 0, RUNTIME_ADJTURB_SYS, false);
   }
-<<<<<<< HEAD
+  if (heat) {
+    solver_container[val_iZone][val_iInst][MESH_0][ADJHEAT_SOL]->Preprocessing(geometry_container[val_iZone][val_iInst][MESH_0], solver_container[val_iZone][val_iInst][MESH_0],  config_container[val_iZone] , MESH_0, 0, RUNTIME_ADJHEAT_SYS, false);
+  }
   if (radiation){
     solver_container[val_iZone][val_iInst][MESH_0][ADJRAD_SOL]->Preprocessing(geometry_container[val_iZone][val_iInst][MESH_0], solver_container[val_iZone][val_iInst][MESH_0],  config_container[val_iZone] , MESH_0, 0, RUNTIME_ADJRAD_SYS, false);
   }
 
-
-=======
-  if (heat) {
-    solver_container[val_iZone][val_iInst][MESH_0][ADJHEAT_SOL]->Preprocessing(geometry_container[val_iZone][val_iInst][MESH_0], solver_container[val_iZone][val_iInst][MESH_0],  config_container[val_iZone] , MESH_0, 0, RUNTIME_ADJHEAT_SYS, false);
-  }
->>>>>>> 7033199a
 }
 
 
@@ -2367,7 +2362,11 @@
     solver_container[val_iZone][val_iInst][MESH_0][ADJTURB_SOL]->ExtractAdjoint_Solution(geometry_container[val_iZone][val_iInst][MESH_0],
                                                                               config_container[val_iZone]);
   }
-<<<<<<< HEAD
+  if (heat) {
+
+    solver_container[val_iZone][val_iInst][MESH_0][ADJHEAT_SOL]->ExtractAdjoint_Solution(geometry_container[val_iZone][val_iInst][MESH_0],
+                                                                              config_container[val_iZone]);
+  }
   if (radiation) {
 
     solver_container[val_iZone][val_iInst][MESH_0][ADJRAD_SOL]->ExtractAdjoint_Solution(geometry_container[val_iZone][val_iInst][MESH_0],
@@ -2375,14 +2374,6 @@
 
     solver_container[val_iZone][val_iInst][MESH_0][ADJRAD_SOL]->ExtractAdjoint_Variables(geometry_container[val_iZone][val_iInst][MESH_0], config_container[val_iZone]);
 
-  }
-
-=======
-  if (heat) {
->>>>>>> 7033199a
-
-    solver_container[val_iZone][val_iInst][MESH_0][ADJHEAT_SOL]->ExtractAdjoint_Solution(geometry_container[val_iZone][val_iInst][MESH_0],
-                                                                              config_container[val_iZone]);
   }
 }
   
@@ -2410,13 +2401,12 @@
         config_container[iZone]);
   }
 
-<<<<<<< HEAD
+  if (heat) {
+    solver_container[iZone][iInst][MESH_0][ADJHEAT_SOL]->SetAdjoint_Output(geometry_container[iZone][iInst][MESH_0],
+        config_container[iZone]);
+  }
   if (radiation) {
     solver_container[iZone][iInst][MESH_0][ADJRAD_SOL]->SetAdjoint_Output(geometry_container[iZone][iInst][MESH_0],
-=======
-  if (heat) {
-    solver_container[iZone][iInst][MESH_0][ADJHEAT_SOL]->SetAdjoint_Output(geometry_container[iZone][iInst][MESH_0],
->>>>>>> 7033199a
         config_container[iZone]);
   }
 }
@@ -2442,16 +2432,13 @@
     if ((Kind_Solver == DISC_ADJ_RANS) && !frozen_visc) {
       solver_container[iZone][iInst][MESH_0][ADJTURB_SOL]->RegisterSolution(geometry_container[iZone][iInst][MESH_0], config_container[iZone]);
     }
-<<<<<<< HEAD
-
+    if (heat) {
+      solver_container[iZone][iInst][MESH_0][ADJHEAT_SOL]->RegisterSolution(geometry_container[iZone][iInst][MESH_0], config_container[iZone]);
+    }
     if (radiation) {
       solver_container[iZone][iInst][MESH_0][ADJRAD_SOL]->RegisterSolution(geometry_container[iZone][iInst][MESH_0], config_container[iZone]);
 
       solver_container[iZone][iInst][MESH_0][ADJRAD_SOL]->RegisterVariables(geometry_container[iZone][iInst][MESH_0], config_container[iZone]);
-=======
-    if (heat) {
-      solver_container[iZone][iInst][MESH_0][ADJHEAT_SOL]->RegisterSolution(geometry_container[iZone][iInst][MESH_0], config_container[iZone]);
->>>>>>> 7033199a
     }
   }
   if (kind_recording == MESH_COORDS){
@@ -2508,21 +2495,17 @@
     solver_container[iZone][iInst][MESH_0][TURB_SOL]->Set_MPI_Solution(geometry_container[iZone][iInst][MESH_0], config_container[iZone]);
   }
 
-<<<<<<< HEAD
-  if (radiation){
-    solver_container[iZone][iInst][MESH_0][FLOW_SOL]->Preprocessing(geometry_container[iZone][iInst][MESH_0],solver_container[iZone][iInst][MESH_0], config_container[iZone], MESH_0, NO_RK_ITER, RUNTIME_FLOW_SYS, true);
-    solver_container[iZone][iInst][MESH_0][RAD_SOL]->Postprocessing(geometry_container[iZone][iInst][MESH_0],solver_container[iZone][iInst][MESH_0], config_container[iZone], MESH_0);
-    solver_container[iZone][iInst][MESH_0][RAD_SOL]->Set_MPI_Solution(geometry_container[iZone][iInst][MESH_0], config_container[iZone]);
-  }
-
-=======
   if (heat){
     solver_container[iZone][iInst][MESH_0][HEAT_SOL]->Set_Heatflux_Areas(geometry_container[iZone][iInst][MESH_0], config_container[iZone]);
     solver_container[iZone][iInst][MESH_0][HEAT_SOL]->Preprocessing(geometry_container[iZone][iInst][MESH_0],solver_container[iZone][iInst][MESH_0], config_container[iZone], MESH_0, NO_RK_ITER, RUNTIME_HEAT_SYS, true);
     solver_container[iZone][iInst][MESH_0][HEAT_SOL]->Postprocessing(geometry_container[iZone][iInst][MESH_0],solver_container[iZone][iInst][MESH_0], config_container[iZone], MESH_0);
     solver_container[iZone][iInst][MESH_0][HEAT_SOL]->Set_MPI_Solution(geometry_container[iZone][iInst][MESH_0], config_container[iZone]);
   }
->>>>>>> 7033199a
+  if (radiation){
+    solver_container[iZone][iInst][MESH_0][FLOW_SOL]->Preprocessing(geometry_container[iZone][iInst][MESH_0],solver_container[iZone][iInst][MESH_0], config_container[iZone], MESH_0, NO_RK_ITER, RUNTIME_FLOW_SYS, true);
+    solver_container[iZone][iInst][MESH_0][RAD_SOL]->Postprocessing(geometry_container[iZone][iInst][MESH_0],solver_container[iZone][iInst][MESH_0], config_container[iZone], MESH_0);
+    solver_container[iZone][iInst][MESH_0][RAD_SOL]->Set_MPI_Solution(geometry_container[iZone][iInst][MESH_0], config_container[iZone]);
+  }
 }
 
 void CDiscAdjFluidIteration::RegisterOutput(CSolver *****solver_container, CGeometry ****geometry_container, CConfig **config_container, COutput* output, unsigned short iZone, unsigned short iInst){
@@ -2542,14 +2525,12 @@
     solver_container[iZone][iInst][MESH_0][TURB_SOL]->RegisterOutput(geometry_container[iZone][iInst][MESH_0],
                                                                  config_container[iZone]);
   }
-<<<<<<< HEAD
-  if (radiation){
-    solver_container[iZone][iInst][MESH_0][RAD_SOL]->RegisterOutput(geometry_container[iZone][iInst][MESH_0], config_container[iZone]);
-=======
   if (heat){
     solver_container[iZone][iInst][MESH_0][HEAT_SOL]->RegisterOutput(geometry_container[iZone][iInst][MESH_0],
                                                                  config_container[iZone]);
->>>>>>> 7033199a
+  }
+  if (radiation){
+    solver_container[iZone][iInst][MESH_0][RAD_SOL]->RegisterOutput(geometry_container[iZone][iInst][MESH_0], config_container[iZone]);
   }
 }
 

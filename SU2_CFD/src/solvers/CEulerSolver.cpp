/*!
 * \file CEulerSolver.cpp
 * \brief Main subrotuines for solving Finite-Volume Euler flow problems.
 * \author F. Palacios, T. Economon
 * \version 7.1.1 "Blackbird"
 *
 * SU2 Project Website: https://su2code.github.io
 *
 * The SU2 Project is maintained by the SU2 Foundation
 * (http://su2foundation.org)
 *
 * Copyright 2012-2021, SU2 Contributors (cf. AUTHORS.md)
 *
 * SU2 is free software; you can redistribute it and/or
 * modify it under the terms of the GNU Lesser General Public
 * License as published by the Free Software Foundation; either
 * version 2.1 of the License, or (at your option) any later version.
 *
 * SU2 is distributed in the hope that it will be useful,
 * but WITHOUT ANY WARRANTY; without even the implied warranty of
 * MERCHANTABILITY or FITNESS FOR A PARTICULAR PURPOSE. See the GNU
 * Lesser General Public License for more details.
 *
 * You should have received a copy of the GNU Lesser General Public
 * License along with SU2. If not, see <http://www.gnu.org/licenses/>.
 */

#include "../../include/solvers/CEulerSolver.hpp"
#include "../../include/variables/CNSVariable.hpp"
#include "../../../Common/include/toolboxes/geometry_toolbox.hpp"
#include "../../../Common/include/toolboxes/printing_toolbox.hpp"
#include "../../include/fluid/CIdealGas.hpp"
#include "../../include/fluid/CVanDerWaalsGas.hpp"
#include "../../include/fluid/CPengRobinson.hpp"
#include "../../include/numerics_simd/CNumericsSIMD.hpp"


CEulerSolver::CEulerSolver(CGeometry *geometry, CConfig *config,
                           unsigned short iMesh, const bool navier_stokes) :
  CFVMFlowSolverBase<CEulerVariable, COMPRESSIBLE>() {

  /*--- Based on the navier_stokes boolean, determine if this constructor is
   *    being called by itself, or by its derived class CNSSolver. ---*/
  string description;
  unsigned short nSecVar;
  if (navier_stokes) {
    description = "Navier-Stokes";
    nSecVar = 8;
  }
  else {
    description = "Euler";
    nSecVar = 2;
  }

  const auto nZone = geometry->GetnZone();
  const bool restart = (config->GetRestart() || config->GetRestart_Flow());
  const bool rans = (config->GetKind_Turb_Model() != NONE);
  const auto direct_diff = config->GetDirectDiff();
  const bool dual_time = (config->GetTime_Marching() == DT_STEPPING_1ST) ||
                         (config->GetTime_Marching() == DT_STEPPING_2ND);
  const bool time_stepping = (config->GetTime_Marching() == TIME_STEPPING);
  const bool adjoint = config->GetContinuous_Adjoint() || config->GetDiscrete_Adjoint();

  int Unst_RestartIter = 0;
  unsigned long iPoint, counter_local = 0, counter_global = 0;
  unsigned short iDim, iMarker, nLineLets;
  su2double StaticEnergy, Density, Velocity2, Pressure, Temperature;

  /*--- A grid is defined as dynamic if there's rigid grid movement or grid deformation AND the problem is time domain ---*/
  dynamic_grid = config->GetDynamic_Grid();

  /*--- Store the multigrid level. ---*/
  MGLevel = iMesh;

  /*--- Check for a restart file to evaluate if there is a change in the angle of attack
   before computing all the non-dimesional quantities. ---*/

  if (!(!restart || (iMesh != MESH_0) || nZone > 1) &&
      (config->GetFixed_CL_Mode() || config->GetFixed_CM_Mode())) {

    /*--- Modify file name for a dual-time unsteady restart ---*/

    if (dual_time) {
      if (adjoint) Unst_RestartIter = SU2_TYPE::Int(config->GetUnst_AdjointIter())-1;
      else if (config->GetTime_Marching() == DT_STEPPING_1ST)
        Unst_RestartIter = SU2_TYPE::Int(config->GetRestart_Iter())-1;
      else Unst_RestartIter = SU2_TYPE::Int(config->GetRestart_Iter())-2;
    }

    /*--- Modify file name for a time stepping unsteady restart ---*/

    if (time_stepping) {
      if (adjoint) Unst_RestartIter = SU2_TYPE::Int(config->GetUnst_AdjointIter())-1;
      else Unst_RestartIter = SU2_TYPE::Int(config->GetRestart_Iter())-1;
    }

    string filename_ = "flow";
    filename_ = config->GetFilename(filename_, ".meta", Unst_RestartIter);

    /*--- Read and store the restart metadata. ---*/

    Read_SU2_Restart_Metadata(geometry, config, adjoint, filename_);

  }

  /*--- Set the gamma value ---*/

  Gamma = config->GetGamma();
  Gamma_Minus_One = Gamma - 1.0;

  /*--- Define geometry constants in the solver structure
   Compressible flow, primitive variables (T, vx, vy, vz, P, rho, h, c, lamMu, EddyMu, ThCond, Cp).
   ---*/

  nDim = geometry->GetnDim();

  nVar = nDim+2;
  nPrimVar = nDim+9; nPrimVarGrad = nDim+4;
  nSecondaryVar = nSecVar; nSecondaryVarGrad = 2;

  /*--- Initialize nVarGrad for deallocation ---*/

  nVarGrad = nPrimVarGrad;

  nMarker      = config->GetnMarker_All();
  nPoint       = geometry->GetnPoint();
  nPointDomain = geometry->GetnPointDomain();

  /*--- Store the number of vertices on each marker for deallocation later ---*/

  nVertex.resize(nMarker);
  for (iMarker = 0; iMarker < nMarker; iMarker++)
    nVertex[iMarker] = geometry->nVertex[iMarker];

  /*--- Perform the non-dimensionalization for the flow equations using the
   specified reference values. ---*/

  SetNondimensionalization(config, iMesh);

  /*--- Check if we are executing a verification case. If so, the
   VerificationSolution object will be instantiated for a particular
   option from the available library of verification solutions. Note
   that this is done after SetNondim(), as problem-specific initial
   parameters are needed by the solution constructors. ---*/

  SetVerificationSolution(nDim, nVar, config);

  /*--- Allocate base class members. ---*/

  Allocate(*config);

  /*--- MPI + OpenMP initialization. ---*/

  HybridParallelInitialization(*config, *geometry);

  /*--- Jacobians and vector structures for implicit computations ---*/

  if (config->GetKind_TimeIntScheme_Flow() == EULER_IMPLICIT) {

    if (rank == MASTER_NODE)
      cout << "Initialize Jacobian structure (" << description << "). MG level: " << iMesh <<"." << endl;

    Jacobian.Initialize(nPoint, nPointDomain, nVar, nVar, true, geometry, config, ReducerStrategy);

    if (config->GetKind_Linear_Solver_Prec() == LINELET) {
      nLineLets = Jacobian.BuildLineletPreconditioner(geometry, config);
      if (rank == MASTER_NODE)
        cout << "Compute linelet structure. " << nLineLets << " elements in each line (average)." << endl;
    }
  }
  else {
    if (rank == MASTER_NODE)
      cout << "Explicit scheme. No Jacobian structure (" << description << "). MG level: " << iMesh <<"." << endl;
  }

  /*--- Allocates a 2D array with variable "outer" sizes and init to 0. ---*/

  auto Alloc2D = [](unsigned long M, const vector<unsigned long>& N, vector<vector<su2double> >& X) {
    X.resize(M);
    for(unsigned long i = 0; i < M; ++i) X[i].resize(N[i], 0.0);
  };

  /*--- Allocates a 3D array with variable "middle" sizes and init to 0. ---*/

  auto Alloc3D = [](unsigned long M, const vector<unsigned long>& N, unsigned long P, vector<su2activematrix>& X) {
    X.resize(M);
    for(unsigned long i = 0; i < M; ++i) X[i].resize(N[i],P) = su2double(0.0);
  };

  /*--- Store the value of the primitive variables + 2 turb variables at the boundaries,
   used for IO with a donor cell ---*/

  Alloc3D(nMarker, nVertex, (rans? nPrimVar+2 : nPrimVar), DonorPrimVar);

  /*--- Store the value of the characteristic primitive variables index at the boundaries ---*/

  DonorGlobalIndex.resize(nMarker);
  for (iMarker = 0; iMarker < nMarker; iMarker++)
    DonorGlobalIndex[iMarker].resize(nVertex[iMarker],0);

  /*--- Actuator Disk Radius allocation ---*/
  ActDisk_R.resize(nMarker);

  /*--- Actuator Disk Center allocation ---*/
  ActDisk_C.resize(nMarker, MAXNDIM);

  /*--- Actuator Disk Axis allocation ---*/
  ActDisk_Axis.resize(nMarker, MAXNDIM);

  /*--- Actuator Disk Fa, Fx, Fy and Fz allocations ---*/
  Alloc2D(nMarker, nVertex, ActDisk_Fa);
  Alloc2D(nMarker, nVertex, ActDisk_Fx);
  Alloc2D(nMarker, nVertex, ActDisk_Fy);
  Alloc2D(nMarker, nVertex, ActDisk_Fz);

  /*--- Store the value of the Delta P at the Actuator Disk ---*/

  Alloc2D(nMarker, nVertex, ActDisk_DeltaP);

  /*--- Store the value of the Delta T at the Actuator Disk ---*/

  Alloc2D(nMarker, nVertex, ActDisk_DeltaT);

  /*--- Supersonic coefficients ---*/

  CEquivArea_Inv.resize(nMarker);

  /*--- Engine simulation ---*/

  Inflow_MassFlow.resize(nMarker);
  Inflow_Pressure.resize(nMarker);
  Inflow_Mach.resize(nMarker);
  Inflow_Area.resize(nMarker);

  Exhaust_Temperature.resize(nMarker);
  Exhaust_MassFlow.resize(nMarker);
  Exhaust_Pressure.resize(nMarker);
  Exhaust_Area.resize(nMarker);

  /*--- Read farfield conditions from config ---*/

  Temperature_Inf = config->GetTemperature_FreeStreamND();
  Velocity_Inf = config->GetVelocity_FreeStreamND();
  Pressure_Inf = config->GetPressure_FreeStreamND();
  Density_Inf = config->GetDensity_FreeStreamND();
  Energy_Inf = config->GetEnergy_FreeStreamND();
  Mach_Inf = config->GetMach();

  /*--- Initialize the secondary values for direct derivative approxiations ---*/

  switch(direct_diff) {
    case NO_DERIVATIVE:
      /*--- Default ---*/
      break;
    case D_DENSITY:
      SU2_TYPE::SetDerivative(Density_Inf, 1.0);
      break;
    case D_PRESSURE:
      SU2_TYPE::SetDerivative(Pressure_Inf, 1.0);
      break;
    case D_TEMPERATURE:
      SU2_TYPE::SetDerivative(Temperature_Inf, 1.0);
      break;
    case D_MACH: case D_AOA:
    case D_SIDESLIP: case D_REYNOLDS:
    case D_TURB2LAM: case D_DESIGN:
      /*--- Already done in postprocessing of config ---*/
      break;
    default:
      break;
  }

  /*--- Initialize fan face pressure, fan face mach number, and mass flow rate ---*/

  for (iMarker = 0; iMarker < nMarker; iMarker++) {
    Inflow_MassFlow[iMarker]     = 0.0;
    Inflow_Mach[iMarker]         = Mach_Inf;
    Inflow_Pressure[iMarker]     = Pressure_Inf;
    Inflow_Area[iMarker]         = 0.0;

    Exhaust_MassFlow[iMarker]    = 0.0;
    Exhaust_Temperature[iMarker] = Temperature_Inf;
    Exhaust_Pressure[iMarker]    = Pressure_Inf;
    Exhaust_Area[iMarker]        = 0.0;
  }

  /*--- Initialize the solution to the far-field state everywhere. ---*/

  if (navier_stokes) {
    nodes = new CNSVariable(Density_Inf, Velocity_Inf, Energy_Inf, nPoint, nDim, nVar, config);
  } else {
    nodes = new CEulerVariable(Density_Inf, Velocity_Inf, Energy_Inf, nPoint, nDim, nVar, config);
  }
  SetBaseClassPointerToNodes();

  /*--- Check that the initial solution is physical, report any non-physical nodes ---*/

  counter_local = 0;

  for (iPoint = 0; iPoint < nPoint; iPoint++) {

    Density = nodes->GetDensity(iPoint);

    Velocity2 = 0.0;
    for (iDim = 0; iDim < nDim; iDim++)
      Velocity2 += pow(nodes->GetSolution(iPoint,iDim+1)/Density,2);

    StaticEnergy= nodes->GetEnergy(iPoint) - 0.5*Velocity2;

    GetFluidModel()->SetTDState_rhoe(Density, StaticEnergy);
    Pressure= GetFluidModel()->GetPressure();
    Temperature= GetFluidModel()->GetTemperature();

    /*--- Use the values at the infinity ---*/

    su2double Solution[MAXNVAR] = {0.0};
    if ((Pressure < 0.0) || (Density < 0.0) || (Temperature < 0.0)) {
      Solution[0] = Density_Inf;
      for (iDim = 0; iDim < nDim; iDim++)
        Solution[iDim+1] = Velocity_Inf[iDim]*Density_Inf;
      Solution[nDim+1] = Energy_Inf*Density_Inf;
      nodes->SetSolution(iPoint,Solution);
      nodes->SetSolution_Old(iPoint,Solution);
      counter_local++;
    }

  }

  /*--- Warning message about non-physical points ---*/

  if (config->GetComm_Level() == COMM_FULL) {

    SU2_MPI::Reduce(&counter_local, &counter_global, 1, MPI_UNSIGNED_LONG, MPI_SUM, MASTER_NODE, SU2_MPI::GetComm());

    if ((rank == MASTER_NODE) && (counter_global != 0))
      cout << "Warning. The original solution contains " << counter_global << " points that are not physical." << endl;
  }

  /*--- Initial comms. ---*/

  CommunicateInitialState(geometry, config);

  /*--- Add the solver name (max 8 characters). ---*/
  SolverName = "C.FLOW";

  /*--- Finally, check that the static arrays will be large enough (keep this
   *    check at the bottom to make sure we consider the "final" values). ---*/
  if((nDim > MAXNDIM) || (nPrimVar > MAXNVAR) || (nSecondaryVar > MAXNVAR))
    SU2_MPI::Error("Oops! The CEulerSolver static array sizes are not large enough.",CURRENT_FUNCTION);
}

CEulerSolver::~CEulerSolver(void) {

  for(auto& model : FluidModel) delete model;
}

void CEulerSolver::InstantiateEdgeNumerics(const CSolver* const* solver_container, const CConfig* config) {

  SU2_OMP_BARRIER
  SU2_OMP_MASTER {

  if (config->Low_Mach_Correction())
    SU2_MPI::Error("Low-Mach correction is not supported with vectorization.", CURRENT_FUNCTION);

  if (solver_container[TURB_SOL])
    edgeNumerics = CNumericsSIMD::CreateNumerics(*config, nDim, MGLevel, solver_container[TURB_SOL]->GetNodes());
  else
    edgeNumerics = CNumericsSIMD::CreateNumerics(*config, nDim, MGLevel);

  if (!edgeNumerics)
    SU2_MPI::Error("The numerical scheme + gas model in use do not "
                   "support vectorization.", CURRENT_FUNCTION);

  }
  SU2_OMP_BARRIER
}

void CEulerSolver::InitTurboContainers(CGeometry *geometry, CConfig *config){

  /*--- Initialize quantities for the average process for internal flow ---*/

  const auto nSpanWiseSections = config->GetnSpanWiseSections();

  AverageVelocity.resize(nMarker);
  AverageTurboVelocity.resize(nMarker);
  OldAverageTurboVelocity.resize(nMarker);
  ExtAverageTurboVelocity.resize(nMarker);
  AverageFlux.resize(nMarker);
  SpanTotalFlux.resize(nMarker);
  AveragePressure.resize(nMarker,nSpanWiseSections+1) = su2double(0.0);
  OldAveragePressure = AveragePressure;
  RadialEquilibriumPressure = AveragePressure;
  ExtAveragePressure = AveragePressure;
  AverageDensity = AveragePressure;
  OldAverageDensity = AveragePressure;
  ExtAverageDensity = AveragePressure;
  AverageNu = AveragePressure;
  AverageKine = AveragePressure;
  AverageOmega = AveragePressure;
  ExtAverageNu = AveragePressure;
  ExtAverageKine = AveragePressure;
  ExtAverageOmega = AveragePressure;

  for (unsigned short iMarker = 0; iMarker < nMarker; iMarker++) {
    AverageVelocity[iMarker].resize(nSpanWiseSections+1,nDim) = su2double(0.0);
    AverageTurboVelocity[iMarker].resize(nSpanWiseSections+1,nDim) = su2double(0.0);
    OldAverageTurboVelocity[iMarker].resize(nSpanWiseSections+1,nDim) = su2double(0.0);
    ExtAverageTurboVelocity[iMarker].resize(nSpanWiseSections+1,nDim) = su2double(0.0);
    AverageFlux[iMarker].resize(nSpanWiseSections+1,nVar) = su2double(0.0);
    SpanTotalFlux[iMarker].resize(nSpanWiseSections+1,nVar) = su2double(0.0);
  }

  /*--- Initialize primitive quantities for turboperformace ---*/

  const auto nMarkerTurboPerf = config->GetnMarker_TurboPerformance();
  const auto nSpanMax = config->GetnSpanMaxAllZones();

  DensityIn.resize(nMarkerTurboPerf,nSpanMax+1) = su2double(0.0);
  PressureIn = DensityIn;
  TurboVelocityIn.resize(nMarkerTurboPerf);
  DensityOut = DensityIn;
  PressureOut = DensityIn;
  TurboVelocityOut.resize(nMarkerTurboPerf);
  KineIn = DensityIn;
  OmegaIn = DensityIn;
  NuIn = DensityIn;
  KineOut = DensityIn;
  OmegaOut = DensityIn;
  NuOut = DensityIn;

  for (unsigned short iMarker = 0; iMarker < nMarkerTurboPerf; iMarker++) {
    TurboVelocityIn[iMarker].resize(nSpanMax+1,nDim) = su2double(0.0);
    TurboVelocityOut[iMarker].resize(nSpanMax+1,nDim) = su2double(0.0);
  }

  /*--- Initialize quantities for NR BC ---*/

  if(config->GetBoolGiles()){

    CkInflow.resize(nMarker);
    CkOutflow1.resize(nMarker);
    CkOutflow2.resize(nMarker);

    for (unsigned short iMarker = 0; iMarker < nMarker; iMarker++) {
      CkInflow[iMarker].resize(nSpanWiseSections,2*geometry->GetnFreqSpanMax(INFLOW)+1) = complex<su2double>(0.0,0.0);
      CkOutflow1[iMarker].resize(nSpanWiseSections,2*geometry->GetnFreqSpanMax(OUTFLOW)+1) = complex<su2double>(0.0,0.0);
      CkOutflow2[iMarker] = CkOutflow1[iMarker];
    }
  }
}

void CEulerSolver::Set_MPI_ActDisk(CSolver **solver_container, CGeometry *geometry, CConfig *config) {

  unsigned long iter,  iPoint, iVertex, jVertex, iPointTotal,
  Buffer_Send_nPointTotal = 0;
  long iGlobalIndex, iGlobal;
  unsigned short iVar, iMarker, jMarker;
  long nDomain = 0, iDomain, jDomain;
  //bool ActDisk_Perimeter;
  bool rans = (config->GetKind_Turb_Model() != NONE) && (solver_container[TURB_SOL] != nullptr);

  unsigned short nPrimVar_ = nPrimVar;
  if (rans) nPrimVar_ += 2; // Add two extra variables for the turbulence.

  /*--- MPI status and request arrays for non-blocking communications ---*/

  SU2_MPI::Status status;
  SU2_MPI::Request req;

  /*--- Define buffer vector interior domain ---*/

  su2double *Buffer_Send_PrimVar = nullptr;
  long      *Buffer_Send_Data    = nullptr;

  unsigned long *nPointTotal_s = new unsigned long[size];
  unsigned long *nPointTotal_r = new unsigned long[size];
  su2double *iPrimVar = new su2double [nPrimVar_];

  unsigned long Buffer_Size_PrimVar = 0;
  unsigned long Buffer_Size_Data    = 0;

  unsigned long PointTotal_Counter = 0;

  /*--- Allocate the memory that we only need if we have MPI support ---*/

  su2double *Buffer_Receive_PrimVar = nullptr;
  long      *Buffer_Receive_Data    = nullptr;

  /*--- Basic dimensionalization ---*/

  nDomain = size;

  /*--- This loop gets the array sizes of points for each
   rank to send to each other rank. ---*/

  for (iDomain = 0; iDomain < nDomain; iDomain++) {

    /*--- Loop over the markers to perform the dimensionalizaton
     of the domain variables ---*/

    Buffer_Send_nPointTotal = 0;

    /*--- Loop over all of the markers and count the number of each
     type of point and element that needs to be sent. ---*/

    for (iMarker = 0; iMarker < config->GetnMarker_All(); iMarker++) {
      if ((config->GetMarker_All_KindBC(iMarker) == ACTDISK_INLET) ||
          (config->GetMarker_All_KindBC(iMarker) == ACTDISK_OUTLET)) {
        for (iVertex = 0; iVertex < geometry->nVertex[iMarker]; iVertex++) {
          //ActDisk_Perimeter = geometry->vertex[iMarker][iVertex]->GetActDisk_Perimeter();
          iPoint = geometry->vertex[iMarker][iVertex]->GetNode();
          jDomain = geometry->vertex[iMarker][iVertex]->GetDonorProcessor();
//          if ((iDomain == jDomain) && (geometry->nodes->GetDomain(iPoint)) && (!ActDisk_Perimeter)) {
          if ((iDomain == jDomain) && (geometry->nodes->GetDomain(iPoint))) {
            Buffer_Send_nPointTotal++;
          }
        }
      }
    }

    /*--- Store the counts on a partition by partition basis. ---*/

    nPointTotal_s[iDomain] = Buffer_Send_nPointTotal;

    /*--- Total counts for allocating send buffers below ---*/

    Buffer_Size_PrimVar += nPointTotal_s[iDomain]*(nPrimVar_);
    Buffer_Size_Data += nPointTotal_s[iDomain]*(3);

  }

  /*--- Allocate the buffer vectors in the appropiate domain (master, iDomain) ---*/

  Buffer_Send_PrimVar = new su2double[Buffer_Size_PrimVar];
  Buffer_Send_Data    = new long[Buffer_Size_Data];

  /*--- Now that we know the sizes of the point, we can
   allocate and send the information in large chunks to all processors. ---*/

  for (iDomain = 0; iDomain < nDomain; iDomain++) {

    /*--- A rank does not communicate with itself through MPI ---*/

    if (rank != iDomain) {

      /*--- Communicate the counts to iDomain with non-blocking sends ---*/

      SU2_MPI::Isend(&nPointTotal_s[iDomain], 1, MPI_UNSIGNED_LONG, iDomain, iDomain, SU2_MPI::GetComm(), &req);
      SU2_MPI::Request_free(&req);

    } else {

      /*--- If iDomain = rank, we simply copy values into place in memory ---*/

      nPointTotal_r[iDomain] = nPointTotal_s[iDomain];

    }

    /*--- Receive the counts. All processors are sending their counters to
     iDomain up above, so only iDomain needs to perform the recv here from
     all other ranks. ---*/

    if (rank == iDomain) {

      for (jDomain = 0; jDomain < size; jDomain++) {

        /*--- A rank does not communicate with itself through MPI ---*/

        if (rank != jDomain) {

          /*--- Recv the data by probing for the current sender, jDomain,
           first and then receiving the values from it. ---*/

          SU2_MPI::Recv(&nPointTotal_r[jDomain], 1, MPI_UNSIGNED_LONG, jDomain, rank, SU2_MPI::GetComm(), &status);

        }
      }

    }
  }

  /*--- Wait for the non-blocking sends to complete. ---*/

  SU2_MPI::Barrier(SU2_MPI::GetComm());

  /*--- Initialize the counters for the larger send buffers (by domain) ---*/

  PointTotal_Counter  = 0;

  for (iDomain = 0; iDomain < nDomain; iDomain++) {

    /*--- Set the value of the interior geometry. Initialize counters. ---*/

    iPointTotal = 0;

    /*--- Load up the actual values into the buffers for sending. ---*/

    for (iMarker = 0; iMarker < config->GetnMarker_All(); iMarker++) {

      if ((config->GetMarker_All_KindBC(iMarker) == ACTDISK_INLET) ||
          (config->GetMarker_All_KindBC(iMarker) == ACTDISK_OUTLET)) {
        for (iVertex = 0; iVertex < geometry->nVertex[iMarker]; iVertex++) {
          iPoint = geometry->vertex[iMarker][iVertex]->GetNode();

          jDomain = geometry->vertex[iMarker][iVertex]->GetDonorProcessor();
          //ActDisk_Perimeter = geometry->vertex[iMarker][iVertex]->GetActDisk_Perimeter();

//          if ((iDomain == jDomain) && (geometry->nodes->GetDomain(iPoint)) && (!ActDisk_Perimeter)) {
          if ((iDomain == jDomain) && (geometry->nodes->GetDomain(iPoint))) {

            for (iVar = 0; iVar < nPrimVar; iVar++) {
              Buffer_Send_PrimVar[(nPrimVar_)*(PointTotal_Counter+iPointTotal)+iVar] = nodes->GetPrimitive(iPoint,iVar);
            }
            if (rans) {
              Buffer_Send_PrimVar[(nPrimVar_)*(PointTotal_Counter+iPointTotal)+nPrimVar] = solver_container[TURB_SOL]->GetNodes()->GetSolution(iPoint,0);
              Buffer_Send_PrimVar[(nPrimVar_)*(PointTotal_Counter+iPointTotal)+(nPrimVar+1)] = 0.0;
            }

            iGlobalIndex = geometry->nodes->GetGlobalIndex(iPoint);
            jVertex = geometry->vertex[iMarker][iVertex]->GetDonorVertex();
            jMarker = geometry->vertex[iMarker][iVertex]->GetDonorMarker();

            Buffer_Send_Data[(3)*(PointTotal_Counter+iPointTotal)+(0)]  = iGlobalIndex;
            Buffer_Send_Data[(3)*(PointTotal_Counter+iPointTotal)+(1)] = jVertex;
            Buffer_Send_Data[(3)*(PointTotal_Counter+iPointTotal)+(2)]  = jMarker;

            iPointTotal++;

          }

        }

      }

    }

    /*--- Send the buffers with the geometrical information ---*/

    if (iDomain != rank) {

      /*--- Communicate the coordinates, global index, colors, and element
       date to iDomain with non-blocking sends. ---*/

      SU2_MPI::Isend(&Buffer_Send_PrimVar[PointTotal_Counter*(nPrimVar_)],
                     nPointTotal_s[iDomain]*(nPrimVar_), MPI_DOUBLE, iDomain,
                     iDomain,  SU2_MPI::GetComm(), &req);
      SU2_MPI::Request_free(&req);

      SU2_MPI::Isend(&Buffer_Send_Data[PointTotal_Counter*(3)],
                     nPointTotal_s[iDomain]*(3), MPI_LONG, iDomain,
                     iDomain+nDomain,  SU2_MPI::GetComm(), &req);
      SU2_MPI::Request_free(&req);
    }

    else {

      /*--- Allocate local memory for the local recv of the elements ---*/

      Buffer_Receive_PrimVar            = new su2double[nPointTotal_s[iDomain]*(nPrimVar_)];
      Buffer_Receive_Data               = new long[nPointTotal_s[iDomain]*(3)];

      for (iter = 0; iter < nPointTotal_s[iDomain]*(nPrimVar_); iter++)
        Buffer_Receive_PrimVar[iter] = Buffer_Send_PrimVar[PointTotal_Counter*(nPrimVar_)+iter];

      for (iter = 0; iter < nPointTotal_s[iDomain]*(3); iter++)
        Buffer_Receive_Data[iter] = Buffer_Send_Data[PointTotal_Counter*(3)+iter];


      /*--- Recv the point data from ourselves (same procedure as above) ---*/

      for (iPoint = 0; iPoint < nPointTotal_r[iDomain]; iPoint++) {

        for (iVar = 0; iVar < nPrimVar_; iVar++)
          iPrimVar[iVar] = Buffer_Receive_PrimVar[iPoint*(nPrimVar_)+iVar];

        iGlobal       =  Buffer_Receive_Data[iPoint*(3)+(0)];
        iVertex      =  Buffer_Receive_Data[iPoint*(3)+(1)];
        iMarker      = Buffer_Receive_Data[iPoint*(3)+(2)];

        for (iVar = 0; iVar < nPrimVar_; iVar++)
          DonorPrimVar[iMarker][iVertex][iVar] = iPrimVar[iVar];

        SetDonorGlobalIndex(iMarker, iVertex, iGlobal);

      }

      /*--- Delete memory for recv the point stuff ---*/

      delete [] Buffer_Receive_PrimVar;
      delete [] Buffer_Receive_Data;

    }

    /*--- Increment the counters for the send buffers (iDomain loop) ---*/

    PointTotal_Counter += iPointTotal;

  }

  /*--- Wait for the non-blocking sends to complete. ---*/

  SU2_MPI::Barrier(SU2_MPI::GetComm());

  /*--- The next section begins the recv of all data for the interior
   points/elements in the mesh. First, create the domain structures for
   the points on this rank. First, we recv all of the point data ---*/

  for (iDomain = 0; iDomain < size; iDomain++) {

    if (rank != iDomain) {

#ifdef HAVE_MPI

      /*--- Allocate the receive buffer vector. Send the colors so that we
       know whether what we recv is an owned or halo node. ---*/

      Buffer_Receive_PrimVar            = new su2double [nPointTotal_r[iDomain]*(nPrimVar_)];
      Buffer_Receive_Data               = new long [nPointTotal_r[iDomain]*(3)];

      /*--- Receive the buffers with the coords, global index, and colors ---*/

      SU2_MPI::Recv(Buffer_Receive_PrimVar, nPointTotal_r[iDomain]*(nPrimVar_) , MPI_DOUBLE,
                    iDomain, rank, SU2_MPI::GetComm(), &status);

      SU2_MPI::Recv(Buffer_Receive_Data, nPointTotal_r[iDomain]*(3) , MPI_LONG,
                    iDomain, rank+nDomain, SU2_MPI::GetComm(), &status);

      /*--- Loop over all of the points that we have recv'd and store the
       coords, global index vertex and markers ---*/

      for (iPoint = 0; iPoint < nPointTotal_r[iDomain]; iPoint++) {

        iGlobal      = Buffer_Receive_Data[iPoint*(3)+(0)];
        iVertex      = Buffer_Receive_Data[iPoint*(3)+(1)];
        iMarker      = Buffer_Receive_Data[iPoint*(3)+(2)];

        for (iVar = 0; iVar < nPrimVar_; iVar++)
          iPrimVar[iVar] = Buffer_Receive_PrimVar[iPoint*(nPrimVar_)+iVar];

        for (iVar = 0; iVar < nPrimVar_; iVar++) {
          DonorPrimVar[iMarker][iVertex][iVar] = iPrimVar[iVar];
        }

        SetDonorGlobalIndex(iMarker, iVertex, iGlobal);

      }

      /*--- Delete memory for recv the point stuff ---*/

      delete [] Buffer_Receive_PrimVar;
      delete [] Buffer_Receive_Data;

#endif

    }

  }

  /*--- Wait for the non-blocking sends to complete. ---*/

  SU2_MPI::Barrier(SU2_MPI::GetComm());

  /*--- Free all of the memory used for communicating points and elements ---*/

  delete[] Buffer_Send_PrimVar;
  delete[] Buffer_Send_Data;

  /*--- Release all of the temporary memory ---*/

  delete [] nPointTotal_s;
  delete [] nPointTotal_r;
  delete [] iPrimVar;

}

void CEulerSolver::Set_MPI_Nearfield(CGeometry *geometry, CConfig *config) {

  unsigned long iter,  iPoint, iVertex, jVertex, iPointTotal,
  Buffer_Send_nPointTotal = 0;
  long iGlobalIndex, iGlobal;
  unsigned short iVar, iMarker, jMarker;
  long nDomain = 0, iDomain, jDomain;

  /*--- MPI status and request arrays for non-blocking communications ---*/

  SU2_MPI::Status status;
  SU2_MPI::Request req;

  /*--- Define buffer vector interior domain ---*/

  su2double        *Buffer_Send_PrimVar          = nullptr;

  unsigned long *nPointTotal_s = new unsigned long[size];
  unsigned long *nPointTotal_r = new unsigned long[size];
  su2double     *iPrimVar      = new su2double [nPrimVar];

  unsigned long Buffer_Size_PrimVar = 0;
  unsigned long PointTotal_Counter = 0;

  /*--- Allocate the memory that we only need if we have MPI support ---*/

  su2double* Buffer_Receive_PrimVar = nullptr;

  /*--- Basic dimensionalization ---*/

  nDomain = size;

  /*--- This loop gets the array sizes of points for each
   rank to send to each other rank. ---*/

  for (iDomain = 0; iDomain < nDomain; iDomain++) {

    /*--- Loop over the markers to perform the dimensionalizaton
     of the domain variables ---*/

    Buffer_Send_nPointTotal = 0;

    /*--- Loop over all of the markers and count the number of each
     type of point and element that needs to be sent. ---*/

    for (iMarker = 0; iMarker < config->GetnMarker_All(); iMarker++) {
      if (config->GetMarker_All_KindBC(iMarker) == NEARFIELD_BOUNDARY) {
        for (iVertex = 0; iVertex < geometry->nVertex[iMarker]; iVertex++) {
          iPoint = geometry->vertex[iMarker][iVertex]->GetNode();
          jDomain = geometry->vertex[iMarker][iVertex]->GetDonorProcessor();
          if ((iDomain == jDomain) && (geometry->nodes->GetDomain(iPoint))) {
            Buffer_Send_nPointTotal++;
          }
        }
      }
    }

    /*--- Store the counts on a partition by partition basis. ---*/

    nPointTotal_s[iDomain] = Buffer_Send_nPointTotal;

    /*--- Total counts for allocating send buffers below ---*/

    Buffer_Size_PrimVar += nPointTotal_s[iDomain]*(nPrimVar+3);

  }

  /*--- Allocate the buffer vectors in the appropiate domain (master, iDomain) ---*/

  Buffer_Send_PrimVar = new su2double[Buffer_Size_PrimVar];

  /*--- Now that we know the sizes of the point, we can
   allocate and send the information in large chunks to all processors. ---*/

  for (iDomain = 0; iDomain < nDomain; iDomain++) {

    /*--- A rank does not communicate with itself through MPI ---*/

    if (rank != iDomain) {

      /*--- Communicate the counts to iDomain with non-blocking sends ---*/

      SU2_MPI::Isend(&nPointTotal_s[iDomain], 1, MPI_UNSIGNED_LONG, iDomain, iDomain, SU2_MPI::GetComm(), &req);
      SU2_MPI::Request_free(&req);

    } else {

      /*--- If iDomain = rank, we simply copy values into place in memory ---*/

      nPointTotal_r[iDomain] = nPointTotal_s[iDomain];

    }

    /*--- Receive the counts. All processors are sending their counters to
     iDomain up above, so only iDomain needs to perform the recv here from
     all other ranks. ---*/

    if (rank == iDomain) {

      for (jDomain = 0; jDomain < size; jDomain++) {

        /*--- A rank does not communicate with itself through MPI ---*/

        if (rank != jDomain) {

          /*--- Recv the data by probing for the current sender, jDomain,
           first and then receiving the values from it. ---*/

          SU2_MPI::Recv(&nPointTotal_r[jDomain], 1, MPI_UNSIGNED_LONG, jDomain, rank, SU2_MPI::GetComm(), &status);

        }
      }

    }
  }

  /*--- Wait for the non-blocking sends to complete. ---*/

  SU2_MPI::Barrier(SU2_MPI::GetComm());

  /*--- Initialize the counters for the larger send buffers (by domain) ---*/

  PointTotal_Counter  = 0;

  for (iDomain = 0; iDomain < nDomain; iDomain++) {

    /*--- Set the value of the interior geometry. Initialize counters. ---*/

    iPointTotal = 0;

    /*--- Load up the actual values into the buffers for sending. ---*/

    for (iMarker = 0; iMarker < config->GetnMarker_All(); iMarker++) {

      if (config->GetMarker_All_KindBC(iMarker) == NEARFIELD_BOUNDARY) {

        for (iVertex = 0; iVertex < geometry->nVertex[iMarker]; iVertex++) {
          iPoint = geometry->vertex[iMarker][iVertex]->GetNode();
          jDomain = geometry->vertex[iMarker][iVertex]->GetDonorProcessor();
          if ((iDomain == jDomain) && (geometry->nodes->GetDomain(iPoint))) {
            iGlobalIndex = geometry->nodes->GetGlobalIndex(iPoint);
            jVertex = geometry->vertex[iMarker][iVertex]->GetDonorVertex();
            jMarker = geometry->vertex[iMarker][iVertex]->GetDonorMarker();
            for (iVar = 0; iVar < nPrimVar; iVar++) {
              Buffer_Send_PrimVar[(nPrimVar+3)*(PointTotal_Counter+iPointTotal)+iVar] = nodes->GetPrimitive(iPoint,iVar);
            }
            Buffer_Send_PrimVar[(nPrimVar+3)*(PointTotal_Counter+iPointTotal)+(nPrimVar+0)] = su2double(iGlobalIndex);
            Buffer_Send_PrimVar[(nPrimVar+3)*(PointTotal_Counter+iPointTotal)+(nPrimVar+1)] = su2double(jVertex);
            Buffer_Send_PrimVar[(nPrimVar+3)*(PointTotal_Counter+iPointTotal)+(nPrimVar+2)] = su2double(jMarker);

            iPointTotal++;

          }

        }

      }

    }

    /*--- Send the buffers with the geometrical information ---*/

    if (iDomain != rank) {

      /*--- Communicate the coordinates, global index, colors, and element
       date to iDomain with non-blocking sends. ---*/

      SU2_MPI::Isend(&Buffer_Send_PrimVar[PointTotal_Counter*(nPrimVar+3)],
                     nPointTotal_s[iDomain]*(nPrimVar+3), MPI_DOUBLE, iDomain,
                     iDomain,  SU2_MPI::GetComm(), &req);
      SU2_MPI::Request_free(&req);
    }

    else {

      /*--- Allocate local memory for the local recv of the elements ---*/

      Buffer_Receive_PrimVar = new su2double[nPointTotal_s[iDomain]*(nPrimVar+3)];

      for (iter = 0; iter < nPointTotal_s[iDomain]*(nPrimVar+3); iter++)
        Buffer_Receive_PrimVar[iter] = Buffer_Send_PrimVar[PointTotal_Counter*(nPrimVar+3)+iter];

      /*--- Recv the point data from ourselves (same procedure as above) ---*/

      for (iPoint = 0; iPoint < nPointTotal_r[iDomain]; iPoint++) {

        iGlobal      = SU2_TYPE::Int(Buffer_Receive_PrimVar[iPoint*(nPrimVar+3)+(nPrimVar+0)]);
        iVertex      = SU2_TYPE::Int(Buffer_Receive_PrimVar[iPoint*(nPrimVar+3)+(nPrimVar+1)]);
        iMarker      = SU2_TYPE::Int(Buffer_Receive_PrimVar[iPoint*(nPrimVar+3)+(nPrimVar+2)]);
        for (iVar = 0; iVar < nPrimVar; iVar++)
          iPrimVar[iVar] = Buffer_Receive_PrimVar[iPoint*(nPrimVar+3)+iVar];

        if (iVertex < 0.0) cout <<" Negative iVertex (receive)" << endl;
        if (iMarker < 0.0) cout <<" Negative iMarker (receive)" << endl;

        if (iMarker > nMarker) cout << "ERROR" <<  endl;
        if (iVertex > geometry->nVertex[iMarker]) cout << "ERROR" <<  endl;

        for (iVar = 0; iVar < nPrimVar; iVar++)
          DonorPrimVar[iMarker][iVertex][iVar] = iPrimVar[iVar];

        SetDonorGlobalIndex(iMarker, iVertex, iGlobal);

      }

      /*--- Delete memory for recv the point stuff ---*/

      delete [] Buffer_Receive_PrimVar;

    }

    /*--- Increment the counters for the send buffers (iDomain loop) ---*/

    PointTotal_Counter += iPointTotal;

  }

  /*--- Wait for the non-blocking sends to complete. ---*/

  SU2_MPI::Barrier(SU2_MPI::GetComm());

  /*--- The next section begins the recv of all data for the interior
   points/elements in the mesh. First, create the domain structures for
   the points on this rank. First, we recv all of the point data ---*/

  for (iDomain = 0; iDomain < size; iDomain++) {

    if (rank != iDomain) {

#ifdef HAVE_MPI

      /*--- Allocate the receive buffer vector. Send the colors so that we
       know whether what we recv is an owned or halo node. ---*/

      Buffer_Receive_PrimVar = new su2double [nPointTotal_r[iDomain]*(nPrimVar+3)];

      /*--- Receive the buffers with the coords, global index, and colors ---*/

      SU2_MPI::Recv(Buffer_Receive_PrimVar, nPointTotal_r[iDomain]*(nPrimVar+3) , MPI_DOUBLE,
                    iDomain, rank, SU2_MPI::GetComm(), &status);

      /*--- Loop over all of the points that we have recv'd and store the
       coords, global index vertex and markers ---*/

      for (iPoint = 0; iPoint < nPointTotal_r[iDomain]; iPoint++) {

        iGlobal      = SU2_TYPE::Int(Buffer_Receive_PrimVar[iPoint*(nPrimVar+3)+(nPrimVar+0)]);
        iVertex      = SU2_TYPE::Int(Buffer_Receive_PrimVar[iPoint*(nPrimVar+3)+(nPrimVar+1)]);
        iMarker      = SU2_TYPE::Int(Buffer_Receive_PrimVar[iPoint*(nPrimVar+3)+(nPrimVar+2)]);
        for (iVar = 0; iVar < nPrimVar; iVar++)
          iPrimVar[iVar] = Buffer_Receive_PrimVar[iPoint*(nPrimVar+3)+iVar];

        if (iVertex < 0.0) cout <<" Negative iVertex (receive)" << endl;
        if (iMarker < 0.0) cout <<" Negative iMarker (receive)" << endl;

        if (iMarker > nMarker) cout << "ERROR" <<  endl;
        if (iVertex > geometry->nVertex[iMarker]) cout << "ERROR" <<  endl;

        for (iVar = 0; iVar < nPrimVar; iVar++)
          DonorPrimVar[iMarker][iVertex][iVar] = iPrimVar[iVar];

        SetDonorGlobalIndex(iMarker, iVertex, iGlobal);

      }

      /*--- Delete memory for recv the point stuff ---*/

      delete [] Buffer_Receive_PrimVar;

#endif

    }

  }

  /*--- Wait for the non-blocking sends to complete. ---*/

  SU2_MPI::Barrier(SU2_MPI::GetComm());

  /*--- Free all of the memory used for communicating points and elements ---*/

  delete[] Buffer_Send_PrimVar;

  /*--- Release all of the temporary memory ---*/

  delete [] nPointTotal_s;
  delete [] nPointTotal_r;
  delete [] iPrimVar;

}

void CEulerSolver::SetNondimensionalization(CConfig *config, unsigned short iMesh) {

  su2double Temperature_FreeStream = 0.0, Mach2Vel_FreeStream = 0.0, ModVel_FreeStream = 0.0,
  Energy_FreeStream = 0.0, ModVel_FreeStreamND = 0.0, Velocity_Reynolds = 0.0,
  Omega_FreeStream = 0.0, Omega_FreeStreamND = 0.0, Viscosity_FreeStream = 0.0,
  Density_FreeStream = 0.0, Pressure_FreeStream = 0.0, Tke_FreeStream = 0.0,
  Length_Ref = 0.0, Density_Ref = 0.0, Pressure_Ref = 0.0, Velocity_Ref = 0.0,
  Temperature_Ref = 0.0, Time_Ref = 0.0, Omega_Ref = 0.0, Force_Ref = 0.0,
  Gas_Constant_Ref = 0.0, Viscosity_Ref = 0.0, Conductivity_Ref = 0.0, Energy_Ref= 0.0,
  Froude = 0.0, Pressure_FreeStreamND = 0.0, Density_FreeStreamND = 0.0,
  Temperature_FreeStreamND = 0.0, Gas_ConstantND = 0.0,
  Velocity_FreeStreamND[3] = {0.0, 0.0, 0.0}, Viscosity_FreeStreamND = 0.0,
  Tke_FreeStreamND = 0.0, Energy_FreeStreamND = 0.0,
  Total_UnstTimeND = 0.0, Delta_UnstTimeND = 0.0, TgammaR = 0.0, Heat_Flux_Ref = 0.0;

  unsigned short iDim;

  /*--- Local variables ---*/

  su2double Alpha         = config->GetAoA()*PI_NUMBER/180.0;
  su2double Beta          = config->GetAoS()*PI_NUMBER/180.0;
  su2double Mach          = config->GetMach();
  su2double Reynolds      = config->GetReynolds();
  bool unsteady           = (config->GetTime_Marching() != NO);
  bool viscous            = config->GetViscous();
  bool gravity            = config->GetGravityForce();
  bool turbulent          = (config->GetKind_Turb_Model() != NONE);
  bool tkeNeeded          = (turbulent && (config->GetKind_Turb_Model() == SST || config->GetKind_Turb_Model() == SST_SUST));
  bool free_stream_temp   = (config->GetKind_FreeStreamOption() == TEMPERATURE_FS);
  bool reynolds_init      = (config->GetKind_InitOption() == REYNOLDS);
  bool aeroelastic        = config->GetAeroelastic_Simulation();

  /*--- Set temperature via the flutter speed index ---*/
  if (aeroelastic) {
    su2double vf             = config->GetAeroelastic_Flutter_Speed_Index();
    su2double w_alpha        = config->GetAeroelastic_Frequency_Pitch();
    su2double b              = config->GetLength_Reynolds()/2.0; // airfoil semichord, Reynolds length is by defaul 1.0
    su2double mu             = config->GetAeroelastic_Airfoil_Mass_Ratio();
    // The temperature times gamma times the gas constant. Depending on the FluidModel temp is calculated below.
    TgammaR = ((vf*vf)*(b*b)*(w_alpha*w_alpha)*mu) / (Mach*Mach);
  }

  /*--- Compressible non dimensionalization ---*/

  /*--- Compute the Free Stream velocity, using the Mach number ---*/

  Pressure_FreeStream = config->GetPressure_FreeStream();
  Density_FreeStream  = config->GetDensity_FreeStream();
  Temperature_FreeStream = config->GetTemperature_FreeStream();

  CFluidModel* auxFluidModel = nullptr;

  switch (config->GetKind_FluidModel()) {

    case STANDARD_AIR:

      switch (config->GetSystemMeasurements()) {
        case SI: config->SetGas_Constant(287.058); break;
        case US: config->SetGas_Constant(1716.49); break;
      }

      auxFluidModel = new CIdealGas(1.4, config->GetGas_Constant());

      if (free_stream_temp && aeroelastic) {
        Temperature_FreeStream = TgammaR / (config->GetGas_Constant()*1.4);
        config->SetTemperature_FreeStream(Temperature_FreeStream);
      }
      break;

    case IDEAL_GAS:

      auxFluidModel = new CIdealGas(Gamma, config->GetGas_Constant());
      break;

    case VW_GAS:

      auxFluidModel = new CVanDerWaalsGas(Gamma, config->GetGas_Constant(),
                 config->GetPressure_Critical(), config->GetTemperature_Critical());
      break;

    case PR_GAS:

      auxFluidModel = new CPengRobinson(Gamma, config->GetGas_Constant(), config->GetPressure_Critical(),
                                        config->GetTemperature_Critical(), config->GetAcentric_Factor());
      break;

    default:
      SU2_MPI::Error("Unknown fluid model.", CURRENT_FUNCTION);
      break;
  }

  if (free_stream_temp) {
    auxFluidModel->SetTDState_PT(Pressure_FreeStream, Temperature_FreeStream);
    Density_FreeStream = auxFluidModel->GetDensity();
    config->SetDensity_FreeStream(Density_FreeStream);
  }
  else {
    auxFluidModel->SetTDState_Prho(Pressure_FreeStream, Density_FreeStream );
    Temperature_FreeStream = auxFluidModel->GetTemperature();
    config->SetTemperature_FreeStream(Temperature_FreeStream);
  }

  Mach2Vel_FreeStream = auxFluidModel->GetSoundSpeed();

  /*--- Compute the Free Stream velocity, using the Mach number ---*/

  if (nDim == 2) {
    config->GetVelocity_FreeStream()[0] = cos(Alpha)*Mach*Mach2Vel_FreeStream;
    config->GetVelocity_FreeStream()[1] = sin(Alpha)*Mach*Mach2Vel_FreeStream;
  }
  if (nDim == 3) {
    config->GetVelocity_FreeStream()[0] = cos(Alpha)*cos(Beta)*Mach*Mach2Vel_FreeStream;
    config->GetVelocity_FreeStream()[1] = sin(Beta)*Mach*Mach2Vel_FreeStream;
    config->GetVelocity_FreeStream()[2] = sin(Alpha)*cos(Beta)*Mach*Mach2Vel_FreeStream;
  }

  /*--- Compute the modulus of the free stream velocity ---*/

  ModVel_FreeStream = 0.0;
  for (iDim = 0; iDim < nDim; iDim++)
    ModVel_FreeStream += config->GetVelocity_FreeStream()[iDim]*config->GetVelocity_FreeStream()[iDim];
  ModVel_FreeStream = sqrt(ModVel_FreeStream); config->SetModVel_FreeStream(ModVel_FreeStream);

  /*--- Viscous initialization ---*/

  if (viscous) {

    /*--- The dimensional viscosity is needed to determine the free-stream conditions.
          To accomplish this, simply set the non-dimensional coefficients to the
          dimensional ones. This will be overruled later.---*/
    config->SetMu_RefND(config->GetMu_Ref());
    config->SetMu_Temperature_RefND(config->GetMu_Temperature_Ref());
    config->SetMu_SND(config->GetMu_S());

    config->SetMu_ConstantND(config->GetMu_Constant());

    /*--- Reynolds based initialization ---*/

    if (reynolds_init) {

      /*--- First, check if there is mesh motion. If yes, use the Mach
         number relative to the body to initialize the flow. ---*/

      if (dynamic_grid) Velocity_Reynolds = config->GetMach_Motion()*Mach2Vel_FreeStream;
      else Velocity_Reynolds = ModVel_FreeStream;

      /*--- For viscous flows, pressure will be computed from a density
            that is found from the Reynolds number. The viscosity is computed
            from the dimensional version of Sutherland's law or the constant
            viscosity, depending on the input option.---*/

      auxFluidModel->SetLaminarViscosityModel(config);

      Viscosity_FreeStream = auxFluidModel->GetLaminarViscosity();
      config->SetViscosity_FreeStream(Viscosity_FreeStream);

      Density_FreeStream = Reynolds*Viscosity_FreeStream/(Velocity_Reynolds*config->GetLength_Reynolds());
      config->SetDensity_FreeStream(Density_FreeStream);
      auxFluidModel->SetTDState_rhoT(Density_FreeStream, Temperature_FreeStream);
      Pressure_FreeStream = auxFluidModel->GetPressure();
      config->SetPressure_FreeStream(Pressure_FreeStream);
      Energy_FreeStream = auxFluidModel->GetStaticEnergy() + 0.5*ModVel_FreeStream*ModVel_FreeStream;

    }

    /*--- Thermodynamics quantities based initialization ---*/

    else {

      auxFluidModel->SetLaminarViscosityModel(config);
      Viscosity_FreeStream = auxFluidModel->GetLaminarViscosity();
      config->SetViscosity_FreeStream(Viscosity_FreeStream);
      Energy_FreeStream = auxFluidModel->GetStaticEnergy() + 0.5*ModVel_FreeStream*ModVel_FreeStream;

    }

    /*--- Turbulence kinetic energy ---*/

    Tke_FreeStream  = 3.0/2.0*(ModVel_FreeStream*ModVel_FreeStream*config->GetTurbulenceIntensity_FreeStream()*config->GetTurbulenceIntensity_FreeStream());

  }
  else {

    /*--- For inviscid flow, energy is calculated from the specified
       FreeStream quantities using the proper gas law. ---*/

    Energy_FreeStream = auxFluidModel->GetStaticEnergy() + 0.5*ModVel_FreeStream*ModVel_FreeStream;

  }

  /*-- Compute the freestream energy. ---*/

  if (tkeNeeded) { Energy_FreeStream += Tke_FreeStream; }; config->SetEnergy_FreeStream(Energy_FreeStream);

  /*--- Compute non dimensional quantities. By definition,
     Lref is one because we have converted the grid to meters. ---*/

  if (config->GetRef_NonDim() == DIMENSIONAL) {
    Pressure_Ref      = 1.0;
    Density_Ref       = 1.0;
    Temperature_Ref   = 1.0;
  }
  else if (config->GetRef_NonDim() == FREESTREAM_PRESS_EQ_ONE) {
    Pressure_Ref      = Pressure_FreeStream;     // Pressure_FreeStream = 1.0
    Density_Ref       = Density_FreeStream;      // Density_FreeStream = 1.0
    Temperature_Ref   = Temperature_FreeStream;  // Temperature_FreeStream = 1.0
  }
  else if (config->GetRef_NonDim() == FREESTREAM_VEL_EQ_MACH) {
    Pressure_Ref      = Gamma*Pressure_FreeStream; // Pressure_FreeStream = 1.0/Gamma
    Density_Ref       = Density_FreeStream;        // Density_FreeStream = 1.0
    Temperature_Ref   = Temperature_FreeStream;    // Temp_FreeStream = 1.0
  }
  else if (config->GetRef_NonDim() == FREESTREAM_VEL_EQ_ONE) {
    Pressure_Ref      = Mach*Mach*Gamma*Pressure_FreeStream; // Pressure_FreeStream = 1.0/(Gamma*(M_inf)^2)
    Density_Ref       = Density_FreeStream;        // Density_FreeStream = 1.0
    Temperature_Ref   = Temperature_FreeStream;    // Temp_FreeStream = 1.0
  }
  config->SetPressure_Ref(Pressure_Ref);
  config->SetDensity_Ref(Density_Ref);
  config->SetTemperature_Ref(Temperature_Ref);

  Length_Ref        = 1.0;                                                         config->SetLength_Ref(Length_Ref);
  Velocity_Ref      = sqrt(config->GetPressure_Ref()/config->GetDensity_Ref());    config->SetVelocity_Ref(Velocity_Ref);
  Time_Ref          = Length_Ref/Velocity_Ref;                                     config->SetTime_Ref(Time_Ref);
  Omega_Ref         = Velocity_Ref/Length_Ref;                                     config->SetOmega_Ref(Omega_Ref);
  Force_Ref         = config->GetDensity_Ref()*Velocity_Ref*Velocity_Ref*Length_Ref*Length_Ref; config->SetForce_Ref(Force_Ref);
  Heat_Flux_Ref     = Density_Ref*Velocity_Ref*Velocity_Ref*Velocity_Ref;           config->SetHeat_Flux_Ref(Heat_Flux_Ref);
  Gas_Constant_Ref  = Velocity_Ref*Velocity_Ref/config->GetTemperature_Ref();      config->SetGas_Constant_Ref(Gas_Constant_Ref);
  Viscosity_Ref     = config->GetDensity_Ref()*Velocity_Ref*Length_Ref;            config->SetViscosity_Ref(Viscosity_Ref);
  Conductivity_Ref  = Viscosity_Ref*Gas_Constant_Ref;                              config->SetConductivity_Ref(Conductivity_Ref);
  Froude            = ModVel_FreeStream/sqrt(STANDARD_GRAVITY*Length_Ref);         config->SetFroude(Froude);

  /*--- Divide by reference values, to compute the non-dimensional free-stream values ---*/

  Pressure_FreeStreamND = Pressure_FreeStream/config->GetPressure_Ref();  config->SetPressure_FreeStreamND(Pressure_FreeStreamND);
  Density_FreeStreamND  = Density_FreeStream/config->GetDensity_Ref();    config->SetDensity_FreeStreamND(Density_FreeStreamND);

  for (iDim = 0; iDim < nDim; iDim++) {
    Velocity_FreeStreamND[iDim] = config->GetVelocity_FreeStream()[iDim]/Velocity_Ref; config->SetVelocity_FreeStreamND(Velocity_FreeStreamND[iDim], iDim);
  }

  Temperature_FreeStreamND = Temperature_FreeStream/config->GetTemperature_Ref(); config->SetTemperature_FreeStreamND(Temperature_FreeStreamND);

  Gas_ConstantND = config->GetGas_Constant()/Gas_Constant_Ref;    config->SetGas_ConstantND(Gas_ConstantND);


  ModVel_FreeStreamND = 0.0;
  for (iDim = 0; iDim < nDim; iDim++) ModVel_FreeStreamND += Velocity_FreeStreamND[iDim]*Velocity_FreeStreamND[iDim];
  ModVel_FreeStreamND    = sqrt(ModVel_FreeStreamND); config->SetModVel_FreeStreamND(ModVel_FreeStreamND);

  Viscosity_FreeStreamND = Viscosity_FreeStream / Viscosity_Ref;   config->SetViscosity_FreeStreamND(Viscosity_FreeStreamND);

  Tke_FreeStream  = 3.0/2.0*(ModVel_FreeStream*ModVel_FreeStream*config->GetTurbulenceIntensity_FreeStream()*config->GetTurbulenceIntensity_FreeStream());
  config->SetTke_FreeStream(Tke_FreeStream);

  Tke_FreeStreamND  = 3.0/2.0*(ModVel_FreeStreamND*ModVel_FreeStreamND*config->GetTurbulenceIntensity_FreeStream()*config->GetTurbulenceIntensity_FreeStream());
  config->SetTke_FreeStreamND(Tke_FreeStreamND);

  Omega_FreeStream = Density_FreeStream*Tke_FreeStream/(Viscosity_FreeStream*config->GetTurb2LamViscRatio_FreeStream());
  config->SetOmega_FreeStream(Omega_FreeStream);

  Omega_FreeStreamND = Density_FreeStreamND*Tke_FreeStreamND/(Viscosity_FreeStreamND*config->GetTurb2LamViscRatio_FreeStream());
  config->SetOmega_FreeStreamND(Omega_FreeStreamND);

  /*--- Initialize the dimensionless Fluid Model that will be used to solve the dimensionless problem ---*/

  /*--- Auxilary (dimensional) FluidModel no longer needed. ---*/
  delete auxFluidModel;

  /*--- Set viscosity ND constants before defining the visc. model of the fluid models. ---*/

  if (viscous) {
    /*--- Constant viscosity model. ---*/
    config->SetMu_ConstantND(config->GetMu_Constant()/Viscosity_Ref);

    /*--- Sutherland's model. ---*/
    config->SetMu_RefND(config->GetMu_Ref()/Viscosity_Ref);
    config->SetMu_SND(config->GetMu_S()/config->GetTemperature_Ref());
    config->SetMu_Temperature_RefND(config->GetMu_Temperature_Ref()/config->GetTemperature_Ref());

    /*--- Constant thermal conductivity model. ---*/
    config->SetKt_ConstantND(config->GetKt_Constant()/Conductivity_Ref);
  }

  /*--- Create one final fluid model object per OpenMP thread to be able to use them in parallel.
   *    GetFluidModel() should be used to automatically access the "right" object of each thread. ---*/

  assert(FluidModel.empty() && "Potential memory leak!");
  FluidModel.resize(omp_get_max_threads());

  SU2_OMP_PARALLEL
  {
    const int thread = omp_get_thread_num();

    switch (config->GetKind_FluidModel()) {

      case STANDARD_AIR:
        FluidModel[thread] = new CIdealGas(1.4, Gas_ConstantND);
        break;

      case IDEAL_GAS:
        FluidModel[thread] = new CIdealGas(Gamma, Gas_ConstantND);
        break;

      case VW_GAS:
        FluidModel[thread] = new CVanDerWaalsGas(Gamma, Gas_ConstantND,
                                                 config->GetPressure_Critical() / config->GetPressure_Ref(),
                                                 config->GetTemperature_Critical() / config->GetTemperature_Ref());
        break;

      case PR_GAS:
        FluidModel[thread] = new CPengRobinson(Gamma, Gas_ConstantND,
                                               config->GetPressure_Critical() / config->GetPressure_Ref(),
                                               config->GetTemperature_Critical() / config->GetTemperature_Ref(),
                                               config->GetAcentric_Factor());
        break;
    }

    GetFluidModel()->SetEnergy_Prho(Pressure_FreeStreamND, Density_FreeStreamND);
    if (viscous) {
      GetFluidModel()->SetLaminarViscosityModel(config);
      GetFluidModel()->SetThermalConductivityModel(config);
    }

  } // end SU2_OMP_PARALLEL

  Energy_FreeStreamND = GetFluidModel()->GetStaticEnergy() + 0.5*ModVel_FreeStreamND*ModVel_FreeStreamND;

  if (tkeNeeded) Energy_FreeStreamND += Tke_FreeStreamND;

  config->SetEnergy_FreeStreamND(Energy_FreeStreamND);

  Energy_Ref = Energy_FreeStream/Energy_FreeStreamND; config->SetEnergy_Ref(Energy_Ref);

  Total_UnstTimeND = config->GetTotal_UnstTime() / Time_Ref;    config->SetTotal_UnstTimeND(Total_UnstTimeND);
  Delta_UnstTimeND = config->GetDelta_UnstTime() / Time_Ref;    config->SetDelta_UnstTimeND(Delta_UnstTimeND);

  /*--- Write output to the console if this is the master node and first domain ---*/

  if ((rank == MASTER_NODE) && (MGLevel == MESH_0)) {

    cout.precision(6);

    if (viscous) {
      cout << "Viscous flow: Computing pressure using the ideal gas law" << endl;
      cout << "based on the free-stream temperature and a density computed" << endl;
      cout << "from the Reynolds number." << endl;
    } else {
      cout << "Inviscid flow: Computing density based on free-stream" << endl;
      cout << "temperature and pressure using the ideal gas law." << endl;
    }

    if (dynamic_grid) cout << "Force coefficients computed using MACH_MOTION." << endl;
    else cout << "Force coefficients computed using free-stream values." << endl;

    stringstream NonDimTableOut, ModelTableOut;
    stringstream Unit;

    cout << endl;
    PrintingToolbox::CTablePrinter ModelTable(&ModelTableOut);
    ModelTableOut <<"-- Models:"<< endl;

    ModelTable.AddColumn("Viscosity Model", 25);
    ModelTable.AddColumn("Conductivity Model", 26);
    ModelTable.AddColumn("Fluid Model", 25);
    ModelTable.SetAlign(PrintingToolbox::CTablePrinter::RIGHT);
    ModelTable.PrintHeader();

    PrintingToolbox::CTablePrinter NonDimTable(&NonDimTableOut);
    NonDimTable.AddColumn("Name", 22);
    NonDimTable.AddColumn("Dim. value", 14);
    NonDimTable.AddColumn("Ref. value", 14);
    NonDimTable.AddColumn("Unit", 10);
    NonDimTable.AddColumn("Non-dim. value", 14);
    NonDimTable.SetAlign(PrintingToolbox::CTablePrinter::RIGHT);

    NonDimTableOut <<"-- Fluid properties:"<< endl;

    NonDimTable.PrintHeader();

    if (viscous) {

      switch(config->GetKind_ViscosityModel()){
      case CONSTANT_VISCOSITY:
        ModelTable << "CONSTANT_VISCOSITY";
        if      (config->GetSystemMeasurements() == SI) Unit << "N.s/m^2";
        else if (config->GetSystemMeasurements() == US) Unit << "lbf.s/ft^2";
        NonDimTable << "Viscosity" << config->GetMu_Constant() << config->GetMu_Constant()/config->GetMu_ConstantND() << Unit.str() << config->GetMu_ConstantND();
        Unit.str("");
        NonDimTable.PrintFooter();
        break;

      case SUTHERLAND:
        ModelTable << "SUTHERLAND";
        if      (config->GetSystemMeasurements() == SI) Unit << "N.s/m^2";
        else if (config->GetSystemMeasurements() == US) Unit << "lbf.s/ft^2";
        NonDimTable << "Ref. Viscosity" <<  config->GetMu_Ref() <<  config->GetViscosity_Ref() << Unit.str() << config->GetMu_RefND();
        Unit.str("");
        if      (config->GetSystemMeasurements() == SI) Unit << "K";
        else if (config->GetSystemMeasurements() == US) Unit << "R";
        NonDimTable << "Sutherland Temp." << config->GetMu_Temperature_Ref() <<  config->GetTemperature_Ref() << Unit.str() << config->GetMu_Temperature_RefND();
        Unit.str("");
        if      (config->GetSystemMeasurements() == SI) Unit << "K";
        else if (config->GetSystemMeasurements() == US) Unit << "R";
        NonDimTable << "Sutherland Const." << config->GetMu_S() << config->GetTemperature_Ref() << Unit.str() << config->GetMu_SND();
        Unit.str("");
        NonDimTable.PrintFooter();
        break;

      }
      switch(config->GetKind_ConductivityModel()){
      case CONSTANT_PRANDTL:
        ModelTable << "CONSTANT_PRANDTL";
        NonDimTable << "Prandtl (Lam.)"  << "-" << "-" << "-" << config->GetPrandtl_Lam();
        Unit.str("");
        NonDimTable << "Prandtl (Turb.)" << "-" << "-" << "-" << config->GetPrandtl_Turb();
        Unit.str("");
        NonDimTable.PrintFooter();
        break;

      case CONSTANT_CONDUCTIVITY:
        ModelTable << "CONSTANT_CONDUCTIVITY";
        Unit << "W/m^2.K";
        NonDimTable << "Molecular Cond." << config->GetKt_Constant() << config->GetKt_Constant()/config->GetKt_ConstantND() << Unit.str() << config->GetKt_ConstantND();
        Unit.str("");
        NonDimTable.PrintFooter();
        break;

      }
    } else {
      ModelTable << "-" << "-";
    }

    if      (config->GetSystemMeasurements() == SI) Unit << "N.m/kg.K";
    else if (config->GetSystemMeasurements() == US) Unit << "lbf.ft/slug.R";
    NonDimTable << "Gas Constant" << config->GetGas_Constant() << config->GetGas_Constant_Ref() << Unit.str() << config->GetGas_ConstantND();
    Unit.str("");
    if      (config->GetSystemMeasurements() == SI) Unit << "N.m/kg.K";
    else if (config->GetSystemMeasurements() == US) Unit << "lbf.ft/slug.R";
    NonDimTable << "Spec. Heat Ratio" << "-" << "-" << "-" << Gamma;
    Unit.str("");

    switch(config->GetKind_FluidModel()){
    case STANDARD_AIR:
      ModelTable << "STANDARD_AIR";
      break;
    case IDEAL_GAS:
      ModelTable << "IDEAL_GAS";
      break;
    case VW_GAS:
      ModelTable << "VW_GAS";
      break;
    case PR_GAS:
      ModelTable << "PR_GAS";
      break;
    }

    if (config->GetKind_FluidModel() == VW_GAS || config->GetKind_FluidModel() == PR_GAS){
        NonDimTable << "Critical Pressure" << config->GetPressure_Critical() << config->GetPressure_Ref() << Unit.str() << config->GetPressure_Critical() /config->GetPressure_Ref();
        Unit.str("");
        Unit << "K";
        NonDimTable << "Critical Temperature" << config->GetTemperature_Critical() << config->GetTemperature_Ref() << Unit.str() << config->GetTemperature_Critical() /config->GetTemperature_Ref();
        Unit.str("");
    }
    NonDimTable.PrintFooter();

    NonDimTableOut <<"-- Initial and free-stream conditions:"<< endl;

    NonDimTable.PrintHeader();

    if      (config->GetSystemMeasurements() == SI) Unit << "Pa";
    else if (config->GetSystemMeasurements() == US) Unit << "psf";
    NonDimTable << "Static Pressure" << config->GetPressure_FreeStream() << config->GetPressure_Ref() << Unit.str() << config->GetPressure_FreeStreamND();
    Unit.str("");
    if      (config->GetSystemMeasurements() == SI) Unit << "kg/m^3";
    else if (config->GetSystemMeasurements() == US) Unit << "slug/ft^3";
    NonDimTable << "Density" << config->GetDensity_FreeStream() << config->GetDensity_Ref() << Unit.str() << config->GetDensity_FreeStreamND();
    Unit.str("");
    if      (config->GetSystemMeasurements() == SI) Unit << "K";
    else if (config->GetSystemMeasurements() == US) Unit << "R";
    NonDimTable << "Temperature" << config->GetTemperature_FreeStream() << config->GetTemperature_Ref() << Unit.str() << config->GetTemperature_FreeStreamND();
    Unit.str("");
    if      (config->GetSystemMeasurements() == SI) Unit << "m^2/s^2";
    else if (config->GetSystemMeasurements() == US) Unit << "ft^2/s^2";
    NonDimTable << "Total Energy" << config->GetEnergy_FreeStream() << config->GetEnergy_Ref() << Unit.str() << config->GetEnergy_FreeStreamND();
    Unit.str("");
    if      (config->GetSystemMeasurements() == SI) Unit << "m/s";
    else if (config->GetSystemMeasurements() == US) Unit << "ft/s";
    NonDimTable << "Velocity-X" << config->GetVelocity_FreeStream()[0] << config->GetVelocity_Ref() << Unit.str() << config->GetVelocity_FreeStreamND()[0];
    NonDimTable << "Velocity-Y" << config->GetVelocity_FreeStream()[1] << config->GetVelocity_Ref() << Unit.str() << config->GetVelocity_FreeStreamND()[1];
    if (nDim == 3){
      NonDimTable << "Velocity-Z" << config->GetVelocity_FreeStream()[2] << config->GetVelocity_Ref() << Unit.str() << config->GetVelocity_FreeStreamND()[2];
    }
    NonDimTable << "Velocity Magnitude" << config->GetModVel_FreeStream() << config->GetVelocity_Ref() << Unit.str() << config->GetModVel_FreeStreamND();
    Unit.str("");

    if (viscous){
      NonDimTable.PrintFooter();
      if      (config->GetSystemMeasurements() == SI) Unit << "N.s/m^2";
      else if (config->GetSystemMeasurements() == US) Unit << "lbf.s/ft^2";
      NonDimTable << "Viscosity" << config->GetViscosity_FreeStream() << config->GetViscosity_Ref() << Unit.str() << config->GetViscosity_FreeStreamND();
      Unit.str("");
      if      (config->GetSystemMeasurements() == SI) Unit << "W/m^2.K";
      else if (config->GetSystemMeasurements() == US) Unit << "lbf/ft.s.R";
      NonDimTable << "Conductivity" << "-" << config->GetConductivity_Ref() << Unit.str() << "-";
      Unit.str("");
      if (turbulent){
        if      (config->GetSystemMeasurements() == SI) Unit << "m^2/s^2";
        else if (config->GetSystemMeasurements() == US) Unit << "ft^2/s^2";
        NonDimTable << "Turb. Kin. Energy" << config->GetTke_FreeStream() << config->GetTke_FreeStream()/config->GetTke_FreeStreamND() << Unit.str() << config->GetTke_FreeStreamND();
        Unit.str("");
        if      (config->GetSystemMeasurements() == SI) Unit << "1/s";
        else if (config->GetSystemMeasurements() == US) Unit << "1/s";
        NonDimTable << "Spec. Dissipation" << config->GetOmega_FreeStream() << config->GetOmega_FreeStream()/config->GetOmega_FreeStreamND() << Unit.str() << config->GetOmega_FreeStreamND();
        Unit.str("");
      }
    }

    NonDimTable.PrintFooter();
    NonDimTable << "Mach Number" << "-" << "-" << "-" << config->GetMach();
    if (viscous){
      NonDimTable << "Reynolds Number" << "-" << "-" << "-" << config->GetReynolds();
    }
    if (gravity) {
      NonDimTable << "Froude Number" << "-" << "-" << "-" << Froude;
      NonDimTable << "Wave Length"   << "-" << "-" << "-" << 2.0*PI_NUMBER*Froude*Froude;
    }
    NonDimTable.PrintFooter();
    ModelTable.PrintFooter();

    if (unsteady){
      NonDimTableOut << "-- Unsteady conditions" << endl;
      NonDimTable.PrintHeader();
      NonDimTable << "Total Time" << config->GetMax_Time() << config->GetTime_Ref() << "s" << config->GetMax_Time()/config->GetTime_Ref();
      Unit.str("");
      NonDimTable << "Time Step" << config->GetTime_Step() << config->GetTime_Ref() << "s" << config->GetDelta_UnstTimeND();
      Unit.str("");
      NonDimTable.PrintFooter();
    }

    cout << ModelTableOut.str();
    cout << NonDimTableOut.str();

  }

}

void CEulerSolver::SetInitialCondition(CGeometry **geometry, CSolver ***solver_container, CConfig *config, unsigned long TimeIter) {

  const bool restart = (config->GetRestart() || config->GetRestart_Flow());
  const bool SubsonicEngine = config->GetSubsonicEngine();

  /*--- Use default implementation, then add solver-specifics. ---*/

  BaseClass::SetInitialCondition(geometry, solver_container, config, TimeIter);

  /*--- Set subsonic initial condition for engine intakes at iteration 0 ---*/

  if (!SubsonicEngine || (TimeIter != 0) || restart) return;

  /*--- Start OpenMP parallel region. ---*/

  SU2_OMP_PARALLEL {

    unsigned long iPoint;
    unsigned short iMesh, iDim;
    su2double X0[MAXNDIM] = {0.0}, X1[MAXNDIM] = {0.0}, X2[MAXNDIM] = {0.0},
    X1_X0[MAXNDIM] = {0.0}, X2_X0[MAXNDIM] = {0.0}, X2_X1[MAXNDIM] = {0.0},
    CP[MAXNDIM] = {0.0}, Distance, DotCheck, Radius;

    su2double Velocity_Cyl[MAXNDIM] = {0.0}, Velocity_CylND[MAXNDIM] = {0.0}, Viscosity_Cyl,
    Density_Cyl, Density_CylND, Pressure_CylND, ModVel_Cyl, ModVel_CylND, Energy_CylND,
    T_ref = 0.0, S = 0.0, Mu_ref = 0.0;
    const su2double *Coord, *SubsonicEngine_Cyl, *SubsonicEngine_Values;

    SubsonicEngine_Values = config->GetSubsonicEngine_Values();
    su2double Mach_Cyl        = SubsonicEngine_Values[0];
    su2double Alpha_Cyl       = SubsonicEngine_Values[1];
    su2double Beta_Cyl        = SubsonicEngine_Values[2];
    su2double Pressure_Cyl    = SubsonicEngine_Values[3];
    su2double Temperature_Cyl = SubsonicEngine_Values[4];

    su2double Alpha = Alpha_Cyl*PI_NUMBER/180.0;
    su2double Beta  = Beta_Cyl*PI_NUMBER/180.0;

    su2double Gamma_Minus_One = Gamma - 1.0;
    su2double Gas_Constant = config->GetGas_Constant();

    su2double Mach2Vel_Cyl = sqrt(Gamma*Gas_Constant*Temperature_Cyl);

    for (iMesh = 0; iMesh <= config->GetnMGLevels(); iMesh++) {

      auto FlowNodes = solver_container[iMesh][FLOW_SOL]->GetNodes();

      SU2_OMP_FOR_STAT(omp_chunk_size)
      for (iPoint = 0; iPoint < geometry[iMesh]->GetnPoint(); iPoint++) {

        Velocity_Cyl[0] = cos(Alpha)*cos(Beta)*Mach_Cyl*Mach2Vel_Cyl;
        Velocity_Cyl[1] = sin(Beta)*Mach_Cyl*Mach2Vel_Cyl;
        Velocity_Cyl[2] = sin(Alpha)*cos(Beta)*Mach_Cyl*Mach2Vel_Cyl;

        ModVel_Cyl = GeometryToolbox::Norm(nDim, Velocity_Cyl);

        if (config->GetViscous()) {
          if (config->GetSystemMeasurements() == SI) { T_ref = 273.15; S = 110.4; Mu_ref = 1.716E-5; }
          if (config->GetSystemMeasurements() == US) {
            T_ref = (273.15 - 273.15) * 1.8 + 491.67;
            S = (110.4 - 273.15) * 1.8 + 491.67;
            Mu_ref = 1.716E-5/47.88025898;
          }
          Viscosity_Cyl = Mu_ref*(pow(Temperature_Cyl/T_ref, 1.5) * (T_ref+S)/(Temperature_Cyl+S));
          Density_Cyl   = config->GetReynolds()*Viscosity_Cyl/(ModVel_Cyl*config->GetLength_Reynolds());
          Pressure_Cyl  = Density_Cyl*Gas_Constant*Temperature_Cyl;
        }
        else {
          Density_Cyl = Pressure_Cyl/(Gas_Constant*Temperature_Cyl);
        }

        Density_CylND  = Density_Cyl/config->GetDensity_Ref();
        Pressure_CylND = Pressure_Cyl/config->GetPressure_Ref();

        for (iDim = 0; iDim < nDim; iDim++) {
          Velocity_CylND[iDim] = Velocity_Cyl[iDim]/config->GetVelocity_Ref();
        }

        ModVel_CylND = GeometryToolbox::Norm(nDim, Velocity_CylND);

        Energy_CylND = Pressure_CylND/(Density_CylND*Gamma_Minus_One)+0.5*ModVel_CylND*ModVel_CylND;

        Coord = geometry[iMesh]->nodes->GetCoord(iPoint);

        SubsonicEngine_Cyl = config->GetSubsonicEngine_Cyl();

        X0[0] = Coord[0];               X0[1] = Coord[1];               if (nDim==3) X0[2] = Coord[2];
        X1[0] = SubsonicEngine_Cyl[0];  X1[1] = SubsonicEngine_Cyl[1];  X1[2] = SubsonicEngine_Cyl[2];
        X2[0] = SubsonicEngine_Cyl[3];  X2[1] = SubsonicEngine_Cyl[4];  X2[2] = SubsonicEngine_Cyl[5];
        Radius = SubsonicEngine_Cyl[6];

        GeometryToolbox::Distance(3, X1, X2, X2_X1);
        GeometryToolbox::Distance(3, X0, X1, X1_X0);
        GeometryToolbox::Distance(3, X0, X2, X2_X0);

        GeometryToolbox::CrossProduct(X2_X1, X1_X0, CP);

        Distance = sqrt(GeometryToolbox::SquaredNorm(3,CP) / GeometryToolbox::SquaredNorm(3,X2_X1));

        DotCheck = -GeometryToolbox::DotProduct(3, X1_X0, X2_X1);
        if (DotCheck < 0.0) Distance = GeometryToolbox::Norm(3, X1_X0);

        DotCheck = GeometryToolbox::DotProduct(3, X2_X0, X2_X1);
        if (DotCheck < 0.0) Distance = GeometryToolbox::Norm(3, X2_X0);

        if (Distance < Radius) {
          FlowNodes->SetSolution(iPoint, 0, Density_CylND);
          for (iDim = 0; iDim < nDim; iDim++)
            FlowNodes->SetSolution(iPoint, iDim+1, Density_CylND*Velocity_CylND[iDim]);
          FlowNodes->SetSolution(iPoint, nVar-1, Density_CylND*Energy_CylND);
        }

      }

      FlowNodes->Set_OldSolution();

    }

  } // end SU2_OMP_PARALLEL

}

void CEulerSolver::CommonPreprocessing(CGeometry *geometry, CSolver **solver_container, CConfig *config, unsigned short iMesh,
                                       unsigned short iRKStep, unsigned short RunTime_EqSystem, bool Output) {

  bool cont_adjoint     = config->GetContinuous_Adjoint();
  bool disc_adjoint     = config->GetDiscrete_Adjoint();
  bool implicit         = (config->GetKind_TimeIntScheme() == EULER_IMPLICIT);
  bool center           = (config->GetKind_ConvNumScheme_Flow() == SPACE_CENTERED);
  bool center_jst       = (config->GetKind_Centered_Flow() == JST) && (iMesh == MESH_0);
  bool center_jst_ke    = (config->GetKind_Centered_Flow() == JST_KE) && (iMesh == MESH_0);
  bool center_jst_mat   = (config->GetKind_Centered_Flow() == JST_MAT) && (iMesh == MESH_0);
  bool engine           = ((config->GetnMarker_EngineInflow() != 0) || (config->GetnMarker_EngineExhaust() != 0));
  bool actuator_disk    = ((config->GetnMarker_ActDiskInlet() != 0) || (config->GetnMarker_ActDiskOutlet() != 0));
  bool nearfield        = (config->GetnMarker_NearFieldBound() != 0);
  bool fixed_cl         = config->GetFixed_CL_Mode();
  unsigned short kind_row_dissipation = config->GetKind_RoeLowDiss();
  bool roe_low_dissipation  = (kind_row_dissipation != NO_ROELOWDISS) &&
                              (config->GetKind_Upwind_Flow() == ROE ||
                               config->GetKind_Upwind_Flow() == SLAU ||
                               config->GetKind_Upwind_Flow() == SLAU2);

  /*--- Update the angle of attack at the far-field for fixed CL calculations (only direct problem). ---*/

  if (fixed_cl && !disc_adjoint && !cont_adjoint) {
    SU2_OMP_MASTER
    SetFarfield_AoA(geometry, solver_container, config, iMesh, Output);
    SU2_OMP_BARRIER
  }

  /*--- Set the primitive variables ---*/

  SU2_OMP_MASTER
  ErrorCounter = 0;
  SU2_OMP_BARRIER

  SU2_OMP_ATOMIC
  ErrorCounter += SetPrimitive_Variables(solver_container, config);

  if ((iMesh == MESH_0) && (config->GetComm_Level() == COMM_FULL)) {
    SU2_OMP_BARRIER
    SU2_OMP_MASTER
    {
      unsigned long tmp = ErrorCounter;
      SU2_MPI::Allreduce(&tmp, &ErrorCounter, 1, MPI_UNSIGNED_LONG, MPI_SUM, SU2_MPI::GetComm());
      config->SetNonphysical_Points(ErrorCounter);
    }
    SU2_OMP_BARRIER
  }

  /*--- Compute the engine properties ---*/

  if (engine) {
    SU2_OMP_MASTER
    GetPower_Properties(geometry, config, iMesh, Output);
    SU2_OMP_BARRIER
  }

  /*--- Compute the actuator disk properties and distortion levels ---*/

  if (actuator_disk) {
    SU2_OMP_MASTER
    {
      Set_MPI_ActDisk(solver_container, geometry, config);
      GetPower_Properties(geometry, config, iMesh, Output);
      SetActDisk_BCThrust(geometry, solver_container, config, iMesh, Output);
    }
    SU2_OMP_BARRIER
  }

  /*--- Compute NearField MPI ---*/

  if (nearfield) {
    SU2_OMP_MASTER
    Set_MPI_Nearfield(geometry, config);
    SU2_OMP_BARRIER
  }

  /*--- Artificial dissipation ---*/

  if (center && !Output) {
    if (!center_jst_mat) SetMax_Eigenvalue(geometry, config);
    if (center_jst || center_jst_ke || center_jst_mat) {
      SetCentered_Dissipation_Sensor(geometry, config);
      if (!center_jst_ke) SetUndivided_Laplacian(geometry, config);
    }
  }

  /*--- Roe Low Dissipation Sensor ---*/

  if (roe_low_dissipation) {
    SetRoe_Dissipation(geometry, config);
    if (kind_row_dissipation == FD_DUCROS || kind_row_dissipation == NTS_DUCROS){
      SetUpwind_Ducros_Sensor(geometry, config);
    }
  }

  /*--- Initialize the Jacobian matrix and residual, not needed for the reducer strategy
   *    as we set blocks (including diagonal ones) and completely overwrite. ---*/

  if(!ReducerStrategy && !Output) {
    LinSysRes.SetValZero();
    if (implicit) Jacobian.SetValZero();
    else {SU2_OMP_BARRIER} // because of "nowait" in LinSysRes
  }

}

void CEulerSolver::Preprocessing(CGeometry *geometry, CSolver **solver_container, CConfig *config, unsigned short iMesh,
                                 unsigned short iRKStep, unsigned short RunTime_EqSystem, bool Output) {

  const auto InnerIter = config->GetInnerIter();
  const bool muscl = config->GetMUSCL_Flow() && (iMesh == MESH_0);
  const bool center = (config->GetKind_ConvNumScheme_Flow() == SPACE_CENTERED);
  const bool limiter = (config->GetKind_SlopeLimit_Flow() != NO_LIMITER) && (InnerIter <= config->GetLimiterIter());
  const bool van_albada = (config->GetKind_SlopeLimit_Flow() == VAN_ALBADA_EDGE);

  /*--- Common preprocessing steps. ---*/

  CommonPreprocessing(geometry, solver_container, config, iMesh, iRKStep, RunTime_EqSystem, Output);

  /*--- Upwind second order reconstruction ---*/

  if (!Output && muscl && !center) {

    /*--- Gradient computation for MUSCL reconstruction. ---*/

    switch (config->GetKind_Gradient_Method_Recon()) {
      case GREEN_GAUSS:
        SetPrimitive_Gradient_GG(geometry, config, true); break;
      case LEAST_SQUARES:
      case WEIGHTED_LEAST_SQUARES:
        SetPrimitive_Gradient_LS(geometry, config, true); break;
      default: break;
    }

    /*--- Limiter computation ---*/

    if (limiter && !van_albada) SetPrimitive_Limiter(geometry, config);
  }
}

unsigned long CEulerSolver::SetPrimitive_Variables(CSolver **solver_container, const CConfig *config) {

  /*--- Number of non-physical points, local to the thread, needs
   *    further reduction if function is called in parallel ---*/
  unsigned long nonPhysicalPoints = 0;

  SU2_OMP_FOR_STAT(omp_chunk_size)
  for (unsigned long iPoint = 0; iPoint < nPoint; iPoint ++) {

    /*--- Compressible flow, primitive variables nDim+9, (T, vx, vy, vz, P, rho, h, c, lamMu, eddyMu, ThCond, Cp) ---*/

    bool physical = nodes->SetPrimVar(iPoint, GetFluidModel());
    nodes->SetSecondaryVar(iPoint, GetFluidModel());

    /* Check for non-realizable states for reporting. */

    if (!physical) nonPhysicalPoints++;
  }

  return nonPhysicalPoints;
}

void CEulerSolver::SetTime_Step(CGeometry *geometry, CSolver **solver_container, CConfig *config,
                                unsigned short iMesh, unsigned long Iteration) {

  /*--- Define an object to compute the speed of sound. ---*/
  struct SoundSpeed {
    FORCEINLINE su2double operator() (const CEulerVariable& nodes, unsigned long iPoint, unsigned long jPoint) const {
      return 0.5 * (nodes.GetSoundSpeed(iPoint) + nodes.GetSoundSpeed(jPoint));
    }

    FORCEINLINE su2double operator() (const CEulerVariable& nodes, unsigned long iPoint) const {
      return nodes.GetSoundSpeed(iPoint);
    }

  } soundSpeed;

  /*--- Define an object to compute the viscous eigenvalue. ---*/
  struct LambdaVisc {
    const su2double gamma, prandtlLam, prandtlTurb;

    LambdaVisc(su2double g, su2double pl, su2double pt) : gamma(g), prandtlLam(pl), prandtlTurb(pt) {}

    FORCEINLINE su2double lambda(su2double laminarVisc, su2double eddyVisc, su2double density) const {
      su2double Lambda_1 = (4.0/3.0)*(laminarVisc + eddyVisc);
      /// TODO: (REAL_GAS) removing gamma as it cannot work with FLUIDPROP
      su2double Lambda_2 = (1.0 + (prandtlLam/prandtlTurb)*(eddyVisc/laminarVisc))*(gamma*laminarVisc/prandtlLam);
      return (Lambda_1 + Lambda_2) / density;
    }

    FORCEINLINE su2double operator() (const CEulerVariable& nodes, unsigned long iPoint, unsigned long jPoint) const {
      su2double laminarVisc = 0.5*(nodes.GetLaminarViscosity(iPoint) + nodes.GetLaminarViscosity(jPoint));
      su2double eddyVisc = 0.5*(nodes.GetEddyViscosity(iPoint) + nodes.GetEddyViscosity(jPoint));
      su2double density = 0.5*(nodes.GetDensity(iPoint) + nodes.GetDensity(jPoint));
      return lambda(laminarVisc, eddyVisc, density);
    }

    FORCEINLINE su2double operator() (const CEulerVariable& nodes, unsigned long iPoint) const {
      su2double laminarVisc = nodes.GetLaminarViscosity(iPoint);
      su2double eddyVisc = nodes.GetEddyViscosity(iPoint);
      su2double density = nodes.GetDensity(iPoint);
      return lambda(laminarVisc, eddyVisc, density);
    }

  } lambdaVisc(Gamma, Prandtl_Lam, Prandtl_Turb);

  /*--- Now instantiate the generic implementation with the two functors above. ---*/

  SetTime_Step_impl(soundSpeed, lambdaVisc, geometry, solver_container, config, iMesh, Iteration);

}

void CEulerSolver::Centered_Residual(CGeometry *geometry, CSolver **solver_container, CNumerics **numerics_container,
                                     CConfig *config, unsigned short iMesh, unsigned short iRKStep) {

  EdgeFluxResidual(geometry, solver_container, config);
}

void CEulerSolver::Upwind_Residual(CGeometry *geometry, CSolver **solver_container,
                                   CNumerics **numerics_container, CConfig *config, unsigned short iMesh) {

  if (config->GetUseVectorization()) {
    EdgeFluxResidual(geometry, solver_container, config);
    return;
  }

  const bool implicit         = (config->GetKind_TimeIntScheme() == EULER_IMPLICIT);
  const bool ideal_gas        = (config->GetKind_FluidModel() == STANDARD_AIR) ||
                                (config->GetKind_FluidModel() == IDEAL_GAS);

  const bool roe_turkel       = (config->GetKind_Upwind_Flow() == TURKEL);
  const bool low_mach_corr    = config->Low_Mach_Correction();
  const auto kind_dissipation = config->GetKind_RoeLowDiss();

  const bool muscl            = (config->GetMUSCL_Flow() && (iMesh == MESH_0));
  const bool limiter          = (config->GetKind_SlopeLimit_Flow() != NO_LIMITER);
  const bool van_albada       = (config->GetKind_SlopeLimit_Flow() == VAN_ALBADA_EDGE);

  /*--- Non-physical counter. ---*/
  unsigned long counter_local = 0;
  SU2_OMP_MASTER
  ErrorCounter = 0;

  /*--- Pick one numerics object per thread. ---*/
  CNumerics* numerics = numerics_container[CONV_TERM + omp_get_thread_num()*MAX_TERMS];

  /*--- Static arrays of MUSCL-reconstructed primitives and secondaries (thread safety). ---*/
  su2double Primitive_i[MAXNVAR] = {0.0}, Primitive_j[MAXNVAR] = {0.0};
  su2double Secondary_i[MAXNVAR] = {0.0}, Secondary_j[MAXNVAR] = {0.0};
  
  /*--- Loop over edge colors. ---*/
  for (auto color : EdgeColoring)
  {
  /*--- Chunk size is at least OMP_MIN_SIZE and a multiple of the color group size. ---*/
  SU2_OMP_FOR_DYN(nextMultiple(OMP_MIN_SIZE, color.groupSize))
  for(auto k = 0ul; k < color.size; ++k) {

    auto iEdge = color.indices[k];

    unsigned short iDim, iVar;

    /*--- Points in edge and normal vectors ---*/

    auto iPoint = geometry->edges->GetNode(iEdge,0);
    auto jPoint = geometry->edges->GetNode(iEdge,1);

    numerics->SetNormal(geometry->edges->GetNormal(iEdge));

    auto Coord_i = geometry->nodes->GetCoord(iPoint);
    auto Coord_j = geometry->nodes->GetCoord(jPoint);

    /*--- Roe Turkel preconditioning ---*/

    if (roe_turkel) {
      numerics->SetVelocity2_Inf(GeometryToolbox::SquaredNorm(nDim, config->GetVelocity_FreeStream()));
    }

    /*--- Grid movement ---*/

    if (dynamic_grid) {
      numerics->SetGridVel(geometry->nodes->GetGridVel(iPoint),
                           geometry->nodes->GetGridVel(jPoint));
    }

    /*--- Get primitive and secondary variables ---*/

    auto V_i = nodes->GetPrimitive(iPoint); auto V_j = nodes->GetPrimitive(jPoint);
    auto S_i = nodes->GetSecondary(iPoint); auto S_j = nodes->GetSecondary(jPoint);

    /*--- Set them with or without high order reconstruction using MUSCL strategy. ---*/

    if (!muscl) {

      numerics->SetPrimitive(V_i, V_j);
      numerics->SetSecondary(S_i, S_j);

    }
    else {
      /*--- Reconstruction ---*/

      su2double Vector_ij[MAXNDIM] = {0.0};
      for (iDim = 0; iDim < nDim; iDim++) {
        Vector_ij[iDim] = 0.5*(Coord_j[iDim] - Coord_i[iDim]);
      }

      auto Gradient_i = nodes->GetGradient_Reconstruction(iPoint);
      auto Gradient_j = nodes->GetGradient_Reconstruction(jPoint);

      for (iVar = 0; iVar < nPrimVarGrad; iVar++) {

        su2double Project_Grad_i = 0.0;
        su2double Project_Grad_j = 0.0;

        for (iDim = 0; iDim < nDim; iDim++) {
          Project_Grad_i += Vector_ij[iDim]*Gradient_i[iVar][iDim];
          Project_Grad_j -= Vector_ij[iDim]*Gradient_j[iVar][iDim];
        }

        su2double lim_i = 1.0;
        su2double lim_j = 1.0;

        if (van_albada) {
          su2double V_ij = V_j[iVar] - V_i[iVar];
          lim_i = V_ij*( 2.0*Project_Grad_i + V_ij) / (4*pow(Project_Grad_i, 2) + pow(V_ij, 2) + EPS);
          lim_j = V_ij*(-2.0*Project_Grad_j + V_ij) / (4*pow(Project_Grad_j, 2) + pow(V_ij, 2) + EPS);
        }
        else if (limiter) {
          lim_i = nodes->GetLimiter_Primitive(iPoint, iVar);
          lim_j = nodes->GetLimiter_Primitive(jPoint, iVar);
        }

        Primitive_i[iVar] = V_i[iVar] + lim_i * Project_Grad_i;
        Primitive_j[iVar] = V_j[iVar] + lim_j * Project_Grad_j;

      }

      /*--- Recompute the reconstructed quantities in a thermodynamically consistent way. ---*/

      if (!ideal_gas || low_mach_corr) {
        ComputeConsistentExtrapolation(GetFluidModel(), nDim, Primitive_i, Secondary_i);
        ComputeConsistentExtrapolation(GetFluidModel(), nDim, Primitive_j, Secondary_j);
      }

      /*--- Low-Mach number correction. ---*/

      if (low_mach_corr) {
        LowMachPrimitiveCorrection(GetFluidModel(), nDim, Primitive_i, Primitive_j);
      }

      /*--- Check for non-physical solutions after reconstruction. If found, use the
       cell-average value of the solution. This is a locally 1st order approximation,
       which is typically only active during the start-up of a calculation. ---*/

      bool neg_pres_or_rho_i = (Primitive_i[nDim+1] < 0.0) || (Primitive_i[nDim+2] < 0.0);
      bool neg_pres_or_rho_j = (Primitive_j[nDim+1] < 0.0) || (Primitive_j[nDim+2] < 0.0);

      su2double R = sqrt(fabs(Primitive_j[nDim+2]/Primitive_i[nDim+2]));
      su2double sq_vel = 0.0;
      for (iDim = 0; iDim < nDim; iDim++) {
        su2double RoeVelocity = (R*Primitive_j[iDim+1]+Primitive_i[iDim+1])/(R+1);
        sq_vel += pow(RoeVelocity, 2);
      }
      su2double RoeEnthalpy = (R*Primitive_j[nDim+3]+Primitive_i[nDim+3])/(R+1);

      bool neg_sound_speed = ((Gamma-1)*(RoeEnthalpy-0.5*sq_vel) < 0.0);

      bool bad_i = neg_sound_speed || neg_pres_or_rho_i;
      bool bad_j = neg_sound_speed || neg_pres_or_rho_j;

      nodes->SetNon_Physical(iPoint, bad_i);
      nodes->SetNon_Physical(jPoint, bad_j);

      /*--- Get updated state, in case the point recovered after the set. ---*/
      bad_i = nodes->GetNon_Physical(iPoint);
      bad_j = nodes->GetNon_Physical(jPoint);

      counter_local += bad_i+bad_j;

      numerics->SetPrimitive(bad_i? V_i : Primitive_i,  bad_j? V_j : Primitive_j);
      numerics->SetSecondary(bad_i? S_i : Secondary_i,  bad_j? S_j : Secondary_j);

    }

    /*--- Roe Low Dissipation Scheme ---*/

    if (kind_dissipation != NO_ROELOWDISS) {

      numerics->SetDissipation(nodes->GetRoe_Dissipation(iPoint),
                               nodes->GetRoe_Dissipation(jPoint));

      if (kind_dissipation == FD_DUCROS || kind_dissipation == NTS_DUCROS){
        numerics->SetSensor(nodes->GetSensor(iPoint),
                            nodes->GetSensor(jPoint));
      }
      if (kind_dissipation == NTS || kind_dissipation == NTS_DUCROS){
        numerics->SetCoord(Coord_i, Coord_j);
      }
    }

    /*--- Compute the residual ---*/

    auto residual = numerics->ComputeResidual(config);
    
    /*--- Set the final value of the Roe dissipation coefficient ---*/

    if ((kind_dissipation != NO_ROELOWDISS) && (MGLevel != MESH_0)) {
      nodes->SetRoe_Dissipation(iPoint,numerics->GetDissipation());
      nodes->SetRoe_Dissipation(jPoint,numerics->GetDissipation());
    }

    /*--- Update residual value ---*/

    if (ReducerStrategy) {
      EdgeFluxes.SetBlock(iEdge, residual);
      if (implicit)
        Jacobian.SetBlocks(iEdge, residual.jacobian_i, residual.jacobian_j);
    }
    else {
      LinSysRes.AddBlock(iPoint, residual);
      LinSysRes.SubtractBlock(jPoint, residual);

      /*--- Set implicit computation ---*/
      if (implicit)
        Jacobian.UpdateBlocks(iEdge, iPoint, jPoint, residual.jacobian_i, residual.jacobian_j);
    }

    /*--- Viscous contribution. ---*/

    Viscous_Residual(iEdge, geometry, solver_container,
                     numerics_container[VISC_TERM + omp_get_thread_num()*MAX_TERMS], config);
  }
  } // end color loop

  if (ReducerStrategy) {
    SumEdgeFluxes(geometry);
    if (implicit)
      Jacobian.SetDiagonalAsColumnSum();
  }

  /*--- Warning message about non-physical reconstructions. ---*/

  if ((iMesh == MESH_0) && (config->GetComm_Level() == COMM_FULL)) {
    /*--- Add counter results for all threads. ---*/
    SU2_OMP_ATOMIC
    ErrorCounter += counter_local;
    SU2_OMP_BARRIER

    /*--- Add counter results for all ranks. ---*/
    SU2_OMP_MASTER {
      counter_local = ErrorCounter;
      SU2_MPI::Reduce(&counter_local, &ErrorCounter, 1, MPI_UNSIGNED_LONG, MPI_SUM, MASTER_NODE, SU2_MPI::GetComm());
      config->SetNonphysical_Reconstr(ErrorCounter);
    }
    SU2_OMP_BARRIER
  }

}

void CEulerSolver::ComputeConsistentExtrapolation(CFluidModel *fluidModel, unsigned short nDim,
                                                  su2double *primitive, su2double *secondary) {

  su2double density = primitive[nDim+2];
  su2double pressure = primitive[nDim+1];

  su2double velocity2 = 0.0;
  for (unsigned short iDim = 0; iDim < nDim; iDim++)
    velocity2 += pow(primitive[iDim+1], 2);

  fluidModel->SetTDState_Prho(pressure, density);

  primitive[0] = fluidModel->GetTemperature();
  primitive[nDim+3] = fluidModel->GetStaticEnergy() + primitive[nDim+1]/primitive[nDim+2] + 0.5*velocity2;
  primitive[nDim+4] = fluidModel->GetSoundSpeed();
  secondary[0] = fluidModel->GetdPdrho_e();
  secondary[1] = fluidModel->GetdPde_rho();

}

void CEulerSolver::LowMachPrimitiveCorrection(CFluidModel *fluidModel, unsigned short nDim,
                                              su2double *primitive_i, su2double *primitive_j) {
  unsigned short iDim;

  su2double velocity2_i = 0.0;
  su2double velocity2_j = 0.0;

  for (iDim = 0; iDim < nDim; iDim++) {
    velocity2_i += pow(primitive_i[iDim+1], 2);
    velocity2_j += pow(primitive_j[iDim+1], 2);
  }
  su2double mach_i = sqrt(velocity2_i)/primitive_i[nDim+4];
  su2double mach_j = sqrt(velocity2_j)/primitive_j[nDim+4];

  su2double z = min(max(mach_i,mach_j),1.0);
  velocity2_i = 0.0;
  velocity2_j = 0.0;
  for (iDim = 0; iDim < nDim; iDim++) {
    su2double vel_i_corr = ( primitive_i[iDim+1] + primitive_j[iDim+1] )/2.0
                     + z * ( primitive_i[iDim+1] - primitive_j[iDim+1] )/2.0;
    su2double vel_j_corr = ( primitive_i[iDim+1] + primitive_j[iDim+1] )/2.0
                     + z * ( primitive_j[iDim+1] - primitive_i[iDim+1] )/2.0;

    velocity2_i += pow(vel_i_corr, 2);
    velocity2_j += pow(vel_j_corr, 2);

    primitive_i[iDim+1] = vel_i_corr;
    primitive_j[iDim+1] = vel_j_corr;
  }

  fluidModel->SetEnergy_Prho(primitive_i[nDim+1], primitive_i[nDim+2]);
  primitive_i[nDim+3]= fluidModel->GetStaticEnergy() + primitive_i[nDim+1]/primitive_i[nDim+2] + 0.5*velocity2_i;

  fluidModel->SetEnergy_Prho(primitive_j[nDim+1], primitive_j[nDim+2]);
  primitive_j[nDim+3]= fluidModel->GetStaticEnergy() + primitive_j[nDim+1]/primitive_j[nDim+2] + 0.5*velocity2_j;

}

void CEulerSolver::Source_Residual(CGeometry *geometry, CSolver **solver_container,
                                   CNumerics **numerics_container, CConfig *config, unsigned short iMesh) {

  const bool implicit         = config->GetKind_TimeIntScheme() == EULER_IMPLICIT;
  const bool viscous          = config->GetViscous();
  const bool rotating_frame   = config->GetRotating_Frame();
  const bool axisymmetric     = config->GetAxisymmetric();
  const bool gravity          = (config->GetGravityForce() == YES);
  const bool harmonic_balance = (config->GetTime_Marching() == HARMONIC_BALANCE);
  const bool windgust         = config->GetWind_Gust();
  const bool body_force       = config->GetBody_Force();
  const bool ideal_gas        = (config->GetKind_FluidModel() == STANDARD_AIR) ||
                                (config->GetKind_FluidModel() == IDEAL_GAS);
  const bool rans             = (config->GetKind_Turb_Model() != NONE);

  /*--- Pick one numerics object per thread. ---*/
  CNumerics* numerics = numerics_container[SOURCE_FIRST_TERM + omp_get_thread_num()*MAX_TERMS];

  unsigned short iVar;
  unsigned long iPoint;

  if (body_force) {

    /*--- Loop over all points ---*/
    SU2_OMP_FOR_STAT(omp_chunk_size)
    for (iPoint = 0; iPoint < nPointDomain; iPoint++) {

      /*--- Load the conservative variables ---*/
      numerics->SetConservative(nodes->GetSolution(iPoint),
                                nodes->GetSolution(iPoint));

      /*--- Load the volume of the dual mesh cell ---*/
      numerics->SetVolume(geometry->nodes->GetVolume(iPoint));

      /*--- Compute the rotating frame source residual ---*/
      auto residual = numerics->ComputeResidual(config);

      /*--- Add the source residual to the total ---*/
      LinSysRes.AddBlock(iPoint, residual);

    }
  }

  if (rotating_frame) {

    /*--- Include the residual contribution from GCL due to the static
     mesh movement that is set for rotating frame. ---*/

    SetRotatingFrame_GCL(geometry, config);

    /*--- Loop over all points ---*/
    SU2_OMP_FOR_DYN(omp_chunk_size)
    for (iPoint = 0; iPoint < nPointDomain; iPoint++) {

      /*--- Load the conservative variables ---*/
      numerics->SetConservative(nodes->GetSolution(iPoint),
                                nodes->GetSolution(iPoint));

      /*--- Load the volume of the dual mesh cell ---*/
      numerics->SetVolume(geometry->nodes->GetVolume(iPoint));

      /*--- Compute the rotating frame source residual ---*/
      auto residual = numerics->ComputeResidual(config);

      /*--- Add the source residual to the total ---*/
      LinSysRes.AddBlock(iPoint, residual);

      /*--- Add the implicit Jacobian contribution ---*/
      if (implicit) Jacobian.AddBlock2Diag(iPoint, residual.jacobian_i);

    }
  }

  if (axisymmetric) {

    /*--- For viscous problems, we need an additional gradient. ---*/
    if (viscous) {

      for (iPoint = 0; iPoint < nPoint; iPoint++) {

        su2double yCoord          = geometry->nodes->GetCoord(iPoint, 1);
        su2double yVelocity       = nodes->GetVelocity(iPoint,1);
        su2double xVelocity       = nodes->GetVelocity(iPoint,0);
        su2double Total_Viscosity = nodes->GetLaminarViscosity(iPoint) + nodes->GetEddyViscosity(iPoint);

        if (yCoord > EPS){
          su2double nu_v_on_y = Total_Viscosity*yVelocity/yCoord;
          nodes->SetAuxVar(iPoint, 0, nu_v_on_y);
          nodes->SetAuxVar(iPoint, 1, nu_v_on_y*yVelocity);
          nodes->SetAuxVar(iPoint, 2, nu_v_on_y*xVelocity);
        }
      }

      /*--- Compute the auxiliary variable gradient with GG or WLS. ---*/
      if (config->GetKind_Gradient_Method() == GREEN_GAUSS) {
        SetAuxVar_Gradient_GG(geometry, config);
      }
      if (config->GetKind_Gradient_Method() == WEIGHTED_LEAST_SQUARES) {
        SetAuxVar_Gradient_LS(geometry, config);
      }

    }

    /*--- loop over points ---*/
    SU2_OMP_FOR_DYN(omp_chunk_size)
    for (iPoint = 0; iPoint < nPointDomain; iPoint++) {

      /*--- Set solution  ---*/
      numerics->SetConservative(nodes->GetSolution(iPoint), nodes->GetSolution(iPoint));

      /*--- Set control volume ---*/
      numerics->SetVolume(geometry->nodes->GetVolume(iPoint));

      /*--- Set y coordinate ---*/
      numerics->SetCoord(geometry->nodes->GetCoord(iPoint), geometry->nodes->GetCoord(iPoint));

      /*--- Set primitive variables for viscous terms and/or generalised source ---*/
      if (!ideal_gas || viscous) numerics->SetPrimitive(nodes->GetPrimitive(iPoint), nodes->GetPrimitive(iPoint));

      /*--- Set secondary variables for generalised source ---*/
      if (!ideal_gas) numerics->SetSecondary(nodes->GetSecondary(iPoint), nodes->GetSecondary(iPoint));

      if (viscous) {

        /*--- Set gradient of primitive variables ---*/
        numerics->SetPrimVarGradient(nodes->GetGradient_Primitive(iPoint), nodes->GetGradient_Primitive(iPoint));

        /*--- Set gradient of auxillary variables ---*/
        numerics->SetAuxVarGrad(nodes->GetAuxVarGradient(iPoint), nullptr);

        /*--- Set turbulence kinetic energy ---*/
        if (rans){
          CVariable* turbNodes = solver_container[TURB_SOL]->GetNodes();
          numerics->SetTurbKineticEnergy(turbNodes->GetSolution(iPoint,0), turbNodes->GetSolution(iPoint,0));
        }
      }

      /*--- Compute Source term Residual ---*/
      auto residual = numerics->ComputeResidual(config);

      /*--- Add Residual ---*/
      LinSysRes.AddBlock(iPoint, residual);

      /*--- Implicit part ---*/
      if (implicit)
        Jacobian.AddBlock2Diag(iPoint, residual.jacobian_i);
    }
  }

  if (gravity) {

    /*--- loop over points ---*/
    SU2_OMP_FOR_DYN(omp_chunk_size)
    for (iPoint = 0; iPoint < nPointDomain; iPoint++) {

      /*--- Set solution  ---*/
      numerics->SetConservative(nodes->GetSolution(iPoint), nodes->GetSolution(iPoint));

      /*--- Set control volume ---*/
      numerics->SetVolume(geometry->nodes->GetVolume(iPoint));

      /*--- Compute Source term Residual ---*/
      auto residual = numerics->ComputeResidual(config);

      /*--- Add Residual ---*/
      LinSysRes.AddBlock(iPoint, residual);

    }

  }

  if (harmonic_balance) {

    /*--- loop over points ---*/
    SU2_OMP_FOR_STAT(omp_chunk_size)
    for (iPoint = 0; iPoint < nPointDomain; iPoint++) {

      /*--- Get control volume ---*/
      su2double Volume = geometry->nodes->GetVolume(iPoint);

      /*--- Get stored time spectral source term and add to residual ---*/
      for (iVar = 0; iVar < nVar; iVar++) {
        LinSysRes(iPoint,iVar) += Volume * nodes->GetHarmonicBalance_Source(iPoint,iVar);
      }
    }
  }

  if (windgust) {

    /*--- Loop over all points ---*/
    SU2_OMP_FOR_DYN(omp_chunk_size)
    for (iPoint = 0; iPoint < nPointDomain; iPoint++) {

      /*--- Load the wind gust ---*/
      numerics->SetWindGust(nodes->GetWindGust(iPoint), nodes->GetWindGust(iPoint));

      /*--- Load the wind gust derivatives ---*/
      numerics->SetWindGustDer(nodes->GetWindGustDer(iPoint), nodes->GetWindGustDer(iPoint));

      /*--- Load the primitive variables ---*/
      numerics->SetPrimitive(nodes->GetPrimitive(iPoint), nodes->GetPrimitive(iPoint));

      /*--- Load the volume of the dual mesh cell ---*/
      numerics->SetVolume(geometry->nodes->GetVolume(iPoint));

      /*--- Compute the rotating frame source residual ---*/
      auto residual = numerics->ComputeResidual(config);

      /*--- Add the source residual to the total ---*/
      LinSysRes.AddBlock(iPoint, residual);

      /*--- Add the implicit Jacobian contribution ---*/
      if (implicit) Jacobian.AddBlock2Diag(iPoint, residual.jacobian_i);

    }
  }

  /*--- Check if a verification solution is to be computed. ---*/

  if ( VerificationSolution ) {
    if ( VerificationSolution->IsManufacturedSolution() ) {

      /*--- Get the physical time. ---*/
      su2double time = 0.0;
      if (config->GetTime_Marching()) time = config->GetPhysicalTime();

      /*--- Loop over points ---*/
      SU2_OMP_FOR_DYN(omp_chunk_size)
      for (iPoint = 0; iPoint < nPointDomain; iPoint++) {

        /*--- Get control volume size. ---*/
        su2double Volume = geometry->nodes->GetVolume(iPoint);

        /*--- Get the current point coordinates. ---*/
        const su2double *coor = geometry->nodes->GetCoord(iPoint);

        /*--- Get the MMS source term. ---*/
        vector<su2double> sourceMan(nVar,0.0);
        VerificationSolution->GetMMSSourceTerm(coor, time, sourceMan.data());

        /*--- Compute the residual for this control volume and subtract. ---*/
        for (iVar = 0; iVar < nVar; iVar++) {
          LinSysRes(iPoint,iVar) -= sourceMan[iVar]*Volume;
        }
      }
    }
  }

}

void CEulerSolver::Source_Template(CGeometry *geometry, CSolver **solver_container, CNumerics *numerics,
                                   CConfig *config, unsigned short iMesh) {

  /* This method should be used to call any new source terms for a particular problem*/
  /* This method calls the new child class in CNumerics, where the new source term should be implemented.  */

  /* Next we describe how to get access to some important quanties for this method */
  /* Access to all points in the current geometric mesh by saying: nPointDomain */
  /* Get the vector of conservative variables at some point iPoint = nodes->GetSolution(iPoint) */
  /* Get the volume (or area in 2D) associated with iPoint = nodes->GetVolume(iPoint) */
  /* Get the vector of geometric coordinates of point iPoint = nodes->GetCoord(iPoint) */

}

void CEulerSolver::SetMax_Eigenvalue(CGeometry *geometry, const CConfig *config) {

  /*--- Define an object to compute the speed of sound. ---*/
  struct SoundSpeed {
    FORCEINLINE su2double operator() (const CEulerVariable& nodes, unsigned long iPoint, unsigned long jPoint) const {
      return 0.5 * (nodes.GetSoundSpeed(iPoint) + nodes.GetSoundSpeed(jPoint));
    }

    FORCEINLINE su2double operator() (const CEulerVariable& nodes, unsigned long iPoint) const {
      return nodes.GetSoundSpeed(iPoint);
    }

  } soundSpeed;

  /*--- Instantiate generic implementation. ---*/

  SetMax_Eigenvalue_impl(soundSpeed, geometry, config);

}

void CEulerSolver::SetUndivided_Laplacian(CGeometry *geometry, const CConfig *config) {

  /*--- Loop domain points. ---*/

  SU2_OMP_FOR_DYN(omp_chunk_size)
  for (unsigned long iPoint = 0; iPoint < nPointDomain; ++iPoint) {

    const bool boundary_i = geometry->nodes->GetPhysicalBoundary(iPoint);
    const su2double Pressure_i = nodes->GetPressure(iPoint);

    /*--- Initialize. ---*/
    for (unsigned short iVar = 0; iVar < nVar; iVar++)
      nodes->SetUnd_Lapl(iPoint, iVar, 0.0);

    /*--- Loop over the neighbors of point i. ---*/
    for (auto jPoint : geometry->nodes->GetPoints(iPoint)) {

      bool boundary_j = geometry->nodes->GetPhysicalBoundary(jPoint);

      /*--- If iPoint is boundary it only takes contributions from other boundary points. ---*/
      if (boundary_i && !boundary_j) continue;

      /*--- Add solution differences, with correction for compressible flows which use the enthalpy. ---*/

      for (unsigned short iVar = 0; iVar < nVar; iVar++)
        nodes->AddUnd_Lapl(iPoint, iVar, nodes->GetSolution(jPoint,iVar)-nodes->GetSolution(iPoint,iVar));

      su2double Pressure_j = nodes->GetPressure(jPoint);
      nodes->AddUnd_Lapl(iPoint, nVar-1, Pressure_j-Pressure_i);
    }
  }

  /*--- Correct the Laplacian across any periodic boundaries. ---*/

  for (unsigned short iPeriodic = 1; iPeriodic <= config->GetnMarker_Periodic()/2; iPeriodic++) {
    InitiatePeriodicComms(geometry, config, iPeriodic, PERIODIC_LAPLACIAN);
    CompletePeriodicComms(geometry, config, iPeriodic, PERIODIC_LAPLACIAN);
  }

  /*--- MPI parallelization ---*/
<<<<<<< HEAD

  InitiateComms(geometry, config, UNDIVIDED_LAPLACIAN);
  CompleteComms(geometry, config, UNDIVIDED_LAPLACIAN);

}

void CEulerSolver::SetCentered_Dissipation_Sensor(CGeometry *geometry, const CConfig *config) {

  /*--- We can access memory more efficiently if there are no periodic boundaries. ---*/

  const bool isPeriodic = (config->GetnMarker_Periodic() > 0);

  /*--- Loop domain points. ---*/

  SU2_OMP_FOR_DYN(omp_chunk_size)
  for (unsigned long iPoint = 0; iPoint < nPointDomain; ++iPoint) {

    const bool boundary_i = geometry->nodes->GetPhysicalBoundary(iPoint);
    const su2double Pressure_i = nodes->GetPressure(iPoint);

    /*--- Initialize. ---*/
    iPoint_UndLapl[iPoint] = 0.0;
    jPoint_UndLapl[iPoint] = 0.0;

    /*--- Loop over the neighbors of point i. ---*/
    for (auto jPoint : geometry->nodes->GetPoints(iPoint))
    {
      bool boundary_j = geometry->nodes->GetPhysicalBoundary(jPoint);

      /*--- If iPoint is boundary it only takes contributions from other boundary points. ---*/
      if (boundary_i && !boundary_j) continue;

      su2double Pressure_j = nodes->GetPressure(jPoint);

      /*--- Dissipation sensor, add pressure difference and pressure sum. ---*/
      iPoint_UndLapl[iPoint] += Pressure_j - Pressure_i;
      jPoint_UndLapl[iPoint] += Pressure_j + Pressure_i;
    }

    if (!isPeriodic) {
      nodes->SetSensor(iPoint, fabs(iPoint_UndLapl[iPoint]) / jPoint_UndLapl[iPoint]);
    }
  }

  if (isPeriodic) {
    /*--- Correct the sensor values across any periodic boundaries. ---*/

    for (unsigned short iPeriodic = 1; iPeriodic <= config->GetnMarker_Periodic()/2; iPeriodic++) {
      InitiatePeriodicComms(geometry, config, iPeriodic, PERIODIC_SENSOR);
      CompletePeriodicComms(geometry, config, iPeriodic, PERIODIC_SENSOR);
    }

    /*--- Set final pressure switch for each point ---*/

    SU2_OMP_FOR_STAT(omp_chunk_size)
    for (unsigned long iPoint = 0; iPoint < nPointDomain; iPoint++)
      nodes->SetSensor(iPoint, fabs(iPoint_UndLapl[iPoint]) / jPoint_UndLapl[iPoint]);
  }

  /*--- MPI parallelization ---*/

  InitiateComms(geometry, config, SENSOR);
  CompleteComms(geometry, config, SENSOR);

}

void CEulerSolver::SetUpwind_Ducros_Sensor(CGeometry *geometry, CConfig *config){

  SU2_OMP_FOR_STAT(omp_chunk_size)
  for (unsigned long iPoint = 0; iPoint < geometry->GetnPoint(); iPoint++) {

    /*---- Ducros sensor for iPoint and its neighbor points to avoid lower dissipation near shocks. ---*/

    su2double Ducros_i = 0.0;
    const auto nNeigh = geometry->nodes->GetnPoint(iPoint);

    for (unsigned short iNeigh = 0; iNeigh <= nNeigh; iNeigh++) {

      auto jPoint = iPoint; // when iNeigh == nNeigh
      if (iNeigh < nNeigh) jPoint = geometry->nodes->GetPoint(iPoint, iNeigh);

      /*---- Dilatation for jPoint ---*/

      su2double uixi=0.0;
      for(unsigned short iDim = 0; iDim < nDim; iDim++){
        uixi += nodes->GetGradient_Primitive(jPoint,iDim+1, iDim);
      }

      /*--- Compute norm of vorticity ---*/

      const su2double* Vorticity = nodes->GetVorticity(jPoint);
      su2double Omega = 0.0;
      for (unsigned short iDim = 0; iDim < nDim; iDim++) {
        Omega += pow(Vorticity[iDim], 2);
      }
      Omega = sqrt(Omega);

      su2double Ducros_j = 0.0;

      if (config->GetKind_RoeLowDiss() == FD_DUCROS) {
        Ducros_j = -uixi / (fabs(uixi) + Omega + 1e-20);
      }
      else if (config->GetKind_RoeLowDiss() == NTS_DUCROS) {
        Ducros_j = pow(uixi,2.0) /(pow(uixi,2.0)+ pow(Omega,2.0) + 1e-20);
      }
      Ducros_i = max(Ducros_i, Ducros_j);
    }

    nodes->SetSensor(iPoint, Ducros_i);
  }

  InitiateComms(geometry, config, SENSOR);
  CompleteComms(geometry, config, SENSOR);

}

template<ENUM_TIME_INT IntegrationType>
void CEulerSolver::Explicit_Iteration(CGeometry *geometry, CSolver **solver_container,
                                      CConfig *config, unsigned short iRKStep) {

  static_assert(IntegrationType == CLASSICAL_RK4_EXPLICIT ||
                IntegrationType == RUNGE_KUTTA_EXPLICIT ||
                IntegrationType == EULER_EXPLICIT, "");

  const bool adjoint = config->GetContinuous_Adjoint();

  const su2double RK_AlphaCoeff = config->Get_Alpha_RKStep(iRKStep);

  /*--- Hard-coded classical RK4 coefficients. Will be added to config. ---*/
  const su2double RK_FuncCoeff[] = {1.0/6.0, 1.0/3.0, 1.0/3.0, 1.0/6.0};
  const su2double RK_TimeCoeff[] = {0.5, 0.5, 1.0, 1.0};

  /*--- Set shared residual variables to 0 and declare
   *    local ones for current thread to work on. ---*/

  SU2_OMP_MASTER
  for (unsigned short iVar = 0; iVar < nVar; iVar++) {
    SetRes_RMS(iVar, 0.0);
    SetRes_Max(iVar, 0.0, 0);
  }
  SU2_OMP_BARRIER

  su2double resMax[MAXNVAR] = {0.0}, resRMS[MAXNVAR] = {0.0};
  const su2double* coordMax[MAXNVAR] = {nullptr};
  unsigned long idxMax[MAXNVAR] = {0};

  /*--- Update the solution and residuals ---*/

  SU2_OMP(for schedule(static,omp_chunk_size) nowait)
  for (unsigned long iPoint = 0; iPoint < nPointDomain; iPoint++) {

    su2double Vol = geometry->nodes->GetVolume(iPoint) + geometry->nodes->GetPeriodicVolume(iPoint);
    su2double Delta = nodes->GetDelta_Time(iPoint) / Vol;

    const su2double* Res_TruncError = nodes->GetResTruncError(iPoint);
    const su2double* Residual = LinSysRes.GetBlock(iPoint);

    if (!adjoint) {
      for (unsigned short iVar = 0; iVar < nVar; iVar++) {

        su2double Res = Residual[iVar] + Res_TruncError[iVar];
        
	/*--- "Static" switch which should be optimized at compile time. ---*/
        switch(IntegrationType) {

          case EULER_EXPLICIT:
            nodes->AddSolution(iPoint,iVar, -Res*Delta);
            break;

          case RUNGE_KUTTA_EXPLICIT:
            nodes->AddSolution(iPoint, iVar, -Res*Delta*RK_AlphaCoeff);
            break;

          case CLASSICAL_RK4_EXPLICIT:
          {
            su2double tmp_time = -1.0*RK_TimeCoeff[iRKStep]*Delta;
            su2double tmp_func = -1.0*RK_FuncCoeff[iRKStep]*Delta;

            if (iRKStep < 3) {
              /* Base Solution Update */
              nodes->AddSolution(iPoint,iVar, tmp_time*Res);

              /* New Solution Update */
              nodes->AddSolution_New(iPoint,iVar, tmp_func*Res);
            } else {
              nodes->SetSolution(iPoint, iVar, nodes->GetSolution_New(iPoint, iVar) + tmp_func*Res);
            }
          }
          break;
        }

        /*--- Update residual information for current thread. ---*/
        resRMS[iVar] += Res*Res;
        if (fabs(Res) > resMax[iVar]) {
          resMax[iVar] = fabs(Res);
          idxMax[iVar] = iPoint;
          coordMax[iVar] = geometry->nodes->GetCoord(iPoint);
        }
      }
    }
  }
  if (!adjoint) {
    /*--- Reduce residual information over all threads in this rank. ---*/
    SU2_OMP_CRITICAL
    for (unsigned short iVar = 0; iVar < nVar; iVar++) {
      AddRes_RMS(iVar, resRMS[iVar]);
      AddRes_Max(iVar, resMax[iVar], geometry->nodes->GetGlobalIndex(idxMax[iVar]), coordMax[iVar]);
    }
  }
  SU2_OMP_BARRIER

  /*--- MPI solution ---*/

  InitiateComms(geometry, config, SOLUTION);
  CompleteComms(geometry, config, SOLUTION);

  SU2_OMP_MASTER
  {
    /*--- Compute the root mean square residual ---*/

    SetResidual_RMS(geometry, config);

    /*--- For verification cases, compute the global error metrics. ---*/

    ComputeVerificationError(geometry, config);
  }
  SU2_OMP_BARRIER

}

void CEulerSolver::ExplicitRK_Iteration(CGeometry *geometry, CSolver **solver_container,
                                        CConfig *config, unsigned short iRKStep) {

  Explicit_Iteration<RUNGE_KUTTA_EXPLICIT>(geometry, solver_container, config, iRKStep);
}

void CEulerSolver::ClassicalRK4_Iteration(CGeometry *geometry, CSolver **solver_container,
                                        CConfig *config, unsigned short iRKStep) {

  Explicit_Iteration<CLASSICAL_RK4_EXPLICIT>(geometry, solver_container, config, iRKStep);
}

void CEulerSolver::ExplicitEuler_Iteration(CGeometry *geometry, CSolver **solver_container, CConfig *config) {
=======
>>>>>>> 14d77240

  InitiateComms(geometry, config, UNDIVIDED_LAPLACIAN);
  CompleteComms(geometry, config, UNDIVIDED_LAPLACIAN);

}

void CEulerSolver::SetCentered_Dissipation_Sensor(CGeometry *geometry, const CConfig *config) {

  /*--- Define an object for the sensor variable, pressure. ---*/
  struct SensVar {
    FORCEINLINE su2double operator() (const CEulerVariable& nodes, unsigned long iPoint) const {
      return nodes.GetPressure(iPoint);
    }
  } sensVar;

  /*--- Instantiate generic implementation. ---*/
  SetCentered_Dissipation_Sensor_impl(sensVar, geometry, config);
}

void CEulerSolver::SetUpwind_Ducros_Sensor(CGeometry *geometry, CConfig *config){

  SU2_OMP_FOR_STAT(omp_chunk_size)
  for (unsigned long iPoint = 0; iPoint < geometry->GetnPoint(); iPoint++) {

    /*---- Ducros sensor for iPoint and its neighbor points to avoid lower dissipation near shocks. ---*/

    su2double Ducros_i = 0.0;
    const auto nNeigh = geometry->nodes->GetnPoint(iPoint);

    for (unsigned short iNeigh = 0; iNeigh <= nNeigh; iNeigh++) {

      auto jPoint = iPoint; // when iNeigh == nNeigh
      if (iNeigh < nNeigh) jPoint = geometry->nodes->GetPoint(iPoint, iNeigh);

      /*---- Dilatation for jPoint ---*/

      su2double uixi=0.0;
      for(unsigned short iDim = 0; iDim < nDim; iDim++){
        uixi += nodes->GetGradient_Primitive(jPoint,iDim+1, iDim);
      }

      /*--- Compute norm of vorticity ---*/

      const su2double* Vorticity = nodes->GetVorticity(jPoint);
      su2double Omega = 0.0;
      for (unsigned short iDim = 0; iDim < nDim; iDim++) {
        Omega += pow(Vorticity[iDim], 2);
      }
      Omega = sqrt(Omega);

      su2double Ducros_j = 0.0;

      if (config->GetKind_RoeLowDiss() == FD_DUCROS) {
        Ducros_j = -uixi / (fabs(uixi) + Omega + 1e-20);
      }
      else if (config->GetKind_RoeLowDiss() == NTS_DUCROS) {
        Ducros_j = pow(uixi,2.0) /(pow(uixi,2.0)+ pow(Omega,2.0) + 1e-20);
      }
      Ducros_i = max(Ducros_i, Ducros_j);
    }

    nodes->SetSensor(iPoint, Ducros_i);
  }

  InitiateComms(geometry, config, SENSOR);
  CompleteComms(geometry, config, SENSOR);

}

void CEulerSolver::ExplicitRK_Iteration(CGeometry *geometry, CSolver **solver_container,
                                        CConfig *config, unsigned short iRKStep) {

  Explicit_Iteration<RUNGE_KUTTA_EXPLICIT>(geometry, solver_container, config, iRKStep);
}

void CEulerSolver::ClassicalRK4_Iteration(CGeometry *geometry, CSolver **solver_container,
                                        CConfig *config, unsigned short iRKStep) {

  Explicit_Iteration<CLASSICAL_RK4_EXPLICIT>(geometry, solver_container, config, iRKStep);
}

void CEulerSolver::ExplicitEuler_Iteration(CGeometry *geometry, CSolver **solver_container, CConfig *config) {

  Explicit_Iteration<EULER_EXPLICIT>(geometry, solver_container, config, 0);
}

void CEulerSolver::PrepareImplicitIteration(CGeometry *geometry, CSolver**, CConfig *config) {

  struct LowMachPrec {
    const CEulerSolver* solver;
    const bool active;
    su2activematrix matrix;

    LowMachPrec(const CEulerSolver* s, bool a, unsigned short nVar) : solver(s), active(a) {
      if (active) matrix.resize(nVar,nVar);
    }

    FORCEINLINE const su2activematrix& operator() (const CConfig* config, unsigned long iPoint, su2double delta) {
      solver->SetPreconditioner(config, iPoint, delta, matrix);
      return matrix;
    }

  } precond(this, config->Low_Mach_Preconditioning() || (config->GetKind_Upwind_Flow() == TURKEL), nVar);

  PrepareImplicitIteration_impl(precond, geometry, config);
}

void CEulerSolver::CompleteImplicitIteration(CGeometry *geometry, CSolver**, CConfig *config) {

  CompleteImplicitIteration_impl<true>(geometry, config);
}

void CEulerSolver::SetPreconditioner(const CConfig *config, unsigned long iPoint,
                                     su2double delta, su2activematrix& preconditioner) const {

  unsigned short iDim, jDim, iVar, jVar;
  su2double local_Mach, rho, enthalpy, soundspeed, sq_vel;
  su2double *U_i = nullptr;
  su2double Beta_max = config->GetmaxTurkelBeta();
  su2double Mach_infty2, Mach_lim2, aux, parameter;

  /*--- Variables to calculate the preconditioner parameter Beta ---*/
  local_Mach = sqrt(nodes->GetVelocity2(iPoint))/nodes->GetSoundSpeed(iPoint);

  /*--- Weiss and Smith Preconditioning---*/
  Mach_infty2 = pow(config->GetMach(),2.0);
  Mach_lim2 = pow(0.00001,2.0);
  aux = max(pow(local_Mach,2.0),Mach_lim2);
  parameter = min(1.0, max(aux,Beta_max*Mach_infty2));

  U_i = nodes->GetSolution(iPoint);

  rho = U_i[0];
  enthalpy = nodes->GetEnthalpy(iPoint);
  soundspeed = nodes->GetSoundSpeed(iPoint);
  sq_vel = nodes->GetVelocity2(iPoint);

  /*---Calculating the inverse of the preconditioning matrix that multiplies the time derivative  */
  preconditioner[0][0] = 0.5*sq_vel;
  preconditioner[0][nVar-1] = 1.0;
  for (iDim = 0; iDim < nDim; iDim ++)
    preconditioner[0][1+iDim] = -1.0*U_i[iDim+1]/rho;

  for (iDim = 0; iDim < nDim; iDim ++) {
    preconditioner[iDim+1][0] = 0.5*sq_vel*U_i[iDim+1]/rho;
    preconditioner[iDim+1][nVar-1] = U_i[iDim+1]/rho;
    for (jDim = 0; jDim < nDim; jDim ++) {
      preconditioner[iDim+1][1+jDim] = -1.0*U_i[jDim+1]/rho*U_i[iDim+1]/rho;
    }
  }

  preconditioner[nVar-1][0] = 0.5*sq_vel*enthalpy;
  preconditioner[nVar-1][nVar-1] = enthalpy;
  for (iDim = 0; iDim < nDim; iDim ++)
    preconditioner[nVar-1][1+iDim] = -1.0*U_i[iDim+1]/rho*enthalpy;


  for (iVar = 0; iVar < nVar; iVar ++ ) {
    for (jVar = 0; jVar < nVar; jVar ++ ) {
      preconditioner[iVar][jVar] = (parameter - 1.0) * ((Gamma-1.0)/(soundspeed*soundspeed))*preconditioner[iVar][jVar];
      if (iVar == jVar)
        preconditioner[iVar][iVar] += 1.0;

      preconditioner[iVar][jVar] *= delta;
    }
  }

}

void CEulerSolver::GetPower_Properties(CGeometry *geometry, CConfig *config, unsigned short iMesh, bool Output) {

  unsigned short iDim, iMarker, jMarker;
  unsigned long iVertex, iPoint;
  su2double  *V_inlet = nullptr, *V_outlet = nullptr, Pressure, Temperature, Velocity[3], Vn,
  Velocity2, Density, Area, SoundSpeed, TotalPressure, Vel_Infty2, RamDrag,
  TotalTemperature, VelocityJet,
  Vel_Infty, MaxPressure, MinPressure, MFR, InfVel2;
  unsigned short iMarker_Inlet, iMarker_Outlet, nMarker_Inlet, nMarker_Outlet;
  string Inlet_TagBound, Outlet_TagBound;
  su2double DeltaPress = 0.0, DeltaTemp = 0.0, TotalPressRatio = 0.0, TotalTempRatio = 0.0, StaticPressRatio = 0.0, StaticTempRatio = 0.0,
  NetThrust = 0.0, GrossThrust = 0.0, Power = 0.0, MassFlow = 0.0, Mach = 0.0, Force = 0.0;
  bool ReverseFlow, Engine = false, Pair = true;
  su2double Vector[MAXNDIM] = {0.0};

  su2double Gas_Constant = config->GetGas_ConstantND();
  su2double Cp = Gas_Constant*Gamma / (Gamma-1.0);
  su2double Alpha = config->GetAoA()*PI_NUMBER/180.0;
  su2double Beta = config->GetAoS()*PI_NUMBER/180.0;
  bool write_heads = ((((config->GetInnerIter() % (config->GetScreen_Wrt_Freq(2)*40)) == 0) && (config->GetInnerIter()!= 0)) || (config->GetInnerIter() == 1));
  bool Evaluate_BC = ((((config->GetInnerIter() % (config->GetScreen_Wrt_Freq(2)*40)) == 0)) || (config->GetInnerIter() == 1) || (config->GetDiscrete_Adjoint()));

  if ((config->GetnMarker_EngineInflow() != 0) || (config->GetnMarker_EngineExhaust() != 0)) Engine = true;
  if ((config->GetnMarker_ActDiskInlet() != 0) || (config->GetnMarker_ActDiskOutlet() != 0)) Engine = false;
  if ((config->GetnMarker_EngineInflow()) != (config->GetnMarker_EngineExhaust())) Pair = false;

  if (Engine) { nMarker_Inlet  = config->GetnMarker_EngineInflow(); nMarker_Outlet = config->GetnMarker_EngineExhaust(); }
  else  { nMarker_Inlet = config->GetnMarker_ActDiskInlet(); nMarker_Outlet  = config->GetnMarker_ActDiskOutlet(); }

  /*--- Evaluate the MPI for the actuator disk IO ---*/

  if (Evaluate_BC) {

    su2double *Inlet_MassFlow         = new su2double [config->GetnMarker_All()]();
    su2double *Inlet_ReverseMassFlow  = new su2double [config->GetnMarker_All()]();
    su2double *Inlet_Pressure         = new su2double [config->GetnMarker_All()]();
    su2double *Inlet_Mach             = new su2double [config->GetnMarker_All()]();
    su2double *Inlet_MaxPressure      = new su2double [config->GetnMarker_All()]();
    su2double *Inlet_MinPressure      = new su2double [config->GetnMarker_All()]();
    su2double *Inlet_TotalPressure    = new su2double [config->GetnMarker_All()]();
    su2double *Inlet_Temperature      = new su2double [config->GetnMarker_All()]();
    su2double *Inlet_TotalTemperature = new su2double [config->GetnMarker_All()]();
    su2double *Inlet_Area             = new su2double [config->GetnMarker_All()]();
    su2double *Inlet_RamDrag          = new su2double [config->GetnMarker_All()]();
    su2double *Inlet_Force            = new su2double [config->GetnMarker_All()]();
    su2double *Inlet_Power            = new su2double [config->GetnMarker_All()]();
    su2double *Inlet_XCG              = new su2double [config->GetnMarker_All()]();
    su2double *Inlet_YCG              = new su2double [config->GetnMarker_All()]();
    su2double *Inlet_ZCG              = new su2double [config->GetnMarker_All()]();

    su2double *Outlet_MassFlow         = new su2double [config->GetnMarker_All()]();
    su2double *Outlet_Pressure         = new su2double [config->GetnMarker_All()]();
    su2double *Outlet_TotalPressure    = new su2double [config->GetnMarker_All()]();
    su2double *Outlet_Temperature      = new su2double [config->GetnMarker_All()]();
    su2double *Outlet_TotalTemperature = new su2double [config->GetnMarker_All()]();
    su2double *Outlet_Area             = new su2double [config->GetnMarker_All()]();
    su2double *Outlet_GrossThrust      = new su2double [config->GetnMarker_All()]();
    su2double *Outlet_Force            = new su2double [config->GetnMarker_All()]();
    su2double *Outlet_Power            = new su2double [config->GetnMarker_All()]();

    /*--- Comute MassFlow, average temp, press, etc. ---*/

    for (iMarker = 0; iMarker < config->GetnMarker_All(); iMarker++) {

      MinPressure = +1E10; MaxPressure = -1E10;

      if ((config->GetMarker_All_KindBC(iMarker) == ACTDISK_INLET) ||
          (config->GetMarker_All_KindBC(iMarker) == ENGINE_INFLOW)) {

        for (iVertex = 0; iVertex < geometry->nVertex[iMarker]; iVertex++) {

          iPoint = geometry->vertex[iMarker][iVertex]->GetNode();

          if (geometry->nodes->GetDomain(iPoint)) {

            V_inlet = nodes->GetPrimitive(iPoint);

            geometry->vertex[iMarker][iVertex]->GetNormal(Vector);

            Temperature = V_inlet[0];
            Pressure = V_inlet[nDim+1];

            Density = V_inlet[nDim+2];
            SoundSpeed = sqrt(Gamma*Pressure/Density);

            Velocity2 = 0.0; MassFlow = 0.0; Vel_Infty2 =0.0;
            for (iDim = 0; iDim < nDim; iDim++) {
              Velocity[iDim] = V_inlet[iDim+1];
              Velocity2 += Velocity[iDim]*Velocity[iDim];
              Vel_Infty2 += GetVelocity_Inf(iDim)*GetVelocity_Inf(iDim);
              MassFlow -= Vector[iDim]*Velocity[iDim]*Density;
            }

            Area = GeometryToolbox::Norm(nDim, Vector);
            Vn = 0.0; ReverseFlow = false;
            for (iDim = 0; iDim < nDim; iDim++) {  Vn -= Velocity[iDim]*Vector[iDim]/Area; }
            if (Vn < 0.0) { ReverseFlow = true; }

            Vel_Infty = sqrt (Vel_Infty2);
            Mach = sqrt(Velocity2)/SoundSpeed;
            TotalPressure = Pressure * pow( 1.0 + Mach * Mach * 0.5 * (Gamma - 1.0), Gamma    / (Gamma - 1.0));
            TotalTemperature = Temperature * (1.0 + Mach * Mach * 0.5 * (Gamma - 1.0));
            MinPressure = min(MinPressure, TotalPressure);
            MaxPressure = max(MaxPressure, TotalPressure);

            RamDrag = MassFlow * Vel_Infty;

            Inlet_MassFlow[iMarker]         += MassFlow;
            Inlet_Pressure[iMarker]         += Pressure*MassFlow;
            Inlet_Mach[iMarker]             += Mach*MassFlow;
            Inlet_MinPressure[iMarker]       = min (MinPressure, Inlet_MinPressure[iMarker]);
            Inlet_MaxPressure[iMarker]       = max(MaxPressure, Inlet_MaxPressure[iMarker]);
            Inlet_TotalPressure[iMarker]    += TotalPressure*MassFlow;
            Inlet_Temperature[iMarker]      += Temperature*MassFlow;
            Inlet_TotalTemperature[iMarker] += TotalTemperature*MassFlow;
            Inlet_Area[iMarker]             += Area;
            Inlet_RamDrag[iMarker]          += RamDrag;
            Inlet_Power[iMarker] += MassFlow*Cp*TotalTemperature;
            if (ReverseFlow) Inlet_ReverseMassFlow[iMarker]  += MassFlow;

            su2double Inlet_ForceX = -(Pressure - Pressure_Inf)*Vector[0] + MassFlow*Velocity[0];
            su2double Inlet_ForceY = -(Pressure - Pressure_Inf)*Vector[1] + MassFlow*Velocity[1];
            su2double Inlet_ForceZ = 0.0;
            if (nDim == 3) Inlet_ForceZ = -(Pressure - Pressure_Inf)*Vector[2] + MassFlow*Velocity[2];
            Inlet_Force[iMarker] +=  Inlet_ForceX*cos(Alpha)*cos(Beta) + Inlet_ForceY*sin(Beta) +Inlet_ForceZ*sin(Alpha)*cos(Beta);

            Inlet_XCG[iMarker] += geometry->nodes->GetCoord(iPoint, 0)*Area;
            Inlet_YCG[iMarker] += geometry->nodes->GetCoord(iPoint, 1)*Area;
            if (nDim == 3) Inlet_ZCG[iMarker] += geometry->nodes->GetCoord(iPoint, 2)*Area;

          }
        }

      }

      if ((config->GetMarker_All_KindBC(iMarker) == ACTDISK_OUTLET) ||
          (config->GetMarker_All_KindBC(iMarker) == ENGINE_EXHAUST)) {

        for (iVertex = 0; iVertex < geometry->nVertex[iMarker]; iVertex++) {

          iPoint = geometry->vertex[iMarker][iVertex]->GetNode();

          if (geometry->nodes->GetDomain(iPoint)) {

            V_outlet = nodes->GetPrimitive(iPoint);

            geometry->vertex[iMarker][iVertex]->GetNormal(Vector);

            Temperature = V_outlet[0];
            Pressure = V_outlet[nDim+1];

            Density = V_outlet[nDim+2];
            SoundSpeed  = sqrt(Gamma*Pressure/Density);

            Velocity2 = 0.0; MassFlow = 0.0; Vel_Infty2 = 0.0;
            for (iDim = 0; iDim < nDim; iDim++) {
              Velocity[iDim] = V_outlet[iDim+1];
              Velocity2 += Velocity[iDim]*Velocity[iDim];
              Vel_Infty2 += GetVelocity_Inf(iDim)*GetVelocity_Inf(iDim);
              MassFlow += Vector[iDim]*Velocity[iDim]*Density;
            }

            Vel_Infty = sqrt (Vel_Infty2);
            Area = GeometryToolbox::Norm(nDim, Vector);
            Mach = sqrt(Velocity2)/SoundSpeed;
            TotalPressure = Pressure * pow( 1.0 + Mach * Mach * 0.5 * (Gamma - 1.0), Gamma / (Gamma - 1.0));
            TotalTemperature = Temperature * (1.0 + Mach * Mach * 0.5 * (Gamma - 1.0));
            VelocityJet = sqrt(Velocity2) ;

            GrossThrust = MassFlow * VelocityJet;

            Outlet_MassFlow[iMarker] += MassFlow;
            Outlet_Pressure[iMarker] += Pressure*MassFlow;
            Outlet_TotalPressure[iMarker] += TotalPressure*MassFlow;
            Outlet_Temperature[iMarker] += Temperature*MassFlow;
            Outlet_TotalTemperature[iMarker] += TotalTemperature*MassFlow;
            Outlet_Area[iMarker] += Area;
            Outlet_GrossThrust[iMarker] += GrossThrust;
            Outlet_Power[iMarker] += MassFlow*Cp*TotalTemperature;

            su2double Outlet_ForceX = -(Pressure - Pressure_Inf)*Vector[0] -MassFlow*Velocity[0];
            su2double Outlet_ForceY = -(Pressure - Pressure_Inf)*Vector[1] -MassFlow*Velocity[1];
            su2double Outlet_ForceZ = 0.0;
            if (nDim == 3) Outlet_ForceZ = -(Pressure - Pressure_Inf)*Vector[2] -MassFlow*Velocity[2];

            if (nDim == 2) Outlet_Force[iMarker] +=  Outlet_ForceX*cos(Alpha) + Outlet_ForceY*sin(Alpha);
            if (nDim == 3) Outlet_Force[iMarker] +=  Outlet_ForceX*cos(Alpha)*cos(Beta) + Outlet_ForceY*sin(Beta) + Outlet_ForceZ*sin(Alpha)*cos(Beta);

          }
        }

      }

    }

    /*--- Copy to the appropriate structure ---*/

    su2double *Inlet_MassFlow_Local             = new su2double [nMarker_Inlet]();
    su2double *Inlet_ReverseMassFlow_Local      = new su2double [nMarker_Inlet]();
    su2double *Inlet_Temperature_Local          = new su2double [nMarker_Inlet]();
    su2double *Inlet_TotalTemperature_Local     = new su2double [nMarker_Inlet]();
    su2double *Inlet_Pressure_Local             = new su2double [nMarker_Inlet]();
    su2double *Inlet_Mach_Local                 = new su2double [nMarker_Inlet]();
    su2double *Inlet_MinPressure_Local          = new su2double [nMarker_Inlet]();
    su2double *Inlet_MaxPressure_Local          = new su2double [nMarker_Inlet]();
    su2double *Inlet_Power_Local                = new su2double [nMarker_Inlet]();
    su2double *Inlet_TotalPressure_Local        = new su2double [nMarker_Inlet]();
    su2double *Inlet_RamDrag_Local              = new su2double [nMarker_Inlet]();
    su2double *Inlet_Force_Local                = new su2double [nMarker_Inlet]();
    su2double *Inlet_Area_Local                 = new su2double [nMarker_Inlet]();
    su2double *Inlet_XCG_Local                  = new su2double [nMarker_Inlet]();
    su2double *Inlet_YCG_Local                  = new su2double [nMarker_Inlet]();
    su2double *Inlet_ZCG_Local                  = new su2double [nMarker_Inlet]();

    su2double *Inlet_MassFlow_Total             = new su2double [nMarker_Inlet]();
    su2double *Inlet_ReverseMassFlow_Total      = new su2double [nMarker_Inlet]();
    su2double *Inlet_Pressure_Total             = new su2double [nMarker_Inlet]();
    su2double *Inlet_Mach_Total                 = new su2double [nMarker_Inlet]();
    su2double *Inlet_MinPressure_Total          = new su2double [nMarker_Inlet]();
    su2double *Inlet_MaxPressure_Total          = new su2double [nMarker_Inlet]();
    su2double *Inlet_Power_Total                = new su2double [nMarker_Inlet]();
    su2double *Inlet_TotalPressure_Total        = new su2double [nMarker_Inlet]();
    su2double *Inlet_Temperature_Total          = new su2double [nMarker_Inlet]();
    su2double *Inlet_TotalTemperature_Total     = new su2double [nMarker_Inlet]();
    su2double *Inlet_RamDrag_Total              = new su2double [nMarker_Inlet]();
    su2double *Inlet_Force_Total                = new su2double [nMarker_Inlet]();
    su2double *Inlet_Area_Total                 = new su2double [nMarker_Inlet]();
    su2double *Inlet_XCG_Total                  = new su2double [nMarker_Inlet]();
    su2double *Inlet_YCG_Total                  = new su2double [nMarker_Inlet]();
    su2double *Inlet_ZCG_Total                  = new su2double [nMarker_Inlet]();

    su2double *Outlet_MassFlow_Local            = new su2double [nMarker_Outlet]();
    su2double *Outlet_Pressure_Local            = new su2double [nMarker_Outlet]();
    su2double *Outlet_TotalPressure_Local       = new su2double [nMarker_Outlet]();
    su2double *Outlet_Temperature_Local         = new su2double [nMarker_Outlet]();
    su2double *Outlet_TotalTemperature_Local    = new su2double [nMarker_Outlet]();
    su2double *Outlet_GrossThrust_Local         = new su2double [nMarker_Outlet]();
    su2double *Outlet_Force_Local               = new su2double [nMarker_Outlet]();
    su2double *Outlet_Power_Local               = new su2double [nMarker_Outlet]();
    su2double *Outlet_Area_Local                = new su2double [nMarker_Outlet]();

    su2double *Outlet_MassFlow_Total            = new su2double [nMarker_Outlet]();
    su2double *Outlet_Pressure_Total            = new su2double [nMarker_Outlet]();
    su2double *Outlet_TotalPressure_Total       = new su2double [nMarker_Outlet]();
    su2double *Outlet_Temperature_Total         = new su2double [nMarker_Outlet]();
    su2double *Outlet_TotalTemperature_Total    = new su2double [nMarker_Outlet]();
    su2double *Outlet_GrossThrust_Total         = new su2double [nMarker_Outlet]();
    su2double *Outlet_Force_Total               = new su2double [nMarker_Outlet]();
    su2double *Outlet_Power_Total               = new su2double [nMarker_Outlet]();
    su2double *Outlet_Area_Total                = new su2double [nMarker_Outlet]();

    /*--- Copy the values to the local array for MPI ---*/

    for (iMarker = 0; iMarker < config->GetnMarker_All(); iMarker++) {

      if ((config->GetMarker_All_KindBC(iMarker) == ACTDISK_INLET) ||  (config->GetMarker_All_KindBC(iMarker) == ENGINE_INFLOW)) {
        for (iMarker_Inlet = 0; iMarker_Inlet < nMarker_Inlet; iMarker_Inlet++) {

          if (config->GetMarker_All_KindBC(iMarker) == ACTDISK_INLET) Inlet_TagBound = config->GetMarker_ActDiskInlet_TagBound(iMarker_Inlet);
          if (config->GetMarker_All_KindBC(iMarker) == ENGINE_INFLOW) Inlet_TagBound = config->GetMarker_EngineInflow_TagBound(iMarker_Inlet);

          if (config->GetMarker_All_TagBound(iMarker) == Inlet_TagBound) {
            Inlet_MassFlow_Local[iMarker_Inlet]             += Inlet_MassFlow[iMarker];
            Inlet_ReverseMassFlow_Local[iMarker_Inlet]      += Inlet_ReverseMassFlow[iMarker];
            Inlet_Pressure_Local[iMarker_Inlet]             += Inlet_Pressure[iMarker];
            Inlet_Mach_Local[iMarker_Inlet]                 += Inlet_Mach[iMarker];
            Inlet_MinPressure_Local[iMarker_Inlet]          += Inlet_MinPressure[iMarker];
            Inlet_MaxPressure_Local[iMarker_Inlet]          += Inlet_MaxPressure[iMarker];
            Inlet_TotalPressure_Local[iMarker_Inlet]        += Inlet_TotalPressure[iMarker];
            Inlet_Temperature_Local[iMarker_Inlet]          += Inlet_Temperature[iMarker];
            Inlet_TotalTemperature_Local[iMarker_Inlet]     += Inlet_TotalTemperature[iMarker];
            Inlet_RamDrag_Local[iMarker_Inlet]              += Inlet_RamDrag[iMarker];
            Inlet_Force_Local[iMarker_Inlet]                += Inlet_Force[iMarker];
            Inlet_Power_Local[iMarker_Inlet]                += Inlet_Power[iMarker];
            Inlet_Area_Local[iMarker_Inlet]                 += Inlet_Area[iMarker];
            Inlet_XCG_Local[iMarker_Inlet]                  += Inlet_XCG[iMarker];
            Inlet_YCG_Local[iMarker_Inlet]                  += Inlet_YCG[iMarker];
            if (nDim == 3) Inlet_ZCG_Local[iMarker_Inlet]   += Inlet_ZCG[iMarker];
          }

        }
      }

      if ((config->GetMarker_All_KindBC(iMarker) == ACTDISK_OUTLET) || (config->GetMarker_All_KindBC(iMarker) == ENGINE_EXHAUST)) {
        for (iMarker_Outlet= 0; iMarker_Outlet < nMarker_Outlet; iMarker_Outlet++) {

          if (config->GetMarker_All_KindBC(iMarker) == ACTDISK_OUTLET) Outlet_TagBound = config->GetMarker_ActDiskOutlet_TagBound(iMarker_Outlet);
          if (config->GetMarker_All_KindBC(iMarker) == ENGINE_EXHAUST) Outlet_TagBound = config->GetMarker_EngineExhaust_TagBound(iMarker_Outlet);

          if (config->GetMarker_All_TagBound(iMarker) == Outlet_TagBound) {
            Outlet_MassFlow_Local[iMarker_Outlet]               += Outlet_MassFlow[iMarker];
            Outlet_Pressure_Local[iMarker_Outlet]               += Outlet_Pressure[iMarker];
            Outlet_TotalPressure_Local[iMarker_Outlet]          += Outlet_TotalPressure[iMarker];
            Outlet_Temperature_Local[iMarker_Outlet]            += Outlet_Temperature[iMarker];
            Outlet_TotalTemperature_Local[iMarker_Outlet]       += Outlet_TotalTemperature[iMarker];
            Outlet_GrossThrust_Local[iMarker_Outlet]            += Outlet_GrossThrust[iMarker];
            Outlet_Force_Local[iMarker_Outlet]                  += Outlet_Force[iMarker];
            Outlet_Power_Local[iMarker_Outlet]                  += Outlet_Power[iMarker];
            Outlet_Area_Local[iMarker_Outlet]                   += Outlet_Area[iMarker];
          }

        }
      }

    }

    /*--- Correct the min max values for the MPI ---*/

    bool ActDisk  = false;
    for (iMarker = 0; iMarker < config->GetnMarker_All(); iMarker++) {
      if ((config->GetMarker_All_KindBC(iMarker) == ACTDISK_INLET) ||
          (config->GetMarker_All_KindBC(iMarker) == ENGINE_INFLOW)) { ActDisk  = true; break; }
    }

    if (!ActDisk) {
      for (iMarker_Inlet = 0; iMarker_Inlet < nMarker_Inlet; iMarker_Inlet++) {
        Inlet_MinPressure_Local[iMarker_Inlet]      =  1E10;
        Inlet_MaxPressure_Local[iMarker_Inlet]      = -1E10;
      }
    }

    /*--- All the ranks to compute the total value ---*/

    SU2_MPI::Allreduce(Inlet_MassFlow_Local, Inlet_MassFlow_Total, nMarker_Inlet, MPI_DOUBLE, MPI_SUM, SU2_MPI::GetComm());
    SU2_MPI::Allreduce(Inlet_ReverseMassFlow_Local, Inlet_ReverseMassFlow_Total, nMarker_Inlet, MPI_DOUBLE, MPI_SUM, SU2_MPI::GetComm());
    SU2_MPI::Allreduce(Inlet_Pressure_Local, Inlet_Pressure_Total, nMarker_Inlet, MPI_DOUBLE, MPI_SUM, SU2_MPI::GetComm());
    SU2_MPI::Allreduce(Inlet_Mach_Local, Inlet_Mach_Total, nMarker_Inlet, MPI_DOUBLE, MPI_SUM, SU2_MPI::GetComm());
    SU2_MPI::Allreduce(Inlet_MinPressure_Local, Inlet_MinPressure_Total, nMarker_Inlet, MPI_DOUBLE, MPI_MIN, SU2_MPI::GetComm());
    SU2_MPI::Allreduce(Inlet_MaxPressure_Local, Inlet_MaxPressure_Total, nMarker_Inlet, MPI_DOUBLE, MPI_MAX, SU2_MPI::GetComm());
    SU2_MPI::Allreduce(Inlet_TotalPressure_Local, Inlet_TotalPressure_Total, nMarker_Inlet, MPI_DOUBLE, MPI_SUM, SU2_MPI::GetComm());
    SU2_MPI::Allreduce(Inlet_Temperature_Local, Inlet_Temperature_Total, nMarker_Inlet, MPI_DOUBLE, MPI_SUM, SU2_MPI::GetComm());
    SU2_MPI::Allreduce(Inlet_TotalTemperature_Local, Inlet_TotalTemperature_Total, nMarker_Inlet, MPI_DOUBLE, MPI_SUM, SU2_MPI::GetComm());
    SU2_MPI::Allreduce(Inlet_RamDrag_Local, Inlet_RamDrag_Total, nMarker_Inlet, MPI_DOUBLE, MPI_SUM, SU2_MPI::GetComm());
    SU2_MPI::Allreduce(Inlet_Force_Local, Inlet_Force_Total, nMarker_Inlet, MPI_DOUBLE, MPI_SUM, SU2_MPI::GetComm());
    SU2_MPI::Allreduce(Inlet_Power_Local, Inlet_Power_Total, nMarker_Inlet, MPI_DOUBLE, MPI_SUM, SU2_MPI::GetComm());
    SU2_MPI::Allreduce(Inlet_Area_Local, Inlet_Area_Total, nMarker_Inlet, MPI_DOUBLE, MPI_SUM, SU2_MPI::GetComm());
    SU2_MPI::Allreduce(Inlet_XCG_Local, Inlet_XCG_Total, nMarker_Inlet, MPI_DOUBLE, MPI_SUM, SU2_MPI::GetComm());
    SU2_MPI::Allreduce(Inlet_YCG_Local, Inlet_YCG_Total, nMarker_Inlet, MPI_DOUBLE, MPI_SUM, SU2_MPI::GetComm());
    if (nDim == 3) SU2_MPI::Allreduce(Inlet_ZCG_Local, Inlet_ZCG_Total, nMarker_Inlet, MPI_DOUBLE, MPI_SUM, SU2_MPI::GetComm());

    SU2_MPI::Allreduce(Outlet_MassFlow_Local, Outlet_MassFlow_Total, nMarker_Outlet, MPI_DOUBLE, MPI_SUM, SU2_MPI::GetComm());
    SU2_MPI::Allreduce(Outlet_Pressure_Local, Outlet_Pressure_Total, nMarker_Outlet, MPI_DOUBLE, MPI_SUM, SU2_MPI::GetComm());
    SU2_MPI::Allreduce(Outlet_TotalPressure_Local, Outlet_TotalPressure_Total, nMarker_Outlet, MPI_DOUBLE, MPI_SUM, SU2_MPI::GetComm());
    SU2_MPI::Allreduce(Outlet_Temperature_Local, Outlet_Temperature_Total, nMarker_Outlet, MPI_DOUBLE, MPI_SUM, SU2_MPI::GetComm());
    SU2_MPI::Allreduce(Outlet_TotalTemperature_Local, Outlet_TotalTemperature_Total, nMarker_Outlet, MPI_DOUBLE, MPI_SUM, SU2_MPI::GetComm());
    SU2_MPI::Allreduce(Outlet_GrossThrust_Local, Outlet_GrossThrust_Total, nMarker_Outlet, MPI_DOUBLE, MPI_SUM, SU2_MPI::GetComm());
    SU2_MPI::Allreduce(Outlet_Force_Local, Outlet_Force_Total, nMarker_Outlet, MPI_DOUBLE, MPI_SUM, SU2_MPI::GetComm());
    SU2_MPI::Allreduce(Outlet_Power_Local, Outlet_Power_Total, nMarker_Outlet, MPI_DOUBLE, MPI_SUM, SU2_MPI::GetComm());
    SU2_MPI::Allreduce(Outlet_Area_Local, Outlet_Area_Total, nMarker_Outlet, MPI_DOUBLE, MPI_SUM, SU2_MPI::GetComm());

    /*--- Compute the value of the average surface temperature and pressure and
     set the value in the config structure for future use ---*/

    for (iMarker_Inlet = 0; iMarker_Inlet < nMarker_Inlet; iMarker_Inlet++) {
      if (Inlet_Area_Total[iMarker_Inlet] != 0.0) {
        Inlet_Pressure_Total[iMarker_Inlet] /= Inlet_MassFlow_Total[iMarker_Inlet];
        Inlet_Mach_Total[iMarker_Inlet] /= Inlet_MassFlow_Total[iMarker_Inlet];
        Inlet_TotalPressure_Total[iMarker_Inlet] /= Inlet_MassFlow_Total[iMarker_Inlet];
        Inlet_Temperature_Total[iMarker_Inlet] /= Inlet_MassFlow_Total[iMarker_Inlet];
        Inlet_TotalTemperature_Total[iMarker_Inlet] /= Inlet_MassFlow_Total[iMarker_Inlet];
        Inlet_XCG_Total[iMarker_Inlet] /= Inlet_Area_Total[iMarker_Inlet];
        Inlet_YCG_Total[iMarker_Inlet] /= Inlet_Area_Total[iMarker_Inlet];
        if (nDim == 3) Inlet_ZCG_Total[iMarker_Inlet] /= Inlet_Area_Total[iMarker_Inlet];
      }
      else {
        Inlet_Pressure_Total[iMarker_Inlet] = 0.0;
        Inlet_Mach_Total[iMarker_Inlet] = 0.0;
        Inlet_TotalPressure_Total[iMarker_Inlet] = 0.0;
        Inlet_Temperature_Total[iMarker_Inlet] = 0.0;
        Inlet_TotalTemperature_Total[iMarker_Inlet] = 0.0;
        Inlet_XCG_Total[iMarker_Inlet] = 0.0;
        Inlet_YCG_Total[iMarker_Inlet] = 0.0;
        if (nDim == 3) Inlet_ZCG_Total[iMarker_Inlet] = 0.0;
      }

      if (iMesh == MESH_0) {

        if (Engine) {
          config->SetInflow_MassFlow(iMarker_Inlet, Inlet_MassFlow_Total[iMarker_Inlet]);
          config->SetInflow_ReverseMassFlow(iMarker_Inlet, Inlet_ReverseMassFlow_Total[iMarker_Inlet]);
          config->SetInflow_Pressure(iMarker_Inlet, Inlet_Pressure_Total[iMarker_Inlet]);
          config->SetInflow_TotalPressure(iMarker_Inlet, Inlet_TotalPressure_Total[iMarker_Inlet]);
          config->SetInflow_Temperature(iMarker_Inlet, Inlet_Temperature_Total[iMarker_Inlet]);
          config->SetInflow_TotalTemperature(iMarker_Inlet, Inlet_TotalTemperature_Total[iMarker_Inlet]);
          config->SetInflow_RamDrag(iMarker_Inlet, Inlet_RamDrag_Total[iMarker_Inlet]);
          config->SetInflow_Force(iMarker_Inlet, Inlet_Force_Total[iMarker_Inlet]);
          config->SetInflow_Power(iMarker_Inlet, Inlet_Power_Total[iMarker_Inlet]);
        }
        else {
          config->SetActDiskInlet_MassFlow(iMarker_Inlet, Inlet_MassFlow_Total[iMarker_Inlet]);
          config->SetActDiskInlet_ReverseMassFlow(iMarker_Inlet, Inlet_ReverseMassFlow_Total[iMarker_Inlet]);
          config->SetActDiskInlet_Pressure(iMarker_Inlet, Inlet_Pressure_Total[iMarker_Inlet]);
          config->SetActDiskInlet_TotalPressure(iMarker_Inlet, Inlet_TotalPressure_Total[iMarker_Inlet]);
          config->SetActDiskInlet_Temperature(iMarker_Inlet, Inlet_Temperature_Total[iMarker_Inlet]);
          config->SetActDiskInlet_TotalTemperature(iMarker_Inlet, Inlet_TotalTemperature_Total[iMarker_Inlet]);
          config->SetActDiskInlet_RamDrag(iMarker_Inlet, Inlet_RamDrag_Total[iMarker_Inlet]);
          config->SetActDiskInlet_Force(iMarker_Inlet, Inlet_Force_Total[iMarker_Inlet]);
          config->SetActDiskInlet_Power(iMarker_Inlet, Inlet_Power_Total[iMarker_Inlet]);
        }

      }

    }

    for (iMarker_Outlet = 0; iMarker_Outlet < nMarker_Outlet; iMarker_Outlet++) {
      if (Outlet_Area_Total[iMarker_Outlet] != 0.0) {
        Outlet_Pressure_Total[iMarker_Outlet] /= Outlet_MassFlow_Total[iMarker_Outlet];
        Outlet_TotalPressure_Total[iMarker_Outlet] /= Outlet_MassFlow_Total[iMarker_Outlet];
        Outlet_Temperature_Total[iMarker_Outlet] /= Outlet_MassFlow_Total[iMarker_Outlet];
        Outlet_TotalTemperature_Total[iMarker_Outlet] /= Outlet_MassFlow_Total[iMarker_Outlet];
      }
      else {
        Outlet_Pressure_Total[iMarker_Outlet] = 0.0;
        Outlet_TotalPressure_Total[iMarker_Outlet] = 0.0;
        Outlet_Temperature_Total[iMarker_Outlet] = 0.0;
        Outlet_TotalTemperature_Total[iMarker_Outlet] = 0.0;
      }

      if (iMesh == MESH_0) {

        if (Engine) {
          config->SetExhaust_MassFlow(iMarker_Outlet, Outlet_MassFlow_Total[iMarker_Outlet]);
          config->SetExhaust_Pressure(iMarker_Outlet, Outlet_Pressure_Total[iMarker_Outlet]);
          config->SetExhaust_TotalPressure(iMarker_Outlet, Outlet_TotalPressure_Total[iMarker_Outlet]);
          config->SetExhaust_Temperature(iMarker_Outlet, Outlet_Temperature_Total[iMarker_Outlet]);
          config->SetExhaust_TotalTemperature(iMarker_Outlet, Outlet_TotalTemperature_Total[iMarker_Outlet]);
          config->SetExhaust_GrossThrust(iMarker_Outlet, Outlet_GrossThrust_Total[iMarker_Outlet]);
          config->SetExhaust_Force(iMarker_Outlet, Outlet_Force_Total[iMarker_Outlet]);
          config->SetExhaust_Power(iMarker_Outlet, Outlet_Power_Total[iMarker_Outlet]);
        }
        else {
          config->SetActDiskOutlet_MassFlow(iMarker_Outlet, Outlet_MassFlow_Total[iMarker_Outlet]);
          config->SetActDiskOutlet_Pressure(iMarker_Outlet, Outlet_Pressure_Total[iMarker_Outlet]);
          config->SetActDiskOutlet_TotalPressure(iMarker_Outlet, Outlet_TotalPressure_Total[iMarker_Outlet]);
          config->SetActDiskOutlet_Temperature(iMarker_Outlet, Outlet_Temperature_Total[iMarker_Outlet]);
          config->SetActDiskOutlet_TotalTemperature(iMarker_Outlet, Outlet_TotalTemperature_Total[iMarker_Outlet]);
          config->SetActDiskOutlet_GrossThrust(iMarker_Outlet, Outlet_GrossThrust_Total[iMarker_Outlet]);
          config->SetActDiskOutlet_Force(iMarker_Outlet, Outlet_Force_Total[iMarker_Outlet]);
          config->SetActDiskOutlet_Power(iMarker_Outlet, Outlet_Power_Total[iMarker_Outlet]);
        }

      }

    }


    if (Pair) {

      /*--- Store delta pressure, temperature, thrust, and area ---*/

      for (iMarker_Inlet = 0; iMarker_Inlet < nMarker_Inlet; iMarker_Inlet++) {

        if (Engine) {
          Inlet_TagBound = config->GetMarker_EngineInflow_TagBound(iMarker_Inlet);
          jMarker = config->GetMarker_CfgFile_EngineExhaust(Inlet_TagBound);
          Outlet_TagBound = config->GetMarker_CfgFile_TagBound(jMarker);
        }
        else {
          Inlet_TagBound = config->GetMarker_ActDiskInlet_TagBound(iMarker_Inlet);
          jMarker = config->GetMarker_CfgFile_ActDiskOutlet(Inlet_TagBound);
          Outlet_TagBound = config->GetMarker_CfgFile_TagBound(jMarker);
        }


        su2double DeltaPress = 0.0, DeltaTemp = 0.0, NetThrust = 0.0, GrossThrust = 0.0, TotalPressRatio = 0.0, TotalTempRatio = 0.0, StaticPressRatio = 0.0, StaticTempRatio = 0.0;

        if (Engine) {
          DeltaPress   = config->GetExhaust_Pressure(Outlet_TagBound) - config->GetInflow_Pressure(Inlet_TagBound);
          DeltaTemp         = config->GetExhaust_Temperature(Outlet_TagBound) - config->GetInflow_Temperature(Inlet_TagBound);
          NetThrust    = config->GetExhaust_GrossThrust(Outlet_TagBound) - config->GetInflow_RamDrag(Inlet_TagBound);
          GrossThrust   = config->GetExhaust_GrossThrust(Outlet_TagBound);
          TotalPressRatio   = config->GetExhaust_TotalPressure(Outlet_TagBound)/config->GetInflow_TotalPressure(Inlet_TagBound);
          TotalTempRatio    = config->GetExhaust_TotalTemperature(Outlet_TagBound)/config->GetInflow_TotalTemperature(Inlet_TagBound);
          StaticPressRatio   = config->GetExhaust_Pressure(Outlet_TagBound)/config->GetInflow_Pressure(Inlet_TagBound);
          StaticTempRatio    = config->GetExhaust_Temperature(Outlet_TagBound)/config->GetInflow_Temperature(Inlet_TagBound);
          Force = config->GetInflow_Force(Inlet_TagBound) + config->GetExhaust_Force(Outlet_TagBound);
          Power = config->GetExhaust_Power(Outlet_TagBound) - config->GetInflow_Power(Inlet_TagBound);
        }
        else {
          DeltaPress   = config->GetActDiskOutlet_Pressure(Outlet_TagBound) - config->GetActDiskInlet_Pressure(Inlet_TagBound);
          DeltaTemp         = config->GetActDiskOutlet_Temperature(Outlet_TagBound) - config->GetActDiskInlet_Temperature(Inlet_TagBound);
          NetThrust    = config->GetActDiskOutlet_GrossThrust(Outlet_TagBound) - config->GetActDiskInlet_RamDrag(Inlet_TagBound);
          GrossThrust   = config->GetActDiskOutlet_GrossThrust(Outlet_TagBound);
          TotalPressRatio   = config->GetActDiskOutlet_TotalPressure(Outlet_TagBound)/config->GetActDiskInlet_TotalPressure(Inlet_TagBound);
          TotalTempRatio    = config->GetActDiskOutlet_TotalTemperature(Outlet_TagBound)/config->GetActDiskInlet_TotalTemperature(Inlet_TagBound);
          StaticPressRatio   = config->GetActDiskOutlet_Pressure(Outlet_TagBound)/config->GetActDiskInlet_Pressure(Inlet_TagBound);
          StaticTempRatio    = config->GetActDiskOutlet_Temperature(Outlet_TagBound)/config->GetActDiskInlet_Temperature(Inlet_TagBound);
          Force = config->GetActDiskInlet_Force(Inlet_TagBound) + config->GetActDiskOutlet_Force(Outlet_TagBound);
          Power =  config->GetActDiskOutlet_Power(Outlet_TagBound) - config->GetActDiskInlet_Power(Inlet_TagBound);
          MassFlow =  config->GetActDiskInlet_MassFlow(Inlet_TagBound);
        }

        Mach        = Inlet_Mach_Total[iMarker_Inlet];
        Area              = Inlet_Area_Total[iMarker_Inlet];

        if (Engine) {
          config->SetEngine_Mach(iMarker_Inlet, Mach);
          config->SetEngine_Force(iMarker_Inlet, Force);
          config->SetEngine_Power(iMarker_Inlet, Power);
          config->SetEngine_NetThrust(iMarker_Inlet, NetThrust);
          config->SetEngine_GrossThrust(iMarker_Inlet, GrossThrust);
          config->SetEngine_Area(iMarker_Inlet, Area);
        }
        else {
          config->SetActDisk_DeltaPress(iMarker_Inlet, DeltaPress);
          config->SetActDisk_DeltaTemp(iMarker_Inlet, DeltaTemp);
          config->SetActDisk_Mach(iMarker_Inlet, Mach);
          config->SetActDisk_Force(iMarker_Inlet, Force);
          config->SetActDisk_Power(iMarker_Inlet, Power);
          config->SetActDisk_MassFlow(iMarker_Inlet, MassFlow);
          config->SetActDisk_TotalPressRatio(iMarker_Inlet, TotalPressRatio);
          config->SetActDisk_TotalTempRatio(iMarker_Inlet, TotalTempRatio);
          config->SetActDisk_StaticPressRatio(iMarker_Inlet, StaticPressRatio);
          config->SetActDisk_StaticTempRatio(iMarker_Inlet, StaticTempRatio);
          config->SetActDisk_NetThrust(iMarker_Inlet, NetThrust);
          config->SetActDisk_GrossThrust(iMarker_Inlet, GrossThrust);
          config->SetActDisk_Area(iMarker_Inlet, Area);
        }

      }

      /*--- Screen output using the values already stored in the config container ---*/

      if ((rank == MASTER_NODE) && (iMesh == MESH_0) ) {

        cout.precision(5);
        cout.setf(ios::fixed, ios::floatfield);

        if (write_heads && Output && !config->GetDiscrete_Adjoint()) {
          if (Engine) cout << endl   << "---------------------------- Engine properties --------------------------" << endl;
          else cout << endl   << "------------------------ Actuator Disk properties -----------------------" << endl;
        }

        for (iMarker_Inlet = 0; iMarker_Inlet < nMarker_Inlet; iMarker_Inlet++) {

          if (Engine) {
            Inlet_TagBound = config->GetMarker_EngineInflow_TagBound(iMarker_Inlet);
            jMarker = config->GetMarker_CfgFile_EngineExhaust(Inlet_TagBound);
            Outlet_TagBound = config->GetMarker_CfgFile_TagBound(jMarker);
          }
          else {
            Inlet_TagBound = config->GetMarker_ActDiskInlet_TagBound(iMarker_Inlet);
            jMarker = config->GetMarker_CfgFile_ActDiskOutlet(Inlet_TagBound);
            Outlet_TagBound = config->GetMarker_CfgFile_TagBound(jMarker);
          }


          if (Engine) {
            NetThrust             =  config->GetEngine_NetThrust(iMarker_Inlet);
            GrossThrust   = config->GetEngine_GrossThrust(iMarker_Inlet);
            Power               = config->GetEngine_Power(iMarker_Inlet);
            Mach                  = config->GetEngine_Mach(iMarker_Inlet);
            Force               = config->GetEngine_Force(iMarker_Inlet);
          }
          else {
            DeltaPress      = config->GetActDisk_DeltaPress(iMarker_Inlet);
            DeltaTemp         = config->GetActDisk_DeltaTemp(iMarker_Inlet);
            TotalPressRatio       = config->GetActDisk_TotalPressRatio(iMarker_Inlet);
            TotalTempRatio        = config->GetActDisk_TotalTempRatio(iMarker_Inlet);
            StaticPressRatio      = config->GetActDisk_StaticPressRatio(iMarker_Inlet);
            StaticTempRatio           = config->GetActDisk_StaticTempRatio(iMarker_Inlet);
            NetThrust             =  config->GetActDisk_NetThrust(iMarker_Inlet);
            GrossThrust   = config->GetActDisk_GrossThrust(iMarker_Inlet);
            Power               = config->GetActDisk_Power(iMarker_Inlet);
            Mach                  = config->GetActDisk_Mach(iMarker_Inlet);
            Force               = config->GetActDisk_Force(iMarker_Inlet);
          }

          su2double Mach_Inf                  = config->GetMach();
          su2double Pressure_Inf  = config->GetPressure_FreeStreamND();

          su2double TotalPressure_Inf  = Pressure_Inf * pow( 1.0 + Mach_Inf * Mach_Inf * 0.5 * (Gamma - 1.0), Gamma     / (Gamma - 1.0));

          su2double MinPressure = Inlet_MinPressure_Total[iMarker_Inlet]/TotalPressure_Inf;
          su2double MaxPressure = Inlet_MaxPressure_Total[iMarker_Inlet]/TotalPressure_Inf;
          su2double AvePressure = Inlet_TotalPressure_Total[iMarker_Inlet]/TotalPressure_Inf;

          su2double RefDensity  = Density_Inf;
          su2double RefArea     = config->GetRefArea();
          su2double RefVel2 = 0.0;  for (iDim = 0; iDim < nDim; iDim++) RefVel2  += Velocity_Inf[iDim]*Velocity_Inf[iDim];

          su2double Factor = (0.5*RefDensity*RefArea*RefVel2);
          su2double Ref = config->GetDensity_Ref() * config->GetVelocity_Ref() * config->GetVelocity_Ref() * 1.0 * 1.0;
          su2double DmT = GetTotal_CD() * Factor;

//          su2double ModDmT = 0.0;
//          if (nDim == 2) ModDmT = sqrt(GetTotal_CFx()*GetTotal_CFx() +
//                                       GetTotal_CFy()*GetTotal_CFy());
//
//          if (nDim == 3) ModDmT = sqrt(GetTotal_CFx()*GetTotal_CFx() +
//                                       GetTotal_CFy()*GetTotal_CFy() +
//                                       GetTotal_CFz()*GetTotal_CFz());
//
//          DmTVector[0] = GetTotal_CFx()/ModDmT;
//          DmTVector[1] = GetTotal_CFy()/ModDmT;
//          if (nDim == 3)  DmTVector[2] = GetTotal_CFz()/ModDmT;

          /*--- Set the aero drag ---*/

          su2double Aero_Drag = DmT - Force;
          su2double Aero_CD = Aero_Drag / Factor;

          SetTotal_AeroCD(Aero_CD);

          /*--- Set the solid surface drag ---*/

          su2double Solid_Drag = DmT - Force;
          su2double Solid_CD = Solid_Drag / Factor;

          SetTotal_SolidCD(Solid_CD);

          /*--- Set the net thrust value---*/

          su2double CT = NetThrust / Factor;

          SetTotal_NetThrust(CT);

          /*--- Set the total power ---*/

          su2double PowerHP = Power * Ref *  config->GetVelocity_Ref() / 550.0;

          SetTotal_Power(PowerHP);

          /*--- Set the total ReverseFlow ---*/

          su2double ReverseFlow;
          if (Engine) ReverseFlow = fabs(config->GetInflow_ReverseMassFlow(iMarker_Inlet)  / config->GetInflow_MassFlow(Inlet_TagBound));
          else ReverseFlow = fabs(config->GetActDisk_ReverseMassFlow(iMarker_Inlet)  / config->GetActDiskInlet_MassFlow(Inlet_TagBound));

          SetTotal_ReverseFlow(ReverseFlow);

          /*--- Set the total mass flow ratio ---*/

          InfVel2 = 0.0;  for (iDim = 0; iDim < nDim; iDim++) InfVel2  += Velocity_Inf[iDim]*Velocity_Inf[iDim];
          if (Engine) MFR =fabs(config->GetInflow_MassFlow(Inlet_TagBound)) / (Density_Inf * sqrt(InfVel2) * config->GetHighlite_Area());
          else MFR = fabs(config->GetActDiskInlet_MassFlow(Inlet_TagBound)) / (Density_Inf * sqrt(InfVel2) * config->GetHighlite_Area());
          SetTotal_MFR(MFR);

          /*--- Evaluate shaft power and adiabatic efficiency (average) ---*/

          su2double Pstatic1, P1, P2, T1, T2;
          if (Engine) {
            Pstatic1 = config->GetInflow_Pressure(Inlet_TagBound);
            P1 = config->GetInflow_TotalPressure(Inlet_TagBound);
            P2 = config->GetExhaust_TotalPressure(Outlet_TagBound);
            T1 = config->GetInflow_TotalTemperature(Inlet_TagBound);
            T2 = config->GetExhaust_TotalTemperature(Outlet_TagBound);
          }
          else {
            Pstatic1 = config->GetActDiskInlet_Pressure(Inlet_TagBound);
            P1 = config->GetActDiskInlet_TotalPressure(Inlet_TagBound);
            P2 = config->GetActDiskOutlet_TotalPressure(Outlet_TagBound);
            T1 = config->GetActDiskInlet_TotalTemperature(Inlet_TagBound);
            T2 = config->GetActDiskOutlet_TotalTemperature(Outlet_TagBound);
          }

          /*-- Set the propulsive efficiency ---*/

          su2double mu_prop = fabs(DmT)*sqrt(RefVel2)/Power;
          SetTotal_Prop_Eff(mu_prop);

          /*-- Set the bypass propulsive efficiency ---*/

          su2double mu_bypass_prop = NetThrust*sqrt(RefVel2)/Power;
          SetTotal_ByPassProp_Eff(mu_bypass_prop);

          /*-- Set the fan adiabatic efficiency ---*/

          su2double mu_isentropic = 0.0;
          if ((P2/P1) > 0.0) mu_isentropic =    (T1/(T2-T1))*(pow((P2/P1),(Gamma-1.0)/Gamma)-1.0);
          SetTotal_Adiab_Eff(mu_isentropic);

          /*-- Set the polytropic efficiency ---*/

          su2double poly_coeff = 1.0/(1.0-log(T2/T1)/log(P2/P1));
          su2double mu_polytropic = ((Gamma-1.0)/Gamma)/((poly_coeff-1.0)/poly_coeff);
          SetTotal_Poly_Eff(mu_polytropic);

          if (write_heads && Output && !config->GetDiscrete_Adjoint()) {

            if (iMarker_Inlet > 0) cout << endl;

            /*--- Geometry defintion ---*/

            if (Engine) cout <<"Engine surfaces: " << Inlet_TagBound << ", " << Outlet_TagBound << "." << endl;
            else cout <<"Actuator disk surfaces: " << Inlet_TagBound << ", " << Outlet_TagBound << "." << endl;

            if (nDim == 2) {
              if (config->GetSystemMeasurements() == SI)
                cout <<"CG (m): (" << Inlet_XCG_Total[iMarker_Inlet] <<", " << Inlet_YCG_Total[iMarker_Inlet] << "). Length (m): " << Inlet_Area_Total[iMarker_Inlet] << "." << endl;
              else if (config->GetSystemMeasurements() == US)
                cout <<"CG (in): (" << Inlet_XCG_Total[iMarker_Inlet]*12.0 <<", " << Inlet_YCG_Total[iMarker_Inlet]*12.0 << "). Length (in): " << Inlet_Area_Total[iMarker_Inlet]*12.0 << "." << endl;
              cout << endl;
            }

            if (nDim ==3) {
              if (config->GetSystemMeasurements() == SI)
                cout <<"CG (m): (" << Inlet_XCG_Total[iMarker_Inlet] <<", " << Inlet_YCG_Total[iMarker_Inlet] <<", " << Inlet_ZCG_Total[iMarker_Inlet] << "). Area (m^2): " << Inlet_Area_Total[iMarker_Inlet] << ". Radius (m): " << sqrt(Inlet_Area_Total[iMarker_Inlet]/PI_NUMBER) << "." << endl;
              else if (config->GetSystemMeasurements() == US)
                cout <<"CG (in): (" << Inlet_XCG_Total[iMarker_Inlet]*12.0 <<", " << Inlet_YCG_Total[iMarker_Inlet]*12.0 <<", " << Inlet_ZCG_Total[iMarker_Inlet]*12.0 << "). Area (in^2): " << Inlet_Area_Total[iMarker_Inlet]*12.0*12.0 << "." << endl;
              cout << endl;
            }


            /*--- Flow field descritption  ---*/

            if (config->GetSystemMeasurements() == SI) {
              cout << setprecision(2) << "Inlet Ave. P (Pa): " << Pstatic1*config->GetPressure_Ref() << setprecision(3) <<  ". Inlet Ave. Mach: " << Mach << "." << endl;
              cout << setprecision(2) << "Outlet Ave. PT (Pa): " << P2*config->GetPressure_Ref() << ". Outlet Ave. TT (K): " << T2*config->GetTemperature_Ref() << "." << endl;
            }
            else if (config->GetSystemMeasurements() == US) {
              cout << setprecision(2) << "Inlet Ave. P (psf): " << Pstatic1*config->GetPressure_Ref() << setprecision(3) <<  ". Inlet Ave. Mach: " << Mach << "." << endl;
              cout << setprecision(2) << "Outlet Ave. PT (psf): " << P2*config->GetPressure_Ref() << ". Outlet Ave. TT (R): " << T2*config->GetTemperature_Ref() << "." << endl;
            }

            cout << "Inlet min. PT/PTinf: " << MinPressure << ". Inlet max. PT/PTinf: " << MaxPressure << ". Inlet Ave. PT/PTinf: " << AvePressure << endl;

            su2double InfVel2, Inlet_MassFlow, Outlet_MassFlow;

            if (Engine) Inlet_MassFlow = fabs(config->GetInflow_MassFlow(Inlet_TagBound)) * config->GetDensity_Ref() * config->GetVelocity_Ref();
            else Inlet_MassFlow = fabs(config->GetActDiskInlet_MassFlow(Inlet_TagBound)) * config->GetDensity_Ref() * config->GetVelocity_Ref();

            if (config->GetSystemMeasurements() == SI) { cout << "Inlet mass flow (kg/s): "; cout << setprecision(2) << Inlet_MassFlow; }
            else if (config->GetSystemMeasurements() == US) { cout << "Inlet mass flow (lbs/s): "; cout << setprecision(2) << Inlet_MassFlow * 32.174; }

            if (Engine) Outlet_MassFlow = fabs(config->GetExhaust_MassFlow(Outlet_TagBound)) * config->GetDensity_Ref() * config->GetVelocity_Ref();
            else Outlet_MassFlow = fabs(config->GetActDiskOutlet_MassFlow(Outlet_TagBound)) * config->GetDensity_Ref() * config->GetVelocity_Ref();

            //          if (config->GetSystemMeasurements() == SI) { cout << ". Outlet mass flow (kg/s): "; cout << setprecision(2) << Outlet_MassFlow; }
            //          else if (config->GetSystemMeasurements() == US) { cout << ". Outlet mass flow (lbs/s): "; cout << setprecision(2) << Outlet_MassFlow * 32.174; }

            if (Inlet_MassFlow > Outlet_MassFlow) cout << ". I/O diff.: " << setprecision(2) << 100.0*fabs(1.0-(Outlet_MassFlow/Inlet_MassFlow)) << "%";
            else cout << ". I/O diff.: " << setprecision(2) << -100.0*fabs(1.0-(Inlet_MassFlow/Outlet_MassFlow)) << "%";

            InfVel2 = 0.0;  for (iDim = 0; iDim < nDim; iDim++) InfVel2  += Velocity_Inf[iDim]*Velocity_Inf[iDim];
            cout << setprecision(2) << ". MFR: " << MFR << "." << endl;

            if (!Engine) {

              cout << setprecision(3) << "PT in/out ratio: " << TotalPressRatio << ". TT in/out ratio: " << TotalTempRatio  <<  "." << endl;

              if (config->GetActDisk_Jump() == VARIABLES_JUMP) {
                if (config->GetSystemMeasurements() == SI) cout << setprecision(3) << "P in/out jump (Pa): ";
                else if (config->GetSystemMeasurements() == US) cout << setprecision(3) << "P in/out jump (psf): ";
                cout << setprecision(3) << DeltaPress * config->GetPressure_Ref();
                if (config->GetSystemMeasurements() == SI) cout << setprecision(3) << ". T in/out jump (K): ";
                else if (config->GetSystemMeasurements() == US) cout << setprecision(3) << ". T in/out jump (R): ";
                cout << setprecision(3) << DeltaTemp * config->GetTemperature_Ref() <<"."<< endl;
              }
              else  if (config->GetActDisk_Jump() == RATIO) {
                cout << setprecision(3) << "P in/out ratio: ";
                cout << setprecision(3) << StaticPressRatio;
                cout  << setprecision(3) <<". T in/out ratio: ";
                cout << setprecision(3) << StaticTempRatio <<"."<< endl;
              }
            }

            cout << setprecision(1) << "\nProp. eff. (D-T.V/Shaft P): " << 100*mu_prop << "%. By-pass prop. eff. (NetT.V/Shaft P): " << 100*mu_bypass_prop <<   "%." << endl;
            cout << setprecision(1) << "Fan adiabatic eff.: " << 100*mu_isentropic  << "%. Fan poly. eff.: " << 100*mu_polytropic << "%. Poly coeff. (n): " << setprecision(4) << poly_coeff << "." << endl;

            cout << endl;


            /*--- Forces descritption  ---*/

            if (config->GetSystemMeasurements() == SI) cout << setprecision(1) << "Ram Drag (N): ";
            else if (config->GetSystemMeasurements() == US) cout << setprecision(1) << "Ram Drag (lbf): ";
            cout << (GrossThrust-NetThrust) * Ref;

            if (config->GetSystemMeasurements() == SI) cout << setprecision(1) << ". Gross Thrust (N): ";
            else if (config->GetSystemMeasurements() == US) cout << setprecision(1) << ". Gross Thrust (lbf): ";
            cout << -GrossThrust * Ref  << "." << endl;

            if (config->GetSystemMeasurements() == SI) cout << setprecision(1) << "Open surfaces Thurst (N): ";
            else if (config->GetSystemMeasurements() == US) cout  << setprecision(1) << "Open surfaces Thrust (lbf): ";
            cout<< setprecision(1) << Force * Ref << ". Open surfaces CT: " << setprecision(5) << -Force / Factor << "." << endl;

            if (config->GetSystemMeasurements() == SI) cout << "Solid surfaces Drag (N): ";
            else if (config->GetSystemMeasurements() == US) cout << "Solid surfaces Drag (lbf): ";
            cout << setprecision(1) << Solid_Drag * Ref << ". Solid surfaces CD: " << setprecision(5) << Solid_CD << "." << endl;

            if (config->GetSystemMeasurements() == SI) cout << setprecision(1) <<"Net Thrust (N): ";
            else if (config->GetSystemMeasurements() == US) cout << setprecision(1) << "Net Thrust (lbf): ";
            cout << setprecision(5) << -NetThrust * Ref  << ". Net CT: " << CT;

            if (config->GetSystemMeasurements() == SI) {
              cout << ". Power (W): ";
              cout << setprecision(1) << Power * Ref *  config->GetVelocity_Ref()  << "." << endl;
            }
            else if (config->GetSystemMeasurements() == US) {
              cout << ". Power (HP): ";
              cout << setprecision(1) << Power * Ref *  config->GetVelocity_Ref() / 550.0 << "." << endl;
            }

          }

        }

        if (write_heads && Output && !config->GetDiscrete_Adjoint()) cout << "-------------------------------------------------------------------------" << endl << endl;

      }

    }

    delete [] Outlet_MassFlow_Local;
    delete [] Outlet_Temperature_Local;
    delete [] Outlet_TotalTemperature_Local;
    delete [] Outlet_Pressure_Local;
    delete [] Outlet_TotalPressure_Local;
    delete [] Outlet_Area_Local;
    delete [] Outlet_GrossThrust_Local;
    delete [] Outlet_Force_Local;
    delete [] Outlet_Power_Local;

    delete [] Outlet_MassFlow_Total;
    delete [] Outlet_Temperature_Total;
    delete [] Outlet_TotalTemperature_Total;
    delete [] Outlet_Pressure_Total;
    delete [] Outlet_TotalPressure_Total;
    delete [] Outlet_Area_Total;
    delete [] Outlet_GrossThrust_Total;
    delete [] Outlet_Force_Total;
    delete [] Outlet_Power_Total;

    delete [] Inlet_MassFlow_Local;
    delete [] Inlet_ReverseMassFlow_Local;
    delete [] Inlet_Temperature_Local;
    delete [] Inlet_TotalTemperature_Local;
    delete [] Inlet_Pressure_Local;
    delete [] Inlet_Mach_Local;
    delete [] Inlet_MinPressure_Local;
    delete [] Inlet_MaxPressure_Local;
    delete [] Inlet_TotalPressure_Local;
    delete [] Inlet_Area_Local;
    delete [] Inlet_RamDrag_Local;
    delete [] Inlet_Force_Local;
    delete [] Inlet_Power_Local;
    delete [] Inlet_XCG_Local;
    delete [] Inlet_YCG_Local;
    delete [] Inlet_ZCG_Local;

    delete [] Inlet_MassFlow_Total;
    delete [] Inlet_ReverseMassFlow_Total;
    delete [] Inlet_Temperature_Total;
    delete [] Inlet_TotalTemperature_Total;
    delete [] Inlet_Pressure_Total;
    delete [] Inlet_Mach_Total;
    delete [] Inlet_MinPressure_Total;
    delete [] Inlet_MaxPressure_Total;
    delete [] Inlet_TotalPressure_Total;
    delete [] Inlet_Area_Total;
    delete [] Inlet_RamDrag_Total;
    delete [] Inlet_Force_Total;
    delete [] Inlet_Power_Total;
    delete [] Inlet_XCG_Total;
    delete [] Inlet_YCG_Total;
    delete [] Inlet_ZCG_Total;

    delete [] Inlet_MassFlow;
    delete [] Inlet_Mach;
    delete [] Inlet_MinPressure;
    delete [] Inlet_MaxPressure;
    delete [] Inlet_ReverseMassFlow;
    delete [] Inlet_Pressure;
    delete [] Inlet_TotalPressure;
    delete [] Inlet_Temperature;
    delete [] Inlet_TotalTemperature;
    delete [] Inlet_Area;
    delete [] Inlet_RamDrag;
    delete [] Inlet_Force;
    delete [] Inlet_Power;
    delete [] Inlet_XCG;
    delete [] Inlet_YCG;
    delete [] Inlet_ZCG;

    delete [] Outlet_MassFlow;
    delete [] Outlet_Pressure;
    delete [] Outlet_TotalPressure;
    delete [] Outlet_Temperature;
    delete [] Outlet_TotalTemperature;
    delete [] Outlet_Area;
    delete [] Outlet_GrossThrust;
    delete [] Outlet_Force;
    delete [] Outlet_Power;

  }

}

void CEulerSolver::SetActDisk_BCThrust(CGeometry *geometry, CSolver **solver_container,
                                       CConfig *config, unsigned short iMesh, bool Output) {

  su2double Massflow = 0.0 , Target_Massflow = 0.0, DragMinusThrust = 0.0 ,
  Target_DragMinusThrust = 0.0, Target_NetThrust = 0.0, BCThrust = 0.0, BCThrust_inc = 0.0;
  unsigned short iDim, iMarker;
  unsigned long iVertex, iPoint;
  su2double  *V_inlet = nullptr, Pressure,
  Density, T0_Ti, ATerm, BTerm, LHS, RHS, RHS_PDelta, RHS_MDelta, F, DF_DLa, CTerm_, DTerm_,
  ETerm, La, La_old, TotalArea, To_Ti, DeltaT, Po_Pi, DeltaP, Area, Velocity_Normal,
  SoundSpeed2, Force_Normal,
  RefDensity, RefArea, RefVel2, Factor, Ref;
  unsigned short iter;
  string Marker_Tag;
  su2double Target_Force, Force, Target_Power, Power, NetThrust, BCThrust_old, Initial_BCThrust;
  bool ActDisk_Info;
  su2double MyBCThrust, BCThrust_Init;
  su2double Vector[MAXNDIM] = {0.0};

  su2double dNetThrust_dBCThrust        = config->GetdNetThrust_dBCThrust();
  unsigned short Kind_ActDisk           = config->GetKind_ActDisk();
  bool ratio                            = (config->GetActDisk_Jump() == RATIO);
  unsigned long Update_BCThrust         = config->GetUpdate_BCThrust();
  unsigned long Iter_Fixed_NetThrust    = config->GetIter_Fixed_NetThrust();
  unsigned long InnerIter                 = config->GetInnerIter();
  bool Update_BCThrust_Bool             = false;
  bool restart                          = (config->GetRestart() || config->GetRestart_Flow());
  su2double Fan_Poly_Eff                = config->GetFan_Poly_Eff();
  su2double PolyCoeff                   = 1.0/(1.0-((Gamma-1.0)/Gamma)/Fan_Poly_Eff);

  RefDensity   = Density_Inf;
  RefArea = config->GetRefArea();
  RefVel2 = 0.0;  for (iDim = 0; iDim < nDim; iDim++) RefVel2  += Velocity_Inf[iDim]*Velocity_Inf[iDim];

  Factor = (0.5*RefDensity*RefArea*RefVel2);
  Ref = config->GetDensity_Ref() * config->GetVelocity_Ref() * config->GetVelocity_Ref() * 1.0 * 1.0;

  /*--- Variable load distribution is in input file. ---*/
  if (Kind_ActDisk == VARIABLE_LOAD) {
    if(InnerIter == 0) {
      ReadActDisk_InputFile(geometry, solver_container, config, iMesh, Output);
    }
  }
  /*--- Delta P and delta T are inputs ---*/

  else if (Kind_ActDisk == VARIABLES_JUMP) {

    for (iMarker = 0; iMarker < config->GetnMarker_All(); iMarker++) {

      if ((config->GetMarker_All_KindBC(iMarker) == ACTDISK_INLET) ||
          (config->GetMarker_All_KindBC(iMarker) == ACTDISK_OUTLET)) {

        Marker_Tag = config->GetMarker_All_TagBound(iMarker);

        if (ratio) {
          if (config->GetMach()  < 0.5) {
            DeltaP       = config->GetActDisk_PressJump(Marker_Tag, 0);
            DeltaT       = config->GetActDisk_TempJump(Marker_Tag, 0);
          }
          else {
            DeltaP       = config->GetActDisk_PressJump(Marker_Tag, 1);
            DeltaT       = config->GetActDisk_TempJump(Marker_Tag, 1);
          }
        }
        else {
          if (config->GetMach()  < 0.5) {
            DeltaP       = max(0.0, config->GetActDisk_PressJump(Marker_Tag, 0) / config->GetPressure_Ref());
            DeltaT       = max(0.0, config->GetActDisk_TempJump(Marker_Tag, 0) / config->GetTemperature_Ref());
          }
          else {
            DeltaP       = max(0.0, config->GetActDisk_PressJump(Marker_Tag, 1) / config->GetPressure_Ref());
            DeltaT       = max(0.0, config->GetActDisk_TempJump(Marker_Tag, 1) / config->GetTemperature_Ref());
          }
        }

        /*--- Set the Delta P, Delta T values at each discrete point (uniform distribution)  ---*/

        for (iVertex = 0; iVertex < geometry->nVertex[iMarker]; iVertex++) {
          iPoint = geometry->vertex[iMarker][iVertex]->GetNode();
          ActDisk_DeltaP[iMarker][iVertex] = DeltaP;
          ActDisk_DeltaT[iMarker][iVertex] = DeltaT;
        }
      }
    }
  }

  /*--- Iteration using BCThrust ---*/

  else {

    if (InnerIter == 0) BCThrust_Counter = 0;

    /*--- Only the fine mesh level should check the convergence criteria ---*/

    if ((iMesh == MESH_0) && Output) {

      /*--- Initialize the update flag to false ---*/

      Update_BCThrust_Bool = false;

      /*--- Reevaluate BCThrust at a fix number of iterations ---*/

      if ((InnerIter % Iter_Fixed_NetThrust == 0) && (InnerIter != 0)) {
        BCThrust_Counter++;
        if ((BCThrust_Counter != 0) &&
            (BCThrust_Counter != 1) &&
            (BCThrust_Counter != Update_BCThrust) &&
            (BCThrust_Counter != Update_BCThrust + 2) &&
            (BCThrust_Counter != Update_BCThrust + 4) ) Update_BCThrust_Bool = true;
        else Update_BCThrust_Bool = false;
      }

      /*--- Store the update boolean for use on other mesh levels in the MG ---*/

      config->SetUpdate_BCThrust_Bool(Update_BCThrust_Bool);

    }

    else {
      Update_BCThrust_Bool = config->GetUpdate_BCThrust_Bool();
    }


    /*--- If it is the first iteration, set the BCThrust to a meaning full target value,
     * this can be done at an initialization level, for the time being it is OK here ---*/

    if (InnerIter == 0) {
      for (iMarker = 0; iMarker < config->GetnMarker_All(); iMarker++) {
        if ((config->GetMarker_All_KindBC(iMarker) == ACTDISK_INLET) ||
            (config->GetMarker_All_KindBC(iMarker) == ACTDISK_OUTLET)) {
          Marker_Tag = config->GetMarker_All_TagBound(iMarker);

          if (Kind_ActDisk == NET_THRUST) {
            if (restart)
              Initial_BCThrust = config->GetInitial_BCThrust() / Ref;
            else {
              if (config->GetMach() < 0.5) Initial_BCThrust = fabs( config->GetActDisk_PressJump(Marker_Tag, 0) / Ref);
              else Initial_BCThrust = fabs( config->GetActDisk_PressJump(Marker_Tag, 1) / Ref);
            }
            config->SetActDisk_BCThrust(Marker_Tag, Initial_BCThrust);
            config->SetActDisk_BCThrust_Old(Marker_Tag, Initial_BCThrust);
          }

          if (Kind_ActDisk == BC_THRUST) {
            if (restart)
              Initial_BCThrust = config->GetInitial_BCThrust() / Ref;
            else {
              if (config->GetMach() < 0.5) Initial_BCThrust = fabs( config->GetActDisk_PressJump(Marker_Tag, 0) / Ref);
              else Initial_BCThrust = fabs( config->GetActDisk_PressJump(Marker_Tag, 1) / Ref);
            }
            config->SetActDisk_BCThrust(Marker_Tag, Initial_BCThrust);
            config->SetActDisk_BCThrust_Old(Marker_Tag, Initial_BCThrust);
          }

          if (Kind_ActDisk == POWER) {
            Initial_BCThrust = config->GetInitial_BCThrust() / Ref;
            config->SetActDisk_BCThrust(Marker_Tag, Initial_BCThrust);
            config->SetActDisk_BCThrust_Old(Marker_Tag, Initial_BCThrust);
          }

          if (Kind_ActDisk == DRAG_MINUS_THRUST) {
            Initial_BCThrust = config->GetInitial_BCThrust() / Ref;
            config->SetActDisk_BCThrust(Marker_Tag, Initial_BCThrust);
            config->SetActDisk_BCThrust_Old(Marker_Tag, Initial_BCThrust);
          }

          if (Kind_ActDisk == MASSFLOW) {
            Initial_BCThrust = config->GetInitial_BCThrust() / Ref;
            config->SetActDisk_BCThrust(Marker_Tag, Initial_BCThrust);
            config->SetActDisk_BCThrust_Old(Marker_Tag, Initial_BCThrust);
          }

        }
      }
    }

    /*--- Typical iteration to set the value of BC Thrust at each actuator disk ---*/

    if (Update_BCThrust_Bool && Output) {

      for (iMarker = 0; iMarker < config->GetnMarker_All(); iMarker++) {

        if ((config->GetMarker_All_KindBC(iMarker) == ACTDISK_INLET) ||
            (config->GetMarker_All_KindBC(iMarker) == ACTDISK_OUTLET)) {

          Marker_Tag = config->GetMarker_All_TagBound(iMarker);

          if (Kind_ActDisk == NET_THRUST) {

            if (config->GetMach() < 0.5) Target_NetThrust = fabs( config->GetActDisk_PressJump(Marker_Tag, 0) / Ref);
            else Target_NetThrust = fabs( config->GetActDisk_PressJump(Marker_Tag, 1) / Ref);
            NetThrust    = config->GetActDisk_NetThrust(Marker_Tag);
            BCThrust_old = config->GetActDisk_BCThrust_Old(Marker_Tag);
            BCThrust_inc = (1.0/dNetThrust_dBCThrust)*(Target_NetThrust - NetThrust);

            if (iMesh == MESH_0) BCThrust = max(0.0,(BCThrust_old + BCThrust_inc));
            else BCThrust = config->GetActDisk_BCThrust(Marker_Tag);

            if (iMesh == MESH_0) {
              config->SetActDisk_BCThrust(Marker_Tag, BCThrust);
              BCThrust_Init = BCThrust*Ref;
              config->SetInitial_BCThrust(BCThrust_Init);
            }

          }

          if (Kind_ActDisk == BC_THRUST) {

            if (config->GetMach() < 0.5) Target_Force =  fabs( config->GetActDisk_PressJump(Marker_Tag, 0) / Ref);
            else Target_Force =  fabs( config->GetActDisk_PressJump(Marker_Tag, 1) / Ref);
            Force        = -config->GetActDisk_Force(Marker_Tag);
            BCThrust_old = config->GetActDisk_BCThrust_Old(Marker_Tag);
            BCThrust_inc = (1.0/dNetThrust_dBCThrust)*(Target_Force - Force);

            if (iMesh == MESH_0) BCThrust = max(0.0,(BCThrust_old + BCThrust_inc));
            else BCThrust = config->GetActDisk_BCThrust(Marker_Tag);

            if (iMesh == MESH_0) {
              config->SetActDisk_BCThrust(Marker_Tag, BCThrust);
              BCThrust_Init = BCThrust*Ref;
              config->SetInitial_BCThrust(BCThrust_Init);
            }

          }

          if (Kind_ActDisk == POWER) {

            if (config->GetMach() < 0.5) Target_Power =  fabs( config->GetActDisk_PressJump(Marker_Tag, 0) / (Ref * config->GetVelocity_Ref() /  550.0));
            else Target_Power =  fabs( config->GetActDisk_PressJump(Marker_Tag, 1) / (Ref * config->GetVelocity_Ref() /  550.0));
            Power        = config->GetActDisk_Power(Marker_Tag);
            BCThrust_old = config->GetActDisk_BCThrust_Old(Marker_Tag);
            BCThrust_inc = (1.0/dNetThrust_dBCThrust)*(Target_Power - Power);

            if (iMesh == MESH_0) BCThrust = max(0.0,(BCThrust_old + BCThrust_inc));
            else BCThrust = config->GetActDisk_BCThrust(Marker_Tag);

            if (iMesh == MESH_0) {
              config->SetActDisk_BCThrust(Marker_Tag, BCThrust);
              BCThrust_Init = BCThrust*Ref;
              config->SetInitial_BCThrust(BCThrust_Init);
            }

          }

          if (Kind_ActDisk == DRAG_MINUS_THRUST) {

            if (config->GetMach() < 0.5) Target_DragMinusThrust  =  -fabs(config->GetActDisk_PressJump(Marker_Tag, 0)) * Factor;
            else Target_DragMinusThrust  =  -fabs(config->GetActDisk_PressJump(Marker_Tag, 1)) * Factor;
            DragMinusThrust = GetTotal_CD() * Factor;
            BCThrust_old    = config->GetActDisk_BCThrust_Old(Marker_Tag);
            BCThrust_inc    = -(1.0/dNetThrust_dBCThrust)*(Target_DragMinusThrust - DragMinusThrust);

            if (iMesh == MESH_0) BCThrust = max(0.0,(BCThrust_old + BCThrust_inc));
            else BCThrust = config->GetActDisk_BCThrust(Marker_Tag);

            if (iMesh == MESH_0) {
              config->SetActDisk_BCThrust(Marker_Tag, BCThrust);
              BCThrust_Init = BCThrust*Ref;
              config->SetInitial_BCThrust(BCThrust_Init);
            }

          }

          if (Kind_ActDisk == MASSFLOW) {

            if (config->GetMach() < 0.5) {
              Target_Massflow  =  fabs(config->GetActDisk_PressJump(Marker_Tag, 0) / (config->GetDensity_Ref() * config->GetVelocity_Ref()));
              if (config->GetSystemMeasurements() == US) Target_Massflow /= 32.174;
            }
            else {
              Target_Massflow  =  fabs(config->GetActDisk_PressJump(Marker_Tag, 1) / (config->GetDensity_Ref() * config->GetVelocity_Ref()));
              if (config->GetSystemMeasurements() == US) Target_Massflow /= 32.174;
            }

            Massflow = config->GetActDisk_MassFlow(Marker_Tag);
            BCThrust_old    = config->GetActDisk_BCThrust_Old(Marker_Tag);
            BCThrust_inc    = (1.0/dNetThrust_dBCThrust)*(Target_Massflow - Massflow);
            if (iMesh == MESH_0) BCThrust = max(0.0,(BCThrust_old + BCThrust_inc));
            else BCThrust = config->GetActDisk_BCThrust(Marker_Tag);
            if (iMesh == MESH_0) {
              config->SetActDisk_BCThrust(Marker_Tag, BCThrust);
              BCThrust_Init = BCThrust*Ref;
              config->SetInitial_BCThrust(BCThrust_Init);
            }

          }

        }

      }

      /*--- After a complete update of BC_Thrust
       update the value of BC Thrust (old) for future iterations ---*/

      for (iMarker = 0; iMarker < config->GetnMarker_All(); iMarker++) {
        if ((config->GetMarker_All_KindBC(iMarker) == ACTDISK_INLET) ||
            (config->GetMarker_All_KindBC(iMarker) == ACTDISK_OUTLET)) {
          Marker_Tag = config->GetMarker_All_TagBound(iMarker);
          if ((Kind_ActDisk == NET_THRUST) || (Kind_ActDisk == BC_THRUST) ||
              (Kind_ActDisk == POWER) || (Kind_ActDisk == DRAG_MINUS_THRUST) ||
              (Kind_ActDisk == MASSFLOW)) {
            BCThrust = config->GetActDisk_BCThrust(Marker_Tag);
            config->SetActDisk_BCThrust_Old(Marker_Tag, BCThrust);
          }
        }
      }
    }

    /*--- Evaluate the pressure jump at each node using the total thrust ---*/

    if ((Update_BCThrust_Bool && Output) || (InnerIter == 0)) {

      for (iMarker = 0; iMarker < config->GetnMarker_All(); iMarker++) {

        if ((config->GetMarker_All_KindBC(iMarker) == ACTDISK_INLET) ||
            (config->GetMarker_All_KindBC(iMarker) == ACTDISK_OUTLET)) {

          Marker_Tag = config->GetMarker_All_TagBound(iMarker);
          RefDensity  = Density_Inf;
          RefArea = config->GetRefArea();
          RefVel2 = 0.0; for (iDim = 0; iDim < nDim; iDim++) RefVel2  += Velocity_Inf[iDim]*Velocity_Inf[iDim];

          Factor = (0.5*RefDensity*RefArea*RefVel2);
          Ref = config->GetDensity_Ref() * config->GetVelocity_Ref() * config->GetVelocity_Ref() * 1.0 * 1.0;
          BCThrust = config->GetActDisk_BCThrust(Marker_Tag);

          for (iVertex = 0; iVertex < geometry->nVertex[iMarker]; iVertex++) {

            iPoint = geometry->vertex[iMarker][iVertex]->GetNode();

            if (geometry->nodes->GetDomain(iPoint)) {

              geometry->vertex[iMarker][iVertex]->GetNormal(Vector);

              if (config->GetMarker_All_KindBC(iMarker) == ACTDISK_INLET) {
                for (iDim = 0; iDim < nDim; iDim++) { Vector[iDim] = -Vector[iDim]; }
              }

              Area = GeometryToolbox::Norm(nDim, Vector);

              /*--- Use the inlet state to compute the Pressure and Temperature jumps ---*/

              if (config->GetMarker_All_KindBC(iMarker) == ACTDISK_INLET)
                V_inlet = nodes->GetPrimitive(iPoint);
              if (config->GetMarker_All_KindBC(iMarker) == ACTDISK_OUTLET)
                V_inlet = DonorPrimVar[iMarker][iVertex];

              Density       = V_inlet[nDim+2];
              Pressure      = V_inlet[nDim+1];
              SoundSpeed2   = Pressure*Gamma/Density;
              TotalArea     = config->GetActDisk_Area(Marker_Tag);
              Force_Normal  = Area*(BCThrust/TotalArea);


              Velocity_Normal = 0.0;
              for (iDim = 0; iDim < nDim; iDim++) {
                Velocity_Normal += V_inlet[iDim+1]*Vector[iDim]/Area;
              }


              if (Velocity_Normal > EPS) {

                /*--- Ratio of the total temperature to the temperature at the inflow ---*/

                T0_Ti = 1.0 + ((Gamma-1.0)/SoundSpeed2)*(0.5*Velocity_Normal*Velocity_Normal + Force_Normal/(Density*Area));


                ATerm = 2.0*T0_Ti/(Gamma+1.0);
                BTerm = 0.5*(Gamma+1.0)/(Gamma-1.0);
                LHS = fabs(Velocity_Normal)/(sqrt(SoundSpeed2)*pow(ATerm,BTerm));

                CTerm_ = (PolyCoeff-1.0)/(PolyCoeff+1.0);
                DTerm_ = 1.0/(PolyCoeff-1.0);

                La = EPS; La_old = EPS;

                for (iter = 0; iter < 100; iter++) {

                  ETerm = ((1.0-CTerm_*La*La)/(1.0-CTerm_+EPS));

                  RHS = La*pow(ETerm, DTerm_);

                  ETerm = ((1.0-CTerm_*(La+1E-6)*(La+1E-6))/(1.0-CTerm_+EPS));
                  RHS_PDelta = (La+1E-6)*pow(ETerm, DTerm_);

                  ETerm = ((1.0-CTerm_*(La-1E-6)*(La-1E-6))/(1.0-CTerm_+EPS));
                  RHS_MDelta = (La-1E-6)*pow(ETerm, DTerm_);

                  /*--- Objective function and finitte differences derivative ---*/

                  F = RHS - LHS;
                  DF_DLa = (RHS_PDelta - RHS_MDelta)/2E-6;

                  /*--- Newton's step ---*/

                  La_old = La;
                  La = La_old - 0.75*(F/DF_DLa);

                  if (fabs(F) < 1E-10) break;

                }

                if (iter == 99) cout << "The laval number evaluation is not converging." << endl;

                /*--- Laval is bounded ---*/

                La = min(La, sqrt(6.0));  La = max(La, 0.0);

                To_Ti = max(1.0, T0_Ti*(1.0-CTerm_*La*La));
                ActDisk_DeltaT[iMarker][iVertex] = To_Ti;

                Po_Pi = max(1.0, pow(To_Ti, PolyCoeff*DTerm_));
                ActDisk_DeltaP[iMarker][iVertex] = Po_Pi;

              }
              else {
                ActDisk_DeltaT[iMarker][iVertex] = 1.0;
                ActDisk_DeltaP[iMarker][iVertex] = 1.0;
              }
            }
          }
        }
      }
    }
  }

  /*--- Broadcast some information to the master node ---*/

  ActDisk_Info = false;
  for (iMarker = 0; iMarker < config->GetnMarker_All(); iMarker++) {
    if ((config->GetMarker_All_KindBC(iMarker) == ACTDISK_INLET) ||
        (config->GetMarker_All_KindBC(iMarker) == ACTDISK_OUTLET)) {
      ActDisk_Info = true;
    }
  }
  if (!ActDisk_Info) config->SetInitial_BCThrust(0.0);

  MyBCThrust = config->GetInitial_BCThrust();
  SU2_MPI::Allreduce(&MyBCThrust, &BCThrust, 1, MPI_DOUBLE, MPI_MAX, SU2_MPI::GetComm());
  config->SetInitial_BCThrust(BCThrust);

}

void CEulerSolver::ReadActDisk_InputFile(CGeometry *geometry, CSolver **solver_container,
                                       CConfig *config, unsigned short iMesh, bool Output) {
  /*--- Input file provides force coefficients distributions along disk radius. Initialization
        necessary only at initial iteration. ---*/

  unsigned short iDim, iMarker;
  unsigned long iVertex, iPoint;
  string Marker_Tag;
  int iRow, nRow, iEl;
  std::vector<su2double> rad_v, dCt_v, dCp_v, dCr_v;
  su2double r_ = 0.0, r[MAXNDIM] = {0.0},
  AD_Center[MAXNDIM] = {0.0}, AD_Axis[MAXNDIM] = {0.0}, AD_Radius = 0.0, AD_J = 0.0;
  std::vector<su2double> Fa, Ft, Fr;
  su2double Fx = 0.0, Fy = 0.0, Fz = 0.0,
  Fx_inf = 0.0, Fy_inf = 0.0, Fz_inf = 0.0, Fx_sup = 0.0, Fy_sup = 0.0, Fz_sup = 0.0, h = 0.0;
  const su2double *P = nullptr;

  su2double Dens_FreeStream = config->GetDensity_FreeStream();
  const su2double *Vel_FreeStream = config->GetVelocity_FreeStream();

  /*--- Get the file name that contains the propeller data. ---*/
  string ActDisk_filename = config->GetActDisk_FileName();
  /*--- Loop over the markers. ---*/
  for (iMarker = 0; iMarker < config->GetnMarker_All(); iMarker++) {
    if ((config->GetMarker_All_KindBC(iMarker) == ACTDISK_INLET) ||
        (config->GetMarker_All_KindBC(iMarker) == ACTDISK_OUTLET)) {

      /*--- Get the marker tag of the current BC marker. ---*/
      Marker_Tag = config->GetMarker_All_TagBound(iMarker);
      ifstream ActDisk_file;
      /*--- Open the file that contains the propeller data. ---*/
      ActDisk_file.open(ActDisk_filename.data(), ios::in);

      /*--- Error message if the propeller data input file fails to open. ---*/
      if (ActDisk_file.fail()) SU2_MPI::Error("Unable to open Actuator Disk Input File", CURRENT_FUNCTION);

      string text_line, text_line_appo, name[2];
      string::size_type position;

      while (getline (ActDisk_file, text_line)) {
        /*--- Check if there is the "MARKER_ACTDISK=" string in the current line. If not keep on reading. ---*/
        position = text_line.find ("MARKER_ACTDISK=");
        if(position == string::npos){continue;}
        text_line.erase (0,15);
        /*--- Read the names of the two faces of the actuator disk and assign them to the name[] array. ---*/
        istringstream NameID(text_line);
        for (int i = 0; i < 2; i++){
          NameID >> name[i];
        }

        /*--- Check if the propeller data correspond to the actual BC marker. ---*/
        if (Marker_Tag == name[0] || Marker_Tag == name[1]){
          /*--- Read and assign the coordinates of the actuator disk center. ---*/
          getline (ActDisk_file, text_line_appo);
          text_line_appo.erase (0,7);
          istringstream C_value(text_line_appo);
          for (iDim = 0; iDim < nDim; iDim++){
            C_value >> AD_Center[iDim];
          }

          /*--- Read and assign the components of the actuator disk axis versor pointing backward. ---*/
          getline (ActDisk_file, text_line_appo);
          text_line_appo.erase (0,5);
          istringstream axis_value(text_line_appo);
          for (iDim = 0; iDim < nDim; iDim++){
            axis_value >> AD_Axis[iDim];
          }

          /*--- Read and assign the value of the actuator disk radius. ---*/
          getline (ActDisk_file, text_line_appo);
          text_line_appo.erase (0,7);
          istringstream R_value(text_line_appo);
          R_value >> AD_Radius;

          /*--- Read and assign the value of the actuator disk advance ratio. ---*/
          getline (ActDisk_file, text_line_appo);
          text_line_appo.erase (0,10);
          istringstream J_value(text_line_appo);
          J_value >> AD_J;

          /*--- Read and assign the number of radial stations contained in the propeller data file. ---*/
          getline (ActDisk_file, text_line_appo);
          text_line_appo.erase (0,5);
          istringstream row_value(text_line_appo);
          row_value >> nRow;

          /*--- Assign the vectors dimension. ---*/
          rad_v.resize(nRow);
          dCt_v.resize(nRow);
          dCp_v.resize(nRow);
          dCr_v.resize(nRow);

          Fa.resize(nRow);
          Ft.resize(nRow);
          Fr.resize(nRow);

          /*--- Read and assign the values of the non-dimensional radius, thrust coefficient, power coefficient
                and radial force coefficient. ---*/
          getline (ActDisk_file, text_line_appo);
          for (iRow = 0; iRow < nRow; iRow++){
            getline (ActDisk_file, text_line_appo);
            istringstream row_val_value(text_line_appo);
            row_val_value >> rad_v[iRow] >> dCt_v[iRow] >> dCp_v[iRow] >> dCr_v[iRow];
          }

          /*--- Set the actuator disk radius value, center coordiantes values and axis coordinates values. ---*/
          ActDisk_R(iMarker) = AD_Radius;
          for (iDim = 0; iDim < nDim; iDim++){
            ActDisk_C(iMarker, iDim) = AD_Center[iDim];
            ActDisk_Axis(iMarker, iDim) = AD_Axis[iDim];
          }

          /*--- If the first radial station corresponds to the actuator disk center, the radial and tangential forces
                per unit area (Fr and Ft) are equal to zero, while the axial force per unit area (Fa) is computed using
                a linear interpolation in order to avoid a mathematical singularity at actuator disk center. ---*/
          if (rad_v[0] == 0.0){
            Fa[0] = (((2*Dens_FreeStream*pow(Vel_FreeStream[0],2))/
                    (pow(AD_J,2)*PI_NUMBER))*((dCt_v[1] - dCt_v[0])/rad_v[1])) / config->GetPressure_Ref();
            Ft[0] = 0.0;
            Fr[0] = 0.0;
          }
          else {
            Fa[0] = (dCt_v[0]*(2*Dens_FreeStream*pow(Vel_FreeStream[0],2))/
                    (pow(AD_J,2)*PI_NUMBER*rad_v[0])) / config->GetPressure_Ref();
            Ft[0] = (dCp_v[0]*(2*Dens_FreeStream*pow(Vel_FreeStream[0],2))/
                    ((AD_J*PI_NUMBER*rad_v[0])*(AD_J*PI_NUMBER*rad_v[0]))) / config->GetPressure_Ref();
            Fr[0] = (dCr_v[0]*(2*Dens_FreeStream*pow(Vel_FreeStream[0],2))/
                    (pow(AD_J,2)*PI_NUMBER*rad_v[0])) / config->GetPressure_Ref();
          }

          /*--- Loop over the radial stations. Computation of Fa (axial force per unit area), Ft (tangential force per unit area)
                and Fr (radial force per unit area).
                These equations are not valid if the freestream velocity is equal to zero (hovering condition not enabled yet). ---*/
          for (iEl = 1; iEl < nRow; iEl++){
            Fa[iEl] = (dCt_v[iEl]*(2*Dens_FreeStream*pow(Vel_FreeStream[0],2))/
                      (pow(AD_J,2)*PI_NUMBER*rad_v[iEl])) / config->GetPressure_Ref();
            Ft[iEl] = (dCp_v[iEl]*(2*Dens_FreeStream*pow(Vel_FreeStream[0],2))/
                      ((AD_J*PI_NUMBER*rad_v[iEl])*(AD_J*PI_NUMBER*rad_v[iEl]))) / config->GetPressure_Ref();
            Fr[iEl] = (dCr_v[iEl]*(2*Dens_FreeStream*pow(Vel_FreeStream[0],2))/
                      (pow(AD_J,2)*PI_NUMBER*rad_v[iEl])) / config->GetPressure_Ref();
          }

          /*--- Loop over the marker nodes. ---*/
          for (iVertex = 0; iVertex < geometry->nVertex[iMarker]; iVertex++) {
            /*--- Get the coordinates of the current node. ---*/
            iPoint = geometry->vertex[iMarker][iVertex]->GetNode();
            P = geometry->nodes->GetCoord(iPoint);

            /*--- Computation of the radius coordinates for the current node. ---*/
            GeometryToolbox::Distance(nDim, P, AD_Center, r);

            /*--- Computation of the non-dimensional radius for the current node. ---*/
            r_ = GeometryToolbox::Norm(nDim, r) / AD_Radius;

            /*--- Loop over the actuator disk radial stations. ---*/
            for (iEl = 0; iEl < nRow; iEl++){
              /*--- Check if the current node is located between rad_v[iEl] and rad_v[iEl-1]. ---*/
              if (r_ <= rad_v[iEl]){
                /*--- h is the dinstance of the current node from the previous radial element (iEl-1)
                      divided by the length of the radial element in which the node is contained. ---*/
                h = (r_-rad_v[iEl-1])/(rad_v[iEl]-rad_v[iEl-1]);
                /*--- Fx, Fy and Fz are the x, y and z components of the tangential and radial forces
                      per unit area resultant. ---*/
                if(r_ == 0.0){
                  Fx = 0.0;
                  Fy = 0.0;
                  Fz = 0.0;
                }
                /*--- _inf is the value of the previous radial element. _sup is the value of the
                      following radial element. ---*/
                else{
                  Fx_inf = (Ft[iEl-1]+Fr[iEl-1])*(r[0]/(r_*AD_Radius));
                  Fy_inf = (Ft[iEl-1]+Fr[iEl-1])*(r[2]/(r_*AD_Radius));
                  Fz_inf = -(Ft[iEl-1]+Fr[iEl-1])*(r[1]/(r_*AD_Radius));
                  Fx_sup = (Ft[iEl]+Fr[iEl])*(r[0]/(r_*AD_Radius));
                  Fy_sup = (Ft[iEl]+Fr[iEl])*(r[2]/(r_*AD_Radius));
                  Fz_sup = -(Ft[iEl]+Fr[iEl])*(r[1]/(r_*AD_Radius));

                  /*--- Fx, Fy and Fz at the current node are evaluated using a linear interpolation between
                        the end vaues of the radial element in which the current node is contained. ---*/
                  Fx = Fx_inf + (Fx_sup - Fx_inf)*h;
                  Fy = Fy_inf + (Fy_sup - Fy_inf)*h;
                  Fz = Fz_inf + (Fz_sup - Fz_inf)*h;
                }
                /*--- Set the values of Fa, Fx, Fy and Fz. Fa is evaluated using a linear interpolation. ---*/
                ActDisk_Fa[iMarker][iVertex] = Fa[iEl-1] + (Fa[iEl]-Fa[iEl-1])*h;
                ActDisk_Fx[iMarker][iVertex] = Fx;
                ActDisk_Fy[iMarker][iVertex] = Fy;
                ActDisk_Fz[iMarker][iVertex] = Fz;

                break;
              }
            }
          }
        }
      }
    }
  }
}

void CEulerSolver::SetFarfield_AoA(CGeometry *geometry, CSolver **solver_container,
                                   CConfig *config, unsigned short iMesh, bool Output) {

  su2double AoA = 0.0, Vel_Infty[3], Vel_Infty_Mag;
  unsigned short iDim;
  unsigned long InnerIter = config->GetInnerIter();
  su2double Beta = config->GetAoS();

  /* --- Initialize values at first iteration --- */

  if (InnerIter == 0) {
    Total_CD_Prev = 0.0;
    Total_CL_Prev = 0.0;
    Total_CMx_Prev = 0.0;
    Total_CMy_Prev = 0.0;
    Total_CMz_Prev = 0.0;
    AoA_Prev = config->GetAoA();
    dCL_dAlpha = config->GetdCL_dAlpha();
    AoA_inc = 0.0;
  }

  /*--- Retrieve the AoA (degrees) ---*/

  AoA = config->GetAoA();

  /* --- Set new AoA if needed --- */

  if (fabs(AoA_inc) > 0.0 && Output) {

    /* --- Update *_Prev values with current coefficients --- */

    SetCoefficient_Gradients(config);

    Total_CD_Prev = TotalCoeff.CD;
    Total_CL_Prev = TotalCoeff.CL;
    Total_CMx_Prev = TotalCoeff.CMx;
    Total_CMy_Prev = TotalCoeff.CMy;
    Total_CMz_Prev = TotalCoeff.CMz;
    AoA_Prev = AoA;

    /*--- Compute a new value for AoA on the fine mesh only (degrees)---*/

    if (iMesh == MESH_0) AoA = AoA + AoA_inc;
    else { AoA = config->GetAoA(); }

    /*--- Only the fine mesh stores the updated values for AoA in config ---*/

    if (iMesh == MESH_0) {
      config->SetAoA(AoA);
    }

    /*--- Update the freestream velocity vector at the farfield ---*/

    for (iDim = 0; iDim < nDim; iDim++)
      Vel_Infty[iDim] = GetVelocity_Inf(iDim);

    /*--- Compute the magnitude of the free stream velocity ---*/

    Vel_Infty_Mag = 0;
    for (iDim = 0; iDim < nDim; iDim++)
      Vel_Infty_Mag += Vel_Infty[iDim]*Vel_Infty[iDim];
    Vel_Infty_Mag = sqrt(Vel_Infty_Mag);

    /*--- Compute the new freestream velocity with the updated AoA ---*/

    if (nDim == 2) {
      Vel_Infty[0] = cos(AoA*PI_NUMBER/180.0)*Vel_Infty_Mag;
      Vel_Infty[1] = sin(AoA*PI_NUMBER/180.0)*Vel_Infty_Mag;
    }
    if (nDim == 3) {
      Vel_Infty[0] = cos(AoA*PI_NUMBER/180.0)*cos(Beta*PI_NUMBER/180.0)*Vel_Infty_Mag;
      Vel_Infty[1] = sin(Beta)*Vel_Infty_Mag;
      Vel_Infty[2] = sin(AoA*PI_NUMBER/180.0)*cos(Beta*PI_NUMBER/180.0)*Vel_Infty_Mag;
    }

    /*--- Store the new freestream velocity vector for the next iteration ---*/

    for (iDim = 0; iDim < nDim; iDim++) {
      Velocity_Inf[iDim] = Vel_Infty[iDim];
    }

    /*--- Only the fine mesh stores the updated values for velocity in config ---*/

    if (iMesh == MESH_0) {
      for (iDim = 0; iDim < nDim; iDim++)
        config->SetVelocity_FreeStreamND(Vel_Infty[iDim], iDim);
    }

  }
}

bool CEulerSolver::FixedCL_Convergence(CConfig* config, bool convergence) {
  su2double Target_CL = config->GetTarget_CL();
  unsigned long curr_iter = config->GetInnerIter();
  unsigned long Iter_dCL_dAlpha = config->GetIter_dCL_dAlpha();
  bool fixed_cl_conv = false;
  AoA_inc = 0.0;


  /*--- if in Fixed CL mode, before finite differencing --- */

  if (!Start_AoA_FD){
    if (convergence){

      /* --- C_L and solution are converged, start finite differencing --- */

      if (fabs(TotalCoeff.CL-Target_CL) < (config->GetCauchy_Eps()/2)) {

        /* --- If no finite differencing required --- */

        if (Iter_dCL_dAlpha == 0){
          fixed_cl_conv = true;
          return fixed_cl_conv;
        }

        /* --- Else, set up finite differencing routine ---*/

        Iter_Update_AoA = curr_iter;
        Start_AoA_FD = true;
        fixed_cl_conv = false;
        AoA_inc = 0.001;
      }

      /* --- C_L is not converged to target value and some iterations
          have passed since last update, so update AoA --- */

      else if ((curr_iter - Iter_Update_AoA) > config->GetStartConv_Iter()){
        Iter_Update_AoA = curr_iter;
        fixed_cl_conv = false;
        if (fabs(TotalCoeff.CL-Target_CL) > (config->GetCauchy_Eps()/2)) {
          AoA_inc = (1.0/dCL_dAlpha)*(Target_CL - TotalCoeff.CL);
        }
      }
    }

    /* --- If the iteration limit between AoA updates is met, so update AoA --- */

    else if ((curr_iter - Iter_Update_AoA) == config->GetUpdate_AoA_Iter_Limit()) {
      Iter_Update_AoA = curr_iter;
      fixed_cl_conv = false;
      if (fabs(TotalCoeff.CL-Target_CL) > (config->GetCauchy_Eps()/2)) {
        AoA_inc = (1.0/dCL_dAlpha)*(Target_CL - TotalCoeff.CL);
      }
    }

    /* --- If the total iteration limit is reached, start finite differencing --- */

    if (curr_iter == config->GetnInner_Iter() - Iter_dCL_dAlpha){
      if (Iter_dCL_dAlpha == 0){
        End_AoA_FD = true;
      }
      Iter_Update_AoA = curr_iter;
      Start_AoA_FD = true;
      fixed_cl_conv = false;
      AoA_inc = 0.001;
    }
  }

  /* --- If Finite Difference Mode has ended, end simulation --- */

  if (End_AoA_FD){
    //fixed_cl_conv = true;
    return true;
  }

  /* --- If starting Finite Difference Mode --- */

  if (Start_AoA_FD){

    /* --- Disable history writing --- */

    config->SetHistory_Wrt_Freq(2, 0);

    /* --- End Finite Difference Mode if iteration limit is reached, so simualtion is converged --- */

    End_AoA_FD = ((curr_iter - Iter_Update_AoA - 2) == Iter_dCL_dAlpha ||
      curr_iter == config->GetnInner_Iter()- 2 );

    if (convergence && (curr_iter - Iter_Update_AoA) > config->GetStartConv_Iter())
      End_AoA_FD = true;


    /* --- If Finite Difference mode is ending, reset AoA and calculate Coefficient Gradients --- */

    if (End_AoA_FD){
      SetCoefficient_Gradients(config);
      config->SetAoA(AoA_Prev);
    }
  }

  return fixed_cl_conv;

}

void CEulerSolver::SetCoefficient_Gradients(CConfig *config) const{
  su2double dCL_dAlpha_, dCD_dCL_, dCMx_dCL_, dCMy_dCL_, dCMz_dCL_;
  su2double AoA = config->GetAoA();

  if (AoA != AoA_Prev) {
  /* --- Calculate gradients of coefficients w.r.t. CL --- */

  dCL_dAlpha_ = (TotalCoeff.CL-Total_CL_Prev)/(AoA - AoA_Prev);
  dCD_dCL_    = (TotalCoeff.CD-Total_CD_Prev)/(TotalCoeff.CL-Total_CL_Prev);
  dCMx_dCL_   = (TotalCoeff.CMx-Total_CMx_Prev)/(TotalCoeff.CL-Total_CL_Prev);
  dCMy_dCL_   = (TotalCoeff.CMy-Total_CMy_Prev)/(TotalCoeff.CL-Total_CL_Prev);
  dCMz_dCL_   = (TotalCoeff.CMz-Total_CMz_Prev)/(TotalCoeff.CL-Total_CL_Prev);

  /*--- Set the value of the  dOF/dCL in the config file ---*/

  config->SetdCD_dCL(dCD_dCL_);
  config->SetdCMx_dCL(dCMx_dCL_);
  config->SetdCMy_dCL(dCMy_dCL_);
  config->SetdCMz_dCL(dCMz_dCL_);
  config->SetdCL_dAlpha(dCL_dAlpha_);
  }
}

void CEulerSolver::UpdateCustomBoundaryConditions(CGeometry **geometry_container, CConfig *config){

  unsigned short nMGlevel, iMarker;

  // TODO: Update the fluid boundary conditions for MG
  nMGlevel = config->GetnMGLevels();
  if (nMGlevel > 1) {
    for (iMarker=0; iMarker < nMarker; iMarker++) {
      bool isCustomizable = config->GetMarker_All_PyCustom(iMarker);
      bool isInlet = (config->GetMarker_All_KindBC(iMarker) == INLET_FLOW);
      if (isCustomizable && isInlet)
        SU2_MPI::Error("Custom inlet BCs are not currently compatible with multigrid.", CURRENT_FUNCTION);
    }
  }
}

void CEulerSolver::Evaluate_ObjFunc(const CConfig *config) {

  unsigned short iMarker_Monitoring, Kind_ObjFunc;
  su2double Weight_ObjFunc;

  Total_ComboObj = EvaluateCommonObjFunc(*config);

  /*--- Loop over all monitored markers, add to the 'combo' objective ---*/

  for (iMarker_Monitoring = 0; iMarker_Monitoring < config->GetnMarker_Monitoring(); iMarker_Monitoring++) {

    Weight_ObjFunc = config->GetWeight_ObjFunc(iMarker_Monitoring);
    Kind_ObjFunc = config->GetKind_ObjFunc(iMarker_Monitoring);

    switch(Kind_ObjFunc) {
      case DRAG_COEFFICIENT:
        if (config->GetFixed_CL_Mode()) Total_ComboObj -= Weight_ObjFunc*config->GetdCD_dCL()*(SurfaceCoeff.CL[iMarker_Monitoring]);
        if (config->GetFixed_CM_Mode()) Total_ComboObj -= Weight_ObjFunc*config->GetdCD_dCMy()*(SurfaceCoeff.CMy[iMarker_Monitoring]);
        break;
      case MOMENT_X_COEFFICIENT:
        if (config->GetFixed_CL_Mode()) Total_ComboObj -= Weight_ObjFunc*config->GetdCMx_dCL()*(SurfaceCoeff.CL[iMarker_Monitoring]);
        break;
      case MOMENT_Y_COEFFICIENT:
        if (config->GetFixed_CL_Mode()) Total_ComboObj -= Weight_ObjFunc*config->GetdCMy_dCL()*(SurfaceCoeff.CL[iMarker_Monitoring]);
        break;
      case MOMENT_Z_COEFFICIENT:
        if (config->GetFixed_CL_Mode()) Total_ComboObj -= Weight_ObjFunc*config->GetdCMz_dCL()*(SurfaceCoeff.CL[iMarker_Monitoring]);
        break;
      default:
        break;
    }
  }

  /*--- The following are not per-surface, and so to avoid that they are
   double-counted when multiple surfaces are specified, they have been
   placed outside of the loop above. In addition, multi-objective mode is
   also disabled for these objective functions (error thrown at start). ---*/

  Weight_ObjFunc = config->GetWeight_ObjFunc(0);
  Kind_ObjFunc   = config->GetKind_ObjFunc(0);

  switch(Kind_ObjFunc) {
    case EQUIVALENT_AREA:
      Total_ComboObj+=Weight_ObjFunc*Total_CEquivArea;
      break;
    case NEARFIELD_PRESSURE:
      Total_ComboObj+=Weight_ObjFunc*Total_CNearFieldOF;
      break;
    case SURFACE_MACH:
      Total_ComboObj+=Weight_ObjFunc*config->GetSurface_Mach(0);
      break;
    default:
      break;
  }
}

void CEulerSolver::BC_Far_Field(CGeometry *geometry, CSolver **solver_container, CNumerics *conv_numerics,
                                CNumerics *visc_numerics, CConfig *config, unsigned short val_marker) {

  unsigned short iDim;
  unsigned long iVertex, iPoint, Point_Normal;

  su2double *GridVel;
  su2double Area, UnitNormal[MAXNDIM] = {0.0};
  su2double Density, Pressure, Energy,  Velocity[MAXNDIM] = {0.0};
  su2double Density_Bound, Pressure_Bound, Vel_Bound[MAXNDIM] = {0.0};
  su2double Density_Infty, Pressure_Infty, Vel_Infty[MAXNDIM] = {0.0};
  su2double SoundSpeed, Entropy, Velocity2, Vn;
  su2double SoundSpeed_Bound, Entropy_Bound, Vel2_Bound, Vn_Bound;
  su2double SoundSpeed_Infty, Entropy_Infty, Vel2_Infty, Vn_Infty, Qn_Infty;
  su2double RiemannPlus, RiemannMinus;
  su2double *V_infty, *V_domain;

  su2double Gas_Constant     = config->GetGas_ConstantND();

  bool implicit       = config->GetKind_TimeIntScheme() == EULER_IMPLICIT;
  bool viscous        = config->GetViscous();
  bool tkeNeeded = (config->GetKind_Turb_Model() == SST) || (config->GetKind_Turb_Model() == SST_SUST);

  su2double *Normal = new su2double[nDim];

  /*--- Loop over all the vertices on this boundary marker ---*/

  SU2_OMP_FOR_DYN(OMP_MIN_SIZE)
  for (iVertex = 0; iVertex < geometry->nVertex[val_marker]; iVertex++) {
    iPoint = geometry->vertex[val_marker][iVertex]->GetNode();

    /*--- Allocate the value at the infinity ---*/
    V_infty = GetCharacPrimVar(val_marker, iVertex);

    /*--- Check if the node belongs to the domain (i.e, not a halo node) ---*/

    if (geometry->nodes->GetDomain(iPoint)) {

      /*--- Index of the closest interior node ---*/

      Point_Normal = geometry->vertex[val_marker][iVertex]->GetNormal_Neighbor();

      /*--- Normal vector for this vertex (negate for outward convention) ---*/

      geometry->vertex[val_marker][iVertex]->GetNormal(Normal);
      for (iDim = 0; iDim < nDim; iDim++) Normal[iDim] = -Normal[iDim];
      conv_numerics->SetNormal(Normal);

      /*--- Retrieve solution at the farfield boundary node ---*/
      V_domain = nodes->GetPrimitive(iPoint);

      /*--- Construct solution state at infinity for compressible flow by
         using Riemann invariants, and then impose a weak boundary condition
         by computing the flux using this new state for U. See CFD texts by
         Hirsch or Blazek for more detail. Adapted from an original
         implementation in the Stanford University multi-block (SUmb) solver
         in the routine bcFarfield.f90 written by Edwin van der Weide,
         last modified 06-12-2005. First, compute the unit normal at the
         boundary nodes. ---*/

      Area = GeometryToolbox::Norm(nDim, Normal);
      for (iDim = 0; iDim < nDim; iDim++)
        UnitNormal[iDim] = Normal[iDim]/Area;

      /*--- Store primitive variables (density, velocities, velocity squared,
         energy, pressure, and sound speed) at the boundary node, and set some
         other quantities for clarity. Project the current flow velocity vector
         at this boundary node into the local normal direction, i.e. compute
         v_bound.n.  ---*/

      Density_Bound = V_domain[nDim+2];
      Vel2_Bound = 0.0; Vn_Bound = 0.0;
      for (iDim = 0; iDim < nDim; iDim++) {
        Vel_Bound[iDim] = V_domain[iDim+1];
        Vel2_Bound     += Vel_Bound[iDim]*Vel_Bound[iDim];
        Vn_Bound       += Vel_Bound[iDim]*UnitNormal[iDim];
      }
      Pressure_Bound   = nodes->GetPressure(iPoint);
      SoundSpeed_Bound = sqrt(Gamma*Pressure_Bound/Density_Bound);
      Entropy_Bound    = pow(Density_Bound, Gamma)/Pressure_Bound;

      /*--- Store the primitive variable state for the freestream. Project
         the freestream velocity vector into the local normal direction,
         i.e. compute v_infty.n. ---*/

      Density_Infty = GetDensity_Inf();
      Vel2_Infty = 0.0; Vn_Infty = 0.0;
      for (iDim = 0; iDim < nDim; iDim++) {
        Vel_Infty[iDim] = GetVelocity_Inf(iDim);
        Vel2_Infty     += Vel_Infty[iDim]*Vel_Infty[iDim];
        Vn_Infty       += Vel_Infty[iDim]*UnitNormal[iDim];
      }
      Pressure_Infty   = GetPressure_Inf();
      SoundSpeed_Infty = sqrt(Gamma*Pressure_Infty/Density_Infty);
      Entropy_Infty    = pow(Density_Infty, Gamma)/Pressure_Infty;

      /*--- Adjust the normal freestream velocity for grid movement ---*/

      Qn_Infty = Vn_Infty;
      if (dynamic_grid) {
        GridVel = geometry->nodes->GetGridVel(iPoint);
        for (iDim = 0; iDim < nDim; iDim++)
          Qn_Infty -= GridVel[iDim]*UnitNormal[iDim];
      }

      /*--- Compute acoustic Riemann invariants: R = u.n +/- 2c/(gamma-1).
         These correspond with the eigenvalues (u+c) and (u-c), respectively,
         which represent the acoustic waves. Positive characteristics are
         incoming, and a physical boundary condition is imposed (freestream
         state). This occurs when either (u.n+c) > 0 or (u.n-c) > 0. Negative
         characteristics are leaving the domain, and numerical boundary
         conditions are required by extrapolating from the interior state
         using the Riemann invariants. This occurs when (u.n+c) < 0 or
         (u.n-c) < 0. Note that grid movement is taken into account when
         checking the sign of the eigenvalue. ---*/

      /*--- Check whether (u.n+c) is greater or less than zero ---*/

      if (Qn_Infty > -SoundSpeed_Infty) {
        /*--- Subsonic inflow or outflow ---*/
        RiemannPlus = Vn_Bound + 2.0*SoundSpeed_Bound/Gamma_Minus_One;
      } else {
        /*--- Supersonic inflow ---*/
        RiemannPlus = Vn_Infty + 2.0*SoundSpeed_Infty/Gamma_Minus_One;
      }

      /*--- Check whether (u.n-c) is greater or less than zero ---*/

      if (Qn_Infty > SoundSpeed_Infty) {
        /*--- Supersonic outflow ---*/
        RiemannMinus = Vn_Bound - 2.0*SoundSpeed_Bound/Gamma_Minus_One;
      } else {
        /*--- Subsonic outflow ---*/
        RiemannMinus = Vn_Infty - 2.0*SoundSpeed_Infty/Gamma_Minus_One;
      }

      /*--- Compute a new value for the local normal velocity and speed of
         sound from the Riemann invariants. ---*/

      Vn = 0.5 * (RiemannPlus + RiemannMinus);
      SoundSpeed = 0.25 * (RiemannPlus - RiemannMinus)*Gamma_Minus_One;

      /*--- Construct the primitive variable state at the boundary for
         computing the flux for the weak boundary condition. The values
         that we choose to construct the solution (boundary or freestream)
         depend on whether we are at an inflow or outflow. At an outflow, we
         choose boundary information (at most one characteristic is incoming),
         while at an inflow, we choose infinity values (at most one
         characteristic is outgoing). ---*/

      if (Qn_Infty > 0.0)   {
        /*--- Outflow conditions ---*/
        for (iDim = 0; iDim < nDim; iDim++)
          Velocity[iDim] = Vel_Bound[iDim] + (Vn-Vn_Bound)*UnitNormal[iDim];
        Entropy = Entropy_Bound;
      } else  {
        /*--- Inflow conditions ---*/
        for (iDim = 0; iDim < nDim; iDim++)
          Velocity[iDim] = Vel_Infty[iDim] + (Vn-Vn_Infty)*UnitNormal[iDim];
        Entropy = Entropy_Infty;
      }

      /*--- Recompute the primitive variables. ---*/

      Density = pow(Entropy*SoundSpeed*SoundSpeed/Gamma,1.0/Gamma_Minus_One);
      Velocity2 = 0.0;
      for (iDim = 0; iDim < nDim; iDim++) {
        Velocity2 += Velocity[iDim]*Velocity[iDim];
      }
      Pressure = Density*SoundSpeed*SoundSpeed/Gamma;
      Energy   = Pressure/(Gamma_Minus_One*Density) + 0.5*Velocity2;
      if (tkeNeeded) Energy += GetTke_Inf();

      /*--- Store new primitive state for computing the flux. ---*/

      V_infty[0] = Pressure/(Gas_Constant*Density);
      for (iDim = 0; iDim < nDim; iDim++)
        V_infty[iDim+1] = Velocity[iDim];
      V_infty[nDim+1] = Pressure;
      V_infty[nDim+2] = Density;
      V_infty[nDim+3] = Energy + Pressure/Density;



      /*--- Set various quantities in the numerics class ---*/

      conv_numerics->SetPrimitive(V_domain, V_infty);

      if (dynamic_grid) {
        conv_numerics->SetGridVel(geometry->nodes->GetGridVel(iPoint),
                                  geometry->nodes->GetGridVel(iPoint));
      }

      /*--- Compute the convective residual using an upwind scheme ---*/

      auto residual = conv_numerics->ComputeResidual(config);

      /*--- Update residual value ---*/

      LinSysRes.AddBlock(iPoint, residual);

      /*--- Convective Jacobian contribution for implicit integration ---*/

      if (implicit)
        Jacobian.AddBlock2Diag(iPoint, residual.jacobian_i);

      /*--- Viscous residual contribution ---*/

      if (viscous) {

        /*--- Set laminar and eddy viscosity at the infinity ---*/

        V_infty[nDim+5] = nodes->GetLaminarViscosity(iPoint);
        V_infty[nDim+6] = nodes->GetEddyViscosity(iPoint);

        /*--- Set the normal vector and the coordinates ---*/

        visc_numerics->SetNormal(Normal);
        su2double Coord_Reflected[MAXNDIM];
        GeometryToolbox::PointPointReflect(nDim, geometry->nodes->GetCoord(Point_Normal),
                                                 geometry->nodes->GetCoord(iPoint), Coord_Reflected);
        visc_numerics->SetCoord(geometry->nodes->GetCoord(iPoint), Coord_Reflected);

        /*--- Primitive variables, and gradient ---*/

        visc_numerics->SetPrimitive(V_domain, V_infty);
        visc_numerics->SetPrimVarGradient(nodes->GetGradient_Primitive(iPoint),
                                          nodes->GetGradient_Primitive(iPoint));

        /*--- Turbulent kinetic energy ---*/

        if ((config->GetKind_Turb_Model() == SST) || (config->GetKind_Turb_Model() == SST_SUST))
          visc_numerics->SetTurbKineticEnergy(solver_container[TURB_SOL]->GetNodes()->GetSolution(iPoint,0),
                                              solver_container[TURB_SOL]->GetNodes()->GetSolution(iPoint,0));

        /*--- Set the wall shear stress values (wall functions) to -1 (no evaluation using wall functions) ---*/

        visc_numerics->SetTauWall(-1.0, -1.0);

        /*--- Compute and update viscous residual ---*/

        auto residual = visc_numerics->ComputeResidual(config);
        LinSysRes.SubtractBlock(iPoint, residual);

        /*--- Viscous Jacobian contribution for implicit integration ---*/

        if (implicit)
          Jacobian.SubtractBlock2Diag(iPoint, residual.jacobian_i);

      }

    }
  }

  /*--- Free locally allocated memory ---*/
  delete [] Normal;

}

void CEulerSolver::BC_Riemann(CGeometry *geometry, CSolver **solver_container,
                              CNumerics *conv_numerics, CNumerics *visc_numerics,
                              CConfig *config, unsigned short val_marker) {

  unsigned short iDim, iVar, jVar, kVar;
  unsigned long iVertex, iPoint, Point_Normal;
  const su2double *Flow_Dir, *Mach;
  su2double P_Total, T_Total, P_static, T_static, Rho_static, Area, UnitNormal[MAXNDIM];
  su2double *Velocity_b, Velocity2_b, Enthalpy_b, Energy_b, StaticEnergy_b, Density_b, Kappa_b, Chi_b, Pressure_b, Temperature_b;
  su2double *Velocity_e, Velocity2_e, VelMag_e, Enthalpy_e, Entropy_e, Energy_e = 0.0, StaticEnthalpy_e, StaticEnergy_e, Density_e = 0.0, Pressure_e;
  su2double *Velocity_i, Velocity2_i, Enthalpy_i, Energy_i, StaticEnergy_i, Density_i, Kappa_i, Chi_i, Pressure_i, SoundSpeed_i;
  su2double ProjVelocity_i;
  su2double **P_Tensor, **invP_Tensor, *Lambda_i, **Jacobian_b, **Jacobian_i, **DubDu, *dw, *u_e, *u_i, *u_b;
  su2double *gridVel, *Residual;
  su2double *V_boundary, *V_domain, *S_boundary, *S_domain;

  bool implicit             = (config->GetKind_TimeIntScheme() == EULER_IMPLICIT);
  string Marker_Tag         = config->GetMarker_All_TagBound(val_marker);
  bool viscous              = config->GetViscous();
  bool gravity = (config->GetGravityForce());
  bool tkeNeeded = (config->GetKind_Turb_Model() == SST) || (config->GetKind_Turb_Model() == SST_SUST);

  su2double *Normal, *FlowDirMix, TangVelocity, NormalVelocity;
  Normal = new su2double[nDim];

  Velocity_i = new su2double[nDim];
  Velocity_b = new su2double[nDim];
  Velocity_e = new su2double[nDim];
  FlowDirMix = new su2double[nDim];
  Lambda_i = new su2double[nVar];
  u_i = new su2double[nVar];
  u_e = new su2double[nVar];
  u_b = new su2double[nVar];
  dw = new su2double[nVar];

  Residual = new su2double[nVar];

  S_boundary = new su2double[8];

  P_Tensor = new su2double*[nVar];
  invP_Tensor = new su2double*[nVar];
  Jacobian_i = new su2double*[nVar];
  for (iVar = 0; iVar < nVar; iVar++)
  {
    P_Tensor[iVar] = new su2double[nVar];
    invP_Tensor[iVar] = new su2double[nVar];
    Jacobian_i[iVar] = new su2double[nVar];
  }

  /*--- Loop over all the vertices on this boundary marker ---*/

  SU2_OMP_FOR_DYN(OMP_MIN_SIZE)
  for (iVertex = 0; iVertex < geometry->nVertex[val_marker]; iVertex++) {

    V_boundary= GetCharacPrimVar(val_marker, iVertex);

    iPoint = geometry->vertex[val_marker][iVertex]->GetNode();

    /*--- Check if the node belongs to the domain (i.e., not a halo node) ---*/
    if (geometry->nodes->GetDomain(iPoint)) {

      /*--- Index of the closest interior node ---*/
      Point_Normal = geometry->vertex[val_marker][iVertex]->GetNormal_Neighbor();

      /*--- Normal vector for this vertex (negate for outward convention) ---*/
      geometry->vertex[val_marker][iVertex]->GetNormal(Normal);
      for (iDim = 0; iDim < nDim; iDim++) Normal[iDim] = -Normal[iDim];
      conv_numerics->SetNormal(Normal);

      Area = GeometryToolbox::Norm(nDim, Normal);

      for (iDim = 0; iDim < nDim; iDim++)
        UnitNormal[iDim] = Normal[iDim]/Area;

      /*--- Retrieve solution at this boundary node ---*/
      V_domain = nodes->GetPrimitive(iPoint);

      /*--- Compute the internal state u_i ---*/
      Velocity2_i = 0;
      for (iDim=0; iDim < nDim; iDim++)
      {
        Velocity_i[iDim] = nodes->GetVelocity(iPoint,iDim);
        Velocity2_i += Velocity_i[iDim]*Velocity_i[iDim];
      }


      Density_i = nodes->GetDensity(iPoint);

      Energy_i = nodes->GetEnergy(iPoint);
      StaticEnergy_i = Energy_i - 0.5*Velocity2_i;

      GetFluidModel()->SetTDState_rhoe(Density_i, StaticEnergy_i);

      Pressure_i = GetFluidModel()->GetPressure();
      Enthalpy_i = Energy_i + Pressure_i/Density_i;

      SoundSpeed_i = GetFluidModel()->GetSoundSpeed();

      Kappa_i = GetFluidModel()->GetdPde_rho() / Density_i;
      Chi_i = GetFluidModel()->GetdPdrho_e() - Kappa_i * StaticEnergy_i;

      ProjVelocity_i = 0.0;
      for (iDim = 0; iDim < nDim; iDim++)
        ProjVelocity_i += Velocity_i[iDim]*UnitNormal[iDim];

      /*--- Build the external state u_e from boundary data and internal node ---*/

      switch(config->GetKind_Data_Riemann(Marker_Tag))
      {
      case TOTAL_CONDITIONS_PT:

        /*--- Retrieve the specified total conditions for this boundary. ---*/
        if (gravity) P_Total = config->GetRiemann_Var1(Marker_Tag) - geometry->nodes->GetCoord(iPoint, nDim-1)*STANDARD_GRAVITY;/// check in which case is true (only freesurface?)
        else P_Total  = config->GetRiemann_Var1(Marker_Tag);
        T_Total  = config->GetRiemann_Var2(Marker_Tag);
        Flow_Dir = config->GetRiemann_FlowDir(Marker_Tag);

        /*--- Non-dim. the inputs if necessary. ---*/
        P_Total /= config->GetPressure_Ref();
        T_Total /= config->GetTemperature_Ref();

        /* --- Computes the total state --- */
        GetFluidModel()->SetTDState_PT(P_Total, T_Total);
        Enthalpy_e = GetFluidModel()->GetStaticEnergy()+ GetFluidModel()->GetPressure()/GetFluidModel()->GetDensity();
        Entropy_e = GetFluidModel()->GetEntropy();

        /* --- Compute the boundary state u_e --- */
        Velocity2_e = Velocity2_i;
        if (nDim == 2){
          NormalVelocity= -sqrt(Velocity2_e)*Flow_Dir[0];
          TangVelocity= -sqrt(Velocity2_e)*Flow_Dir[1];
          Velocity_e[0]= UnitNormal[0]*NormalVelocity - UnitNormal[1]*TangVelocity;
          Velocity_e[1]= UnitNormal[1]*NormalVelocity + UnitNormal[0]*TangVelocity;
        }else{
          for (iDim = 0; iDim < nDim; iDim++)
            Velocity_e[iDim] = sqrt(Velocity2_e)*Flow_Dir[iDim];
        }
        StaticEnthalpy_e = Enthalpy_e - 0.5 * Velocity2_e;
        GetFluidModel()->SetTDState_hs(StaticEnthalpy_e, Entropy_e);
        Density_e = GetFluidModel()->GetDensity();
        StaticEnergy_e = GetFluidModel()->GetStaticEnergy();
        Energy_e = StaticEnergy_e + 0.5 * Velocity2_e;
        if (tkeNeeded) Energy_e += GetTke_Inf();
        break;

      case STATIC_SUPERSONIC_INFLOW_PT:

        /*--- Retrieve the specified total conditions for this boundary. ---*/
        if (gravity) P_static = config->GetRiemann_Var1(Marker_Tag) - geometry->nodes->GetCoord(iPoint, nDim-1)*STANDARD_GRAVITY;/// check in which case is true (only freesurface?)
        else P_static  = config->GetRiemann_Var1(Marker_Tag);
        T_static  = config->GetRiemann_Var2(Marker_Tag);
        Mach = config->GetRiemann_FlowDir(Marker_Tag);

        /*--- Non-dim. the inputs if necessary. ---*/
        P_static /= config->GetPressure_Ref();
        T_static /= config->GetTemperature_Ref();

        /* --- Computes the total state --- */
        GetFluidModel()->SetTDState_PT(P_static, T_static);

        /* --- Compute the boundary state u_e --- */
        Velocity2_e = 0.0;
        for (iDim = 0; iDim < nDim; iDim++) {
          Velocity_e[iDim] = Mach[iDim]*GetFluidModel()->GetSoundSpeed();
          Velocity2_e += Velocity_e[iDim]*Velocity_e[iDim];
        }
        Density_e = GetFluidModel()->GetDensity();
        StaticEnergy_e = GetFluidModel()->GetStaticEnergy();
        Energy_e = StaticEnergy_e + 0.5 * Velocity2_e;
        if (tkeNeeded) Energy_e += GetTke_Inf();
        break;

      case STATIC_SUPERSONIC_INFLOW_PD:

        /*--- Retrieve the specified total conditions for this boundary. ---*/

        if (gravity) P_static = config->GetRiemann_Var1(Marker_Tag) - geometry->nodes->GetCoord(iPoint, nDim-1)*STANDARD_GRAVITY;/// check in which case is true (only freesurface?)
        else P_static  = config->GetRiemann_Var1(Marker_Tag);
        Rho_static  = config->GetRiemann_Var2(Marker_Tag);
        Mach = config->GetRiemann_FlowDir(Marker_Tag);

        /*--- Non-dim. the inputs if necessary. ---*/
        P_static /= config->GetPressure_Ref();
        Rho_static /= config->GetDensity_Ref();

        /* --- Computes the total state --- */
        GetFluidModel()->SetTDState_Prho(P_static, Rho_static);

        /* --- Compute the boundary state u_e --- */
        Velocity2_e = 0.0;
        for (iDim = 0; iDim < nDim; iDim++) {
          Velocity_e[iDim] = Mach[iDim]*GetFluidModel()->GetSoundSpeed();
          Velocity2_e += Velocity_e[iDim]*Velocity_e[iDim];
        }
        Density_e = GetFluidModel()->GetDensity();
        StaticEnergy_e = GetFluidModel()->GetStaticEnergy();
        Energy_e = StaticEnergy_e + 0.5 * Velocity2_e;
        if (tkeNeeded) Energy_e += GetTke_Inf();
        break;

      case DENSITY_VELOCITY:

        /*--- Retrieve the specified density and velocity magnitude ---*/
        Density_e  = config->GetRiemann_Var1(Marker_Tag);
        VelMag_e   = config->GetRiemann_Var2(Marker_Tag);
        Flow_Dir = config->GetRiemann_FlowDir(Marker_Tag);

        /*--- Non-dim. the inputs if necessary. ---*/
        Density_e /= config->GetDensity_Ref();
        VelMag_e /= config->GetVelocity_Ref();

        for (iDim = 0; iDim < nDim; iDim++)
          Velocity_e[iDim] = VelMag_e*Flow_Dir[iDim];
        Energy_e = Energy_i;
        break;

      case STATIC_PRESSURE:

        /*--- Retrieve the static pressure for this boundary. ---*/
        Pressure_e = config->GetRiemann_Var1(Marker_Tag);
        Pressure_e /= config->GetPressure_Ref();
        Density_e = Density_i;

        /* --- Compute the boundary state u_e --- */
        GetFluidModel()->SetTDState_Prho(Pressure_e, Density_e);
        Velocity2_e = 0.0;
        for (iDim = 0; iDim < nDim; iDim++) {
          Velocity_e[iDim] = Velocity_i[iDim];
          Velocity2_e += Velocity_e[iDim]*Velocity_e[iDim];
        }
        Energy_e = GetFluidModel()->GetStaticEnergy() + 0.5*Velocity2_e;
        break;

      default:
        SU2_MPI::Error("Invalid Riemann input!", CURRENT_FUNCTION);
        break;
      }

      /*--- Compute P (matrix of right eigenvectors) ---*/
      conv_numerics->GetPMatrix(&Density_i, Velocity_i, &SoundSpeed_i, &Enthalpy_i, &Chi_i, &Kappa_i, UnitNormal, P_Tensor);

      /*--- Compute inverse P (matrix of left eigenvectors)---*/
      conv_numerics->GetPMatrix_inv(invP_Tensor, &Density_i, Velocity_i, &SoundSpeed_i, &Chi_i, &Kappa_i, UnitNormal);

      /*--- eigenvalues contribution due to grid motion ---*/
      if (dynamic_grid) {
        gridVel = geometry->nodes->GetGridVel(iPoint);

        su2double ProjGridVel = 0.0;
        for (iDim = 0; iDim < nDim; iDim++)
          ProjGridVel   += gridVel[iDim]*UnitNormal[iDim];
        ProjVelocity_i -= ProjGridVel;
      }

      /*--- Flow eigenvalues ---*/
      for (iDim = 0; iDim < nDim; iDim++)
        Lambda_i[iDim] = ProjVelocity_i;
      Lambda_i[nVar-2] = ProjVelocity_i + SoundSpeed_i;
      Lambda_i[nVar-1] = ProjVelocity_i - SoundSpeed_i;

      /*--- Compute the boundary state u_e ---*/
      u_e[0] = Density_e;
      for (iDim = 0; iDim < nDim; iDim++)
        u_e[iDim+1] = Velocity_e[iDim]*Density_e;
      u_e[nVar-1] = Energy_e*Density_e;

      /*--- Compute the boundary state u_i ---*/
      u_i[0] = Density_i;
      for (iDim = 0; iDim < nDim; iDim++)
        u_i[iDim+1] = Velocity_i[iDim]*Density_i;
      u_i[nVar-1] = Energy_i*Density_i;

      /*--- Compute the characteristic jumps ---*/
      for (iVar = 0; iVar < nVar; iVar++)
      {
        dw[iVar] = 0;
        for (jVar = 0; jVar < nVar; jVar++)
          dw[iVar] += invP_Tensor[iVar][jVar] * (u_e[jVar] - u_i[jVar]);

      }

      /*--- Compute the boundary state u_b using characteristics ---*/
      for (iVar = 0; iVar < nVar; iVar++)
      {
        u_b[iVar] = u_i[iVar];

        for (jVar = 0; jVar < nVar; jVar++)
        {
          if (Lambda_i[jVar] < 0)
          {
            u_b[iVar] += P_Tensor[iVar][jVar]*dw[jVar];

          }
        }
      }


      /*--- Compute the thermodynamic state in u_b ---*/
      Density_b = u_b[0];
      Velocity2_b = 0;
      for (iDim = 0; iDim < nDim; iDim++)
      {
        Velocity_b[iDim] = u_b[iDim+1]/Density_b;
        Velocity2_b += Velocity_b[iDim]*Velocity_b[iDim];
      }
      Energy_b = u_b[nVar-1]/Density_b;
      StaticEnergy_b = Energy_b - 0.5*Velocity2_b;
      GetFluidModel()->SetTDState_rhoe(Density_b, StaticEnergy_b);
      Pressure_b = GetFluidModel()->GetPressure();
      Temperature_b = GetFluidModel()->GetTemperature();
      Enthalpy_b = Energy_b + Pressure_b/Density_b;
      Kappa_b = GetFluidModel()->GetdPde_rho() / Density_b;
      Chi_b = GetFluidModel()->GetdPdrho_e() - Kappa_b * StaticEnergy_b;

      /*--- Compute the residuals ---*/
      conv_numerics->GetInviscidProjFlux(&Density_b, Velocity_b, &Pressure_b, &Enthalpy_b, Normal, Residual);

      /*--- Residual contribution due to grid motion ---*/
      if (dynamic_grid) {
        gridVel = geometry->nodes->GetGridVel(iPoint);
        su2double projVelocity = 0.0;

        for (iDim = 0; iDim < nDim; iDim++)
          projVelocity +=  gridVel[iDim]*Normal[iDim];
        for (iVar = 0; iVar < nVar; iVar++)
          Residual[iVar] -= projVelocity *(u_b[iVar]);
      }

      if (implicit) {

        Jacobian_b = new su2double*[nVar];
        DubDu = new su2double*[nVar];
        for (iVar = 0; iVar < nVar; iVar++)
        {
          Jacobian_b[iVar] = new su2double[nVar];
          DubDu[iVar] = new su2double[nVar];
        }

        /*--- Initialize DubDu to unit matrix---*/

        for (iVar = 0; iVar < nVar; iVar++)
        {
          for (jVar = 0; jVar < nVar; jVar++)
            DubDu[iVar][jVar]= 0;

          DubDu[iVar][iVar]= 1;
        }

        /*--- Compute DubDu -= RNL---*/
        for (iVar=0; iVar<nVar; iVar++)
        {
          for (jVar=0; jVar<nVar; jVar++)
          {
            for (kVar=0; kVar<nVar; kVar++)
            {
              if (Lambda_i[kVar]<0)
                DubDu[iVar][jVar] -= P_Tensor[iVar][kVar] * invP_Tensor[kVar][jVar];
            }
          }
        }

        /*--- Compute flux Jacobian in state b ---*/
        conv_numerics->GetInviscidProjJac(Velocity_b, &Enthalpy_b, &Chi_b, &Kappa_b, Normal, 1.0, Jacobian_b);

        /*--- Jacobian contribution due to grid motion ---*/
        if (dynamic_grid)
        {
          gridVel = geometry->nodes->GetGridVel(iPoint);
          su2double projVelocity = 0.0;
          for (iDim = 0; iDim < nDim; iDim++)
            projVelocity +=  gridVel[iDim]*Normal[iDim];
          for (iVar = 0; iVar < nVar; iVar++) {
            Jacobian_b[iVar][iVar] -= projVelocity;
          }

        }

        /*--- initiate Jacobian_i to zero matrix ---*/
        for (iVar=0; iVar<nVar; iVar++)
          for (jVar=0; jVar<nVar; jVar++)
            Jacobian_i[iVar][jVar] = 0.0;

        /*--- Compute numerical flux Jacobian at node i ---*/
        for (iVar=0; iVar<nVar; iVar++) {
          for (jVar=0; jVar<nVar; jVar++) {
            for (kVar=0; kVar<nVar; kVar++) {
              Jacobian_i[iVar][jVar] += Jacobian_b[iVar][kVar] * DubDu[kVar][jVar];
            }
          }
        }

        for (iVar = 0; iVar < nVar; iVar++) {
          delete [] Jacobian_b[iVar];
          delete [] DubDu[iVar];
        }
        delete [] Jacobian_b;
        delete [] DubDu;
      }

      /*--- Update residual value ---*/
      LinSysRes.AddBlock(iPoint, Residual);

      /*--- Jacobian contribution for implicit integration ---*/
      if (implicit)
        Jacobian.AddBlock2Diag(iPoint, Jacobian_i);

      /*--- Viscous contribution ---*/

      if (viscous) {

        /*--- Primitive variables, using the derived quantities ---*/

        V_boundary[0] = Temperature_b;
        for (iDim = 0; iDim < nDim; iDim++)
          V_boundary[iDim+1] = Velocity_b[iDim];
        V_boundary[nDim+1] = Pressure_b;
        V_boundary[nDim+2] = Density_b;
        V_boundary[nDim+3] = Enthalpy_b;

        /*--- Set laminar and eddy viscosity at the infinity ---*/

        V_boundary[nDim+5] = GetFluidModel()->GetLaminarViscosity();
        V_boundary[nDim+6] = nodes->GetEddyViscosity(iPoint);
        V_boundary[nDim+7] = GetFluidModel()->GetThermalConductivity();
        V_boundary[nDim+8] = GetFluidModel()->GetCp();

        /*--- Set the normal vector and the coordinates ---*/

        visc_numerics->SetNormal(Normal);
        su2double Coord_Reflected[MAXNDIM];
        GeometryToolbox::PointPointReflect(nDim, geometry->nodes->GetCoord(Point_Normal),
                                                 geometry->nodes->GetCoord(iPoint), Coord_Reflected);
        visc_numerics->SetCoord(geometry->nodes->GetCoord(iPoint), Coord_Reflected);

        /*--- Primitive variables, and gradient ---*/

        visc_numerics->SetPrimitive(V_domain, V_boundary);
        visc_numerics->SetPrimVarGradient(nodes->GetGradient_Primitive(iPoint), nodes->GetGradient_Primitive(iPoint));

        /*--- Secondary variables ---*/

        S_domain = nodes->GetSecondary(iPoint);

        /*--- Compute secondary thermodynamic properties (partial derivatives...) ---*/

        S_boundary[0]= GetFluidModel()->GetdPdrho_e();
        S_boundary[1]= GetFluidModel()->GetdPde_rho();

        S_boundary[2]= GetFluidModel()->GetdTdrho_e();
        S_boundary[3]= GetFluidModel()->GetdTde_rho();

        /*--- Compute secondary thermo-physical properties (partial derivatives...) ---*/

        S_boundary[4]= GetFluidModel()->Getdmudrho_T();
        S_boundary[5]= GetFluidModel()->GetdmudT_rho();

        S_boundary[6]= GetFluidModel()->Getdktdrho_T();
        S_boundary[7]= GetFluidModel()->GetdktdT_rho();

        visc_numerics->SetSecondary(S_domain, S_boundary);

        /*--- Turbulent kinetic energy ---*/

        if ((config->GetKind_Turb_Model() == SST) || (config->GetKind_Turb_Model() == SST_SUST))
          visc_numerics->SetTurbKineticEnergy(solver_container[TURB_SOL]->GetNodes()->GetSolution(iPoint,0),
                                              solver_container[TURB_SOL]->GetNodes()->GetSolution(iPoint,0));

        /*--- Set the wall shear stress values (wall functions) to -1 (no evaluation using wall functions) ---*/

        visc_numerics->SetTauWall(-1.0, -1.0);

        /*--- Compute and update residual ---*/

        auto residual = visc_numerics->ComputeResidual(config);
        LinSysRes.SubtractBlock(iPoint, residual);

        /*--- Jacobian contribution for implicit integration ---*/

        if (implicit)
          Jacobian.SubtractBlock2Diag(iPoint, residual.jacobian_i);

      }

    }
  }

  /*--- Free locally allocated memory ---*/
  delete [] Normal;
  delete [] Velocity_e;
  delete [] Velocity_b;
  delete [] Velocity_i;
  delete [] FlowDirMix;

  delete [] S_boundary;
  delete [] Lambda_i;
  delete [] u_i;
  delete [] u_e;
  delete [] u_b;
  delete [] dw;

  delete [] Residual;

  for (iVar = 0; iVar < nVar; iVar++)
  {
    delete [] P_Tensor[iVar];
    delete [] invP_Tensor[iVar];
    delete [] Jacobian_i[iVar];
  }
  delete [] P_Tensor;
  delete [] invP_Tensor;
  delete [] Jacobian_i;

}


void CEulerSolver::BC_TurboRiemann(CGeometry *geometry, CSolver **solver_container,
                                   CNumerics *conv_numerics, CNumerics *visc_numerics,
                                   CConfig *config, unsigned short val_marker) {

  unsigned short iDim, iVar, jVar, kVar, iSpan;
  unsigned long iPoint, Point_Normal, oldVertex, iVertex;
  const su2double *Flow_Dir;
  su2double P_Total, T_Total;
  su2double *Velocity_b, Velocity2_b, Enthalpy_b, Energy_b, StaticEnergy_b, Density_b, Kappa_b, Chi_b, Pressure_b, Temperature_b;
  su2double *Velocity_e, Velocity2_e, Enthalpy_e, Entropy_e, Energy_e = 0.0, StaticEnthalpy_e, StaticEnergy_e, Density_e = 0.0, Pressure_e;
  su2double *Velocity_i, Velocity2_i, Enthalpy_i, Energy_i, StaticEnergy_i, Density_i, Kappa_i, Chi_i, Pressure_i, SoundSpeed_i;
  su2double ProjVelocity_i;
  su2double **P_Tensor, **invP_Tensor, *Lambda_i, **Jacobian_b, **Jacobian_i, **DubDu, *dw, *u_e, *u_i, *u_b;
  su2double *gridVel, *Residual;
  su2double *V_boundary, *V_domain, *S_boundary, *S_domain;
  su2double AverageEnthalpy, AverageEntropy;
  unsigned short  iZone  = config->GetiZone();
  bool implicit = (config->GetKind_TimeIntScheme() == EULER_IMPLICIT);
  string Marker_Tag = config->GetMarker_All_TagBound(val_marker);
  unsigned short nSpanWiseSections = geometry->GetnSpanWiseSections(config->GetMarker_All_TurbomachineryFlag(val_marker));
  bool viscous = config->GetViscous();
  bool gravity = (config->GetGravityForce());
  bool tkeNeeded = (config->GetKind_Turb_Model() == SST) || (config->GetKind_Turb_Model() == SST_SUST);

  su2double *Normal, *turboNormal, *UnitNormal, *FlowDirMix, FlowDirMixMag, *turboVelocity;
  Normal = new su2double[nDim];
  turboNormal = new su2double[nDim];
  UnitNormal = new su2double[nDim];

  Velocity_i = new su2double[nDim];
  Velocity_b = new su2double[nDim];
  Velocity_e = new su2double[nDim];
  turboVelocity = new su2double[nDim];
  FlowDirMix = new su2double[nDim];
  Lambda_i = new su2double[nVar];
  u_i = new su2double[nVar];
  u_e = new su2double[nVar];
  u_b = new su2double[nVar];
  dw = new su2double[nVar];

  Residual = new su2double[nVar];

  S_boundary = new su2double[8];

  P_Tensor = new su2double*[nVar];
  invP_Tensor = new su2double*[nVar];
  Jacobian_i = new su2double*[nVar];
  for (iVar = 0; iVar < nVar; iVar++)
  {
    P_Tensor[iVar] = new su2double[nVar];
    invP_Tensor[iVar] = new su2double[nVar];
    Jacobian_i[iVar] = new su2double[nVar];
  }

  /*--- Loop over all the vertices on this boundary marker ---*/
  for (iSpan= 0; iSpan < nSpanWiseSections; iSpan++){

    SU2_OMP_FOR_DYN(OMP_MIN_SIZE)
    for (iVertex = 0; iVertex < geometry->GetnVertexSpan(val_marker,iSpan); iVertex++) {

      /*--- using the other vertex information for retrieving some information ---*/
      oldVertex = geometry->turbovertex[val_marker][iSpan][iVertex]->GetOldVertex();
      V_boundary= GetCharacPrimVar(val_marker, oldVertex);

      /*--- Index of the closest interior node ---*/
      Point_Normal = geometry->vertex[val_marker][oldVertex]->GetNormal_Neighbor();

      /*--- Normal vector for this vertex (negate for outward convention),
       *    this normal is scaled with the area of the face of the element  ---*/
      geometry->vertex[val_marker][oldVertex]->GetNormal(Normal);
      for (iDim = 0; iDim < nDim; iDim++) Normal[iDim] = -Normal[iDim];
      conv_numerics->SetNormal(Normal);

      /*--- find the node related to the vertex ---*/
      iPoint = geometry->turbovertex[val_marker][iSpan][iVertex]->GetNode();
      if (geometry->nodes->GetDomain(iPoint)){

        /*--- Normalize Normal vector for this vertex (already for outward convention) ---*/
        geometry->turbovertex[val_marker][iSpan][iVertex]->GetNormal(UnitNormal);
        geometry->turbovertex[val_marker][iSpan][iVertex]->GetTurboNormal(turboNormal);

        /*--- Retrieve solution at this boundary node ---*/
        V_domain = nodes->GetPrimitive(iPoint);

        /* --- Compute the internal state u_i --- */
        Velocity2_i = 0;
        for (iDim=0; iDim < nDim; iDim++)
        {
          Velocity_i[iDim] = nodes->GetVelocity(iPoint,iDim);
          Velocity2_i += Velocity_i[iDim]*Velocity_i[iDim];
        }

        Density_i = nodes->GetDensity(iPoint);

        Energy_i = nodes->GetEnergy(iPoint);
        StaticEnergy_i = Energy_i - 0.5*Velocity2_i;

        GetFluidModel()->SetTDState_rhoe(Density_i, StaticEnergy_i);

        Pressure_i = GetFluidModel()->GetPressure();
        Enthalpy_i = Energy_i + Pressure_i/Density_i;

        SoundSpeed_i = GetFluidModel()->GetSoundSpeed();

        Kappa_i = GetFluidModel()->GetdPde_rho() / Density_i;
        Chi_i = GetFluidModel()->GetdPdrho_e() - Kappa_i * StaticEnergy_i;

        ProjVelocity_i = 0.0;
        for (iDim = 0; iDim < nDim; iDim++)
          ProjVelocity_i += Velocity_i[iDim]*UnitNormal[iDim];

        /*--- Build the external state u_e from boundary data and internal node ---*/

        switch(config->GetKind_Data_Riemann(Marker_Tag))
        {
          //TODO(turbo), generilize for 3D case
          //TODO(turbo), generilize for Inlet and Outlet in for backflow treatment
          //TODO(turbo), implement not uniform inlet and radial equilibrium for the outlet
          case TOTAL_CONDITIONS_PT:

            /*--- Retrieve the specified total conditions for this boundary. ---*/
            if (gravity) P_Total = config->GetRiemann_Var1(Marker_Tag) - geometry->nodes->GetCoord(iPoint, nDim-1)*STANDARD_GRAVITY;/// check in which case is true (only freesurface?)
            else P_Total  = config->GetRiemann_Var1(Marker_Tag);
            T_Total  = config->GetRiemann_Var2(Marker_Tag);
            Flow_Dir = config->GetRiemann_FlowDir(Marker_Tag);

            /*--- Non-dim. the inputs if necessary. ---*/
            P_Total /= config->GetPressure_Ref();
            T_Total /= config->GetTemperature_Ref();

            /* --- Computes the total state --- */
            GetFluidModel()->SetTDState_PT(P_Total, T_Total);
            Enthalpy_e = GetFluidModel()->GetStaticEnergy()+ GetFluidModel()->GetPressure()/GetFluidModel()->GetDensity();
            Entropy_e = GetFluidModel()->GetEntropy();

            /* --- Compute the boundary state u_e --- */
            Velocity2_e = Velocity2_i;
            for (iDim = 0; iDim < nDim; iDim++)
              turboVelocity[iDim] = sqrt(Velocity2_e)*Flow_Dir[iDim];
            ComputeBackVelocity(turboVelocity,turboNormal, Velocity_e, config->GetMarker_All_TurbomachineryFlag(val_marker),config->GetKind_TurboMachinery(iZone));
            StaticEnthalpy_e = Enthalpy_e - 0.5 * Velocity2_e;
            GetFluidModel()->SetTDState_hs(StaticEnthalpy_e, Entropy_e);
            Density_e = GetFluidModel()->GetDensity();
            StaticEnergy_e = GetFluidModel()->GetStaticEnergy();
            Energy_e = StaticEnergy_e + 0.5 * Velocity2_e;
            if (tkeNeeded) Energy_e += GetTke_Inf();
            break;

          case MIXING_IN:

            /* --- compute total averaged quantities ---*/
            GetFluidModel()->SetTDState_Prho(ExtAveragePressure[val_marker][iSpan], ExtAverageDensity[val_marker][iSpan]);
            AverageEnthalpy = GetFluidModel()->GetStaticEnergy() + ExtAveragePressure[val_marker][iSpan]/ExtAverageDensity[val_marker][iSpan];
            AverageEntropy  = GetFluidModel()->GetEntropy();

            FlowDirMixMag = 0;
            for (iDim = 0; iDim < nDim; iDim++)
              FlowDirMixMag += ExtAverageTurboVelocity[val_marker][iSpan][iDim]*ExtAverageTurboVelocity[val_marker][iSpan][iDim];
            for (iDim = 0; iDim < nDim; iDim++){
              FlowDirMix[iDim] = ExtAverageTurboVelocity[val_marker][iSpan][iDim]/sqrt(FlowDirMixMag);
            }


            /* --- Computes the total state --- */
            Enthalpy_e = AverageEnthalpy;
            Entropy_e = AverageEntropy;

            /* --- Compute the boundary state u_e --- */
            Velocity2_e = Velocity2_i;
            for (iDim = 0; iDim < nDim; iDim++){
              turboVelocity[iDim] = sqrt(Velocity2_e)*FlowDirMix[iDim];

            }
            ComputeBackVelocity(turboVelocity,turboNormal, Velocity_e, config->GetMarker_All_TurbomachineryFlag(val_marker),config->GetKind_TurboMachinery(iZone));

            StaticEnthalpy_e = Enthalpy_e - 0.5 * Velocity2_e;
            GetFluidModel()->SetTDState_hs(StaticEnthalpy_e, Entropy_e);
            Density_e = GetFluidModel()->GetDensity();
            StaticEnergy_e = GetFluidModel()->GetStaticEnergy();
            Energy_e = StaticEnergy_e + 0.5 * Velocity2_e;
            // if (tkeNeeded) Energy_e += GetTke_Inf();
            break;


          case MIXING_OUT:

            /*--- Retrieve the static pressure for this boundary. ---*/
            Pressure_e = ExtAveragePressure[val_marker][iSpan];
            Density_e = Density_i;

            /* --- Compute the boundary state u_e --- */
            GetFluidModel()->SetTDState_Prho(Pressure_e, Density_e);
            Velocity2_e = 0.0;
            for (iDim = 0; iDim < nDim; iDim++) {
              Velocity_e[iDim] = Velocity_i[iDim];
              Velocity2_e += Velocity_e[iDim]*Velocity_e[iDim];
            }
            Energy_e = GetFluidModel()->GetStaticEnergy() + 0.5*Velocity2_e;
            break;

          case STATIC_PRESSURE:

            /*--- Retrieve the static pressure for this boundary. ---*/
            Pressure_e = config->GetRiemann_Var1(Marker_Tag);
            Pressure_e /= config->GetPressure_Ref();
            Density_e = Density_i;

            /* --- Compute the boundary state u_e --- */
            GetFluidModel()->SetTDState_Prho(Pressure_e, Density_e);
            Velocity2_e = 0.0;
            for (iDim = 0; iDim < nDim; iDim++) {
              Velocity_e[iDim] = Velocity_i[iDim];
              Velocity2_e += Velocity_e[iDim]*Velocity_e[iDim];
            }
            Energy_e = GetFluidModel()->GetStaticEnergy() + 0.5*Velocity2_e;
            break;


          case RADIAL_EQUILIBRIUM:

            /*--- Retrieve the static pressure for this boundary. ---*/
            Pressure_e = RadialEquilibriumPressure[val_marker][iSpan];
            Density_e = Density_i;

            /* --- Compute the boundary state u_e --- */
            GetFluidModel()->SetTDState_Prho(Pressure_e, Density_e);
            Velocity2_e = 0.0;
            for (iDim = 0; iDim < nDim; iDim++) {
              Velocity_e[iDim] = Velocity_i[iDim];
              Velocity2_e += Velocity_e[iDim]*Velocity_e[iDim];
            }
            Energy_e = GetFluidModel()->GetStaticEnergy() + 0.5*Velocity2_e;
            break;

          default:
            SU2_MPI::Error("Invalid Riemann input!", CURRENT_FUNCTION);
            break;
        }

        /*--- Compute P (matrix of right eigenvectors) ---*/
        conv_numerics->GetPMatrix(&Density_i, Velocity_i, &SoundSpeed_i, &Enthalpy_i, &Chi_i, &Kappa_i, UnitNormal, P_Tensor);

        /*--- Compute inverse P (matrix of left eigenvectors)---*/
        conv_numerics->GetPMatrix_inv(invP_Tensor, &Density_i, Velocity_i, &SoundSpeed_i, &Chi_i, &Kappa_i, UnitNormal);

        /*--- eigenvalues contribution due to grid motion ---*/
        if (dynamic_grid){
          gridVel = geometry->nodes->GetGridVel(iPoint);

          su2double ProjGridVel = 0.0;
          for (iDim = 0; iDim < nDim; iDim++)
            ProjGridVel   += gridVel[iDim]*UnitNormal[iDim];
          ProjVelocity_i -= ProjGridVel;
        }

        /*--- Flow eigenvalues ---*/
        for (iDim = 0; iDim < nDim; iDim++)
          Lambda_i[iDim] = ProjVelocity_i;
        Lambda_i[nVar-2] = ProjVelocity_i + SoundSpeed_i;
        Lambda_i[nVar-1] = ProjVelocity_i - SoundSpeed_i;

        /* --- Compute the boundary state u_e --- */
        u_e[0] = Density_e;
        for (iDim = 0; iDim < nDim; iDim++)
          u_e[iDim+1] = Velocity_e[iDim]*Density_e;
        u_e[nVar-1] = Energy_e*Density_e;

        /* --- Compute the boundary state u_i --- */
        u_i[0] = Density_i;
        for (iDim = 0; iDim < nDim; iDim++)
          u_i[iDim+1] = Velocity_i[iDim]*Density_i;
        u_i[nVar-1] = Energy_i*Density_i;

        /*--- Compute the characteristic jumps ---*/
        for (iVar = 0; iVar < nVar; iVar++)
        {
          dw[iVar] = 0;
          for (jVar = 0; jVar < nVar; jVar++)
            dw[iVar] += invP_Tensor[iVar][jVar] * (u_e[jVar] - u_i[jVar]);

        }

        /*--- Compute the boundary state u_b using characteristics ---*/
        for (iVar = 0; iVar < nVar; iVar++)
        {
          u_b[iVar] = u_i[iVar];

          for (jVar = 0; jVar < nVar; jVar++)
          {
            if (Lambda_i[jVar] < 0)
            {
              u_b[iVar] += P_Tensor[iVar][jVar]*dw[jVar];

            }
          }
        }


        /*--- Compute the thermodynamic state in u_b ---*/
        Density_b = u_b[0];
        Velocity2_b = 0;
        for (iDim = 0; iDim < nDim; iDim++)
        {
          Velocity_b[iDim] = u_b[iDim+1]/Density_b;
          Velocity2_b += Velocity_b[iDim]*Velocity_b[iDim];
        }
        Energy_b = u_b[nVar-1]/Density_b;
        StaticEnergy_b = Energy_b - 0.5*Velocity2_b;
        GetFluidModel()->SetTDState_rhoe(Density_b, StaticEnergy_b);
        Pressure_b = GetFluidModel()->GetPressure();
        Temperature_b = GetFluidModel()->GetTemperature();
        Enthalpy_b = Energy_b + Pressure_b/Density_b;
        Kappa_b = GetFluidModel()->GetdPde_rho() / Density_b;
        Chi_b = GetFluidModel()->GetdPdrho_e() - Kappa_b * StaticEnergy_b;

        /*--- Compute the residuals ---*/
        conv_numerics->GetInviscidProjFlux(&Density_b, Velocity_b, &Pressure_b, &Enthalpy_b, Normal, Residual);

        /*--- Residual contribution due to grid motion ---*/
        if (dynamic_grid) {
          gridVel = geometry->nodes->GetGridVel(iPoint);
          su2double projVelocity = 0.0;

          for (iDim = 0; iDim < nDim; iDim++)
            projVelocity +=  gridVel[iDim]*Normal[iDim];
          for (iVar = 0; iVar < nVar; iVar++)
            Residual[iVar] -= projVelocity *(u_b[iVar]);
        }

        if (implicit) {

          Jacobian_b = new su2double*[nVar];
          DubDu = new su2double*[nVar];
          for (iVar = 0; iVar < nVar; iVar++)
          {
            Jacobian_b[iVar] = new su2double[nVar];
            DubDu[iVar] = new su2double[nVar];
          }

          /*--- Initialize DubDu to unit matrix---*/

          for (iVar = 0; iVar < nVar; iVar++)
          {
            for (jVar = 0; jVar < nVar; jVar++)
              DubDu[iVar][jVar]= 0;

            DubDu[iVar][iVar]= 1;
          }

          /*--- Compute DubDu -= RNL---*/
          for (iVar=0; iVar<nVar; iVar++)
          {
            for (jVar=0; jVar<nVar; jVar++)
            {
              for (kVar=0; kVar<nVar; kVar++)
              {
                if (Lambda_i[kVar]<0)
                  DubDu[iVar][jVar] -= P_Tensor[iVar][kVar] * invP_Tensor[kVar][jVar];
              }
            }
          }

          /*--- Compute flux Jacobian in state b ---*/
          conv_numerics->GetInviscidProjJac(Velocity_b, &Enthalpy_b, &Chi_b, &Kappa_b, Normal, 1.0, Jacobian_b);

          /*--- Jacobian contribution due to grid motion ---*/
          if (dynamic_grid)
          {
            gridVel = geometry->nodes->GetGridVel(iPoint);
            su2double projVelocity = 0.0;
            for (iDim = 0; iDim < nDim; iDim++)
              projVelocity +=  gridVel[iDim]*Normal[iDim];
            for (iVar = 0; iVar < nVar; iVar++){
              Residual[iVar] -= projVelocity *(u_b[iVar]);
              Jacobian_b[iVar][iVar] -= projVelocity;
            }

          }

          /*--- initiate Jacobian_i to zero matrix ---*/
          for (iVar=0; iVar<nVar; iVar++)
            for (jVar=0; jVar<nVar; jVar++)
              Jacobian_i[iVar][jVar] = 0.0;

          /*--- Compute numerical flux Jacobian at node i ---*/
          for (iVar=0; iVar<nVar; iVar++) {
            for (jVar=0; jVar<nVar; jVar++) {
              for (kVar=0; kVar<nVar; kVar++) {
                Jacobian_i[iVar][jVar] += Jacobian_b[iVar][kVar] * DubDu[kVar][jVar];
              }
            }
          }

          for (iVar = 0; iVar < nVar; iVar++) {
            delete [] Jacobian_b[iVar];
            delete [] DubDu[iVar];
          }
          delete [] Jacobian_b;
          delete [] DubDu;
        }

        /*--- Update residual value ---*/
        LinSysRes.AddBlock(iPoint, Residual);

        /*--- Jacobian contribution for implicit integration ---*/
        if (implicit)
          Jacobian.AddBlock2Diag(iPoint, Jacobian_i);

        /*--- Viscous contribution ---*/

        if (viscous) {

          /*--- Primitive variables, using the derived quantities ---*/

          V_boundary[0] = Temperature_b;
          for (iDim = 0; iDim < nDim; iDim++)
            V_boundary[iDim+1] = Velocity_b[iDim];
          V_boundary[nDim+1] = Pressure_b;
          V_boundary[nDim+2] = Density_b;
          V_boundary[nDim+3] = Enthalpy_b;

          /*--- Set laminar and eddy viscosity at the infinity ---*/

          V_boundary[nDim+5] = GetFluidModel()->GetLaminarViscosity();
          V_boundary[nDim+6] = nodes->GetEddyViscosity(iPoint);
          V_boundary[nDim+7] = GetFluidModel()->GetThermalConductivity();
          V_boundary[nDim+8] = GetFluidModel()->GetCp();

          /*--- Set the normal vector and the coordinates ---*/

          visc_numerics->SetNormal(Normal);
          su2double Coord_Reflected[MAXNDIM];
          GeometryToolbox::PointPointReflect(nDim, geometry->nodes->GetCoord(Point_Normal),
                                                   geometry->nodes->GetCoord(iPoint), Coord_Reflected);
          visc_numerics->SetCoord(geometry->nodes->GetCoord(iPoint), Coord_Reflected);

          /*--- Primitive variables, and gradient ---*/

          visc_numerics->SetPrimitive(V_domain, V_boundary);
          visc_numerics->SetPrimVarGradient(nodes->GetGradient_Primitive(iPoint), nodes->GetGradient_Primitive(iPoint));

          /*--- Secondary variables ---*/

          S_domain = nodes->GetSecondary(iPoint);

          /*--- Compute secondary thermodynamic properties (partial derivatives...) ---*/

          S_boundary[0]= GetFluidModel()->GetdPdrho_e();
          S_boundary[1]= GetFluidModel()->GetdPde_rho();

          S_boundary[2]= GetFluidModel()->GetdTdrho_e();
          S_boundary[3]= GetFluidModel()->GetdTde_rho();

          /*--- Compute secondary thermo-physical properties (partial derivatives...) ---*/

          S_boundary[4]= GetFluidModel()->Getdmudrho_T();
          S_boundary[5]= GetFluidModel()->GetdmudT_rho();

          S_boundary[6]= GetFluidModel()->Getdktdrho_T();
          S_boundary[7]= GetFluidModel()->GetdktdT_rho();

          visc_numerics->SetSecondary(S_domain, S_boundary);

          /*--- Turbulent kinetic energy ---*/

          if ((config->GetKind_Turb_Model() == SST) || (config->GetKind_Turb_Model() == SST_SUST))
            visc_numerics->SetTurbKineticEnergy(solver_container[TURB_SOL]->GetNodes()->GetSolution(iPoint,0),
                                                solver_container[TURB_SOL]->GetNodes()->GetSolution(iPoint,0));

          /*--- Set the wall shear stress values (wall functions) to -1 (no evaluation using wall functions) ---*/

          visc_numerics->SetTauWall(-1.0, -1.0);

          /*--- Compute and update residual ---*/

          auto residual = visc_numerics->ComputeResidual(config);
          LinSysRes.SubtractBlock(iPoint, residual);

          /*--- Jacobian contribution for implicit integration ---*/

          if (implicit)
            Jacobian.SubtractBlock2Diag(iPoint, residual.jacobian_i);

        }
      }
    }
}

  /*--- Free locally allocated memory ---*/
  delete [] Normal;
  delete [] UnitNormal;
  delete [] turboNormal;
  delete [] turboVelocity;
  delete [] Velocity_e;
  delete [] Velocity_b;
  delete [] Velocity_i;
  delete [] FlowDirMix;

  delete [] S_boundary;
  delete [] Lambda_i;
  delete [] u_i;
  delete [] u_e;
  delete [] u_b;
  delete [] dw;

  delete [] Residual;

  for (iVar = 0; iVar < nVar; iVar++)
  {
    delete [] P_Tensor[iVar];
    delete [] invP_Tensor[iVar];
    delete [] Jacobian_i[iVar];
  }
  delete [] P_Tensor;
  delete [] invP_Tensor;
  delete [] Jacobian_i;

}

void CEulerSolver::PreprocessBC_Giles(CGeometry *geometry, CConfig *config, CNumerics *conv_numerics, unsigned short marker_flag) {
  /* Implementation of Fuorier Transformations for non-regfelcting BC will come soon */
  su2double cj_inf,cj_out1, cj_out2, Density_i, Pressure_i, *turboNormal, *turboVelocity, *Velocity_i, AverageSoundSpeed;
  su2double *deltaprim, *cj, TwoPiThetaFreq_Pitch, pitch, theta, deltaTheta;
  unsigned short iMarker, iSpan, iMarkerTP, iDim;
  unsigned long  iPoint, kend_max, k, iVertex;
  long freq;
  unsigned short  iZone     = config->GetiZone();
  unsigned short nSpanWiseSections = geometry->GetnSpanWiseSections(marker_flag);
  turboNormal   = new su2double[nDim];
  turboVelocity = new su2double[nDim];
  Velocity_i    = new su2double[nDim];
  deltaprim     = new su2double[nVar];
  cj            = new su2double[nVar];
  complex<su2double> I, cktemp_inf,cktemp_out1, cktemp_out2, expArg;
  I = complex<su2double>(0.0,1.0);

#ifdef HAVE_MPI
  su2double MyIm_inf, MyRe_inf, Im_inf, Re_inf, MyIm_out1, MyRe_out1, Im_out1, Re_out1, MyIm_out2, MyRe_out2, Im_out2, Re_out2;
#endif

  kend_max = geometry->GetnFreqSpanMax(marker_flag);
  for (iSpan= 0; iSpan < nSpanWiseSections ; iSpan++){
    for(k=0; k < 2*kend_max+1; k++){
      freq = k - kend_max;
      cktemp_inf = complex<su2double>(0.0,0.0);
      cktemp_out1 = complex<su2double>(0.0,0.0);
      cktemp_out2 = complex<su2double>(0.0,0.0);
      for (iMarker = 0; iMarker < config->GetnMarker_All(); iMarker++){
        for (iMarkerTP=1; iMarkerTP < config->GetnMarker_Turbomachinery()+1; iMarkerTP++){
          if (config->GetMarker_All_Turbomachinery(iMarker) == iMarkerTP){
            if (config->GetMarker_All_TurbomachineryFlag(iMarker) == marker_flag){
              for (iVertex = 0; iVertex < geometry->GetnVertexSpan(iMarker,iSpan); iVertex++) {

                /*--- find the node related to the vertex ---*/
                iPoint = geometry->turbovertex[iMarker][iSpan][iVertex]->GetNode();

                geometry->turbovertex[iMarker][iSpan][iVertex]->GetTurboNormal(turboNormal);
                /*--- Compute the internal state _i ---*/

                Pressure_i = nodes->GetPressure(iPoint);
                Density_i = nodes->GetDensity(iPoint);
                for (iDim = 0; iDim < nDim; iDim++)
                {
                  Velocity_i[iDim] = nodes->GetVelocity(iPoint,iDim);
                }
                ComputeTurboVelocity(Velocity_i, turboNormal, turboVelocity, marker_flag, config->GetKind_TurboMachinery(iZone));

                if(nDim ==2){
                  deltaprim[0] = Density_i - AverageDensity[iMarker][iSpan];
                  deltaprim[1] = turboVelocity[0] - AverageTurboVelocity[iMarker][iSpan][0];
                  deltaprim[2] = turboVelocity[1] - AverageTurboVelocity[iMarker][iSpan][1];
                  deltaprim[3] = Pressure_i - AveragePressure[iMarker][iSpan];
                }
                else{
                  //Here 3d
                  deltaprim[0] = Density_i - AverageDensity[iMarker][iSpan];
                  deltaprim[1] = turboVelocity[0] - AverageTurboVelocity[iMarker][iSpan][0];
                  deltaprim[2] = turboVelocity[1] - AverageTurboVelocity[iMarker][iSpan][1];
                  deltaprim[3] = turboVelocity[2] - AverageTurboVelocity[iMarker][iSpan][2]; //New char
                  deltaprim[4] = Pressure_i - AveragePressure[iMarker][iSpan];
                }

                GetFluidModel()->SetTDState_Prho(AveragePressure[iMarker][iSpan], AverageDensity[iMarker][iSpan]);
                AverageSoundSpeed = GetFluidModel()->GetSoundSpeed();
                conv_numerics->GetCharJump(AverageSoundSpeed, AverageDensity[iMarker][iSpan], deltaprim, cj);

                /*-----this is only valid 2D ----*/
                if(nDim ==2){
                  cj_out1 = cj[1];
                  cj_out2 = cj[2];
                  cj_inf  = cj[3];
                }
                else{
                  //Here 3D
                  cj_out1 = cj[1];
                  cj_out2 = cj[3];
                  cj_inf  = cj[4];
                }
                pitch      = geometry->GetMaxAngularCoord(iMarker, iSpan) - geometry->GetMinAngularCoord(iMarker,iSpan);
                theta      = geometry->turbovertex[iMarker][iSpan][iVertex]->GetRelAngularCoord();
                deltaTheta = geometry->turbovertex[iMarker][iSpan][iVertex]->GetDeltaAngularCoord();
                TwoPiThetaFreq_Pitch = 2*PI_NUMBER*freq*theta/pitch;

                expArg = complex<su2double>(cos(TwoPiThetaFreq_Pitch)) - I*complex<su2double>(sin(TwoPiThetaFreq_Pitch));
                if (freq != 0){
                  cktemp_out1 +=  cj_out1*expArg*deltaTheta/pitch;
                  cktemp_out2 +=  cj_out2*expArg*deltaTheta/pitch;
                  cktemp_inf  +=  cj_inf*expArg*deltaTheta/pitch;
                }
                else{
                  cktemp_inf += complex<su2double>(0.0,0.0);
                  cktemp_out1 += complex<su2double>(0.0,0.0);
                  cktemp_out2 += complex<su2double>(0.0,0.0);
                }
              }

            }
          }
        }
      }

#ifdef HAVE_MPI
      MyRe_inf = cktemp_inf.real(); Re_inf = 0.0;
      MyIm_inf = cktemp_inf.imag(); Im_inf = 0.0;
      cktemp_inf = complex<su2double>(0.0,0.0);

      MyRe_out1 = cktemp_out1.real(); Re_out1 = 0.0;
      MyIm_out1 = cktemp_out1.imag(); Im_out1 = 0.0;
      cktemp_out1 = complex<su2double>(0.0,0.0);

      MyRe_out2 = cktemp_out2.real(); Re_out2 = 0.0;
      MyIm_out2 = cktemp_out2.imag(); Im_out2 = 0.0;
      cktemp_out2 = complex<su2double>(0.0,0.0);


      SU2_MPI::Allreduce(&MyRe_inf, &Re_inf, 1, MPI_DOUBLE, MPI_SUM, SU2_MPI::GetComm());
      SU2_MPI::Allreduce(&MyIm_inf, &Im_inf, 1, MPI_DOUBLE, MPI_SUM, SU2_MPI::GetComm());
      SU2_MPI::Allreduce(&MyRe_out1, &Re_out1, 1, MPI_DOUBLE, MPI_SUM, SU2_MPI::GetComm());
      SU2_MPI::Allreduce(&MyIm_out1, &Im_out1, 1, MPI_DOUBLE, MPI_SUM, SU2_MPI::GetComm());
      SU2_MPI::Allreduce(&MyRe_out2, &Re_out2, 1, MPI_DOUBLE, MPI_SUM, SU2_MPI::GetComm());
      SU2_MPI::Allreduce(&MyIm_out2, &Im_out2, 1, MPI_DOUBLE, MPI_SUM, SU2_MPI::GetComm());

      cktemp_inf = complex<su2double>(Re_inf,Im_inf);
      cktemp_out1 = complex<su2double>(Re_out1,Im_out1);
      cktemp_out2 = complex<su2double>(Re_out2,Im_out2);

#endif

      for (iMarker = 0; iMarker < config->GetnMarker_All(); iMarker++){
        for (iMarkerTP=1; iMarkerTP < config->GetnMarker_Turbomachinery()+1; iMarkerTP++){
          if (config->GetMarker_All_Turbomachinery(iMarker) == iMarkerTP){
            if (config->GetMarker_All_TurbomachineryFlag(iMarker) == marker_flag){
              /*-----this is only valid 2D ----*/
              if (marker_flag == INFLOW){
                CkInflow[iMarker][iSpan][k]= cktemp_inf;
              }else{
                CkOutflow1[iMarker][iSpan][k]=cktemp_out1;
                CkOutflow2[iMarker][iSpan][k]=cktemp_out2;
              }
            }
          }
        }
      }
    }
  }

  delete [] turboVelocity;
  delete [] turboNormal;
  delete [] Velocity_i;
  delete [] deltaprim;
  delete [] cj;

}

void CEulerSolver::BC_Giles(CGeometry *geometry, CSolver **solver_container, CNumerics *conv_numerics,
                            CNumerics *visc_numerics, CConfig *config, unsigned short val_marker) {

  unsigned short iDim, iVar, jVar, iSpan;
  unsigned long  iPoint, Point_Normal, oldVertex, k, kend, kend_max, iVertex;
  su2double  *UnitNormal, *turboVelocity, *turboNormal;

  su2double *Velocity_b, Velocity2_b, Enthalpy_b, Energy_b, Density_b, Pressure_b, Temperature_b;
  su2double *Velocity_i, Velocity2_i, Energy_i, StaticEnergy_i, Density_i, Pressure_i;
  su2double Pressure_e;
  su2double *V_boundary, *V_domain, *S_boundary, *S_domain;
  unsigned short  iZone     = config->GetiZone();
  bool implicit             = (config->GetKind_TimeIntScheme() == EULER_IMPLICIT);
  string Marker_Tag         = config->GetMarker_All_TagBound(val_marker);
  bool viscous              = config->GetViscous();
  unsigned short nSpanWiseSections = geometry->GetnSpanWiseSections(config->GetMarker_All_TurbomachineryFlag(val_marker));
  su2double relfacAvgCfg       = config->GetGiles_RelaxFactorAverage(Marker_Tag);
  su2double relfacFouCfg       = config->GetGiles_RelaxFactorFourier(Marker_Tag);
  su2double *Normal;
  su2double TwoPiThetaFreq_Pitch, pitch,theta;
  const su2double *SpanWiseValues = nullptr, *FlowDir;
  su2double spanPercent, extrarelfacAvg = 0.0, deltaSpan = 0.0, relfacAvg, relfacFou, coeffrelfacAvg = 0.0;
  unsigned short Turbo_Flag;

  Normal                = new su2double[nDim];
  turboNormal           = new su2double[nDim];
  UnitNormal            = new su2double[nDim];
  turboVelocity         = new su2double[nDim];
  Velocity_i            = new su2double[nDim];
  Velocity_b            = new su2double[nDim];


  su2double AverageSoundSpeed, *AverageTurboMach, AverageEntropy, AverageEnthalpy;
  AverageTurboMach = new su2double[nDim];
  S_boundary       = new su2double[8];

  su2double  AvgMach , *cj, GilesBeta, *delta_c, **R_Matrix, *deltaprim, **R_c_inv,**R_c, alphaIn_BC, gammaIn_BC = 0,
      P_Total, T_Total, Enthalpy_BC, Entropy_BC, *R, *c_avg,*dcjs, Beta_inf2, c2js_Re, c3js_Re, cOutjs_Re, avgVel2 =0.0;

  long freq;

  delta_c       = new su2double[nVar];
  deltaprim     = new su2double[nVar];
  cj            = new su2double[nVar];
  R_Matrix      = new su2double*[nVar];
  R_c           = new su2double*[nVar-1];
  R_c_inv       = new su2double*[nVar-1];
  R             = new su2double[nVar-1];
  c_avg         = new su2double[nVar];
  dcjs          = new su2double[nVar];

  for (iVar = 0; iVar < nVar; iVar++)
  {
    R_Matrix[iVar] = new su2double[nVar];
    c_avg[iVar]    =  0.0;
    dcjs[iVar]     =  0.0;
  }
  for (iVar = 0; iVar < nVar-1; iVar++)
  {
    R_c[iVar] = new su2double[nVar-1];
    R_c_inv[iVar] = new su2double[nVar-1];
  }


  complex<su2double> I, c2ks, c2js, c3ks, c3js, cOutks, cOutjs, Beta_inf;
  I = complex<su2double>(0.0,1.0);

  /*--- Compute coeff for under relaxation of Avg and Fourier Coefficient for hub and shroud---*/
  if (nDim == 3){
    extrarelfacAvg  = config->GetExtraRelFacGiles(0);
    spanPercent     = config->GetExtraRelFacGiles(1);
    Turbo_Flag      = config->GetMarker_All_TurbomachineryFlag(val_marker);
    SpanWiseValues  = geometry->GetSpanWiseValue(Turbo_Flag);
    deltaSpan       = SpanWiseValues[nSpanWiseSections-1]*spanPercent;
    coeffrelfacAvg  = (relfacAvgCfg - extrarelfacAvg)/deltaSpan;
  }

  for (iSpan= 0; iSpan < nSpanWiseSections ; iSpan++){
    /*--- Compute under relaxation for the Hub and Shroud Avg and Fourier Coefficient---*/
    if(nDim == 3){
      if(SpanWiseValues[iSpan] <= SpanWiseValues[0] + deltaSpan){
        relfacAvg = extrarelfacAvg + coeffrelfacAvg*(SpanWiseValues[iSpan] - SpanWiseValues[0]);
        relfacFou = 0.0;
      }
      else if(SpanWiseValues[iSpan] >= SpanWiseValues[nSpanWiseSections -1] - deltaSpan){
        relfacAvg = extrarelfacAvg - coeffrelfacAvg*(SpanWiseValues[iSpan] - SpanWiseValues[nSpanWiseSections -1]);
        relfacFou = 0.0;
      }
      else{
        relfacAvg = relfacAvgCfg;
        relfacFou = relfacFouCfg;
      }
    }
    else{
      {
        relfacAvg = relfacAvgCfg;
        relfacFou = relfacFouCfg;
      }
    }

    GetFluidModel()->SetTDState_Prho(AveragePressure[val_marker][iSpan], AverageDensity[val_marker][iSpan]);
    AverageSoundSpeed = GetFluidModel()->GetSoundSpeed();
    AverageTurboMach[0] = AverageTurboVelocity[val_marker][iSpan][0]/AverageSoundSpeed;
    AverageTurboMach[1] = AverageTurboVelocity[val_marker][iSpan][1]/AverageSoundSpeed;

    if(dynamic_grid){
      AverageTurboMach[1] -= geometry->GetAverageTangGridVel(val_marker,iSpan)/AverageSoundSpeed;
    }

    AvgMach = AverageTurboMach[0]*AverageTurboMach[0] + AverageTurboMach[1]*AverageTurboMach[1];

    kend     = geometry->GetnFreqSpan(val_marker, iSpan);
    kend_max = geometry->GetnFreqSpanMax(config->GetMarker_All_TurbomachineryFlag(val_marker));
    conv_numerics->GetRMatrix(AverageSoundSpeed, AverageDensity[val_marker][iSpan], R_Matrix);

    switch(config->GetKind_Data_Giles(Marker_Tag)){

    case TOTAL_CONDITIONS_PT:

      /*--- Retrieve the specified total conditions for this inlet. ---*/
      P_Total  = config->GetGiles_Var1(Marker_Tag);
      T_Total  = config->GetGiles_Var2(Marker_Tag);
      FlowDir = config->GetGiles_FlowDir(Marker_Tag);
      alphaIn_BC = atan(FlowDir[1]/FlowDir[0]);

      gammaIn_BC = 0;
      if (nDim == 3){
        gammaIn_BC = FlowDir[2]; //atan(FlowDir[2]/FlowDir[0]);
      }

      /*--- Non-dim. the inputs---*/
      P_Total /= config->GetPressure_Ref();
      T_Total /= config->GetTemperature_Ref();

      /* --- Computes the total state --- */
      GetFluidModel()->SetTDState_PT(P_Total, T_Total);
      Enthalpy_BC = GetFluidModel()->GetStaticEnergy()+ GetFluidModel()->GetPressure()/GetFluidModel()->GetDensity();
      Entropy_BC = GetFluidModel()->GetEntropy();


      /* --- Computes the inverse matrix R_c --- */
      conv_numerics->ComputeResJacobianGiles(GetFluidModel(), AveragePressure[val_marker][iSpan], AverageDensity[val_marker][iSpan],
                                             AverageTurboVelocity[val_marker][iSpan], alphaIn_BC, gammaIn_BC, R_c, R_c_inv);

      GetFluidModel()->SetTDState_Prho(AveragePressure[val_marker][iSpan], AverageDensity[val_marker][iSpan]);
      AverageEnthalpy = GetFluidModel()->GetStaticEnergy() + AveragePressure[val_marker][iSpan]/AverageDensity[val_marker][iSpan];
      AverageEntropy  = GetFluidModel()->GetEntropy();

      avgVel2 = 0.0;
      for (iDim = 0; iDim < nDim; iDim++) avgVel2 += AverageVelocity[val_marker][iSpan][iDim]*AverageVelocity[val_marker][iSpan][iDim];
      if (nDim == 2){
        R[0] = -(AverageEntropy - Entropy_BC);
        R[1] = -(AverageTurboVelocity[val_marker][iSpan][1] - tan(alphaIn_BC)*AverageTurboVelocity[val_marker][iSpan][0]);
        R[2] = -(AverageEnthalpy + 0.5*avgVel2 - Enthalpy_BC);
      }

      else{
        R[0] = -(AverageEntropy - Entropy_BC);
        R[1] = -(AverageTurboVelocity[val_marker][iSpan][1] - tan(alphaIn_BC)*AverageTurboVelocity[val_marker][iSpan][0]);
        R[2] = -(AverageTurboVelocity[val_marker][iSpan][2] - tan(gammaIn_BC)*AverageTurboVelocity[val_marker][iSpan][0]);
        R[3] = -(AverageEnthalpy + 0.5*avgVel2 - Enthalpy_BC);

      }
      /* --- Compute the avg component  c_avg = R_c^-1 * R --- */
      for (iVar = 0; iVar < nVar-1; iVar++){
        c_avg[iVar] = 0.0;
        for (jVar = 0; jVar < nVar-1; jVar++){
          c_avg[iVar] += R_c_inv[iVar][jVar]*R[jVar];
        }
      }
      break;

    case TOTAL_CONDITIONS_PT_1D:

      /*--- Retrieve the specified total conditions for this inlet. ---*/
      P_Total  = config->GetGiles_Var1(Marker_Tag);
      T_Total  = config->GetGiles_Var2(Marker_Tag);
      FlowDir = config->GetGiles_FlowDir(Marker_Tag);
      alphaIn_BC = atan(FlowDir[1]/FlowDir[0]);

      gammaIn_BC = 0;
      if (nDim == 3){
        // Review definition of angle
        gammaIn_BC = FlowDir[2]; //atan(FlowDir[2]/FlowDir[0]);
      }

      /*--- Non-dim. the inputs---*/
      P_Total /= config->GetPressure_Ref();
      T_Total /= config->GetTemperature_Ref();

      /* --- Computes the total state --- */
      GetFluidModel()->SetTDState_PT(P_Total, T_Total);
      Enthalpy_BC = GetFluidModel()->GetStaticEnergy()+ GetFluidModel()->GetPressure()/GetFluidModel()->GetDensity();
      Entropy_BC = GetFluidModel()->GetEntropy();


      /* --- Computes the inverse matrix R_c --- */
      conv_numerics->ComputeResJacobianGiles(GetFluidModel(), AveragePressure[val_marker][iSpan], AverageDensity[val_marker][iSpan],
                                             AverageTurboVelocity[val_marker][iSpan], alphaIn_BC, gammaIn_BC, R_c, R_c_inv);

      GetFluidModel()->SetTDState_Prho(AveragePressure[val_marker][nSpanWiseSections], AverageDensity[val_marker][nSpanWiseSections]);
      AverageEnthalpy = GetFluidModel()->GetStaticEnergy() + AveragePressure[val_marker][nSpanWiseSections]/AverageDensity[val_marker][nSpanWiseSections];
      AverageEntropy  = GetFluidModel()->GetEntropy();


      avgVel2 = 0.0;
      for (iDim = 0; iDim < nDim; iDim++) avgVel2 += AverageVelocity[val_marker][iSpan][iDim]*AverageVelocity[val_marker][iSpan][iDim];
      if (nDim == 2){
        R[0] = -(AverageEntropy - Entropy_BC);
        R[1] = -(AverageTurboVelocity[val_marker][nSpanWiseSections][1] - tan(alphaIn_BC)*AverageTurboVelocity[val_marker][nSpanWiseSections][0]);
        R[2] = -(AverageEnthalpy + 0.5*avgVel2 - Enthalpy_BC);
      }

      else{
        R[0] = -(AverageEntropy - Entropy_BC);
        R[1] = -(AverageTurboVelocity[val_marker][nSpanWiseSections][1] - tan(alphaIn_BC)*AverageTurboVelocity[val_marker][nSpanWiseSections][0]);
        R[2] = -(AverageTurboVelocity[val_marker][nSpanWiseSections][2] - tan(gammaIn_BC)*AverageTurboVelocity[val_marker][nSpanWiseSections][0]);
        R[3] = -(AverageEnthalpy + 0.5*avgVel2 - Enthalpy_BC);

      }
      /* --- Compute the avg component  c_avg = R_c^-1 * R --- */
      for (iVar = 0; iVar < nVar-1; iVar++){
        c_avg[iVar] = 0.0;
        for (jVar = 0; jVar < nVar-1; jVar++){
          c_avg[iVar] += R_c_inv[iVar][jVar]*R[jVar];
        }
      }
      break;

    case MIXING_IN: case MIXING_OUT:

      /* --- Compute average jump of primitive at the mixing-plane interface--- */
      deltaprim[0] = ExtAverageDensity[val_marker][iSpan] - AverageDensity[val_marker][iSpan];
      deltaprim[1] = ExtAverageTurboVelocity[val_marker][iSpan][0] - AverageTurboVelocity[val_marker][iSpan][0];
      deltaprim[2] = ExtAverageTurboVelocity[val_marker][iSpan][1] - AverageTurboVelocity[val_marker][iSpan][1];
      if (nDim == 2){
        deltaprim[3] = ExtAveragePressure[val_marker][iSpan] - AveragePressure[val_marker][iSpan];
      }
      else
      {
        deltaprim[3] = ExtAverageTurboVelocity[val_marker][iSpan][2] - AverageTurboVelocity[val_marker][iSpan][2];
        deltaprim[4] = ExtAveragePressure[val_marker][iSpan] - AveragePressure[val_marker][iSpan];
      }


      /* --- Compute average jump of charachteristic variable at the mixing-plane interface--- */
      GetFluidModel()->SetTDState_Prho(AveragePressure[val_marker][iSpan], AverageDensity[val_marker][iSpan]);
      AverageSoundSpeed = GetFluidModel()->GetSoundSpeed();
      conv_numerics->GetCharJump(AverageSoundSpeed, AverageDensity[val_marker][iSpan], deltaprim, c_avg);
      break;

    case MIXING_IN_1D: case MIXING_OUT_1D:

      /* --- Compute average jump of primitive at the mixing-plane interface--- */
      deltaprim[0] = ExtAverageDensity[val_marker][nSpanWiseSections] - AverageDensity[val_marker][nSpanWiseSections];
      deltaprim[1] = ExtAverageTurboVelocity[val_marker][nSpanWiseSections][0] - AverageTurboVelocity[val_marker][nSpanWiseSections][0];
      deltaprim[2] = ExtAverageTurboVelocity[val_marker][nSpanWiseSections][1] - AverageTurboVelocity[val_marker][nSpanWiseSections][1];
      if (nDim == 2){
        deltaprim[3] = ExtAveragePressure[val_marker][nSpanWiseSections] - AveragePressure[val_marker][nSpanWiseSections];
      }
      else
      {
        deltaprim[3] = ExtAverageTurboVelocity[val_marker][nSpanWiseSections][2] - AverageTurboVelocity[val_marker][nSpanWiseSections][2];
        deltaprim[4] = ExtAveragePressure[val_marker][nSpanWiseSections] - AveragePressure[val_marker][nSpanWiseSections];
      }

      /* --- Compute average jump of charachteristic variable at the mixing-plane interface--- */
      GetFluidModel()->SetTDState_Prho(AveragePressure[val_marker][nSpanWiseSections], AverageDensity[val_marker][nSpanWiseSections]);
      AverageSoundSpeed = GetFluidModel()->GetSoundSpeed();
      conv_numerics->GetCharJump(AverageSoundSpeed, AverageDensity[val_marker][nSpanWiseSections], deltaprim, c_avg);
      break;


    case STATIC_PRESSURE:
      Pressure_e = config->GetGiles_Var1(Marker_Tag);
      Pressure_e /= config->GetPressure_Ref();

      /* --- Compute avg characteristic jump  --- */
      if (nDim == 2){
        c_avg[3] = -2.0*(AveragePressure[val_marker][iSpan]-Pressure_e);
      }
      else
      {
        c_avg[4] = -2.0*(AveragePressure[val_marker][iSpan]-Pressure_e);
      }
      break;

    case STATIC_PRESSURE_1D:
      Pressure_e = config->GetGiles_Var1(Marker_Tag);
      Pressure_e /= config->GetPressure_Ref();

      /* --- Compute avg characteristic jump  --- */
      if (nDim == 2){
        c_avg[3] = -2.0*(AveragePressure[val_marker][nSpanWiseSections]-Pressure_e);
      }
      else
      {
        c_avg[4] = -2.0*(AveragePressure[val_marker][nSpanWiseSections]-Pressure_e);
      }
      break;

    case RADIAL_EQUILIBRIUM:
      Pressure_e = RadialEquilibriumPressure[val_marker][iSpan];

      /* --- Compute avg characteristic jump  --- */
      c_avg[4] = -2.0*(AveragePressure[val_marker][iSpan]-Pressure_e);

      break;

    }

    /*--- Loop over all the vertices on this boundary marker ---*/

    SU2_OMP_FOR_DYN(OMP_MIN_SIZE)
    for (iVertex = 0; iVertex < geometry->GetnVertexSpan(val_marker,iSpan); iVertex++) {

      /*--- using the other vertex information for retrieving some information ---*/
      oldVertex = geometry->turbovertex[val_marker][iSpan][iVertex]->GetOldVertex();
      V_boundary= GetCharacPrimVar(val_marker, oldVertex);

      /*--- Index of the closest interior node ---*/
      Point_Normal = geometry->vertex[val_marker][oldVertex]->GetNormal_Neighbor();

      /*--- Normal vector for this vertex (negate for outward convention),
       *    this normal is scaled with the area of the face of the element  ---*/
      geometry->vertex[val_marker][oldVertex]->GetNormal(Normal);
      for (iDim = 0; iDim < nDim; iDim++) Normal[iDim] = -Normal[iDim];
      conv_numerics->SetNormal(Normal);

      /*--- find the node related to the vertex ---*/
      iPoint = geometry->turbovertex[val_marker][iSpan][iVertex]->GetNode();

      /*--- Normalize Normal vector for this vertex (already for outward convention) ---*/
      geometry->turbovertex[val_marker][iSpan][iVertex]->GetNormal(UnitNormal);
      geometry->turbovertex[val_marker][iSpan][iVertex]->GetTurboNormal(turboNormal);

      /*--- Retrieve solution at this boundary node ---*/
      V_domain = nodes->GetPrimitive(iPoint);

      /*--- Retrieve domain Secondary variables ---*/
      S_domain = nodes->GetSecondary(iPoint);


      /*--- Compute the internal state u_i ---*/
      Velocity2_i = 0;
      for (iDim = 0; iDim < nDim; iDim++)
      {
        Velocity_i[iDim] = nodes->GetVelocity(iPoint,iDim);
        Velocity2_i += Velocity_i[iDim]*Velocity_i[iDim];
      }


      Density_i = nodes->GetDensity(iPoint);

      Energy_i = nodes->GetEnergy(iPoint);
      StaticEnergy_i = Energy_i - 0.5*Velocity2_i;

      GetFluidModel()->SetTDState_rhoe(Density_i, StaticEnergy_i);

      Pressure_i = GetFluidModel()->GetPressure();

      ComputeTurboVelocity(Velocity_i, turboNormal, turboVelocity, config->GetMarker_All_TurbomachineryFlag(val_marker),config->GetKind_TurboMachinery(iZone));
      if (nDim == 2){
        deltaprim[0] = Density_i - AverageDensity[val_marker][iSpan];
        deltaprim[1] = turboVelocity[0] - AverageTurboVelocity[val_marker][iSpan][0];
        deltaprim[2] = turboVelocity[1] - AverageTurboVelocity[val_marker][iSpan][1];
        deltaprim[3] = Pressure_i - AveragePressure[val_marker][iSpan];
      }
      else{
        deltaprim[0] = Density_i - AverageDensity[val_marker][iSpan];
        deltaprim[1] = turboVelocity[0] - AverageTurboVelocity[val_marker][iSpan][0];
        deltaprim[2] = turboVelocity[1] - AverageTurboVelocity[val_marker][iSpan][1];
        deltaprim[3] = turboVelocity[2] - AverageTurboVelocity[val_marker][iSpan][2];
        deltaprim[4] = Pressure_i - AveragePressure[val_marker][iSpan];
      }

      GetFluidModel()->SetTDState_Prho(AveragePressure[val_marker][iSpan], AverageDensity[val_marker][iSpan]);
      AverageSoundSpeed = GetFluidModel()->GetSoundSpeed();
      conv_numerics->GetCharJump(AverageSoundSpeed, AverageDensity[val_marker][iSpan], deltaprim, cj);


      pitch      = geometry->GetMaxAngularCoord(val_marker, iSpan) - geometry->GetMinAngularCoord(val_marker,iSpan);
      theta      = geometry->turbovertex[val_marker][iSpan][iVertex]->GetRelAngularCoord();

      switch(config->GetKind_Data_Giles(Marker_Tag))
      {

      //Done, generilize for 3D case
      //TODO(turbo), generilize for Inlet and Outlet in for backflow treatment

      case TOTAL_CONDITIONS_PT: case MIXING_IN:case TOTAL_CONDITIONS_PT_1D: case MIXING_IN_1D:
        if(config->GetSpatialFourier()){
          if (AvgMach <= 1.0){
            Beta_inf= I*complex<su2double>(sqrt(1.0 - AvgMach));
            c2js = complex<su2double>(0.0,0.0);
            c3js = complex<su2double>(0.0,0.0);
            for(k=0; k < 2*kend_max+1; k++){
              freq = k - kend_max;
              if(freq >= (long)(-kend) && freq <= (long)(kend) && AverageTurboMach[0] > config->GetAverageMachLimit()){
                TwoPiThetaFreq_Pitch = 2*PI_NUMBER*freq*theta/pitch;

                c2ks = -CkInflow[val_marker][iSpan][k]*complex<su2double>(Beta_inf + AverageTurboMach[1])/complex<su2double>( 1.0 + AverageTurboMach[0]);
                c3ks =  CkInflow[val_marker][iSpan][k]*complex<su2double>(Beta_inf + AverageTurboMach[1])/complex<su2double>( 1.0 + AverageTurboMach[0]);
                c3ks *= complex<su2double>(Beta_inf + AverageTurboMach[1])/complex<su2double>( 1.0 + AverageTurboMach[0]);
                c2js += c2ks*(complex<su2double>(cos(TwoPiThetaFreq_Pitch))+I*complex<su2double>(sin(TwoPiThetaFreq_Pitch)));
                c3js += c3ks*(complex<su2double>(cos(TwoPiThetaFreq_Pitch))+I*complex<su2double>(sin(TwoPiThetaFreq_Pitch)));
              }
              else{
                c2js += complex<su2double>(0.0,0.0);
                c3js += complex<su2double>(0.0,0.0);
              }
            }
            c2js_Re = c2js.real();
            c3js_Re = c3js.real();

            if (nDim == 2){
              dcjs[0] = 0.0     - cj[0];
              dcjs[1] = c2js_Re - cj[1];
              dcjs[2] = c3js_Re - cj[2];
            }else{
              dcjs[0] = 0.0     - cj[0];
              dcjs[1] = c2js_Re - cj[1];
              dcjs[2] = 0.0     - cj[2];
              dcjs[3] = c3js_Re - cj[3];
            }

          }else{
            if (AverageTurboVelocity[val_marker][iSpan][1] >= 0.0){
              Beta_inf2= -sqrt(AvgMach - 1.0);
            }else{
              Beta_inf2= sqrt(AvgMach-1.0);
            }
            if (nDim == 2){
              c2js_Re = -cj[3]*(Beta_inf2 + AverageTurboMach[1])/( 1.0 + AverageTurboMach[0]);
              c3js_Re = cj[3]*(Beta_inf2 + AverageTurboMach[1])/( 1.0 + AverageTurboMach[0]);
              c3js_Re *= (Beta_inf2 + AverageTurboMach[1])/( 1.0 + AverageTurboMach[0]);
            }else{
              c2js_Re = -cj[4]*(Beta_inf2 + AverageTurboMach[1])/( 1.0 + AverageTurboMach[0]);
              c3js_Re = cj[4]*(Beta_inf2 + AverageTurboMach[1])/( 1.0 + AverageTurboMach[0]);
              c3js_Re *= (Beta_inf2 + AverageTurboMach[1])/( 1.0 + AverageTurboMach[0]);
            }


            if (nDim == 2){
              dcjs[0] = 0.0     - cj[0];
              dcjs[1] = c2js_Re - cj[1];
              dcjs[2] = c3js_Re - cj[2];
            }else{
              dcjs[0] = 0.0     - cj[0];
              dcjs[1] = c2js_Re - cj[1];
              dcjs[2] = 0.0     - cj[2];
              dcjs[3] = c3js_Re - cj[3];
            }
          }
        }
        else{
          if (nDim == 2){
            dcjs[0] = 0.0;
            dcjs[1] = 0.0;
            dcjs[2] = 0.0;
          }else{
            dcjs[0] = 0.0;
            dcjs[1] = 0.0;
            dcjs[2] = 0.0;
            dcjs[3] = 0.0;
          }
        }
        /* --- Impose Inlet BC Reflecting--- */
        delta_c[0] = relfacAvg*c_avg[0] + relfacFou*dcjs[0];
        delta_c[1] = relfacAvg*c_avg[1] + relfacFou*dcjs[1];
        delta_c[2] = relfacAvg*c_avg[2] + relfacFou*dcjs[2];
        if (nDim == 2){
          delta_c[3] = cj[3];
        }else{
          delta_c[3] = relfacAvg*c_avg[3] + relfacFou*dcjs[3];
          delta_c[4] = cj[4];
        }
        break;


      case STATIC_PRESSURE:case STATIC_PRESSURE_1D:case MIXING_OUT:case RADIAL_EQUILIBRIUM:case MIXING_OUT_1D:

        /* --- implementation of Giles BC---*/
        if(config->GetSpatialFourier()){
          if (AvgMach > 1.0){
            /* --- supersonic Giles implementation ---*/
            if (AverageTurboVelocity[val_marker][iSpan][1] >= 0.0){
              GilesBeta= -sqrt(AvgMach - 1.0);

            }else{
              GilesBeta= sqrt(AvgMach - 1.0);
            }
            if(nDim == 2){
              cOutjs_Re= (2.0 * AverageTurboMach[0])/(GilesBeta - AverageTurboMach[1])*cj[1] - (GilesBeta + AverageTurboMach[1])/(GilesBeta - AverageTurboMach[1])*cj[2];
            }
            else{
              cOutjs_Re= (2.0 * AverageTurboMach[0])/(GilesBeta - AverageTurboMach[1])*cj[1] - (GilesBeta + AverageTurboMach[1])/(GilesBeta - AverageTurboMach[1])*cj[3];
            }
            if (nDim == 2){
              dcjs[3] = cOutjs_Re - cj[3];
            }
            else{
              dcjs[4] = cOutjs_Re - cj[4];
            }
          }else{

            /* --- subsonic Giles implementation ---*/
            Beta_inf= I*complex<su2double>(sqrt(1.0  - AvgMach));
            cOutjs  = complex<su2double>(0.0,0.0);
            for(k=0; k < 2*kend_max+1; k++){
              freq = k - kend_max;
              if(freq >= (long)(-kend) && freq <= (long)(kend) && AverageTurboMach[0] > config->GetAverageMachLimit()){
                TwoPiThetaFreq_Pitch = 2*PI_NUMBER*freq*theta/pitch;
                cOutks  = complex<su2double>(2.0 * AverageTurboMach[0])/complex<su2double>(Beta_inf - AverageTurboMach[1])*CkOutflow1[val_marker][iSpan][k];
                cOutks -= complex<su2double>(Beta_inf + AverageTurboMach[1])/complex<su2double>(Beta_inf - AverageTurboMach[1])*CkOutflow2[val_marker][iSpan][k];

                cOutjs += cOutks*(complex<su2double>(cos(TwoPiThetaFreq_Pitch)) + I*complex<su2double>(sin(TwoPiThetaFreq_Pitch)));
              }
              else{
                cOutjs +=complex<su2double>(0.0,0.0);
              }
            }
            cOutjs_Re = cOutjs.real();

            if (nDim == 2){
              dcjs[3] = cOutjs_Re - cj[3];
            }
            else{
              dcjs[4] = cOutjs_Re - cj[4];
            }
          }
        }
        else{
          if (nDim == 2){
            dcjs[3] = 0.0;
          }
          else{
            dcjs[4] = 0.0;
          }
        }
        /* --- Impose Outlet BC Non-Reflecting  --- */
        delta_c[0] = cj[0];
        delta_c[1] = cj[1];
        delta_c[2] = cj[2];
        if (nDim == 2){
          delta_c[3] = relfacAvg*c_avg[3] + relfacFou*dcjs[3];
        }
        else{
          delta_c[3] = cj[3];
          delta_c[4] = relfacAvg*c_avg[4] + relfacFou*dcjs[4];
        }


        /*--- Automatically impose supersonic autoflow ---*/
        if (abs(AverageTurboMach[0]) > 1.0000){
          delta_c[0] = 0.0;
          delta_c[1] = 0.0;
          delta_c[2] = 0.0;
          delta_c[2] = 0.0;
          if (nDim == 3)delta_c[4] = 0.0;
        }

        break;

      default:
        SU2_MPI::Error("Invalid Giles input!", CURRENT_FUNCTION);
        break;
      }

      /*--- Compute primitive jump from characteristic variables  ---*/
      for (iVar = 0; iVar < nVar; iVar++)
      {
        deltaprim[iVar]=0.0;
        for (jVar = 0; jVar < nVar; jVar++)
        {
          deltaprim[iVar] +=  R_Matrix[iVar][jVar]*delta_c[jVar];
        }
      }

      /*--- retrieve boundary variables ---*/
      Density_b = AverageDensity[val_marker][iSpan] + deltaprim[0];
      turboVelocity[0] = AverageTurboVelocity[val_marker][iSpan][0] + deltaprim[1];
      turboVelocity[1] = AverageTurboVelocity[val_marker][iSpan][1] + deltaprim[2];
      if(nDim == 2){
        Pressure_b = AveragePressure[val_marker][iSpan] + deltaprim[3];
      }
      else{
        turboVelocity[2] = AverageTurboVelocity[val_marker][iSpan][2] + deltaprim[3];
        Pressure_b = AveragePressure[val_marker][iSpan] + deltaprim[4];
      }


      ComputeBackVelocity(turboVelocity, turboNormal, Velocity_b, config->GetMarker_All_TurbomachineryFlag(val_marker), config->GetKind_TurboMachinery(iZone));
      Velocity2_b = 0.0;
      for (iDim = 0; iDim < nDim; iDim++) {
        Velocity2_b+= Velocity_b[iDim]*Velocity_b[iDim];
      }

      if(Pressure_b <= 0.0 || Density_b <= 0.0 ){
        Pressure_b = Pressure_i;
        Density_b = Density_i;
        Velocity2_b = 0.0;
        for (iDim = 0; iDim < nDim; iDim++) {
          Velocity_b[iDim] = Velocity_i[iDim];
          Velocity2_b+= Velocity_b[iDim]*Velocity_b[iDim];
        }
      }

      GetFluidModel()->SetTDState_Prho(Pressure_b, Density_b);
      Energy_b = GetFluidModel()->GetStaticEnergy() + 0.5*Velocity2_b;
      Temperature_b= GetFluidModel()->GetTemperature();
      Enthalpy_b = Energy_b + Pressure_b/Density_b;

      /*--- Primitive variables, using the derived quantities ---*/
      V_boundary[0] = Temperature_b;
      for (iDim = 0; iDim < nDim; iDim++)
        V_boundary[iDim+1] = Velocity_b[iDim];
      V_boundary[nDim+1] = Pressure_b;
      V_boundary[nDim+2] = Density_b;
      V_boundary[nDim+3] = Enthalpy_b;

      S_boundary[0]= GetFluidModel()->GetdPdrho_e();
      S_boundary[1]= GetFluidModel()->GetdPde_rho();



      /*--- Set various quantities in the solver class ---*/

      conv_numerics->SetPrimitive(V_domain, V_boundary);
      conv_numerics->SetSecondary(S_domain, S_boundary);


      if (dynamic_grid)
        conv_numerics->SetGridVel(geometry->nodes->GetGridVel(iPoint), geometry->nodes->GetGridVel(iPoint));

      /*--- Compute the residual using an upwind scheme ---*/

      auto residual = conv_numerics->ComputeResidual(config);

      /*--- Update residual value ---*/
      LinSysRes.AddBlock(iPoint, residual);

      /*--- Jacobian contribution for implicit integration ---*/
      if (implicit)
        Jacobian.AddBlock2Diag(iPoint, residual.jacobian_i);

      /*--- Viscous contribution ---*/

      if (viscous) {

        /*--- Set laminar and eddy viscosity at the infinity ---*/

        V_boundary[nDim+5] = GetFluidModel()->GetLaminarViscosity();
        V_boundary[nDim+6] = nodes->GetEddyViscosity(iPoint);
        V_boundary[nDim+7] = GetFluidModel()->GetThermalConductivity();
        V_boundary[nDim+8] = GetFluidModel()->GetCp();

        /*--- Set the normal vector and the coordinates ---*/

        visc_numerics->SetNormal(Normal);
        su2double Coord_Reflected[MAXNDIM];
        GeometryToolbox::PointPointReflect(nDim, geometry->nodes->GetCoord(Point_Normal),
                                                 geometry->nodes->GetCoord(iPoint), Coord_Reflected);
        visc_numerics->SetCoord(geometry->nodes->GetCoord(iPoint), Coord_Reflected);

        /*--- Primitive variables, and gradient ---*/

        visc_numerics->SetPrimitive(V_domain, V_boundary);
        visc_numerics->SetPrimVarGradient(nodes->GetGradient_Primitive(iPoint), nodes->GetGradient_Primitive(iPoint));


        /*--- Compute secondary thermodynamic properties (partial derivatives...) ---*/

        S_boundary[0]= GetFluidModel()->GetdPdrho_e();
        S_boundary[1]= GetFluidModel()->GetdPde_rho();

        S_boundary[2]= GetFluidModel()->GetdTdrho_e();
        S_boundary[3]= GetFluidModel()->GetdTde_rho();

        /*--- Compute secondary thermo-physical properties (partial derivatives...) ---*/

        S_boundary[4]= GetFluidModel()->Getdmudrho_T();
        S_boundary[5]= GetFluidModel()->GetdmudT_rho();

        S_boundary[6]= GetFluidModel()->Getdktdrho_T();
        S_boundary[7]= GetFluidModel()->GetdktdT_rho();

        visc_numerics->SetSecondary(S_domain, S_boundary);

        /*--- Turbulent kinetic energy ---*/

        if ((config->GetKind_Turb_Model() == SST) || (config->GetKind_Turb_Model() == SST_SUST))
          visc_numerics->SetTurbKineticEnergy(solver_container[TURB_SOL]->GetNodes()->GetSolution(iPoint,0),
                                              solver_container[TURB_SOL]->GetNodes()->GetSolution(iPoint,0));

        /*--- Set the wall shear stress values (wall functions) to -1 (no evaluation using wall functions) ---*/

        visc_numerics->SetTauWall(-1.0, -1.0);

        /*--- Compute and update residual ---*/

        auto residual = visc_numerics->ComputeResidual(config);
        LinSysRes.SubtractBlock(iPoint, residual);

        /*--- Jacobian contribution for implicit integration ---*/

        if (implicit)
          Jacobian.SubtractBlock2Diag(iPoint, residual.jacobian_i);

      }

    }
  }

  /*--- Free locally allocated memory ---*/
  delete [] Normal;

  delete [] Velocity_b;
  delete [] Velocity_i;

  delete [] S_boundary;
  delete [] delta_c;
  delete [] deltaprim;
  delete [] cj;
  for (iVar = 0; iVar < nVar; iVar++)
  {
    delete [] R_Matrix[iVar];
  }
  for (iVar = 0; iVar < nVar-1; iVar++)
  {
    delete [] R_c_inv[iVar];
    delete [] R_c[iVar];
  }
  delete [] R_Matrix;
  delete [] R_c;
  delete [] R_c_inv;
  delete [] R;
  delete [] c_avg;
  delete [] dcjs;

  delete [] AverageTurboMach;
  delete [] UnitNormal;
  delete [] turboNormal;
  delete [] turboVelocity;
}

void CEulerSolver::BC_Inlet(CGeometry *geometry, CSolver **solver_container,
                            CNumerics *conv_numerics, CNumerics *visc_numerics,
                            CConfig *config, unsigned short val_marker) {
  unsigned short iDim;
  unsigned long iVertex, iPoint;
  su2double P_Total, T_Total, Velocity[3], Velocity2, H_Total, Temperature, Riemann,
  Pressure, Density, Energy, *Flow_Dir, Mach2, SoundSpeed2, SoundSpeed_Total2, Vel_Mag,
  alpha, aa, bb, cc, dd, Area, UnitNormal[3];
  su2double *V_inlet, *V_domain;

  bool implicit             = (config->GetKind_TimeIntScheme() == EULER_IMPLICIT);
  su2double Two_Gamma_M1       = 2.0/Gamma_Minus_One;
  su2double Gas_Constant       = config->GetGas_ConstantND();
  unsigned short Kind_Inlet = config->GetKind_Inlet();
  string Marker_Tag         = config->GetMarker_All_TagBound(val_marker);
  bool tkeNeeded = (config->GetKind_Turb_Model() == SST) || (config->GetKind_Turb_Model() == SST_SUST);
  su2double *Normal = new su2double[nDim];

  /*--- Loop over all the vertices on this boundary marker ---*/
  SU2_OMP_FOR_DYN(OMP_MIN_SIZE)
  for (iVertex = 0; iVertex < geometry->nVertex[val_marker]; iVertex++) {

    /*--- Allocate the value at the inlet ---*/

    V_inlet = GetCharacPrimVar(val_marker, iVertex);

    iPoint = geometry->vertex[val_marker][iVertex]->GetNode();

    /*--- Check if the node belongs to the domain (i.e., not a halo node) ---*/

    if (geometry->nodes->GetDomain(iPoint)) {

      /*--- Normal vector for this vertex (negate for outward convention) ---*/

      geometry->vertex[val_marker][iVertex]->GetNormal(Normal);
      for (iDim = 0; iDim < nDim; iDim++) Normal[iDim] = -Normal[iDim];
      conv_numerics->SetNormal(Normal);

      Area = GeometryToolbox::Norm(nDim, Normal);
      for (iDim = 0; iDim < nDim; iDim++)
        UnitNormal[iDim] = Normal[iDim]/Area;

      /*--- Retrieve solution at this boundary node ---*/

      V_domain = nodes->GetPrimitive(iPoint);

      /*--- Build the fictitious intlet state based on characteristics ---*/


      /*--- Subsonic inflow: there is one outgoing characteristic (u-c),
         therefore we can specify all but one state variable at the inlet.
         The outgoing Riemann invariant provides the final piece of info.
         Adapted from an original implementation in the Stanford University
         multi-block (SUmb) solver in the routine bcSubsonicInflow.f90
         written by Edwin van der Weide, last modified 04-20-2009. ---*/

      switch (Kind_Inlet) {

        /*--- Total properties have been specified at the inlet. ---*/

        case TOTAL_CONDITIONS:

          /*--- Retrieve the specified total conditions for this inlet. ---*/

          P_Total  = Inlet_Ptotal[val_marker][iVertex];
          T_Total  = Inlet_Ttotal[val_marker][iVertex];
          Flow_Dir = Inlet_FlowDir[val_marker][iVertex];

          /*--- Non-dim. the inputs if necessary. ---*/

          P_Total /= config->GetPressure_Ref();
          T_Total /= config->GetTemperature_Ref();

          /*--- Store primitives and set some variables for clarity. ---*/

          Density = V_domain[nDim+2];
          Velocity2 = 0.0;
          for (iDim = 0; iDim < nDim; iDim++) {
            Velocity[iDim] = V_domain[iDim+1];
            Velocity2 += Velocity[iDim]*Velocity[iDim];
          }
          Energy      = V_domain[nDim+3] - V_domain[nDim+1]/V_domain[nDim+2];
          Pressure    = V_domain[nDim+1];
          H_Total     = (Gamma*Gas_Constant/Gamma_Minus_One)*T_Total;
          SoundSpeed2 = Gamma*Pressure/Density;

	  /*--- Compute the acoustic Riemann invariant that is extrapolated
             from the domain interior. ---*/

          Riemann   = 2.0*sqrt(SoundSpeed2)/Gamma_Minus_One;
          for (iDim = 0; iDim < nDim; iDim++)
            Riemann += Velocity[iDim]*UnitNormal[iDim];

          /*--- Total speed of sound ---*/

          SoundSpeed_Total2 = Gamma_Minus_One*(H_Total - (Energy + Pressure/Density)+0.5*Velocity2) + SoundSpeed2;

          /*--- Dot product of normal and flow direction. This should
             be negative due to outward facing boundary normal convention. ---*/

          alpha = 0.0;
          for (iDim = 0; iDim < nDim; iDim++)
            alpha += UnitNormal[iDim]*Flow_Dir[iDim];

          /*--- Coefficients in the quadratic equation for the velocity ---*/

          aa =  1.0 + 0.5*Gamma_Minus_One*alpha*alpha;
          bb = -1.0*Gamma_Minus_One*alpha*Riemann;
          cc =  0.5*Gamma_Minus_One*Riemann*Riemann
              -2.0*SoundSpeed_Total2/Gamma_Minus_One;

          /*--- Solve quadratic equation for velocity magnitude. Value must
             be positive, so the choice of root is clear. ---*/

          dd = bb*bb - 4.0*aa*cc;
          dd = sqrt(max(0.0, dd));
          Vel_Mag   = (-bb + dd)/(2.0*aa);
          Vel_Mag   = max(0.0, Vel_Mag);
          Velocity2 = Vel_Mag*Vel_Mag;

          /*--- Compute speed of sound from total speed of sound eqn. ---*/

          SoundSpeed2 = SoundSpeed_Total2 - 0.5*Gamma_Minus_One*Velocity2;

          /*--- Mach squared (cut between 0-1), use to adapt velocity ---*/

          Mach2 = Velocity2/SoundSpeed2;
          Mach2 = min(1.0, Mach2);
          Velocity2   = Mach2*SoundSpeed2;
          Vel_Mag     = sqrt(Velocity2);
          SoundSpeed2 = SoundSpeed_Total2 - 0.5*Gamma_Minus_One*Velocity2;

          /*--- Compute new velocity vector at the inlet ---*/

          for (iDim = 0; iDim < nDim; iDim++)
            Velocity[iDim] = Vel_Mag*Flow_Dir[iDim];

          /*--- Static temperature from the speed of sound relation ---*/

          Temperature = SoundSpeed2/(Gamma*Gas_Constant);

          /*--- Static pressure using isentropic relation at a point ---*/

          Pressure = P_Total*pow((Temperature/T_Total), Gamma/Gamma_Minus_One);

          /*--- Density at the inlet from the gas law ---*/

          Density = Pressure/(Gas_Constant*Temperature);

          /*--- Using pressure, density, & velocity, compute the energy ---*/

          Energy = Pressure/(Density*Gamma_Minus_One) + 0.5*Velocity2;
          if (tkeNeeded) Energy += GetTke_Inf();

          /*--- Primitive variables, using the derived quantities ---*/

          V_inlet[0] = Temperature;
          for (iDim = 0; iDim < nDim; iDim++)
            V_inlet[iDim+1] = Velocity[iDim];
          V_inlet[nDim+1] = Pressure;
          V_inlet[nDim+2] = Density;
          V_inlet[nDim+3] = Energy + Pressure/Density;

          break;

          /*--- Mass flow has been specified at the inlet. ---*/

        case MASS_FLOW:

          /*--- Retrieve the specified mass flow for the inlet. ---*/

          Density  = Inlet_Ttotal[val_marker][iVertex];
          Vel_Mag  = Inlet_Ptotal[val_marker][iVertex];
          Flow_Dir = Inlet_FlowDir[val_marker][iVertex];

          /*--- Non-dim. the inputs if necessary. ---*/

          Density /= config->GetDensity_Ref();
          Vel_Mag /= config->GetVelocity_Ref();

          /*--- Get primitives from current inlet state. ---*/

          for (iDim = 0; iDim < nDim; iDim++)
            Velocity[iDim] = nodes->GetVelocity(iPoint,iDim);
          Pressure    = nodes->GetPressure(iPoint);
          SoundSpeed2 = Gamma*Pressure/V_domain[nDim+2];

          /*--- Compute the acoustic Riemann invariant that is extrapolated
             from the domain interior. ---*/

          Riemann = Two_Gamma_M1*sqrt(SoundSpeed2);
          for (iDim = 0; iDim < nDim; iDim++)
            Riemann += Velocity[iDim]*UnitNormal[iDim];

          /*--- Speed of sound squared for fictitious inlet state ---*/

          SoundSpeed2 = Riemann;
          for (iDim = 0; iDim < nDim; iDim++)
            SoundSpeed2 -= Vel_Mag*Flow_Dir[iDim]*UnitNormal[iDim];

          SoundSpeed2 = max(0.0,0.5*Gamma_Minus_One*SoundSpeed2);
          SoundSpeed2 = SoundSpeed2*SoundSpeed2;

          /*--- Pressure for the fictitious inlet state ---*/

          Pressure = SoundSpeed2*Density/Gamma;

          /*--- Energy for the fictitious inlet state ---*/

          Energy = Pressure/(Density*Gamma_Minus_One) + 0.5*Vel_Mag*Vel_Mag;
          if (tkeNeeded) Energy += GetTke_Inf();

          /*--- Primitive variables, using the derived quantities ---*/

          V_inlet[0] = Pressure / ( Gas_Constant * Density);
          for (iDim = 0; iDim < nDim; iDim++)
            V_inlet[iDim+1] = Vel_Mag*Flow_Dir[iDim];
          V_inlet[nDim+1] = Pressure;
          V_inlet[nDim+2] = Density;
          V_inlet[nDim+3] = Energy + Pressure/Density;

          break;
      }

      /*--- Set various quantities in the solver class ---*/

      conv_numerics->SetPrimitive(V_domain, V_inlet);

      if (dynamic_grid)
        conv_numerics->SetGridVel(geometry->nodes->GetGridVel(iPoint), geometry->nodes->GetGridVel(iPoint));

      /*--- Compute the residual using an upwind scheme ---*/
      auto residual = conv_numerics->ComputeResidual(config);

      /*--- Update residual value ---*/
      LinSysRes.AddBlock(iPoint, residual);

      /*--- Jacobian contribution for implicit integration ---*/

      if (implicit)
        Jacobian.AddBlock2Diag(iPoint, residual.jacobian_i);

//      /*--- Viscous contribution, commented out because serious convergence problems ---*/
//
//      if (viscous) {
//
//        /*--- Set laminar and eddy viscosity at the infinity ---*/
//
//        V_inlet[nDim+5] = nodes->GetLaminarViscosity(iPoint);
//        V_inlet[nDim+6] = nodes->GetEddyViscosity(iPoint);
//
//        /*--- Set the normal vector and the coordinates ---*/
//
//        visc_numerics->SetNormal(Normal);
//        su2double Coord_Reflected[MAXNDIM];
//        GeometryToolbox::PointPointReflect(nDim, geometry->nodes->GetCoord(Point_Normal),
//                                                 geometry->nodes->GetCoord(iPoint), Coord_Reflected);
//        visc_numerics->SetCoord(geometry->nodes->GetCoord(iPoint), Coord_Reflected);
//
//        /*--- Primitive variables, and gradient ---*/
//
//        visc_numerics->SetPrimitive(V_domain, V_inlet);
//        visc_numerics->SetPrimVarGradient(nodes->GetGradient_Primitive(iPoint), nodes->GetGradient_Primitive(iPoint));
//
//        /*--- Turbulent kinetic energy ---*/
//
//        if ((config->GetKind_Turb_Model() == SST) || (config->GetKind_Turb_Model() == SST_SUST))
//          visc_numerics->SetTurbKineticEnergy(solver_container[TURB_SOL]->GetNodes()->GetSolution(iPoint,0),
//                                              solver_container[TURB_SOL]->GetNodes()->GetSolution(iPoint,0));
//
//        /*--- Set the wall shear stress values (wall functions) to -1 (no evaluation using wall functions) ---*/
//
//        visc_numerics->SetTauWall(-1.0, -1.0);
//
//        /*--- Compute and update residual ---*/
//
//        auto residual = visc_numerics->ComputeResidual(config);
//        LinSysRes.SubtractBlock(iPoint, residual);
//
//        /*--- Jacobian contribution for implicit integration ---*/
//
//        if (implicit)
//          Jacobian.SubtractBlock2Diag(iPoint, residual.jacobian_i);
//
//      }

    }
  }

  /*--- Free locally allocated memory ---*/

  delete [] Normal;

}

void CEulerSolver::BC_Outlet(CGeometry *geometry, CSolver **solver_container,
                             CNumerics *conv_numerics, CNumerics *visc_numerics,
                             CConfig *config, unsigned short val_marker) {
  unsigned short iVar, iDim;
  unsigned long iVertex, iPoint;
  su2double Pressure, P_Exit, Velocity[3],
  Velocity2, Entropy, Density, Energy, Riemann, Vn, SoundSpeed, Mach_Exit, Vn_Exit,
  Area, UnitNormal[3];
  su2double *V_outlet, *V_domain;

  bool implicit           = (config->GetKind_TimeIntScheme() == EULER_IMPLICIT);
  su2double Gas_Constant     = config->GetGas_ConstantND();
  string Marker_Tag       = config->GetMarker_All_TagBound(val_marker);
  bool gravity = (config->GetGravityForce());
  bool tkeNeeded = (config->GetKind_Turb_Model() == SST) || (config->GetKind_Turb_Model() == SST_SUST);
  su2double *Normal = new su2double[nDim];

  /*--- Loop over all the vertices on this boundary marker ---*/

  SU2_OMP_FOR_DYN(OMP_MIN_SIZE)
  for (iVertex = 0; iVertex < geometry->nVertex[val_marker]; iVertex++) {

    /*--- Allocate the value at the outlet ---*/
    V_outlet = GetCharacPrimVar(val_marker, iVertex);

    iPoint = geometry->vertex[val_marker][iVertex]->GetNode();

    /*--- Check if the node belongs to the domain (i.e., not a halo node) ---*/
    if (geometry->nodes->GetDomain(iPoint)) {

      /*--- Normal vector for this vertex (negate for outward convention) ---*/
      geometry->vertex[val_marker][iVertex]->GetNormal(Normal);
      for (iDim = 0; iDim < nDim; iDim++) Normal[iDim] = -Normal[iDim];
      conv_numerics->SetNormal(Normal);

      Area = GeometryToolbox::Norm(nDim, Normal);
      for (iDim = 0; iDim < nDim; iDim++)
        UnitNormal[iDim] = Normal[iDim]/Area;

      /*--- Current solution at this boundary node ---*/
      V_domain = nodes->GetPrimitive(iPoint);

      /*--- Build the fictitious intlet state based on characteristics ---*/

      /*--- Retrieve the specified back pressure for this outlet. ---*/
      if (gravity) P_Exit = config->GetOutlet_Pressure(Marker_Tag) - geometry->nodes->GetCoord(iPoint, nDim-1)*STANDARD_GRAVITY;
      else P_Exit = config->GetOutlet_Pressure(Marker_Tag);

      /*--- Non-dim. the inputs if necessary. ---*/
      P_Exit = P_Exit/config->GetPressure_Ref();

      /*--- Check whether the flow is supersonic at the exit. The type
         of boundary update depends on this. ---*/
      Density = V_domain[nDim+2];
      Velocity2 = 0.0; Vn = 0.0;
      for (iDim = 0; iDim < nDim; iDim++) {
        Velocity[iDim] = V_domain[iDim+1];
        Velocity2 += Velocity[iDim]*Velocity[iDim];
        Vn += Velocity[iDim]*UnitNormal[iDim];
      }
      Pressure   = V_domain[nDim+1];
      SoundSpeed = sqrt(Gamma*Pressure/Density);
      Mach_Exit  = sqrt(Velocity2)/SoundSpeed;

      if (Mach_Exit >= 1.0) {

        /*--- Supersonic exit flow: there are no incoming characteristics,
           so no boundary condition is necessary. Set outlet state to current
           state so that upwinding handles the direction of propagation. ---*/
        for (iVar = 0; iVar < nPrimVar; iVar++) V_outlet[iVar] = V_domain[iVar];

      } else {

        /*--- Subsonic exit flow: there is one incoming characteristic,
           therefore one variable can be specified (back pressure) and is used
           to update the conservative variables. Compute the entropy and the
           acoustic Riemann variable. These invariants, as well as the
           tangential velocity components, are extrapolated. Adapted from an
           original implementation in the Stanford University multi-block
           (SUmb) solver in the routine bcSubsonicOutflow.f90 by Edwin van
           der Weide, last modified 09-10-2007. ---*/

        Entropy = Pressure*pow(1.0/Density, Gamma);
        Riemann = Vn + 2.0*SoundSpeed/Gamma_Minus_One;

        /*--- Compute the new fictious state at the outlet ---*/
        Density    = pow(P_Exit/Entropy,1.0/Gamma);
        Pressure   = P_Exit;
        SoundSpeed = sqrt(Gamma*P_Exit/Density);
        Vn_Exit    = Riemann - 2.0*SoundSpeed/Gamma_Minus_One;
	Velocity2  = 0.0;
        for (iDim = 0; iDim < nDim; iDim++) {
          Velocity[iDim] = Velocity[iDim] + (Vn_Exit-Vn)*UnitNormal[iDim];
          Velocity2 += Velocity[iDim]*Velocity[iDim];
        }
        Energy = P_Exit/(Density*Gamma_Minus_One) + 0.5*Velocity2;
        if (tkeNeeded) Energy += GetTke_Inf();

        /*--- Conservative variables, using the derived quantities ---*/
        V_outlet[0] = Pressure / ( Gas_Constant * Density);
        for (iDim = 0; iDim < nDim; iDim++)
          V_outlet[iDim+1] = Velocity[iDim];
        V_outlet[nDim+1] = Pressure;
        V_outlet[nDim+2] = Density;
        V_outlet[nDim+3] = Energy + Pressure/Density;

      }

      /*--- Set various quantities in the solver class ---*/
      conv_numerics->SetPrimitive(V_domain, V_outlet);

      if (dynamic_grid)
        conv_numerics->SetGridVel(geometry->nodes->GetGridVel(iPoint), geometry->nodes->GetGridVel(iPoint));

      /*--- Compute the residual using an upwind scheme ---*/

      auto residual = conv_numerics->ComputeResidual(config);

      /*--- Add Residuals and Jacobians ---*/

      LinSysRes.AddBlock(iPoint, residual);
      if (implicit)
        Jacobian.AddBlock2Diag(iPoint, residual.jacobian_i);

//      /*--- Viscous contribution, commented out because serious convergence problems  ---*/
//
//      if (viscous) {
//
//        /*--- Set laminar and eddy viscosity at the infinity ---*/
//
//        V_outlet[nDim+5] = nodes->GetLaminarViscosity(iPoint);
//        V_outlet[nDim+6] = nodes->GetEddyViscosity(iPoint);
//
//        /*--- Set the normal vector and the coordinates ---*/
//
//        visc_numerics->SetNormal(Normal);
//        su2double Coord_Reflected[MAXNDIM];
//        GeometryToolbox::PointPointReflect(nDim, geometry->nodes->GetCoord(Point_Normal),
//                                                 geometry->nodes->GetCoord(iPoint), Coord_Reflected);
//        visc_numerics->SetCoord(geometry->nodes->GetCoord(iPoint), Coord_Reflected);
//
//        /*--- Primitive variables, and gradient ---*/
//
//        visc_numerics->SetPrimitive(V_domain, V_outlet);
//        visc_numerics->SetPrimVarGradient(nodes->GetGradient_Primitive(iPoint), nodes->GetGradient_Primitive(iPoint));
//
//        /*--- Turbulent kinetic energy ---*/
//
//        if ((config->GetKind_Turb_Model() == SST) || (config->GetKind_Turb_Model() == SST_SUST))
//          visc_numerics->SetTurbKineticEnergy(solver_container[TURB_SOL]->GetNodes()->GetSolution(iPoint,0),
//                                              solver_container[TURB_SOL]->GetNodes()->GetSolution(iPoint,0));
//
//        /*--- Set the wall shear stress values (wall functions) to -1 (no evaluation using wall functions) ---*/
//        visc_numerics->SetTauWall(-1.0, -1.0);
//
//        /*--- Compute and update residual ---*/
//
//        auto residual = visc_numerics->ComputeResidual(config);
//        LinSysRes.SubtractBlock(iPoint, residual);
//
//        /*--- Jacobian contribution for implicit integration ---*/
//
//        if (implicit)
//         Jacobian.SubtractBlock2Diag(iPoint, residual.acobian_i);
//
//      }

    }
  }

  /*--- Free locally allocated memory ---*/
  delete [] Normal;

}

void CEulerSolver::BC_Supersonic_Inlet(CGeometry *geometry, CSolver **solver_container,
                                       CNumerics *conv_numerics, CNumerics *visc_numerics,
                                       CConfig *config, unsigned short val_marker) {
  unsigned short iDim;
  unsigned long iVertex, iPoint;
  su2double *V_inlet, *V_domain;

  su2double Density, Energy, Velocity2;
  su2double Gas_Constant = config->GetGas_ConstantND();

  bool implicit = (config->GetKind_TimeIntScheme() == EULER_IMPLICIT);
  string Marker_Tag = config->GetMarker_All_TagBound(val_marker);
  bool tkeNeeded = (config->GetKind_Turb_Model() == SST) || (config->GetKind_Turb_Model() == SST_SUST);
  su2double *Normal = new su2double[nDim];
  su2double *Velocity = new su2double[nDim];

  /*--- Supersonic inlet flow: there are no outgoing characteristics,
   so all flow variables can be imposed at the inlet.
   First, retrieve the specified values for the primitive variables. ---*/

  auto Temperature = config->GetInlet_Temperature(Marker_Tag);
  auto Pressure    = config->GetInlet_Pressure(Marker_Tag);
  auto Vel         = config->GetInlet_Velocity(Marker_Tag);

  /*--- Non-dim. the inputs if necessary. ---*/

  Temperature /= config->GetTemperature_Ref();
  Pressure    /= config->GetPressure_Ref();
  for (iDim = 0; iDim < nDim; iDim++)
    Velocity[iDim] = Vel[iDim] / config->GetVelocity_Ref();

  /*--- Density at the inlet from the gas law ---*/

  Density = Pressure/(Gas_Constant*Temperature);

  /*--- Compute the energy from the specified state ---*/

  Velocity2 = 0.0;
  for (iDim = 0; iDim < nDim; iDim++)
    Velocity2 += Velocity[iDim]*Velocity[iDim];
  Energy = Pressure/(Density*Gamma_Minus_One)+0.5*Velocity2;
  if (tkeNeeded) Energy += GetTke_Inf();

  /*--- Loop over all the vertices on this boundary marker ---*/

  SU2_OMP_FOR_DYN(OMP_MIN_SIZE)
  for (iVertex = 0; iVertex < geometry->nVertex[val_marker]; iVertex++) {

    /*--- Allocate the value at the outlet ---*/

    V_inlet = GetCharacPrimVar(val_marker, iVertex);

    /*--- Primitive variables, using the derived quantities ---*/

    V_inlet[0] = Temperature;
    for (iDim = 0; iDim < nDim; iDim++)
      V_inlet[iDim+1] = Velocity[iDim];
    V_inlet[nDim+1] = Pressure;
    V_inlet[nDim+2] = Density;
    V_inlet[nDim+3] = Energy + Pressure/Density;

    iPoint = geometry->vertex[val_marker][iVertex]->GetNode();

    /*--- Check if the node belongs to the domain (i.e, not a halo node) ---*/

    if (geometry->nodes->GetDomain(iPoint)) {

      /*--- Current solution at this boundary node ---*/

      V_domain = nodes->GetPrimitive(iPoint);

      /*--- Normal vector for this vertex (negate for outward convention) ---*/

      geometry->vertex[val_marker][iVertex]->GetNormal(Normal);
      for (iDim = 0; iDim < nDim; iDim++) Normal[iDim] = -Normal[iDim];

      /*--- Set various quantities in the solver class ---*/

      conv_numerics->SetNormal(Normal);
      conv_numerics->SetPrimitive(V_domain, V_inlet);

      if (dynamic_grid)
        conv_numerics->SetGridVel(geometry->nodes->GetGridVel(iPoint),
                                  geometry->nodes->GetGridVel(iPoint));

      /*--- Compute the residual using an upwind scheme ---*/

      auto residual = conv_numerics->ComputeResidual(config);

      LinSysRes.AddBlock(iPoint, residual);

      /*--- Jacobian contribution for implicit integration ---*/

      if (implicit)
        Jacobian.AddBlock2Diag(iPoint, residual.jacobian_i);

//      /*--- Viscous contribution, commented out because serious convergence problems ---*/
//
//      if (viscous) {
//
//        /*--- Set laminar and eddy viscosity at the infinity ---*/
//
//        V_inlet[nDim+5] = nodes->GetLaminarViscosity(iPoint);
//        V_inlet[nDim+6] = nodes->GetEddyViscosity(iPoint);
//
//        /*--- Set the normal vector and the coordinates ---*/
//
//        visc_numerics->SetNormal(Normal);
//        su2double Coord_Reflected[MAXNDIM];
//        GeometryToolbox::PointPointReflect(nDim, geometry->nodes->GetCoord(Point_Normal),
//                                                 geometry->nodes->GetCoord(iPoint), Coord_Reflected);
//        visc_numerics->SetCoord(geometry->nodes->GetCoord(iPoint), Coord_Reflected);
//
//        /*--- Primitive variables, and gradient ---*/
//
//        visc_numerics->SetPrimitive(V_domain, V_inlet);
//        visc_numerics->SetPrimVarGradient(nodes->GetGradient_Primitive(iPoint), nodes->GetGradient_Primitive(iPoint));
//
//        /*--- Turbulent kinetic energy ---*/
//
//        if ((config->GetKind_Turb_Model() == SST) || (config->GetKind_Turb_Model() == SST_SUST))
//          visc_numerics->SetTurbKineticEnergy(solver_container[TURB_SOL]->GetNodes()->GetSolution(iPoint,0),
//                                              solver_container[TURB_SOL]->GetNodes()->GetSolution(iPoint,0));
//
//        /*--- Set the wall shear stress values (wall functions) to -1 (no evaluation using wall functions) ---*/
//
//        visc_numerics->SetTauWall(-1.0, -1.0);
//
//        /*--- Compute and update residual ---*/
//
//        auto residual = visc_numerics->ComputeResidual(config);
//        LinSysRes.SubtractBlock(iPoint, residual);
//
//        /*--- Jacobian contribution for implicit integration ---*/
//
//        if (implicit)
//          Jacobian.SubtractBlock2Diag(iPoint, residual.jacobian_i);
//      }

    }
  }

  /*--- Free locally allocated memory ---*/

  delete [] Normal;
  delete [] Velocity;

}

void CEulerSolver::BC_Supersonic_Outlet(CGeometry *geometry, CSolver **solver_container,
                                        CNumerics *conv_numerics, CNumerics *visc_numerics,
                                        CConfig *config, unsigned short val_marker) {
  unsigned short iDim;
  unsigned long iVertex, iPoint;
  su2double *V_outlet, *V_domain;

  bool implicit = (config->GetKind_TimeIntScheme() == EULER_IMPLICIT);
  string Marker_Tag = config->GetMarker_All_TagBound(val_marker);

  su2double *Normal = new su2double[nDim];

  /*--- Supersonic outlet flow: there are no ingoing characteristics,
   so all flow variables can should be interpolated from the domain. ---*/
  
  /*--- Loop over all the vertices on this boundary marker ---*/

  SU2_OMP_FOR_DYN(OMP_MIN_SIZE)
  for (iVertex = 0; iVertex < geometry->nVertex[val_marker]; iVertex++) {

    iPoint = geometry->vertex[val_marker][iVertex]->GetNode();

    /*--- Check if the node belongs to the domain (i.e, not a halo node) ---*/

    if (geometry->nodes->GetDomain(iPoint)) {

      /*--- Current solution at this boundary node ---*/

      V_domain = nodes->GetPrimitive(iPoint);

      /*--- Allocate the value at the outlet ---*/

      V_outlet = GetCharacPrimVar(val_marker, iVertex);

      /*--- Primitive variables, using the derived quantities ---*/

      V_outlet[0] = V_domain[0];
      for (iDim = 0; iDim < nDim; iDim++)
        V_outlet[iDim+1] = V_domain[iDim+1];
      V_outlet[nDim+1] = V_domain[nDim+1];
      V_outlet[nDim+2] = V_domain[nDim+2];
      V_outlet[nDim+3] = V_domain[nDim+3];

      /*--- Current solution at this boundary node ---*/

      V_domain = nodes->GetPrimitive(iPoint);

      /*--- Normal vector for this vertex (negate for outward convention) ---*/

      geometry->vertex[val_marker][iVertex]->GetNormal(Normal);
      for (iDim = 0; iDim < nDim; iDim++) Normal[iDim] = -Normal[iDim];

      /*--- Set various quantities in the solver class ---*/

      conv_numerics->SetNormal(Normal);
      conv_numerics->SetPrimitive(V_domain, V_outlet);

      if (dynamic_grid)
        conv_numerics->SetGridVel(geometry->nodes->GetGridVel(iPoint),
                                  geometry->nodes->GetGridVel(iPoint));

      /*--- Compute the residual using an upwind scheme ---*/
      auto residual = conv_numerics->ComputeResidual(config);

      LinSysRes.AddBlock(iPoint, residual);

      /*--- Jacobian contribution for implicit integration ---*/

      if (implicit)
        Jacobian.AddBlock2Diag(iPoint, residual.jacobian_i);

//      /*--- Viscous contribution, commented out because serious convergence problems ---*/
//
//      if (viscous) {
//
//        /*--- Set laminar and eddy viscosity at the infinity ---*/
//
//        V_outlet[nDim+5] = nodes->GetLaminarViscosity(iPoint);
//        V_outlet[nDim+6] = nodes->GetEddyViscosity(iPoint);
//
//        /*--- Set the normal vector and the coordinates ---*/
//
//        visc_numerics->SetNormal(Normal);
//        su2double Coord_Reflected[MAXNDIM];
//        GeometryToolbox::PointPointReflect(nDim, geometry->nodes->GetCoord(Point_Normal),
//                                                 geometry->nodes->GetCoord(iPoint), Coord_Reflected);
//        visc_numerics->SetCoord(geometry->nodes->GetCoord(iPoint), Coord_Reflected);
//
//        /*--- Primitive variables, and gradient ---*/
//
//        visc_numerics->SetPrimitive(V_domain, V_outlet);
//        visc_numerics->SetPrimVarGradient(nodes->GetGradient_Primitive(iPoint), nodes->GetGradient_Primitive(iPoint));
//
//        /*--- Turbulent kinetic energy ---*/
//
//        if ((config->GetKind_Turb_Model() == SST) || (config->GetKind_Turb_Model() == SST_SUST))
//          visc_numerics->SetTurbKineticEnergy(solver_container[TURB_SOL]->GetNodes()->GetSolution(iPoint,0),
//                                              solver_container[TURB_SOL]->GetNodes()->GetSolution(iPoint,0));
//
//        /*--- Set the wall shear stress values (wall functions) to -1 (no evaluation using wall functions) ---*/
//
//        visc_numerics->SetTauWall(-1.0, -1.0);
//
//        /*--- Compute and update residual ---*/
//
//        auto residual = visc_numerics->ComputeResidual(config);
//        LinSysRes.SubtractBlock(iPoint, residual);
//
//        /*--- Jacobian contribution for implicit integration ---*/
//
//        if (implicit)
//          Jacobian.SubtractBlock2Diag(iPoint, residual.jacobian_i);
//      }

    }
  }

  /*--- Free locally allocated memory ---*/

  delete [] Normal;

}

void CEulerSolver::BC_Engine_Inflow(CGeometry *geometry, CSolver **solver_container, CNumerics *conv_numerics, CNumerics *visc_numerics, CConfig *config, unsigned short val_marker) {

  unsigned short iDim;
  unsigned long iVertex, iPoint;
  su2double Pressure, Inflow_Pressure = 0.0, Velocity[3], Velocity2, Entropy, Target_Inflow_MassFlow = 0.0, Target_Inflow_Mach = 0.0, Density, Energy,
  Riemann, Area, UnitNormal[3], Vn, SoundSpeed, Vn_Exit, Inflow_Pressure_inc, Inflow_Pressure_old, Inflow_Mach_old, Inflow_MassFlow_old;
  su2double *V_inflow, *V_domain;

  su2double DampingFactor = config->GetDamp_Engine_Inflow();
  bool implicit = (config->GetKind_TimeIntScheme() == EULER_IMPLICIT);
  unsigned short Kind_Engine_Inflow = config->GetKind_Engine_Inflow();
  su2double Gas_Constant = config->GetGas_ConstantND();
  string Marker_Tag = config->GetMarker_All_TagBound(val_marker);
  bool tkeNeeded = (config->GetKind_Turb_Model() == SST) || (config->GetKind_Turb_Model() == SST_SUST);
  su2double Baseline_Press = 0.75 * config->GetPressure_FreeStreamND();
  bool Engine_HalfModel = config->GetEngine_HalfModel();

  su2double *Normal = new su2double[nDim];


  if (Kind_Engine_Inflow == FAN_FACE_MACH) {

    /*--- Retrieve the specified target fan face mach at the nacelle. ---*/

    Target_Inflow_Mach = config->GetEngineInflow_Target(Marker_Tag);

    /*--- Retrieve the old fan face pressure and mach number in the nacelle (this has been computed in a preprocessing). ---*/

    Inflow_Pressure_old = config->GetInflow_Pressure(Marker_Tag);  // Note that has been computed by the code (non-dimensional).
    Inflow_Mach_old = config->GetInflow_Mach(Marker_Tag);

    /*--- Compute the pressure increment (note that increasing pressure decreases flow speed) ---*/

    Inflow_Pressure_inc = - (1.0 - (Inflow_Mach_old/Target_Inflow_Mach)) * Baseline_Press;

    /*--- Estimate the new fan face pressure ---*/

    Inflow_Pressure = (1.0 - DampingFactor)*Inflow_Pressure_old + DampingFactor * (Inflow_Pressure_old + Inflow_Pressure_inc);

  }

  if (Kind_Engine_Inflow == FAN_FACE_MDOT) {

    /*--- Retrieve the specified target mass flow (non-dimensional) at the nacelle. ---*/

    Target_Inflow_MassFlow = config->GetEngineInflow_Target(Marker_Tag) / (config->GetDensity_Ref() * config->GetVelocity_Ref());

    if (config->GetSystemMeasurements() == US) Target_Inflow_MassFlow /= 32.174;

    if (Engine_HalfModel) Target_Inflow_MassFlow /= 2.0;

    /*--- Retrieve the old fan face pressure and mach number in the nacelle (this has been computed in a preprocessing). ---*/

    Inflow_Pressure_old = config->GetInflow_Pressure(Marker_Tag);  // Note that has been computed by the code (non-dimensional).
    Inflow_MassFlow_old = config->GetInflow_MassFlow(Marker_Tag);  // same here... it is a non dimensional value

    /*--- Compute the pressure increment (note that increasing pressure decreases flow speed) ---*/

    Inflow_Pressure_inc = - (1.0 - (Inflow_MassFlow_old/Target_Inflow_MassFlow)) * Baseline_Press;

    /*--- Estimate the new fan face pressure ---*/

    Inflow_Pressure = (1.0 - DampingFactor)*Inflow_Pressure_old + DampingFactor * (Inflow_Pressure_old + Inflow_Pressure_inc);

  }

  /*--- No iterative scheme if we provide the static pressure ---*/

  if (Kind_Engine_Inflow == FAN_FACE_PRESSURE) {

    /*--- Retrieve the specified pressure (non-dimensional) at the nacelle. ---*/

    Inflow_Pressure = config->GetEngineInflow_Target(Marker_Tag) / config->GetPressure_Ref();

  }


  /*--- Loop over all the vertices on this boundary marker ---*/

  SU2_OMP_FOR_DYN(OMP_MIN_SIZE)
  for (iVertex = 0; iVertex < geometry->nVertex[val_marker]; iVertex++) {

    /*--- Allocate the value at the outlet ---*/

    V_inflow = GetCharacPrimVar(val_marker, iVertex);

    iPoint = geometry->vertex[val_marker][iVertex]->GetNode();

    /*--- Check if the node belongs to the domain (i.e, not a halo node) ---*/

    if (geometry->nodes->GetDomain(iPoint)) {

      /*--- Normal vector for this vertex (negate for outward convention) ---*/

      geometry->vertex[val_marker][iVertex]->GetNormal(Normal);
      for (iDim = 0; iDim < nDim; iDim++) Normal[iDim] = -Normal[iDim];

      Area = GeometryToolbox::Norm(nDim, Normal);
      for (iDim = 0; iDim < nDim; iDim++)
        UnitNormal[iDim] = Normal[iDim]/Area;

      /*--- Current solution at this boundary node ---*/

      V_domain = nodes->GetPrimitive(iPoint);

      /*--- Subsonic nacelle inflow: there is one incoming characteristic,
       therefore one variable can be specified (back pressure) and is used
       to update the conservative variables.

       Compute the entropy and the acoustic variable. These
       riemann invariants, as well as the tangential velocity components,
       are extrapolated. ---*/

      Density = V_domain[nDim+2];
      Velocity2 = 0.0; Vn = 0.0;
      for (iDim = 0; iDim < nDim; iDim++) {
        Velocity[iDim] = V_domain[iDim+1];
        Velocity2 += Velocity[iDim]*Velocity[iDim];
        Vn += Velocity[iDim]*UnitNormal[iDim];
      }
      Pressure   = V_domain[nDim+1];
      SoundSpeed = sqrt(Gamma*Pressure/Density);
      Entropy = Pressure*pow(1.0/Density, Gamma);
      Riemann = Vn + 2.0*SoundSpeed/Gamma_Minus_One;

      /*--- Compute the new fictious state at the outlet ---*/

      Density    = pow(Inflow_Pressure/Entropy,1.0/Gamma);
      Pressure   = Inflow_Pressure;
      SoundSpeed = sqrt(Gamma*Inflow_Pressure/Density);
      Vn_Exit    = Riemann - 2.0*SoundSpeed/Gamma_Minus_One;
      Velocity2  = 0.0;
      for (iDim = 0; iDim < nDim; iDim++) {
        Velocity[iDim] = Velocity[iDim] + (Vn_Exit-Vn)*UnitNormal[iDim];
        Velocity2 += Velocity[iDim]*Velocity[iDim];
      }

      Energy = Inflow_Pressure/(Density*Gamma_Minus_One) + 0.5*Velocity2;
      if (tkeNeeded) Energy += GetTke_Inf();

      /*--- Conservative variables, using the derived quantities ---*/

      V_inflow[0] = Pressure / ( Gas_Constant * Density);
      for (iDim = 0; iDim < nDim; iDim++)
        V_inflow[iDim+1] = Velocity[iDim];
      V_inflow[nDim+1] = Pressure;
      V_inflow[nDim+2] = Density;
      V_inflow[nDim+3] = Energy + Pressure/Density;
      V_inflow[nDim+4] = SoundSpeed;

      /*--- Set various quantities in the solver class ---*/

      conv_numerics->SetNormal(Normal);
      conv_numerics->SetPrimitive(V_domain, V_inflow);

      /*--- Set grid movement ---*/

      if (dynamic_grid)
        conv_numerics->SetGridVel(geometry->nodes->GetGridVel(iPoint), geometry->nodes->GetGridVel(iPoint));

      /*--- Compute the residual using an upwind scheme ---*/

      auto residual = conv_numerics->ComputeResidual(config);

      LinSysRes.AddBlock(iPoint, residual);

      /*--- Jacobian contribution for implicit integration ---*/

      if (implicit)
        Jacobian.AddBlock2Diag(iPoint, residual.jacobian_i);

//      /*--- Viscous contribution, commented out because serious convergence problems ---*/
//
//      if (viscous) {
//
//        /*--- Set laminar and eddy viscosity at the infinity ---*/
//
//        V_inflow[nDim+5] = nodes->GetLaminarViscosity(iPoint);
//        V_inflow[nDim+6] = nodes->GetEddyViscosity(iPoint);
//
//        /*--- Set the normal vector and the coordinates ---*/
//
//        visc_numerics->SetNormal(Normal);
//        su2double Coord_Reflected[MAXNDIM];
//        GeometryToolbox::PointPointReflect(nDim, geometry->nodes->GetCoord(Point_Normal),
//                                                 geometry->nodes->GetCoord(iPoint), Coord_Reflected);
//        visc_numerics->SetCoord(geometry->nodes->GetCoord(iPoint), Coord_Reflected);
//
//        /*--- Primitive variables, and gradient ---*/
//
//        visc_numerics->SetPrimitive(V_domain, V_inflow);
//        visc_numerics->SetPrimVarGradient(nodes->GetGradient_Primitive(iPoint), nodes->GetGradient_Primitive(iPoint));
//
//        /*--- Turbulent kinetic energy ---*/
//
//        if ((config->GetKind_Turb_Model() == SST) || (config->GetKind_Turb_Model() == SST_SUST))
//          visc_numerics->SetTurbKineticEnergy(solver_container[TURB_SOL]->GetNodes()->GetSolution(iPoint,0),
//                                              solver_container[TURB_SOL]->GetNodes()->GetSolution(iPoint,0));
//
//        /*--- Set the wall shear stress values (wall functions) to -1 (no evaluation using wall functions) ---*/
//
//        visc_numerics->SetTauWall(-1.0, -1.0);
//
//        /*--- Compute and update residual ---*/
//
//        auto residual = visc_numerics->ComputeResidual(config);
//        LinSysRes.SubtractBlock(iPoint, residual);
//
//        /*--- Jacobian contribution for implicit integration ---*/
//
//        if (implicit)
//          Jacobian.SubtractBlock2Diag(iPoint, residual.jacobian_i);
//
//      }

    }
  }

  delete [] Normal;

}

void CEulerSolver::BC_Engine_Exhaust(CGeometry *geometry, CSolver **solver_container, CNumerics *conv_numerics, CNumerics *visc_numerics, CConfig *config, unsigned short val_marker) {

  unsigned short iDim;
  unsigned long iVertex, iPoint;
  su2double Exhaust_Pressure, Exhaust_Temperature, Velocity[3], Velocity2, H_Exhaust, Temperature, Riemann, Area, UnitNormal[3], Pressure, Density, Energy, Mach2, SoundSpeed2, SoundSpeed_Exhaust2, Vel_Mag, alpha, aa, bb, cc, dd, Flow_Dir[3];
  su2double *V_exhaust, *V_domain, Target_Exhaust_Pressure, Exhaust_Pressure_old, Exhaust_Pressure_inc;

  su2double Gas_Constant = config->GetGas_ConstantND();
  bool implicit = (config->GetKind_TimeIntScheme() == EULER_IMPLICIT);
  string Marker_Tag = config->GetMarker_All_TagBound(val_marker);
  bool tkeNeeded = (config->GetKind_Turb_Model() == SST) || (config->GetKind_Turb_Model() == SST_SUST);
  su2double DampingFactor = config->GetDamp_Engine_Exhaust();
  su2double Baseline_Press = 0.75 * config->GetPressure_FreeStreamND();

  su2double *Normal = new su2double[nDim];

  /*--- Retrieve the specified exhaust pressure in the engine (non-dimensional). ---*/

  Target_Exhaust_Pressure = config->GetExhaust_Pressure_Target(Marker_Tag) / config->GetPressure_Ref();

  /*--- Retrieve the old exhaust pressure in the engine exhaust (this has been computed in a preprocessing). ---*/

  Exhaust_Pressure_old = config->GetExhaust_Pressure(Marker_Tag);

  /*--- Compute the Pressure increment ---*/

  Exhaust_Pressure_inc = (1.0 - (Exhaust_Pressure_old/Target_Exhaust_Pressure)) * Baseline_Press;

  /*--- Estimate the new exhaust pressure ---*/

  Exhaust_Pressure = (1.0 - DampingFactor) * Exhaust_Pressure_old + DampingFactor * (Exhaust_Pressure_old + Exhaust_Pressure_inc);

  /*--- The temperature is given (no iteration is required) ---*/

  Exhaust_Temperature  = config->GetExhaust_Temperature_Target(Marker_Tag);
  Exhaust_Temperature /= config->GetTemperature_Ref();

  /*--- The pressure is given (no iteration is required) ---*/

  Exhaust_Pressure  = config->GetExhaust_Pressure_Target(Marker_Tag);
  Exhaust_Pressure /= config->GetPressure_Ref();

  /*--- Loop over all the vertices on this boundary marker ---*/

  SU2_OMP_FOR_DYN(OMP_MIN_SIZE)
  for (iVertex = 0; iVertex < geometry->nVertex[val_marker]; iVertex++) {

    /*--- Allocate the value at the exhaust ---*/

    V_exhaust = GetCharacPrimVar(val_marker, iVertex);

    iPoint = geometry->vertex[val_marker][iVertex]->GetNode();

    /*--- Check if the node belongs to the domain (i.e, not a halo node) ---*/

    if (geometry->nodes->GetDomain(iPoint)) {

      /*--- Normal vector for this vertex (negate for outward convention) ---*/

      geometry->vertex[val_marker][iVertex]->GetNormal(Normal);
      for (iDim = 0; iDim < nDim; iDim++) Normal[iDim] = -Normal[iDim];

      Area = GeometryToolbox::Norm(nDim, Normal);
      for (iDim = 0; iDim < nDim; iDim++)
        UnitNormal[iDim] = Normal[iDim]/Area;

      /*--- Current solution at this boundary node ---*/

      V_domain = nodes->GetPrimitive(iPoint);

      /*--- Subsonic inflow: there is one outgoing characteristic (u-c),
       therefore we can specify all but one state variable at the inlet.
       The outgoing Riemann invariant provides the final piece of info. ---*/

      /*--- Store primitives and set some variables for clarity. ---*/

      Density = V_domain[nDim+2];
      Velocity2 = 0.0;
      for (iDim = 0; iDim < nDim; iDim++) {
        Velocity[iDim] = V_domain[iDim+1];
        Velocity2 += Velocity[iDim]*Velocity[iDim];
      }
      Energy      = V_domain[nDim+3] - V_domain[nDim+1]/V_domain[nDim+2];
      Pressure    = V_domain[nDim+1];
      H_Exhaust   = (Gamma*Gas_Constant/Gamma_Minus_One)*Exhaust_Temperature;
      SoundSpeed2 = Gamma*Pressure/Density;

      /*--- Compute the acoustic Riemann invariant that is extrapolated
       from the domain interior. ---*/

      Riemann   = 2.0*sqrt(SoundSpeed2)/Gamma_Minus_One;
      for (iDim = 0; iDim < nDim; iDim++)
        Riemann += Velocity[iDim]*UnitNormal[iDim];

      /*--- Total speed of sound ---*/

      SoundSpeed_Exhaust2 = Gamma_Minus_One*(H_Exhaust - (Energy + Pressure/Density)+0.5*Velocity2) + SoundSpeed2;

      /*--- The flow direction is defined by the surface normal ---*/

      for (iDim = 0; iDim < nDim; iDim++)
        Flow_Dir[iDim] = -UnitNormal[iDim];

      /*--- Dot product of normal and flow direction. This should
       be negative due to outward facing boundary normal convention. ---*/

      alpha = 0.0;
      for (iDim = 0; iDim < nDim; iDim++)
        alpha += UnitNormal[iDim]*Flow_Dir[iDim];

      /*--- Coefficients in the quadratic equation for the velocity ---*/

      aa =  1.0 + 0.5*Gamma_Minus_One*alpha*alpha;
      bb = -1.0*Gamma_Minus_One*alpha*Riemann;
      cc =  0.5*Gamma_Minus_One*Riemann*Riemann - 2.0*SoundSpeed_Exhaust2/Gamma_Minus_One;

      /*--- Solve quadratic equation for velocity magnitude. Value must
       be positive, so the choice of root is clear. ---*/

      dd      = bb*bb - 4.0*aa*cc;
      dd      = sqrt(max(0.0, dd));
      Vel_Mag = (-bb + dd)/(2.0*aa);

      if (Vel_Mag >= 0.0) {

        Velocity2 = Vel_Mag*Vel_Mag;

        /*--- Compute speed of sound from total speed of sound eqn. ---*/

        SoundSpeed2 = SoundSpeed_Exhaust2 - 0.5*Gamma_Minus_One*Velocity2;
        Mach2       = Velocity2/SoundSpeed2;
        Velocity2   = Mach2*SoundSpeed2;
        Vel_Mag     = sqrt(Velocity2);
        SoundSpeed2 = SoundSpeed_Exhaust2 - 0.5*Gamma_Minus_One*Velocity2;

        /*--- Compute new velocity vector at the inlet ---*/

        for (iDim = 0; iDim < nDim; iDim++)
          Velocity[iDim] = Vel_Mag*Flow_Dir[iDim];

        /*--- Static temperature from the speed of sound relation ---*/

        Temperature = SoundSpeed2/(Gamma*Gas_Constant);

        /*--- Static pressure using isentropic relation at a point ---*/

        Pressure = Exhaust_Pressure*pow((Temperature/Exhaust_Temperature), Gamma/Gamma_Minus_One);

        /*--- Density at the exhaust from the gas law ---*/

        Density = Pressure/(Gas_Constant*Temperature);

        /*--- Using pressure, density, & velocity, compute the energy ---*/

        Energy = Pressure/(Density*Gamma_Minus_One) + 0.5*Velocity2;
        if (tkeNeeded) Energy += GetTke_Inf();

        /*--- Primitive variables, using the derived quantities ---*/

        V_exhaust[0] = Temperature;
        for (iDim = 0; iDim < nDim; iDim++)
          V_exhaust[iDim+1] = Velocity[iDim];
        V_exhaust[nDim+1] = Pressure;
        V_exhaust[nDim+2] = Density;
        V_exhaust[nDim+3] = Energy + Pressure/Density;
        V_exhaust[nDim+4] = sqrt(SoundSpeed2);

      }
      /*--- The flow goes in the wrong direction ---*/

      else {

        V_exhaust[0] = V_domain[0];
        for (iDim = 0; iDim < nDim; iDim++)
          V_exhaust[iDim+1] = V_domain[iDim+1];
        V_exhaust[nDim+1] = V_domain[nDim+1];
        V_exhaust[nDim+2] = V_domain[nDim+2];
        V_exhaust[nDim+3] = V_domain[nDim+3];
        V_exhaust[nDim+4] = V_domain[nDim+4];

      }

      /*--- Set various quantities in the solver class ---*/

      conv_numerics->SetNormal(Normal);
      conv_numerics->SetPrimitive(V_domain, V_exhaust);

      /*--- Set grid movement ---*/

      if (dynamic_grid)
        conv_numerics->SetGridVel(geometry->nodes->GetGridVel(iPoint), geometry->nodes->GetGridVel(iPoint));

      /*--- Compute the residual using an upwind scheme ---*/

      auto residual = conv_numerics->ComputeResidual(config);

      LinSysRes.AddBlock(iPoint, residual);

      /*--- Jacobian contribution for implicit integration ---*/

      if (implicit)
        Jacobian.AddBlock2Diag(iPoint, residual.jacobian_i);

//      /*--- Viscous contribution, commented out because serious convergence problems ---*/
//
//      if (viscous) {
//
//        /*--- Set laminar and eddy viscosity at the infinity ---*/
//
//        V_exhaust[nDim+5] = nodes->GetLaminarViscosity(iPoint);
//        V_exhaust[nDim+6] = nodes->GetEddyViscosity(iPoint);
//
//        /*--- Set the normal vector and the coordinates ---*/
//
//        visc_numerics->SetNormal(Normal);
//        su2double Coord_Reflected[MAXNDIM];
//        GeometryToolbox::PointPointReflect(nDim, geometry->nodes->GetCoord(Point_Normal),
//                                                 geometry->nodes->GetCoord(iPoint), Coord_Reflected);
//        visc_numerics->SetCoord(geometry->nodes->GetCoord(iPoint), Coord_Reflected);
//
//        /*--- Primitive variables, and gradient ---*/
//
//        visc_numerics->SetPrimitive(V_domain, V_exhaust);
//        visc_numerics->SetPrimVarGradient(nodes->GetGradient_Primitive(iPoint), nodes->GetGradient_Primitive(iPoint));
//
//        /*--- Turbulent kinetic energy ---*/
//
//        if ((config->GetKind_Turb_Model() == SST) || (config->GetKind_Turb_Model() == SST_SUST))
//          visc_numerics->SetTurbKineticEnergy(solver_container[TURB_SOL]->GetNodes()->GetSolution(iPoint,0),
//                                              solver_container[TURB_SOL]->GetNodes()->GetSolution(iPoint,0));
//
//        /*--- Set the wall shear stress values (wall functions) to -1 (no evaluation using wall functions) ---*/
//
//        visc_numerics->SetTauWall(-1.0, -1.0);
//
//        /*--- Compute and update residual ---*/
//
//        auto residual = visc_numerics->ComputeResidual(config)
//        LinSysRes.SubtractBlock(iPoint, residual);
//
//        /*--- Jacobian contribution for implicit integration ---*/
//
//        if (implicit)
//          Jacobian.SubtractBlock2Diag(iPoint, residual.jacobian_i);
//
//      }

    }
  }

  delete [] Normal;

}

void CEulerSolver::BC_Interface_Boundary(CGeometry *geometry, CSolver **solver_container, CNumerics *numerics,
                                         CConfig *config, unsigned short val_marker) {

  unsigned long iVertex, iPoint, GlobalIndex_iPoint, GlobalIndex_jPoint;
  unsigned short iDim, iVar;

  bool implicit = (config->GetKind_TimeIntScheme() == EULER_IMPLICIT);

  su2double *Normal = new su2double[nDim];
  su2double *PrimVar_i = new su2double[nPrimVar];
  su2double *PrimVar_j = new su2double[nPrimVar];

  /*--- Do the send process, by the moment we are sending each
   node individually, this must be changed ---*/

  SU2_OMP_FOR_DYN(OMP_MIN_SIZE)
  for (iVertex = 0; iVertex < geometry->nVertex[val_marker]; iVertex++) {

    iPoint = geometry->vertex[val_marker][iVertex]->GetNode();
    GlobalIndex_iPoint = geometry->nodes->GetGlobalIndex(iPoint);
    GlobalIndex_jPoint = GetDonorGlobalIndex(val_marker, iVertex);

    if ((geometry->nodes->GetDomain(iPoint)) && (GlobalIndex_iPoint != GlobalIndex_jPoint)) {

      /*--- Store the solution for both points ---*/

      for (iVar = 0; iVar < nPrimVar; iVar++) {
        PrimVar_i[iVar] = nodes->GetPrimitive(iPoint,iVar);
        PrimVar_j[iVar] = DonorPrimVar[val_marker][iVertex][iVar];
      }

      /*--- Set Conservative Variables ---*/

      numerics->SetPrimitive(PrimVar_i, PrimVar_j);

      /*--- Set Normal ---*/

      geometry->vertex[val_marker][iVertex]->GetNormal(Normal);
      for (iDim = 0; iDim < nDim; iDim++) Normal[iDim] = -Normal[iDim];
      numerics->SetNormal(Normal);

      /*--- Compute the convective residual using an upwind scheme ---*/


      auto residual = numerics->ComputeResidual(config);

      /*--- Add Residuals and Jacobians ---*/

      LinSysRes.AddBlock(iPoint, residual);
      if (implicit) Jacobian.AddBlock2Diag(iPoint, residual.jacobian_i);

    }

  }

  /*--- Free locally allocated memory ---*/

  delete [] Normal;
  delete [] PrimVar_i;
  delete [] PrimVar_j;

}

void CEulerSolver::BC_NearField_Boundary(CGeometry *geometry, CSolver **solver_container, CNumerics *numerics,
                                         CConfig *config, unsigned short val_marker) {

  unsigned long iVertex, iPoint, GlobalIndex_iPoint, GlobalIndex_jPoint;
  unsigned short iDim, iVar;

  bool implicit = (config->GetKind_TimeIntScheme() == EULER_IMPLICIT);

  su2double *Normal = new su2double[nDim];
  su2double *PrimVar_i = new su2double[nPrimVar];
  su2double *PrimVar_j = new su2double[nPrimVar];

  /*--- Do the send process, by the moment we are sending each
   node individually, this must be changed ---*/

  SU2_OMP_FOR_DYN(OMP_MIN_SIZE)
  for (iVertex = 0; iVertex < geometry->nVertex[val_marker]; iVertex++) {

    iPoint = geometry->vertex[val_marker][iVertex]->GetNode();
    GlobalIndex_iPoint = geometry->nodes->GetGlobalIndex(iPoint);
    GlobalIndex_jPoint = GetDonorGlobalIndex(val_marker, iVertex);

    if ((geometry->nodes->GetDomain(iPoint)) && (GlobalIndex_iPoint != GlobalIndex_jPoint)) {

      /*--- Store the solution for both points ---*/

      for (iVar = 0; iVar < nPrimVar; iVar++) {
        PrimVar_i[iVar] = nodes->GetPrimitive(iPoint,iVar);
        PrimVar_j[iVar] = DonorPrimVar[val_marker][iVertex][iVar];
      }

      /*--- Set Conservative Variables ---*/

      numerics->SetPrimitive(PrimVar_i, PrimVar_j);

      /*--- Set Normal ---*/

      geometry->vertex[val_marker][iVertex]->GetNormal(Normal);
      for (iDim = 0; iDim < nDim; iDim++) Normal[iDim] = -Normal[iDim];
      numerics->SetNormal(Normal);

      /*--- Compute the convective residual using an upwind scheme ---*/

      auto residual = numerics->ComputeResidual(config);

      /*--- Add Residuals and Jacobians ---*/

      LinSysRes.AddBlock(iPoint, residual);

      if (implicit)
        Jacobian.AddBlock2Diag(iPoint, residual.jacobian_i);
    }

  }

  /*--- Free locally allocated memory ---*/

  delete [] Normal;
  delete [] PrimVar_i;
  delete [] PrimVar_j;

}

void CEulerSolver::BC_ActDisk_Inlet(CGeometry *geometry, CSolver **solver_container, CNumerics *conv_numerics, CNumerics *visc_numerics,
                                    CConfig *config, unsigned short val_marker) {

  unsigned short Kind_ActDisk = config->GetKind_ActDisk();

  if(Kind_ActDisk == VARIABLE_LOAD){
    BC_ActDisk_VariableLoad(geometry, solver_container, conv_numerics, visc_numerics, config, val_marker, true);
  }
  else{
    BC_ActDisk(geometry, solver_container, conv_numerics, visc_numerics, config, val_marker, true);
  }

}

void CEulerSolver::BC_ActDisk_Outlet(CGeometry *geometry, CSolver **solver_container, CNumerics *conv_numerics, CNumerics *visc_numerics,
                                     CConfig *config, unsigned short val_marker) {

  unsigned short Kind_ActDisk = config->GetKind_ActDisk();

  if(Kind_ActDisk == VARIABLE_LOAD){
    BC_ActDisk_VariableLoad(geometry, solver_container, conv_numerics, visc_numerics, config, val_marker, false);
  }
  else{
    BC_ActDisk(geometry, solver_container, conv_numerics, visc_numerics, config, val_marker, false);
  }

}

void CEulerSolver::BC_ActDisk(CGeometry *geometry, CSolver **solver_container, CNumerics *conv_numerics, CNumerics *visc_numerics,
                              CConfig *config, unsigned short val_marker, bool val_inlet_surface) {

  unsigned short iDim;
  unsigned long iVertex, iPoint, GlobalIndex_donor, GlobalIndex;
  su2double Pressure, Velocity[3], Target_Press_Jump, Target_Temp_Jump,
  Velocity2, Entropy, Density, Energy, Riemann, Vn, SoundSpeed, Vn_Inlet, Mach_Outlet,
  Area, UnitNormal[3], *V_outlet, *V_domain, *V_inlet, P_Total, T_Total, H_Total, Temperature,
  Mach2, SoundSpeed2, SoundSpeed_Total2, Vel_Mag, alpha, aa, bb, cc, dd;
  su2double Factor, P_static, T_static, SoS_outlet, Rho_outlet, Rho_inlet;
  su2double Vel_normal_inlet[3], Vel_tangent_inlet[3], Vel_inlet[3];
  su2double Vel_normal_outlet[3], Vel_tangent_outlet[3], Vel_outlet[3];
  su2double Vel_normal_inlet_, Vel_tangent_inlet_, Vel_inlet_;
  su2double Vel_normal_outlet_, Vel_outlet_;

  su2double Pressure_out, Density_out, SoundSpeed_out, Velocity2_out,
  Mach_out, Pressure_in, Density_in, SoundSpeed_in, Velocity2_in,
  Mach_in, PressureAdj, TemperatureAdj;

  bool implicit           = (config->GetKind_TimeIntScheme() == EULER_IMPLICIT);
  su2double Gas_Constant  = config->GetGas_ConstantND();
  bool tkeNeeded          = (config->GetKind_Turb_Model() == SST) || (config->GetKind_Turb_Model() == SST_SUST);
  bool ratio              = (config->GetActDisk_Jump() == RATIO);
  su2double SecondaryFlow = config->GetSecondaryFlow_ActDisk();

  su2double *Normal = new su2double[nDim];
  su2double *Flow_Dir = new su2double[nDim];

  /*--- Loop over all the vertices on this boundary marker ---*/

  SU2_OMP_FOR_DYN(OMP_MIN_SIZE)
  for (iVertex = 0; iVertex < geometry->nVertex[val_marker]; iVertex++) {

    iPoint = geometry->vertex[val_marker][iVertex]->GetNode();
    GlobalIndex = geometry->nodes->GetGlobalIndex(iPoint);
    GlobalIndex_donor = GetDonorGlobalIndex(val_marker, iVertex);

    /*--- Check if the node belongs to the domain (i.e., not a halo node) ---*/

    if ((geometry->nodes->GetDomain(iPoint)) &&
        (GlobalIndex != GlobalIndex_donor)) {

      /*--- Normal vector for this vertex (negative for outward convention) ---*/

      geometry->vertex[val_marker][iVertex]->GetNormal(Normal);
      for (iDim = 0; iDim < nDim; iDim++) Normal[iDim] = -Normal[iDim];
      conv_numerics->SetNormal(Normal);

      Area = GeometryToolbox::Norm(nDim, Normal);
      for (iDim = 0; iDim < nDim; iDim++)
        UnitNormal[iDim] = Normal[iDim]/Area;

      /*--- Current solution at this boundary node and jumps values ---*/

      V_domain = nodes->GetPrimitive(iPoint);
      Target_Press_Jump = ActDisk_DeltaP[val_marker][iVertex];
      Target_Temp_Jump = ActDisk_DeltaT[val_marker][iVertex];

      if (val_inlet_surface) {
        V_inlet  = nodes->GetPrimitive(iPoint);
        V_outlet = DonorPrimVar[val_marker][iVertex];

        Pressure_out    = V_outlet[nDim+1];
        Density_out     = V_outlet[nDim+2];
        SoundSpeed_out  = sqrt(Gamma*Pressure_out/Density_out);

        Pressure_in    = V_inlet[nDim+1];
        Density_in     = V_inlet[nDim+2];
        SoundSpeed_in  = sqrt(Gamma*Pressure_in/Density_in);

        Velocity2_out = 0.0; Velocity2_in = 0.0;
        for (iDim = 0; iDim < nDim; iDim++) {
          Velocity2_out += V_outlet[iDim+1]*V_outlet[iDim+1];
          Velocity2_in  += V_inlet[iDim+1]*V_inlet[iDim+1];
        }

        PressureAdj = 1.0; TemperatureAdj = 1.0;
        if ((Velocity2_out > 0.0) && (Velocity2_in > 0.0)) {

          Mach_out = sqrt(Velocity2_out)/SoundSpeed_out;
          Mach_in  = sqrt(Velocity2_in)/SoundSpeed_in;

          PressureAdj    = pow( 1.0 + Mach_out * Mach_out * 0.5 * (Gamma - 1.0), Gamma / (Gamma - 1.0)) /
          pow( 1.0 + Mach_in * Mach_in * 0.5 * (Gamma - 1.0), Gamma / (Gamma - 1.0));
          TemperatureAdj = (1.0 + Mach_out * Mach_out * 0.5 * (Gamma - 1.0)) /
          (1.0 + Mach_in * Mach_in * 0.5 * (Gamma - 1.0));

        }

        if (ratio) {
          P_static = V_outlet[nDim+1] / (Target_Press_Jump/PressureAdj);
          T_static = V_outlet[0] / (Target_Temp_Jump/TemperatureAdj);
        }
        else { P_static = V_outlet[nDim+1] - Target_Press_Jump; T_static = V_outlet[0] - Target_Temp_Jump; }
      }
      else {
        V_outlet = nodes->GetPrimitive(iPoint);
        V_inlet  = DonorPrimVar[val_marker][iVertex];

        Pressure_out    = V_outlet[nDim+1];
        Density_out     = V_outlet[nDim+2];
        SoundSpeed_out  = sqrt(Gamma*Pressure_out/Density_out);

        Pressure_in    = V_inlet[nDim+1];
        Density_in     = V_inlet[nDim+2];
        SoundSpeed_in  = sqrt(Gamma*Pressure_in/Density_in);

        Velocity2_out = 0.0; Velocity2_in = 0.0;
        for (iDim = 0; iDim < nDim; iDim++) {
          Velocity2_out += V_outlet[iDim+1]*V_outlet[iDim+1];
          Velocity2_in  += V_inlet[iDim+1]*V_inlet[iDim+1];
        }

        PressureAdj = 1.0; TemperatureAdj = 1.0;
        if ((Velocity2_out > 0.0) && (Velocity2_in > 0.0)) {

          Mach_out = sqrt(Velocity2_out)/SoundSpeed_out;
          Mach_in  = sqrt(Velocity2_in)/SoundSpeed_in;

          PressureAdj    = pow( 1.0 + Mach_out * Mach_out * 0.5 * (Gamma - 1.0), Gamma / (Gamma - 1.0)) /
          pow( 1.0 + Mach_in * Mach_in * 0.5 * (Gamma - 1.0), Gamma / (Gamma - 1.0));
          TemperatureAdj = (1.0 + Mach_out * Mach_out * 0.5 * (Gamma - 1.0)) /
          (1.0 + Mach_in * Mach_in * 0.5 * (Gamma - 1.0));
        }

        if (ratio) {
          P_static = V_inlet[nDim+1] * (Target_Press_Jump/PressureAdj);
          T_static = V_inlet[0] * (Target_Temp_Jump/TemperatureAdj);
        }
        else       { P_static = V_inlet[nDim+1] + Target_Press_Jump; T_static = V_inlet[0] + Target_Temp_Jump; }
      }

      /*--- Subsonic inlet ---*/

      if (val_inlet_surface) {

        /*--- Build the fictitious intlet state based on characteristics.
         Retrieve the specified back pressure for this inlet ---*/

        Density = V_domain[nDim+2];
        Velocity2 = 0.0; Vn = 0.0;
        for (iDim = 0; iDim < nDim; iDim++) {
          Velocity[iDim] = V_domain[iDim+1];
          Velocity2 += Velocity[iDim]*Velocity[iDim];
          Vn += Velocity[iDim]*UnitNormal[iDim];
        }
        Pressure   = V_domain[nDim+1];
        SoundSpeed = sqrt(Gamma*Pressure/Density);

        Entropy = Pressure*pow(1.0/Density, Gamma);
        Riemann = Vn + 2.0*SoundSpeed/Gamma_Minus_One;

        /*--- Compute the new fictious state at the outlet ---*/

        Pressure   = P_static;
        Density    = pow(Pressure/Entropy,1.0/Gamma);
        SoundSpeed = sqrt(Gamma*Pressure/Density);
        Vn_Inlet    = Riemann - 2.0*SoundSpeed/Gamma_Minus_One;

        Velocity2  = 0.0;
        for (iDim = 0; iDim < nDim; iDim++) {
          Velocity[iDim] = Velocity[iDim] + (Vn_Inlet-Vn)*UnitNormal[iDim];
          Velocity2 += Velocity[iDim]*Velocity[iDim];
        }
        Energy = Pressure/(Density*Gamma_Minus_One) + 0.5*Velocity2;
        if (tkeNeeded) Energy += GetTke_Inf();

        /*--- Conservative variables, using the derived quantities ---*/

        V_inlet[0] = Pressure / ( Gas_Constant * Density);
        for (iDim = 0; iDim < nDim; iDim++)
          V_inlet[iDim+1] = Velocity[iDim];
        V_inlet[nDim+1] = Pressure;
        V_inlet[nDim+2] = Density;
        V_inlet[nDim+3] = Energy + Pressure/Density;
        V_inlet[nDim+4] = SoundSpeed;
        conv_numerics->SetPrimitive(V_domain, V_inlet);

      }

      /*--- Subsonic outlet ---*/

      else {

        GetFluidModel()->SetTDState_PT(P_static, T_static);
        SoS_outlet = GetFluidModel()->GetSoundSpeed();
        Rho_outlet = GetFluidModel()->GetDensity();

        /*--- We use the velocity and the density from the flow inlet
         to evaluate flow direction and mass flow ---*/

        Rho_inlet = V_inlet[nDim+2];
        for (iDim = 0; iDim < nDim; iDim++)
          Vel_inlet[iDim] = V_inlet[iDim+1];

        Vel_normal_inlet_ = 0.0; Vel_inlet_ = 0.0;
        for (iDim = 0; iDim < nDim; iDim++) {
          Vel_normal_inlet[iDim] = -Vel_inlet[iDim]*UnitNormal[iDim];
          Vel_normal_inlet_ += Vel_normal_inlet[iDim]*Vel_normal_inlet[iDim];
          Vel_inlet_+= Vel_inlet[iDim]*Vel_inlet[iDim];
        }
        Vel_inlet_ = sqrt(Vel_inlet_);
        Vel_normal_inlet_ = sqrt(Vel_normal_inlet_);

        Vel_tangent_inlet_ = 0.0;
        for (iDim = 0; iDim < nDim; iDim++) {
          Vel_tangent_inlet[iDim] = Vel_inlet[iDim] - Vel_normal_inlet[iDim];
          Vel_tangent_inlet_ += Vel_tangent_inlet[iDim]*Vel_tangent_inlet[iDim];
        }
        Vel_tangent_inlet_ = sqrt(Vel_tangent_inlet_);

        /*--- Mass flow conservation (normal direction) and
         no jump in the tangential velocity ---*/

        Vel_normal_outlet_ = (1.0-SecondaryFlow/100.0)*(Rho_inlet*Vel_normal_inlet_)/Rho_outlet;

        Vel_outlet_ = 0.0;
        for (iDim = 0; iDim < nDim; iDim++) {
          Vel_normal_outlet[iDim] = -Vel_normal_outlet_*UnitNormal[iDim];
          Vel_tangent_outlet[iDim] = Vel_tangent_inlet[iDim];
          Vel_outlet[iDim] = Vel_normal_outlet[iDim] + Vel_tangent_outlet[iDim];
          Vel_outlet_ += Vel_outlet[iDim]*Vel_outlet[iDim];
        }
        Vel_outlet_ = sqrt(Vel_outlet_);

        Mach_Outlet = min(Vel_outlet_/SoS_outlet, 1.0);

        /*--- Reevaluate the Total Pressure and Total Temperature using the
         Fan Face Mach number and the static values from the jum condition ---*/

        Factor = 1.0 + 0.5*Mach_Outlet*Mach_Outlet*Gamma_Minus_One;
        P_Total = P_static * pow(Factor, Gamma/Gamma_Minus_One);
        T_Total = T_static * Factor;

        /*--- Flow direction using the velocity direction at the outlet  ---*/

        if (Vel_outlet_ != 0.0) {
          for (iDim = 0; iDim < nDim; iDim++) Flow_Dir[iDim] = Vel_outlet[iDim]/Vel_outlet_;
        }
        else {
          for (iDim = 0; iDim < nDim; iDim++) Flow_Dir[iDim] = 0.0;
        }

        /*--- Store primitives and set some variables for clarity. ---*/

        Density = V_domain[nDim+2];
        Velocity2 = 0.0;
        for (iDim = 0; iDim < nDim; iDim++) {
          Velocity[iDim] = V_domain[iDim+1];
          Velocity2 += Velocity[iDim]*Velocity[iDim];
        }
        Energy      = V_domain[nDim+3] - V_domain[nDim+1]/V_domain[nDim+2];
        Pressure    = V_domain[nDim+1];
        H_Total     = (Gamma*Gas_Constant/Gamma_Minus_One)*T_Total;
        SoundSpeed2 = Gamma*Pressure/Density;

        /*--- Compute the acoustic Riemann invariant that is extrapolated
         from the domain interior. ---*/

        Riemann   = 2.0*sqrt(SoundSpeed2)/Gamma_Minus_One;
        for (iDim = 0; iDim < nDim; iDim++)
          Riemann += Velocity[iDim]*UnitNormal[iDim];

        /*--- Total speed of sound ---*/

        SoundSpeed_Total2 = Gamma_Minus_One*(H_Total - (Energy + Pressure/Density)+0.5*Velocity2) + SoundSpeed2;

        /*--- Dot product of normal and flow direction. This should
         be negative due to outward facing boundary normal convention. ---*/

        alpha = 0.0;
        for (iDim = 0; iDim < nDim; iDim++)
          alpha += UnitNormal[iDim]*Flow_Dir[iDim];

        /*--- Coefficients in the quadratic equation for the velocity ---*/

        aa =  1.0 + 0.5*Gamma_Minus_One*alpha*alpha;
        bb = -1.0*Gamma_Minus_One*alpha*Riemann;
        cc =  0.5*Gamma_Minus_One*Riemann*Riemann - 2.0*SoundSpeed_Total2/Gamma_Minus_One;

        /*--- Solve quadratic equation for velocity magnitude. Value must
         be positive, so the choice of root is clear. ---*/

        dd = bb*bb - 4.0*aa*cc;
        dd = sqrt(max(0.0, dd));
        Vel_Mag   = (-bb + dd)/(2.0*aa);
        Vel_Mag   = max(0.0, Vel_Mag);
        Velocity2 = Vel_Mag*Vel_Mag;

        /*--- Compute speed of sound from total speed of sound eqn. ---*/

        SoundSpeed2 = SoundSpeed_Total2 - 0.5*Gamma_Minus_One*Velocity2;

        /*--- Mach squared (cut between 0-1), use to adapt velocity ---*/

        Mach2 = min(1.0, Velocity2/SoundSpeed2);
        Velocity2   = Mach2*SoundSpeed2;
        Vel_Mag     = sqrt(Velocity2);
        SoundSpeed2 = SoundSpeed_Total2 - 0.5*Gamma_Minus_One*Velocity2;

        /*--- Compute new velocity vector at the exit ---*/

        for (iDim = 0; iDim < nDim; iDim++)
          Velocity[iDim] = Vel_Mag*Flow_Dir[iDim];

        /*--- Static temperature from the speed of sound relation ---*/

        Temperature = SoundSpeed2/(Gamma*Gas_Constant);

        /*--- Static pressure using isentropic relation at a point ---*/

        Pressure = P_Total*pow((Temperature/T_Total), Gamma/Gamma_Minus_One);

        /*--- Density at the inlet from the gas law ---*/

        Density = Pressure/(Gas_Constant*Temperature);

        /*--- Using pressure, density, & velocity, compute the energy ---*/

        Energy = Pressure/(Density*Gamma_Minus_One) + 0.5*Velocity2;
        if (tkeNeeded) Energy += GetTke_Inf();

        /*--- Primitive variables, using the derived quantities ---*/

        V_outlet[0] = Temperature;
        for (iDim = 0; iDim < nDim; iDim++)
          V_outlet[iDim+1] = Velocity[iDim];
        V_outlet[nDim+1] = Pressure;
        V_outlet[nDim+2] = Density;
        V_outlet[nDim+3] = Energy + Pressure/Density;
        V_outlet[nDim+4] = sqrt(SoundSpeed2);
        conv_numerics->SetPrimitive(V_domain, V_outlet);

      }

      /*--- Grid Movement ---*/

      if (dynamic_grid)
        conv_numerics->SetGridVel(geometry->nodes->GetGridVel(iPoint), geometry->nodes->GetGridVel(iPoint));

      /*--- Compute the residual using an upwind scheme ---*/

      auto residual = conv_numerics->ComputeResidual(config);

      /*--- Update residual value ---*/

      LinSysRes.AddBlock(iPoint, residual);

      /*--- Jacobian contribution for implicit integration ---*/

      if (implicit) Jacobian.AddBlock2Diag(iPoint, residual.jacobian_i);

//      /*--- Viscous contribution, commented out because serious convergence problems ---*/
//
//      if (viscous) {
//
//        /*--- Set laminar and eddy viscosity at the infinity ---*/
//
//        if (val_inlet_surface) {
//          V_inlet[nDim+5] = nodes->GetLaminarViscosity(iPoint);
//          V_inlet[nDim+6] = nodes->GetEddyViscosity(iPoint);
//        }
//        else {
//          V_outlet[nDim+5] = nodes->GetLaminarViscosity(iPoint);
//          V_outlet[nDim+6] = nodes->GetEddyViscosity(iPoint);
//        }
//
//        /*--- Set the normal vector and the coordinates ---*/
//
//        visc_numerics->SetNormal(Normal);
//        su2double Coord_Reflected[MAXNDIM];
//        GeometryToolbox::PointPointReflect(nDim, geometry->nodes->GetCoord(Point_Normal),
//                                                 geometry->nodes->GetCoord(iPoint), Coord_Reflected);
//        visc_numerics->SetCoord(geometry->nodes->GetCoord(iPoint), Coord_Reflected);
//
//        /*--- Primitive variables, and gradient ---*/
//
//        if (val_inlet_surface) visc_numerics->SetPrimitive(V_domain, V_inlet);
//        else visc_numerics->SetPrimitive(V_domain, V_outlet);
//
//        visc_numerics->SetPrimVarGradient(nodes->GetGradient_Primitive(iPoint), nodes->GetGradient_Primitive(iPoint));
//
//        /*--- Turbulent kinetic energy ---*/
//
//        if ((config->GetKind_Turb_Model() == SST) || (config->GetKind_Turb_Model() == SST_SUST))
//          visc_numerics->SetTurbKineticEnergy(solver_container[TURB_SOL]->GetNodes()->GetSolution(iPoint,0),
//                                              solver_container[TURB_SOL]->GetNodes()->GetSolution(iPoint,0));
//
//        /*--- Set the wall shear stress values (wall functions) to -1 (no evaluation using wall functions) ---*/
//
//        visc_numerics->SetTauWall(-1.0, -1.0);
//
//        /*--- Compute and update residual ---*/
//
//        auto residual = visc_numerics->ComputeResidual(config);
//        LinSysRes.SubtractBlock(iPoint, residual);
//
//        /*--- Jacobian contribution for implicit integration ---*/
//
//        if (implicit) Jacobian.SubtractBlock2Diag(iPoint, residual.jacobian_i);
//
//      }

    }

  }

  /*--- Free locally allocated memory ---*/

  delete [] Normal;
  delete [] Flow_Dir;

}

void CEulerSolver::BC_ActDisk_VariableLoad(CGeometry *geometry, CSolver **solver_container, CNumerics *conv_numerics, CNumerics *visc_numerics,
                              CConfig *config, unsigned short val_marker, bool val_inlet_surface) {

  /*!
   * \function BC_ActDisk_VariableLoad
   * \brief Actuator disk model with variable load along disk radius.
   * \author: E. Saetta, L. Russo, R. Tognaccini (GitHub references EttoreSaetta, lorenzorusso07, rtogna).
   * Theoretical and Applied Aerodynamics Research Group (TAARG), University of Naples Federico II.
   * \version 7.1.1 “Blackbird”
   * First release date : July 1st 2020
   * modified on:
   *
   * Force coefficients distribution given in an input file. Actuator disk data initialized in function SetActDisk_BCThrust.
   * Entropy, acoustic Riemann invariant R+ and  tangential velocity extrapolated  from upstream flow;
   * acoustic Riemann invariant R- is extrapolated from downstream.
   * Hovering condition simulation not available yet: freestream velocity must be different than zero.
   */

  unsigned short iDim;
  unsigned long iVertex, iPoint, GlobalIndex_donor, GlobalIndex;
  su2double Pressure, Velocity[MAXNDIM],
  Velocity2, Entropy, Density, Energy, Riemann, Vn, SoundSpeed, Vn_Inlet,
  Area, UnitNormal[MAXNDIM] = {0.0}, *V_outlet, *V_domain, *V_inlet;

  su2double Pressure_out, Density_out,
  Pressure_in, Density_in;

  su2double Prop_Axis[MAXNDIM];
  su2double Fa, Fx, Fy, Fz;
  su2double u_in, v_in, w_in, u_out, v_out, w_out, uJ, vJ, wJ;
  su2double Temperature_out, H_in, H_out;
  su2double FQ, Q_out, Density_Disk;
  su2double SoSextr, Vnextr[MAXNDIM], Vnextr_, RiemannExtr, QdMnorm[MAXNDIM], QdMnorm2, appo2, SoS_out;
  su2double Normal[MAXNDIM];

  const bool implicit = (config->GetKind_TimeIntScheme() == EULER_IMPLICIT);
  const auto Gas_Constant = config->GetGas_ConstantND();
  const bool tkeNeeded = (config->GetKind_Turb_Model() == SST) || (config->GetKind_Turb_Model() == SST_SUST);

  /*--- Get the actuator disk center and axis coordinates for the current marker. ---*/
  for (iDim = 0; iDim < nDim; iDim++){
    Prop_Axis[iDim] = ActDisk_Axis(val_marker, iDim);
  }

  /*--- Loop over all the vertices on this boundary marker. ---*/
  SU2_OMP_FOR_DYN(OMP_MIN_SIZE)
  for (iVertex = 0; iVertex < geometry->nVertex[val_marker]; iVertex++) {

    iPoint = geometry->vertex[val_marker][iVertex]->GetNode();
    GlobalIndex = geometry->nodes->GetGlobalIndex(iPoint);
    GlobalIndex_donor = GetDonorGlobalIndex(val_marker, iVertex);

    /*--- Check if the node belongs to the domain (i.e., not a halo node) ---*/

    if ((geometry->nodes->GetDomain(iPoint)) &&
       (GlobalIndex != GlobalIndex_donor)) {

      /*--- Normal vector for this vertex (negative for outward convention) ---*/

      geometry->vertex[val_marker][iVertex]->GetNormal(Normal);
      for (iDim = 0; iDim < nDim; iDim++) Normal[iDim] = -Normal[iDim];
      conv_numerics->SetNormal(Normal);

      Area = GeometryToolbox::Norm(nDim, Normal);
      for (iDim = 0; iDim < nDim; iDim++)
            UnitNormal[iDim] = Normal[iDim]/Area;

      /*--- Current solution at this boundary node. ---*/

      V_domain = nodes->GetPrimitive(iPoint);

      /*--- Get the values of Fa (axial force per unit area), Fx, Fy and Fz (x, y and z components of the tangential and
            radial forces per unit area resultant). ---*/
      Fa = ActDisk_Fa[val_marker][iVertex];
      Fx = ActDisk_Fx[val_marker][iVertex];
      Fy = ActDisk_Fy[val_marker][iVertex];
      Fz = ActDisk_Fz[val_marker][iVertex];

      /*--- Get the primitive variables and the extrapolated variables. ---*/
      if (val_inlet_surface){
        V_inlet = nodes->GetPrimitive(iPoint);
        V_outlet = DonorPrimVar[val_marker][iVertex];}
      else{
        V_outlet = nodes->GetPrimitive(iPoint);
        V_inlet = DonorPrimVar[val_marker][iVertex];}

      /*--- u, v and w are the three momentum components. ---*/
      Pressure_out    = V_outlet[nDim+1];
      Density_out     = V_outlet[nDim+2];
      u_out = V_outlet[1]*V_outlet[nDim+2];
      v_out = V_outlet[2]*V_outlet[nDim+2];
      w_out = V_outlet[3]*V_outlet[nDim+2];

      Pressure_in    = V_inlet[nDim+1];
      Density_in     = V_inlet[nDim+2];
      u_in = V_inlet[1]*Density_in;
      v_in = V_inlet[2]*Density_in;
      w_in = V_inlet[3]*Density_in;
      H_in = V_inlet[nDim+3]*Density_in;

      /*--- Density on the disk is computed as an everage value between the inlet and outlet values. ---*/
      Density_Disk = 0.5*(Density_in + Density_out);

      /*--- Computation of the normal momentum flowing through the disk. ---*/
      Q_out = 0.5*((u_in + u_out)*Prop_Axis[0] + (v_in + v_out)*Prop_Axis[1] + (w_in + w_out)*Prop_Axis[2]);

      FQ = Q_out/Density_Disk;

      /*--- Computation of the momentum jumps due to the tnagential and radial forces per unit area. ---*/
      if (FQ < EPS){
        uJ = 0.0;
        vJ = 0.0;
        wJ = 0.0;}
      else{
        uJ = Fx/FQ;
        vJ = Fy/FQ;
        wJ = Fz/FQ;}

      if (val_inlet_surface) {
        /*--- Build the fictitious intlet state based on characteristics.
              Retrieve the specified back pressure for this inlet ---*/

        Density = V_domain[nDim+2];
        Velocity2 = 0.0; Vn = 0.0;
        for (iDim = 0; iDim < nDim; iDim++) {
          Velocity[iDim] = V_domain[iDim+1];
          Velocity2 += Velocity[iDim]*Velocity[iDim];
          Vn += Velocity[iDim]*UnitNormal[iDim];
        }
        Pressure   = V_domain[nDim+1];
        SoundSpeed = sqrt(Gamma*Pressure/Density);

        Entropy = Pressure*pow(1.0/Density, Gamma);
        Riemann = Vn + 2.0*SoundSpeed/Gamma_Minus_One;

        /*--- Compute the new fictious state at the outlet ---*/

        Pressure   = Pressure_out - Fa;
        Density    = pow(Pressure/Entropy,1.0/Gamma);
        SoundSpeed = sqrt(Gamma*Pressure/Density);
        Vn_Inlet    = Riemann - 2.0*SoundSpeed/Gamma_Minus_One;

        Velocity2  = 0.0;
        for (iDim = 0; iDim < nDim; iDim++) {
          Velocity[iDim] = Velocity[iDim] + (Vn_Inlet-Vn)*UnitNormal[iDim];
          Velocity2 += Velocity[iDim]*Velocity[iDim];
        }
        Energy = Pressure/(Density*Gamma_Minus_One) + 0.5*Velocity2;
        if (tkeNeeded) Energy += GetTke_Inf();

        /*--- Conservative variables, using the derived quantities ---*/

        V_inlet[0] = Pressure / ( Gas_Constant * Density);
        for (iDim = 0; iDim < nDim; iDim++) V_inlet[iDim+1] = Velocity[iDim];
        V_inlet[nDim+1] = Pressure;
        V_inlet[nDim+2] = Density;
        V_inlet[nDim+3] = Energy + Pressure/Density;
        V_inlet[nDim+4] = SoundSpeed;
        conv_numerics->SetPrimitive(V_domain, V_inlet);
      }
      else {
        /*--- Acoustic Riemann invariant extrapolation form the interior domain. ---*/
        SoSextr = V_domain[nDim+4];

        Vnextr_ = 0.0;
        for (iDim = 0; iDim < nDim; iDim++){
          Vnextr[iDim] = V_domain[iDim+1]*Prop_Axis[iDim];
          Vnextr_ += Vnextr[iDim]*Vnextr[iDim];
        }
        Vnextr_ = sqrt(max(0.0,Vnextr_));
        RiemannExtr = Vnextr_ - ((2*SoSextr)/(Gamma_Minus_One));

        /*--- Assigning the momentum in tangential direction jump and the pressure jump. ---*/
        Velocity[0] = u_in + uJ;
        Velocity[1] = v_in + vJ;
        Velocity[2] = w_in + wJ;
        Pressure_out = Pressure_in + Fa;

        /*--- Computation of the momentum normal to the disk plane. ---*/
        QdMnorm[0] = u_in*Prop_Axis[0];
        QdMnorm[1] = v_in*Prop_Axis[1];
        QdMnorm[2] = w_in*Prop_Axis[2];

        QdMnorm2 = 0.0;
        for (iDim = 0; iDim < nDim; iDim++) QdMnorm2 += QdMnorm[iDim]*QdMnorm[iDim];

        /*--- Resolving the second grade equation for the density. ---*/
        appo2 = -((2*sqrt(QdMnorm2)*RiemannExtr)+((4*Gamma*Pressure_out)/(pow(Gamma_Minus_One,2))));
        Density_out = (-appo2+sqrt(max(0.0,pow(appo2,2)-4*QdMnorm2*pow(RiemannExtr,2))))/(2*pow(RiemannExtr,2));

        Velocity2 = 0;
        for (iDim = 0; iDim < nDim; iDim++) Velocity2 += (Velocity[iDim]*Velocity[iDim]);

        /*--- Computation of the enthalpy, total energy, temperature and speed of sound. ---*/
        H_out = H_in/Density_in + Fa/Density_out;
        Energy = H_out - Pressure_out/Density_out;
        if (tkeNeeded) Energy += GetTke_Inf();
        Temperature_out = (Energy-0.5*Velocity2/(pow(Density_out,2)))*(Gamma_Minus_One/Gas_Constant);

        SoS_out = sqrt(Gamma*Gas_Constant*Temperature_out);

        /*--- Set the primitive variables. ---*/
        V_outlet[0] = Temperature_out;
        for (iDim = 0; iDim < nDim; iDim++)
          V_outlet[iDim+1] = Velocity[iDim]/Density_out;
        V_outlet[nDim+1] = Pressure_out;
        V_outlet[nDim+2] = Density_out;
        V_outlet[nDim+3] = H_out;
        V_outlet[nDim+4] = SoS_out;
        conv_numerics->SetPrimitive(V_domain, V_outlet);
      }

      /*--- Grid Movement (NOT TESTED!)---*/

      if (dynamic_grid)
        conv_numerics->SetGridVel(geometry->nodes->GetGridVel(iPoint), geometry->nodes->GetGridVel(iPoint));

      /*--- Compute the residual using an upwind scheme ---*/

      auto residual = conv_numerics->ComputeResidual(config);

      /*--- Update residual value ---*/

      LinSysRes.AddBlock(iPoint, residual);

      /*--- Jacobian contribution for implicit integration ---*/

      if (implicit) Jacobian.AddBlock2Diag(iPoint, residual.jacobian_i);
    }
  }
}

void CEulerSolver::PrintVerificationError(const CConfig *config) const {

  if ((rank != MASTER_NODE) || (MGLevel != MESH_0)) return;

  if (config && !config->GetDiscrete_Adjoint()) {

    cout.precision(5);
    cout.setf(ios::scientific, ios::floatfield);

    cout << endl   << "------------------------ Global Error Analysis --------------------------" << endl;

    cout << setw(20) << "RMS Error  [Rho]: " << setw(12) << VerificationSolution->GetError_RMS(0) << "     | ";
    cout << setw(20) << "Max Error  [Rho]: " << setw(12) << VerificationSolution->GetError_Max(0);
    cout << endl;

    cout << setw(20) << "RMS Error [RhoU]: " << setw(12) << VerificationSolution->GetError_RMS(1) << "     | ";
    cout << setw(20) << "Max Error [RhoU]: " << setw(12) << VerificationSolution->GetError_Max(1);
    cout << endl;

    cout << setw(20) << "RMS Error [RhoV]: " << setw(12) << VerificationSolution->GetError_RMS(2) << "     | ";
    cout << setw(20) << "Max Error [RhoV]: " << setw(12) << VerificationSolution->GetError_Max(2);
    cout << endl;

    if (nDim == 3) {
      cout << setw(20) << "RMS Error [RhoW]: " << setw(12) << VerificationSolution->GetError_RMS(3) << "     | ";
      cout << setw(20) << "Max Error [RhoW]: " << setw(12) << VerificationSolution->GetError_Max(3);
      cout << endl;
    }

    cout << setw(20) << "RMS Error [RhoE]: " << setw(12) << VerificationSolution->GetError_RMS(nDim+1) << "     | ";
    cout << setw(20) << "Max Error [RhoE]: " << setw(12) << VerificationSolution->GetError_Max(nDim+1);
    cout << endl;

    cout << "-------------------------------------------------------------------------" << endl << endl;
    cout.unsetf(ios_base::floatfield);
  }
}

void CEulerSolver::SetFreeStream_Solution(const CConfig *config) {

  unsigned long iPoint;
  unsigned short iDim;

  SU2_OMP_FOR_STAT(omp_chunk_size)
  for (iPoint = 0; iPoint < nPoint; iPoint++) {
    nodes->SetSolution(iPoint,0, Density_Inf);
    for (iDim = 0; iDim < nDim; iDim++) {
      nodes->SetSolution(iPoint,iDim+1, Density_Inf*Velocity_Inf[iDim]);
    }
    nodes->SetSolution(iPoint,nVar-1, Density_Inf*Energy_Inf);
  }
}

void CEulerSolver::SetFreeStream_TurboSolution(CConfig *config) {

  unsigned long iPoint;
  unsigned short iDim;
  unsigned short iZone  =  config->GetiZone();
  su2double *turboVelocity, *cartVelocity;

  su2double Alpha            = config->GetAoA()*PI_NUMBER/180.0;
  su2double Mach             = config->GetMach();
  su2double SoundSpeed;

  turboVelocity   = new su2double[nDim];
  cartVelocity    = new su2double[nDim];

  auto turboNormal = config->GetFreeStreamTurboNormal();

  GetFluidModel()->SetTDState_Prho(Pressure_Inf, Density_Inf);
  SoundSpeed = GetFluidModel()->GetSoundSpeed();

  /*--- Compute the Free Stream velocity, using the Mach number ---*/
  turboVelocity[0] = cos(Alpha)*Mach*SoundSpeed;
  turboVelocity[1] = sin(Alpha)*Mach*SoundSpeed;


  if (nDim == 3) {
    turboVelocity[2] = 0.0;
  }

  ComputeBackVelocity(turboVelocity, turboNormal, cartVelocity, INFLOW, config->GetKind_TurboMachinery(iZone));

  for (iPoint = 0; iPoint < nPoint; iPoint++) {
    nodes->SetSolution(iPoint,0, Density_Inf);
    for (iDim = 0; iDim < nDim; iDim++) {
      nodes->SetSolution(iPoint,iDim+1, Density_Inf*cartVelocity[iDim]);
    }
    nodes->SetSolution(iPoint,nVar-1, Density_Inf*Energy_Inf);

    nodes->SetPrimVar(iPoint, GetFluidModel());
    nodes->SetSecondaryVar(iPoint, GetFluidModel());
  }

  delete [] turboVelocity;
  delete [] cartVelocity;


}



void CEulerSolver::PreprocessAverage(CSolver **solver, CGeometry *geometry, CConfig *config, unsigned short marker_flag) {

  unsigned long iVertex, iPoint;
  unsigned short iDim, iMarker, iMarkerTP, iSpan;
  su2double Pressure = 0.0, Density = 0.0, *Velocity = nullptr, *TurboVelocity,
      Area, TotalArea, TotalAreaPressure, TotalAreaDensity, *TotalAreaVelocity, *UnitNormal, *TurboNormal;
  string Marker_Tag, Monitoring_Tag;
  unsigned short  iZone     = config->GetiZone();
  const su2double  *AverageTurboNormal;
  su2double VelSq;

  /*-- Variables declaration and allocation ---*/
  Velocity           = new su2double[nDim];
  UnitNormal         = new su2double[nDim];
  TurboNormal        = new su2double[nDim];
  TurboVelocity      = new su2double[nDim];
  TotalAreaVelocity  = new su2double[nDim];

  const auto nSpanWiseSections = config->GetnSpanWiseSections();

  for (iSpan= 0; iSpan < nSpanWiseSections; iSpan++){

    for (iDim=0; iDim<nDim; iDim++) {
      TotalAreaVelocity[iDim] = 0.0;
    }

    TotalAreaPressure = 0.0;
    TotalAreaDensity  = 0.0;

    for (iMarker = 0; iMarker < config->GetnMarker_All(); iMarker++){
      for (iMarkerTP=1; iMarkerTP < config->GetnMarker_Turbomachinery()+1; iMarkerTP++){
        if (config->GetMarker_All_Turbomachinery(iMarker) == iMarkerTP){
          if (config->GetMarker_All_TurbomachineryFlag(iMarker) == marker_flag){

            /*--- Retrieve Old Solution ---*/

            /*--- Loop over the vertices to sum all the quantities pithc-wise ---*/
            for (iVertex = 0; iVertex < geometry->GetnVertexSpan(iMarker,iSpan); iVertex++) {
              iPoint = geometry->turbovertex[iMarker][iSpan][iVertex]->GetNode();
              if (geometry->nodes->GetDomain(iPoint)){
                /*--- Compute the integral fluxes for the boundaries ---*/

                Pressure = nodes->GetPressure(iPoint);
                Density = nodes->GetDensity(iPoint);

                /*--- Normal vector for this vertex (negate for outward convention) ---*/
                geometry->turbovertex[iMarker][iSpan][iVertex]->GetNormal(UnitNormal);
                geometry->turbovertex[iMarker][iSpan][iVertex]->GetTurboNormal(TurboNormal);
                Area = geometry->turbovertex[iMarker][iSpan][iVertex]->GetArea();

                VelSq = 0.0;
                for (iDim = 0; iDim < nDim; iDim++) {
                  Velocity[iDim] = nodes->GetVelocity(iPoint,iDim);
                  VelSq += Velocity[iDim]*Velocity[iDim];
                }

                ComputeTurboVelocity(Velocity, TurboNormal , TurboVelocity, marker_flag, config->GetKind_TurboMachinery(iZone));

                /*--- Compute different integral quantities for the boundary of interest ---*/

                TotalAreaPressure += Area*Pressure;
                TotalAreaDensity  += Area*Density;
                for (iDim = 0; iDim < nDim; iDim++)
                  TotalAreaVelocity[iDim] += Area*Velocity[iDim];
              }
            }
          }
        }
      }
    }


#ifdef HAVE_MPI

    /*--- Add information using all the nodes ---*/

    su2double MyTotalAreaDensity = TotalAreaDensity;
    su2double MyTotalAreaPressure  = TotalAreaPressure;

    SU2_MPI::Allreduce(&MyTotalAreaDensity, &TotalAreaDensity, 1, MPI_DOUBLE, MPI_SUM, SU2_MPI::GetComm());
    SU2_MPI::Allreduce(&MyTotalAreaPressure, &TotalAreaPressure, 1, MPI_DOUBLE, MPI_SUM, SU2_MPI::GetComm());

    su2double* MyTotalAreaVelocity = new su2double[nDim];

    for (iDim = 0; iDim < nDim; iDim++) {
      MyTotalAreaVelocity[iDim] = TotalAreaVelocity[iDim];
    }

    SU2_MPI::Allreduce(MyTotalAreaVelocity, TotalAreaVelocity, nDim, MPI_DOUBLE, MPI_SUM, SU2_MPI::GetComm());

    delete [] MyTotalAreaVelocity;

#endif

    /*--- initialize spanwise average quantities ---*/


    for (iMarker = 0; iMarker < config->GetnMarker_All(); iMarker++){
      for (iMarkerTP=1; iMarkerTP < config->GetnMarker_Turbomachinery()+1; iMarkerTP++){
        if (config->GetMarker_All_Turbomachinery(iMarker) == iMarkerTP){
          if (config->GetMarker_All_TurbomachineryFlag(iMarker) == marker_flag){

            TotalArea           = geometry->GetSpanArea(iMarker,iSpan);
            AverageTurboNormal  = geometry->GetAverageTurboNormal(iMarker,iSpan);

            /*--- Compute the averaged value for the boundary of interest for the span of interest ---*/

            AverageDensity[iMarker][iSpan]           = TotalAreaDensity / TotalArea;
            AveragePressure[iMarker][iSpan]          = TotalAreaPressure / TotalArea;
            for (iDim = 0; iDim < nDim; iDim++)
              AverageVelocity[iMarker][iSpan][iDim]  = TotalAreaVelocity[iDim] / TotalArea;

            /* --- compute static averaged quantities ---*/
            ComputeTurboVelocity(AverageVelocity[iMarker][iSpan], AverageTurboNormal , AverageTurboVelocity[iMarker][iSpan], marker_flag, config->GetKind_TurboMachinery(iZone));

            OldAverageDensity[iMarker][iSpan]               = AverageDensity[iMarker][iSpan];
            OldAveragePressure[iMarker][iSpan]              = AveragePressure[iMarker][iSpan];
            for(iDim = 0; iDim < nDim;iDim++)
              OldAverageTurboVelocity[iMarker][iSpan][iDim] = AverageTurboVelocity[iMarker][iSpan][iDim];

          }
        }
      }
    }
  }

  /*--- initialize 1D average quantities ---*/

  for (iMarker = 0; iMarker < config->GetnMarker_All(); iMarker++){
    for (iMarkerTP=1; iMarkerTP < config->GetnMarker_Turbomachinery()+1; iMarkerTP++){
      if (config->GetMarker_All_Turbomachinery(iMarker) == iMarkerTP){
        if (config->GetMarker_All_TurbomachineryFlag(iMarker) == marker_flag){

          AverageTurboNormal  = geometry->GetAverageTurboNormal(iMarker,nSpanWiseSections);

          /*--- Compute the averaged value for the boundary of interest for the span of interest ---*/

          AverageDensity[iMarker][nSpanWiseSections]          = AverageDensity[iMarker][nSpanWiseSections/2];
          AveragePressure[iMarker][nSpanWiseSections]         = AveragePressure[iMarker][nSpanWiseSections/2];
          for (iDim = 0; iDim < nDim; iDim++)
            AverageVelocity[iMarker][nSpanWiseSections][iDim] = AverageVelocity[iMarker][nSpanWiseSections/2][iDim];

          /* --- compute static averaged quantities ---*/
          ComputeTurboVelocity(AverageVelocity[iMarker][nSpanWiseSections], AverageTurboNormal , AverageTurboVelocity[iMarker][nSpanWiseSections], marker_flag, config->GetKind_TurboMachinery(iZone));

          OldAverageDensity[iMarker][nSpanWiseSections]               = AverageDensity[iMarker][nSpanWiseSections];
          OldAveragePressure[iMarker][nSpanWiseSections]              = AveragePressure[iMarker][nSpanWiseSections];
          for(iDim = 0; iDim < nDim;iDim++)
            OldAverageTurboVelocity[iMarker][nSpanWiseSections][iDim] = AverageTurboVelocity[iMarker][nSpanWiseSections][iDim];

        }
      }
    }
  }


  /*--- Free locally allocated memory ---*/
  delete [] Velocity;
  delete [] UnitNormal;
  delete [] TurboNormal;
  delete [] TurboVelocity;
  delete [] TotalAreaVelocity;

}


void CEulerSolver::TurboAverageProcess(CSolver **solver, CGeometry *geometry, CConfig *config, unsigned short marker_flag) {

  unsigned long iVertex, iPoint, nVert;
  unsigned short iDim, iVar, iMarker, iMarkerTP, iSpan, jSpan;
  unsigned short average_process = config->GetKind_AverageProcess();
  unsigned short performance_average_process = config->GetKind_PerformanceAverageProcess();
  su2double Pressure = 0.0, Density = 0.0, Enthalpy = 0.0,  *Velocity = nullptr, *TurboVelocity,
      Area, TotalArea, Radius1, Radius2, Vt2, TotalAreaPressure, TotalAreaDensity, *TotalAreaVelocity, *UnitNormal, *TurboNormal,
      TotalMassPressure, TotalMassDensity, *TotalMassVelocity;
  string Marker_Tag, Monitoring_Tag;
  su2double val_init_pressure;
  unsigned short  iZone     = config->GetiZone();
  su2double TotalDensity, TotalPressure, *TotalVelocity, *TotalFluxes;
  const su2double *AverageTurboNormal;
  su2double TotalNu, TotalOmega, TotalKine, TotalMassNu, TotalMassOmega, TotalMassKine, TotalAreaNu, TotalAreaOmega, TotalAreaKine;
  su2double Nu, Kine, Omega;
  su2double MachTest, soundSpeed;
  bool turbulent = (config->GetKind_Turb_Model() != NONE);
  bool spalart_allmaras = (config->GetKind_Turb_Model() == SA);
  bool menter_sst       = ((config->GetKind_Turb_Model() == SST) || (config->GetKind_Turb_Model() == SST_SUST));

  /*-- Variables declaration and allocation ---*/
  Velocity            = new su2double[nDim];
  UnitNormal          = new su2double[nDim];
  TurboNormal         = new su2double[nDim];
  TurboVelocity       = new su2double[nDim];
  TotalVelocity       = new su2double[nDim];
  TotalAreaVelocity   = new su2double[nDim];
  TotalMassVelocity   = new su2double[nDim];
  TotalFluxes         = new su2double[nVar];

  su2double avgDensity, *avgVelocity, avgPressure, avgKine, avgOmega, avgNu, avgAreaDensity, *avgAreaVelocity, avgAreaPressure,
  avgAreaKine, avgAreaOmega, avgAreaNu, avgMassDensity, *avgMassVelocity, avgMassPressure, avgMassKine, avgMassOmega, avgMassNu,
  avgMixDensity, *avgMixVelocity, *avgMixTurboVelocity, avgMixPressure, avgMixKine, avgMixOmega, avgMixNu;

  avgVelocity         = new su2double[nDim];
  avgAreaVelocity     = new su2double[nDim];
  avgMassVelocity     = new su2double[nDim];
  avgMixVelocity      = new su2double[nDim];
  avgMixTurboVelocity = new su2double[nDim];

  const auto nSpanWiseSections = config->GetnSpanWiseSections();

  for (iSpan= 0; iSpan < nSpanWiseSections + 1; iSpan++){

    /*--- Forces initialization for contenitors ---*/
    for (iVar=0;iVar<nVar;iVar++)
      TotalFluxes[iVar]= 0.0;
    for (iDim=0; iDim<nDim; iDim++) {
      TotalVelocity[iDim]     = 0.0;
      TotalAreaVelocity[iDim] = 0.0;
      TotalMassVelocity[iDim] = 0.0;
    }

    TotalDensity      = 0.0;
    TotalPressure     = 0.0;
    TotalAreaPressure = 0.0;
    TotalAreaDensity  = 0.0;
    TotalMassPressure = 0.0;
    TotalMassDensity  = 0.0;
    TotalNu           = 0.0;
    TotalOmega        = 0.0;
    TotalKine         = 0.0;
    TotalMassNu       = 0.0;
    TotalMassOmega    = 0.0;
    TotalMassKine     = 0.0;
    TotalAreaNu       = 0.0;
    TotalAreaOmega    = 0.0;
    TotalAreaKine     = 0.0;

    Nu    = 0.0;
    Omega = 0.0;
    Kine  = 0.0;

    for (iMarker = 0; iMarker < config->GetnMarker_All(); iMarker++){
      for (iMarkerTP=1; iMarkerTP < config->GetnMarker_Turbomachinery()+1; iMarkerTP++){
        if (config->GetMarker_All_Turbomachinery(iMarker) == iMarkerTP){
          if (config->GetMarker_All_TurbomachineryFlag(iMarker) == marker_flag){

            /*--- Retrieve Old Solution ---*/

            /*--- Loop over the vertices to sum all the quantities pithc-wise ---*/
            if(iSpan < nSpanWiseSections){
              for (iVertex = 0; iVertex < geometry->GetnVertexSpan(iMarker,iSpan); iVertex++) {
                iPoint = geometry->turbovertex[iMarker][iSpan][iVertex]->GetNode();

                /*--- Compute the integral fluxes for the boundaries ---*/
                Pressure = nodes->GetPressure(iPoint);
                Density  = nodes->GetDensity(iPoint);
                Enthalpy = nodes->GetEnthalpy(iPoint);

                /*--- Normal vector for this vertex (negate for outward convention) ---*/
                geometry->turbovertex[iMarker][iSpan][iVertex]->GetNormal(UnitNormal);
                geometry->turbovertex[iMarker][iSpan][iVertex]->GetTurboNormal(TurboNormal);
                Area = geometry->turbovertex[iMarker][iSpan][iVertex]->GetArea();
                su2double VelNormal = 0.0, VelSq = 0.0;

                for (iDim = 0; iDim < nDim; iDim++) {
                  Velocity[iDim] = nodes->GetVelocity(iPoint,iDim);
                  VelNormal += UnitNormal[iDim]*Velocity[iDim];
                  VelSq += Velocity[iDim]*Velocity[iDim];
                }

                ComputeTurboVelocity(Velocity, TurboNormal , TurboVelocity, marker_flag, config->GetKind_TurboMachinery(iZone));

                /*--- Compute different integral quantities for the boundary of interest ---*/

                TotalDensity          += Density;
                TotalPressure         += Pressure;
                for (iDim = 0; iDim < nDim; iDim++)
                  TotalVelocity[iDim] += Velocity[iDim];

                TotalAreaPressure         += Area*Pressure;
                TotalAreaDensity          += Area*Density;
                for (iDim = 0; iDim < nDim; iDim++)
                  TotalAreaVelocity[iDim] += Area*Velocity[iDim];

                TotalMassPressure         += Area*(Density*TurboVelocity[0] )*Pressure;
                TotalMassDensity          += Area*(Density*TurboVelocity[0] )*Density;
                for (iDim = 0; iDim < nDim; iDim++)
                  TotalMassVelocity[iDim] += Area*(Density*TurboVelocity[0] )*Velocity[iDim];

                TotalFluxes[0]      += Area*(Density*TurboVelocity[0]);
                TotalFluxes[1]      += Area*(Density*TurboVelocity[0]*TurboVelocity[0] + Pressure);
                for (iDim = 2; iDim < nDim+1; iDim++)
                  TotalFluxes[iDim] += Area*(Density*TurboVelocity[0]*TurboVelocity[iDim -1]);
                TotalFluxes[nDim+1] += Area*(Density*TurboVelocity[0]*Enthalpy);


                /*--- Compute turbulent integral quantities for the boundary of interest ---*/

                if(turbulent){
                  if(menter_sst){
                    Kine = solver[TURB_SOL]->GetNodes()->GetSolution(iPoint,0);
                    Omega = solver[TURB_SOL]->GetNodes()->GetSolution(iPoint,1);
                  }
                  if(spalart_allmaras){
                    Nu = solver[TURB_SOL]->GetNodes()->GetSolution(iPoint,0);
                  }

                  TotalKine   += Kine;
                  TotalOmega  += Omega;
                  TotalNu     += Nu;

                  TotalAreaKine    += Area*Kine;
                  TotalAreaOmega   += Area*Omega;
                  TotalAreaNu      += Area*Nu;

                  TotalMassKine    += Area*(Density*TurboVelocity[0] )*Kine;
                  TotalMassOmega   += Area*(Density*TurboVelocity[0] )*Omega;
                  TotalMassNu      += Area*(Density*TurboVelocity[0] )*Nu;


                }
              }
            }
            else{
              for (jSpan= 0; jSpan < nSpanWiseSections; jSpan++){
                for (iVertex = 0; iVertex < geometry->GetnVertexSpan(iMarker,jSpan); iVertex++) {
                  iPoint = geometry->turbovertex[iMarker][jSpan][iVertex]->GetNode();

                  /*--- Compute the integral fluxes for the boundaries ---*/
                  Pressure = nodes->GetPressure(iPoint);
                  Density  = nodes->GetDensity(iPoint);
                  Enthalpy = nodes->GetEnthalpy(iPoint);

                  /*--- Normal vector for this vertex (negate for outward convention) ---*/
                  geometry->turbovertex[iMarker][jSpan][iVertex]->GetNormal(UnitNormal);
                  geometry->turbovertex[iMarker][jSpan][iVertex]->GetTurboNormal(TurboNormal);
                  Area = geometry->turbovertex[iMarker][jSpan][iVertex]->GetArea();
                  su2double VelNormal = 0.0, VelSq = 0.0;

                  for (iDim = 0; iDim < nDim; iDim++) {
                    Velocity[iDim] = nodes->GetVelocity(iPoint,iDim);
                    VelNormal += UnitNormal[iDim]*Velocity[iDim];
                    VelSq += Velocity[iDim]*Velocity[iDim];
                  }

                  ComputeTurboVelocity(Velocity, TurboNormal , TurboVelocity, marker_flag, config->GetKind_TurboMachinery(iZone));

                  /*--- Compute different integral quantities for the boundary of interest ---*/

                  TotalDensity          += Density;
                  TotalPressure         += Pressure;
                  for (iDim = 0; iDim < nDim; iDim++)
                    TotalVelocity[iDim] += Velocity[iDim];

                  TotalAreaPressure         += Area*Pressure;
                  TotalAreaDensity          += Area*Density;
                  for (iDim = 0; iDim < nDim; iDim++)
                    TotalAreaVelocity[iDim] += Area*Velocity[iDim];

                  TotalMassPressure         += Area*(Density*TurboVelocity[0] )*Pressure;
                  TotalMassDensity          += Area*(Density*TurboVelocity[0] )*Density;
                  for (iDim = 0; iDim < nDim; iDim++)
                    TotalMassVelocity[iDim] += Area*(Density*TurboVelocity[0] )*Velocity[iDim];

                  TotalFluxes[0]      += Area*(Density*TurboVelocity[0]);
                  TotalFluxes[1]      += Area*(Density*TurboVelocity[0]*TurboVelocity[0] + Pressure);
                  for (iDim = 2; iDim < nDim+1; iDim++)
                    TotalFluxes[iDim] += Area*(Density*TurboVelocity[0]*TurboVelocity[iDim -1]);
                  TotalFluxes[nDim+1] += Area*(Density*TurboVelocity[0]*Enthalpy);


                  /*--- Compute turbulent integral quantities for the boundary of interest ---*/

                  if(turbulent){
                    if(menter_sst){
                      Kine  = solver[TURB_SOL]->GetNodes()->GetSolution(iPoint,0);
                      Omega = solver[TURB_SOL]->GetNodes()->GetSolution(iPoint,1);
                    }
                    if(spalart_allmaras){
                      Nu    = solver[TURB_SOL]->GetNodes()->GetSolution(iPoint,0);
                    }

                    TotalKine   += Kine;
                    TotalOmega  += Omega;
                    TotalNu     += Nu;

                    TotalAreaKine   += Area*Kine;
                    TotalAreaOmega  += Area*Omega;
                    TotalAreaNu     += Area*Nu;

                    TotalMassKine    += Area*(Density*TurboVelocity[0] )*Kine;
                    TotalMassOmega   += Area*(Density*TurboVelocity[0] )*Omega;
                    TotalMassNu      += Area*(Density*TurboVelocity[0] )*Nu;

                  }
                }
              }
            }
          }
        }
      }
    }

#ifdef HAVE_MPI

    /*--- Add information using all the nodes ---*/

    auto Allreduce = [](su2double x) {
      su2double tmp = x; x = 0.0;
      SU2_MPI::Allreduce(&tmp, &x, 1, MPI_DOUBLE, MPI_SUM, SU2_MPI::GetComm());
      return x;
    };

    TotalDensity = Allreduce(TotalDensity);
    TotalPressure = Allreduce(TotalPressure);
    TotalAreaDensity = Allreduce(TotalAreaDensity);
    TotalAreaPressure = Allreduce(TotalAreaPressure);
    TotalMassDensity = Allreduce(TotalMassDensity);
    TotalMassPressure = Allreduce(TotalMassPressure);

    TotalNu = Allreduce(TotalNu);
    TotalKine = Allreduce(TotalKine);
    TotalOmega = Allreduce(TotalOmega);
    TotalAreaNu = Allreduce(TotalAreaNu);
    TotalAreaKine = Allreduce(TotalAreaKine);
    TotalAreaOmega = Allreduce(TotalAreaOmega);

    TotalMassNu = Allreduce(TotalMassNu);
    TotalMassKine = Allreduce(TotalMassKine);
    TotalMassOmega = Allreduce(TotalMassOmega);

    su2double* buffer = new su2double[max(nVar,nDim)];

    auto Allreduce_inplace = [buffer](int size, su2double* x) {
      SU2_MPI::Allreduce(x, buffer, size, MPI_DOUBLE, MPI_SUM, SU2_MPI::GetComm());
      for(int i=0; i<size; ++i) x[i] = buffer[i];
    };

    Allreduce_inplace(nVar, TotalFluxes);
    Allreduce_inplace(nDim, TotalVelocity);
    Allreduce_inplace(nDim, TotalAreaVelocity);
    Allreduce_inplace(nDim, TotalMassVelocity);

    delete [] buffer;

#endif

    for (iMarker = 0; iMarker < config->GetnMarker_All(); iMarker++){
      for (iMarkerTP=1; iMarkerTP < config->GetnMarker_Turbomachinery()+1; iMarkerTP++){
        if (config->GetMarker_All_Turbomachinery(iMarker) == iMarkerTP){
          if (config->GetMarker_All_TurbomachineryFlag(iMarker) == marker_flag){

            TotalArea           = geometry->GetSpanArea(iMarker,iSpan);
            AverageTurboNormal  = geometry->GetAverageTurboNormal(iMarker,iSpan);
            nVert               = geometry->GetnTotVertexSpan(iMarker,iSpan);

            /*--- compute normal Mach number as a check for massflow average and mixedout average ---*/
            GetFluidModel()->SetTDState_Prho(TotalAreaPressure/TotalArea, TotalAreaDensity / TotalArea);
            soundSpeed = GetFluidModel()->GetSoundSpeed();
            MachTest   = TotalFluxes[0]/(TotalAreaDensity*soundSpeed);

            /*--- Compute the averaged value for the boundary of interest for the span of interest ---*/

            /*--- compute algebraic average ---*/
            avgDensity        = TotalDensity / nVert;
            avgPressure       = TotalPressure / nVert;
            for (iDim = 0; iDim < nDim; iDim++) avgVelocity[iDim] = TotalVelocity[iDim] / nVert;
            avgKine           = TotalKine/nVert;
            avgOmega          = TotalOmega/nVert;
            avgNu             = TotalNu/nVert;

            /*--- compute area average ---*/
            avgAreaDensity     = TotalAreaDensity / TotalArea;
            avgAreaPressure    = TotalAreaPressure / TotalArea;
            for (iDim = 0; iDim < nDim; iDim++) avgAreaVelocity[iDim] = TotalAreaVelocity[iDim] / TotalArea;
            avgAreaKine        = TotalAreaKine / TotalArea;
            avgAreaOmega       = TotalAreaOmega / TotalArea;
            avgAreaNu          = TotalAreaNu / TotalArea;

            /*--- compute mass-flow average ---*/
            if (abs(MachTest)< config->GetAverageMachLimit()) {
              avgMassDensity   = avgAreaDensity;
              avgMassPressure  = avgAreaPressure;
              for (iDim = 0; iDim < nDim; iDim++) avgMassVelocity[iDim] = avgAreaVelocity[iDim];
              avgMassKine      = avgAreaKine;
              avgMassOmega     = avgAreaOmega;
              avgMassNu        = avgAreaNu;
            }else{
              avgMassDensity     = TotalMassDensity / TotalFluxes[0];
              avgMassPressure    = TotalMassPressure / TotalFluxes[0];
              for (iDim = 0; iDim < nDim; iDim++) avgMassVelocity[iDim] = TotalMassVelocity[iDim] / TotalFluxes[0];
              avgMassKine        = TotalMassKine / TotalFluxes[0];
              avgMassOmega       = TotalMassOmega / TotalFluxes[0];
              avgMassNu          = TotalMassNu / TotalFluxes[0];
            }
            /*--- compute mixed-out average ---*/
            for (iVar = 0; iVar<nVar; iVar++){
              AverageFlux[iMarker][iSpan][iVar]   = TotalFluxes[iVar]/TotalArea;
              SpanTotalFlux[iMarker][iSpan][iVar] = TotalFluxes[iVar];
            }
            val_init_pressure = OldAveragePressure[iMarker][iSpan];

            if (abs(MachTest)< config->GetAverageMachLimit()) {
              avgMixDensity    = avgAreaDensity;
              avgMixPressure   = avgAreaPressure;
              for (iDim = 0; iDim < nDim; iDim++)
                avgMixVelocity[iDim] = avgAreaVelocity[iDim];
              ComputeTurboVelocity(avgMixVelocity, AverageTurboNormal , avgMixTurboVelocity, marker_flag, config->GetKind_TurboMachinery(iZone));
              avgMixKine       = avgAreaKine;
              avgMixOmega      = avgAreaOmega;
              avgMixNu         = avgAreaNu;
            }else {
              MixedOut_Average (config, val_init_pressure, AverageFlux[iMarker][iSpan], AverageTurboNormal, avgMixPressure, avgMixDensity);
              avgMixTurboVelocity[0]         = ( AverageFlux[iMarker][iSpan][1] - avgMixPressure) / AverageFlux[iMarker][iSpan][0];
              for (iDim = 2; iDim < nDim +1;iDim++)
                avgMixTurboVelocity[iDim-1]  = AverageFlux[iMarker][iSpan][iDim] / AverageFlux[iMarker][iSpan][0];

              if (avgMixDensity!= avgMixDensity || avgMixPressure!= avgMixPressure || avgMixPressure < 0.0 || avgMixDensity < 0.0 ){
                val_init_pressure = avgAreaPressure;
                MixedOut_Average (config, val_init_pressure, AverageFlux[iMarker][iSpan], AverageTurboNormal, avgMixPressure, avgMixDensity);
                avgMixTurboVelocity[0]          = ( AverageFlux[iMarker][iSpan][1] - avgMixPressure) / AverageFlux[iMarker][iSpan][0];
                for (iDim = 2; iDim < nDim +1;iDim++)
                  avgMixTurboVelocity[iDim-1]   = AverageFlux[iMarker][iSpan][iDim] / AverageFlux[iMarker][iSpan][0];
              }
              avgMixKine       = avgMassKine;
              avgMixOmega      = avgMassOmega;
              avgMixNu         = avgMassNu;
            }

            /*--- Store averaged value for the selected average method ---*/
            switch(average_process){
            case ALGEBRAIC:
              AverageDensity[iMarker][iSpan]  = avgDensity;
              AveragePressure[iMarker][iSpan] = avgPressure;
              ComputeTurboVelocity(avgVelocity, AverageTurboNormal , AverageTurboVelocity[iMarker][iSpan], marker_flag, config->GetKind_TurboMachinery(iZone));
              AverageKine[iMarker][iSpan]     = avgKine;
              AverageOmega[iMarker][iSpan]    = avgOmega;
              AverageNu[iMarker][iSpan]       = avgNu;
              break;

            case AREA:
              AverageDensity[iMarker][iSpan]  = avgAreaDensity;
              AveragePressure[iMarker][iSpan] = avgAreaPressure;
              ComputeTurboVelocity(avgAreaVelocity, AverageTurboNormal , AverageTurboVelocity[iMarker][iSpan], marker_flag, config->GetKind_TurboMachinery(iZone));
              AverageKine[iMarker][iSpan]     = avgAreaKine;
              AverageOmega[iMarker][iSpan]    = avgAreaOmega;
              AverageNu[iMarker][iSpan]       = avgAreaNu;
              break;

            case MASSFLUX:
              AverageDensity[iMarker][iSpan]  = avgMassDensity;
              AveragePressure[iMarker][iSpan] = avgMassPressure;
              ComputeTurboVelocity(avgAreaVelocity, AverageTurboNormal , AverageTurboVelocity[iMarker][iSpan], marker_flag, config->GetKind_TurboMachinery(iZone));
              AverageKine[iMarker][iSpan]     = avgMassKine;
              AverageOmega[iMarker][iSpan]    = avgMassOmega;
              AverageNu[iMarker][iSpan]       = avgMassNu;
              break;

            case MIXEDOUT:
              AverageDensity[iMarker][iSpan] = avgMixDensity;
              AveragePressure[iMarker][iSpan] = avgMixPressure;
              for (iDim = 0; iDim < nDim; iDim++) AverageTurboVelocity[iMarker][iSpan][iDim] = avgMixTurboVelocity[iDim];
              AverageKine[iMarker][iSpan]     = avgMixKine;
              AverageOmega[iMarker][iSpan]    = avgMixOmega;
              AverageNu[iMarker][iSpan]       = avgMixNu;
              break;

            default:
              SU2_MPI::Error(" Invalid AVERAGE PROCESS input!", CURRENT_FUNCTION);
              break;
            }

            /* --- check if averaged quantities are correct otherwise reset the old quantities ---*/
            if (AverageDensity[iMarker][iSpan]!= AverageDensity[iMarker][iSpan] || AveragePressure[iMarker][iSpan]!= AveragePressure[iMarker][iSpan]){
              cout<<"nan in mixing process routine for iSpan: " << iSpan<< " in marker " << config->GetMarker_All_TagBound(iMarker)<< endl;
              AverageDensity[iMarker][iSpan]               = OldAverageDensity[iMarker][iSpan];
              AveragePressure[iMarker][iSpan]              = OldAveragePressure[iMarker][iSpan];
              for(iDim = 0; iDim < nDim;iDim++)
                AverageTurboVelocity[iMarker][iSpan][iDim] = OldAverageTurboVelocity[iMarker][iSpan][iDim];
            }


            if (AverageDensity[iMarker][iSpan] < 0.0 || AveragePressure[iMarker][iSpan] < 0.0){
              cout << " negative density or pressure in mixing process routine for iSpan: " << iSpan<< " in marker " << config->GetMarker_All_TagBound(iMarker)<< endl;
              AverageDensity[iMarker][iSpan]               = OldAverageDensity[iMarker][iSpan];
              AveragePressure[iMarker][iSpan]              = OldAveragePressure[iMarker][iSpan];
              for(iDim = 0; iDim < nDim;iDim++)
                AverageTurboVelocity[iMarker][iSpan][iDim] = OldAverageTurboVelocity[iMarker][iSpan][iDim];
            }

            /* --- update old average solution ---*/
            OldAverageDensity[iMarker][iSpan]               = AverageDensity[iMarker][iSpan];
            OldAveragePressure[iMarker][iSpan]              = AveragePressure[iMarker][iSpan];
            for(iDim = 0; iDim < nDim;iDim++)
              OldAverageTurboVelocity[iMarker][iSpan][iDim] = AverageTurboVelocity[iMarker][iSpan][iDim];

            /*--- to avoid back flow ---*/
            if (AverageTurboVelocity[iMarker][iSpan][0] < 0.0){
              AverageTurboVelocity[iMarker][iSpan][0]       = soundSpeed*config->GetAverageMachLimit();
            }

            /*--- compute cartesian average Velocity ---*/
            ComputeBackVelocity(AverageTurboVelocity[iMarker][iSpan], AverageTurboNormal , AverageVelocity[iMarker][iSpan], marker_flag, config->GetKind_TurboMachinery(iZone));


            /*--- Store averaged performance value for the selected average method ---*/
            switch(performance_average_process){
            case ALGEBRAIC:
              if(marker_flag == INFLOW){
                DensityIn[iMarkerTP - 1][iSpan]   = avgDensity;
                PressureIn[iMarkerTP - 1][iSpan]  = avgPressure;
                ComputeTurboVelocity(avgVelocity, AverageTurboNormal , TurboVelocityIn[iMarkerTP -1][iSpan], marker_flag, config->GetKind_TurboMachinery(iZone));
                KineIn[iMarkerTP - 1][iSpan]      = avgKine;
                OmegaIn[iMarkerTP - 1][iSpan]     = avgOmega;
                NuIn[iMarkerTP - 1][iSpan]        = avgNu;
              }
              else{
                DensityOut[iMarkerTP - 1][iSpan]  = avgDensity;
                PressureOut[iMarkerTP - 1][iSpan] = avgPressure;
                ComputeTurboVelocity(avgVelocity, AverageTurboNormal , TurboVelocityOut[iMarkerTP -1][iSpan], marker_flag, config->GetKind_TurboMachinery(iZone));
                KineOut[iMarkerTP - 1][iSpan]     = avgKine;
                OmegaOut[iMarkerTP - 1][iSpan]    = avgOmega;
                NuOut[iMarkerTP - 1][iSpan]       = avgNu;
              }

              break;
            case AREA:
              if(marker_flag == INFLOW){
                DensityIn[iMarkerTP - 1][iSpan]   = avgAreaDensity;
                PressureIn[iMarkerTP - 1][iSpan]  = avgAreaPressure;
                ComputeTurboVelocity(avgAreaVelocity, AverageTurboNormal , TurboVelocityIn[iMarkerTP -1][iSpan], marker_flag, config->GetKind_TurboMachinery(iZone));
                KineIn[iMarkerTP - 1][iSpan]      = avgAreaKine;
                OmegaIn[iMarkerTP - 1][iSpan]     = avgAreaOmega;
                NuIn[iMarkerTP - 1][iSpan]        = avgAreaNu;
              }
              else{
                DensityOut[iMarkerTP - 1][iSpan]  = avgAreaDensity;
                PressureOut[iMarkerTP - 1][iSpan] = avgAreaPressure;
                ComputeTurboVelocity(avgAreaVelocity, AverageTurboNormal , TurboVelocityOut[iMarkerTP -1][iSpan], marker_flag, config->GetKind_TurboMachinery(iZone));
                KineOut[iMarkerTP - 1][iSpan]     = avgAreaKine;
                OmegaOut[iMarkerTP - 1][iSpan]    = avgAreaOmega;
                NuOut[iMarkerTP - 1][iSpan]       = avgAreaNu/TotalArea;
              }
              break;

            case MASSFLUX:
              if(marker_flag == INFLOW){
                DensityIn[iMarkerTP - 1][iSpan]   = avgMassDensity;
                PressureIn[iMarkerTP - 1][iSpan]  = avgMassPressure;
                ComputeTurboVelocity(avgMassVelocity, AverageTurboNormal , TurboVelocityIn[iMarkerTP -1][iSpan], marker_flag, config->GetKind_TurboMachinery(iZone));
                KineIn[iMarkerTP - 1][iSpan]      = avgMassKine;
                OmegaIn[iMarkerTP - 1][iSpan]     = avgMassOmega;
                NuIn[iMarkerTP - 1][iSpan]        = avgMassNu;
              }
              else{
                DensityOut[iMarkerTP - 1][iSpan]  = avgMassDensity;
                PressureOut[iMarkerTP - 1][iSpan] = avgMassPressure;
                ComputeTurboVelocity(avgMassVelocity, AverageTurboNormal , TurboVelocityOut[iMarkerTP -1][iSpan], marker_flag, config->GetKind_TurboMachinery(iZone));
                KineOut[iMarkerTP - 1][iSpan]     = avgMassKine;
                OmegaOut[iMarkerTP - 1][iSpan]    = avgMassOmega;
                NuOut[iMarkerTP - 1][iSpan]       = avgMassNu;
              }

              break;

            case MIXEDOUT:
              if (marker_flag == INFLOW){
                DensityIn[iMarkerTP - 1][iSpan]  = avgMixDensity;
                PressureIn[iMarkerTP - 1][iSpan] = avgMixPressure;
                for (iDim = 0; iDim < nDim; iDim++) TurboVelocityIn[iMarkerTP -1][iSpan][iDim] = avgMixTurboVelocity[iDim];
                KineIn[iMarkerTP - 1][iSpan]     = avgMixKine;
                OmegaIn[iMarkerTP - 1][iSpan]    = avgMixOmega;
                NuIn[iMarkerTP - 1][iSpan]       = avgMixNu;
              }
              else{
                DensityOut[iMarkerTP - 1][iSpan]  = avgMixDensity;
                PressureOut[iMarkerTP - 1][iSpan] = avgMixPressure;
                for (iDim = 0; iDim < nDim; iDim++) TurboVelocityOut[iMarkerTP -1][iSpan][iDim] = avgMixTurboVelocity[iDim];
                KineOut[iMarkerTP - 1][iSpan]     = avgMixKine;
                OmegaOut[iMarkerTP - 1][iSpan]    = avgMixOmega;
                NuOut[iMarkerTP - 1][iSpan]       = avgMixNu;
              }
              break;

            default:
              SU2_MPI::Error(" Invalid MIXING_PROCESS input!", CURRENT_FUNCTION);
              break;
            }
          }
        }
      }
    }
  }

  /*--- Compute Outlet Static Pressure if Radial equilibrium is imposed ---*/

  for (iMarker = 0; iMarker < config->GetnMarker_All(); iMarker++){
    for (iMarkerTP=1; iMarkerTP < config->GetnMarker_Turbomachinery()+1; iMarkerTP++){
      if (config->GetMarker_All_Turbomachinery(iMarker) == iMarkerTP){
        if (config->GetMarker_All_TurbomachineryFlag(iMarker) == marker_flag){
          Marker_Tag         = config->GetMarker_All_TagBound(iMarker);
          if(config->GetBoolGiles() || config->GetBoolRiemann()){
            if(config->GetBoolRiemann()){
              if(config->GetKind_Data_Riemann(Marker_Tag) == RADIAL_EQUILIBRIUM){
                RadialEquilibriumPressure[iMarker][nSpanWiseSections/2] = config->GetRiemann_Var1(Marker_Tag)/config->GetPressure_Ref();
                for (iSpan= nSpanWiseSections/2; iSpan < nSpanWiseSections-1; iSpan++){
                  Radius2    = geometry->GetTurboRadius(iMarker,iSpan+1);
                  Radius1    = geometry->GetTurboRadius(iMarker,iSpan);
                  Vt2        = AverageTurboVelocity[iMarker][iSpan +1][1]*AverageTurboVelocity[iMarker][iSpan +1][1];
                  RadialEquilibriumPressure[iMarker][iSpan +1] =  RadialEquilibriumPressure[iMarker][iSpan] + AverageDensity[iMarker][iSpan +1]*Vt2/Radius2*(Radius2 - Radius1);
                }
                for (iSpan= nSpanWiseSections/2; iSpan > 0; iSpan--){
                  Radius2    = geometry->GetTurboRadius(iMarker,iSpan);
                  Radius1    = geometry->GetTurboRadius(iMarker,iSpan-1);
                  Vt2        = AverageTurboVelocity[iMarker][iSpan - 1][1]*AverageTurboVelocity[iMarker][iSpan - 1][1];
                  Radius1    = (Radius1 > EPS)? Radius1 : Radius2;
                  RadialEquilibriumPressure[iMarker][iSpan -1] =  RadialEquilibriumPressure[iMarker][iSpan] - AverageDensity[iMarker][iSpan -1]*Vt2/Radius1*(Radius2 - Radius1);
                }
              }
            }
            else{
              if(config->GetKind_Data_Giles(Marker_Tag) == RADIAL_EQUILIBRIUM){
                RadialEquilibriumPressure[iMarker][nSpanWiseSections/2] = config->GetGiles_Var1(Marker_Tag)/config->GetPressure_Ref();
                for (iSpan= nSpanWiseSections/2; iSpan < nSpanWiseSections-1; iSpan++){
                  Radius2    = geometry->GetTurboRadius(iMarker,iSpan+1);
                  Radius1    = geometry->GetTurboRadius(iMarker,iSpan);
                  Vt2        = AverageTurboVelocity[iMarker][iSpan +1][1]*AverageTurboVelocity[iMarker][iSpan +1][1];
                  RadialEquilibriumPressure[iMarker][iSpan +1] =  RadialEquilibriumPressure[iMarker][iSpan] + AverageDensity[iMarker][iSpan +1]*Vt2/Radius2*(Radius2 - Radius1);
                }
                for (iSpan= nSpanWiseSections/2; iSpan > 0; iSpan--){
                  Radius2    = geometry->GetTurboRadius(iMarker,iSpan);
                  Radius1    = geometry->GetTurboRadius(iMarker,iSpan-1);
                  Vt2        = AverageTurboVelocity[iMarker][iSpan -1][1]*AverageTurboVelocity[iMarker][iSpan - 1][1];
                  Radius1    = (Radius1 > EPS)? Radius1 : Radius2;
                  RadialEquilibriumPressure[iMarker][iSpan -1] =  RadialEquilibriumPressure[iMarker][iSpan] - AverageDensity[iMarker][iSpan -1]*Vt2/Radius1*(Radius2 - Radius1);
                }
              }
            }
          }
        }
      }
    }
  }

  /*--- Free locally allocated memory ---*/
  delete [] Velocity;
  delete [] UnitNormal;
  delete [] TurboNormal;
  delete [] TurboVelocity;
  delete [] TotalVelocity;
  delete [] TotalAreaVelocity;
  delete [] TotalFluxes;
  delete [] TotalMassVelocity;
  delete [] avgVelocity;
  delete [] avgAreaVelocity;
  delete [] avgMassVelocity;
  delete [] avgMixVelocity;
  delete [] avgMixTurboVelocity;

}

void CEulerSolver::MixedOut_Average (CConfig *config, su2double val_init_pressure, const su2double *val_Averaged_Flux,
                                     const su2double *val_normal, su2double& pressure_mix, su2double& density_mix) {

  su2double dx, f, df, resdl = 1.0E+05;
  unsigned short iter = 0, iDim;
  su2double relax_factor = config->GetMixedout_Coeff(0);
  su2double toll = config->GetMixedout_Coeff(1);
  unsigned short maxiter = SU2_TYPE::Int(config->GetMixedout_Coeff(2));
  su2double dhdP, dhdrho, enthalpy_mix, velsq, *vel;

  vel = new su2double[nDim];

  pressure_mix = val_init_pressure;

  /*--- Newton-Raphson's method with central difference formula ---*/

  while ( iter <= maxiter ) {

    density_mix = val_Averaged_Flux[0]*val_Averaged_Flux[0]/(val_Averaged_Flux[1] - pressure_mix);
    GetFluidModel()->SetTDState_Prho(pressure_mix, density_mix);
    enthalpy_mix = GetFluidModel()->GetStaticEnergy() + (pressure_mix)/(density_mix);

    GetFluidModel()->ComputeDerivativeNRBC_Prho(pressure_mix, density_mix);
    dhdP   = GetFluidModel()->GetdhdP_rho();
    dhdrho = GetFluidModel()->Getdhdrho_P();

    vel[0]  = (val_Averaged_Flux[1] - pressure_mix) / val_Averaged_Flux[0];
    for (iDim = 1; iDim < nDim; iDim++) {
      vel[iDim]  = val_Averaged_Flux[iDim+1] / val_Averaged_Flux[0];
    }

    velsq = 0.0;
    for (unsigned short iDim = 0; iDim < nDim; iDim++) {
      velsq += vel[iDim]*vel[iDim];
    }
    f = val_Averaged_Flux[nDim+1] - val_Averaged_Flux[0]*(enthalpy_mix + velsq/2);
    df = -val_Averaged_Flux[0]*(dhdP - 1/density_mix) - dhdrho*density_mix*density_mix/val_Averaged_Flux[0];
    dx = -f/df;
    resdl = dx/val_init_pressure;
    pressure_mix += relax_factor*dx;

    iter += 1;
    if ( abs(resdl) <= toll ) {
      break;
    }

  }

  density_mix = val_Averaged_Flux[0]*val_Averaged_Flux[0]/(val_Averaged_Flux[1] - pressure_mix);

  delete [] vel;

}

void CEulerSolver::GatherInOutAverageValues(CConfig *config, CGeometry *geometry){

  unsigned short iMarker, iMarkerTP;
  unsigned short iSpan;
  int markerTP;
  su2double     densityIn, pressureIn, normalVelocityIn, tangVelocityIn, radialVelocityIn;
  su2double     densityOut, pressureOut, normalVelocityOut, tangVelocityOut, radialVelocityOut;
  su2double     kineIn, omegaIn, nuIn, kineOut, omegaOut, nuOut;
  //TODO (turbo) implement interpolation so that Inflow and Outflow spanwise section can be different

  const auto nSpanWiseSections = config->GetnSpanWiseSections();

  for (iSpan= 0; iSpan < nSpanWiseSections + 1 ; iSpan++) {

#ifdef HAVE_MPI
    unsigned short i, n1, n2, n1t,n2t;
    su2double *TurbPerfIn= NULL,*TurbPerfOut= NULL;
    su2double *TotTurbPerfIn = NULL,*TotTurbPerfOut = NULL;
    int *TotMarkerTP = NULL;

    n1          = 8;
    n2          = 8;
    n1t         = n1*size;
    n2t         = n2*size;
    TurbPerfIn  = new su2double[n1];
    TurbPerfOut = new su2double[n2];

    for (i=0;i<n1;i++)
      TurbPerfIn[i]    = -1.0;
    for (i=0;i<n2;i++)
      TurbPerfOut[i]   = -1.0;
#endif

    densityIn            = -1.0;
    pressureIn           = -1.0;
    normalVelocityIn     = -1.0;
    tangVelocityIn       = -1.0;
    radialVelocityIn     = -1.0;
    densityOut           = -1.0;
    pressureOut          = -1.0;
    normalVelocityOut    = -1.0;
    tangVelocityOut      = -1.0;
    radialVelocityOut    = -1.0;
    kineIn               = -1.0;
    omegaIn              = -1.0;
    nuIn                 = -1.0;
    kineOut              = -1.0;
    omegaOut             = -1.0;
    nuOut                = -1.0;

    markerTP             = -1;

    for (iMarker = 0; iMarker < config->GetnMarker_All(); iMarker++){
      for (iMarkerTP = 1; iMarkerTP < config->GetnMarker_Turbomachinery()+1; iMarkerTP++){
        if (config->GetMarker_All_Turbomachinery(iMarker) == iMarkerTP){
          if (config->GetMarker_All_TurbomachineryFlag(iMarker) == INFLOW){
            markerTP            = iMarkerTP;
            densityIn           = DensityIn[iMarkerTP -1][iSpan];
            pressureIn          = PressureIn[iMarkerTP -1][iSpan];
            normalVelocityIn    = TurboVelocityIn[iMarkerTP -1][iSpan][0];
            tangVelocityIn      = TurboVelocityIn[iMarkerTP -1][iSpan][1];
            if (nDim ==3){
              radialVelocityIn  = TurboVelocityIn[iMarkerTP -1][iSpan][2];
            }
            kineIn              = KineIn[iMarkerTP -1][iSpan];
            omegaIn             = OmegaIn[iMarkerTP -1][iSpan];
            nuIn                = NuIn[iMarkerTP -1][iSpan];

#ifdef HAVE_MPI
            TurbPerfIn[0]  = densityIn;
            TurbPerfIn[1]  = pressureIn;
            TurbPerfIn[2]  = normalVelocityIn;
            TurbPerfIn[3]  = tangVelocityIn;
            TurbPerfIn[4]  = radialVelocityIn;
            TurbPerfIn[5]  = kineIn;
            TurbPerfIn[6]  = omegaIn;
            TurbPerfIn[7]  = nuIn;
#endif
          }

          /*--- retrieve outlet information ---*/
          if (config->GetMarker_All_TurbomachineryFlag(iMarker) == OUTFLOW){
            densityOut           = DensityOut[iMarkerTP -1][iSpan];
            pressureOut          = PressureOut[iMarkerTP -1][iSpan];
            normalVelocityOut    = TurboVelocityOut[iMarkerTP -1][iSpan][0];
            tangVelocityOut      = TurboVelocityOut[iMarkerTP -1][iSpan][1];
            if (nDim ==3){
              radialVelocityOut  = TurboVelocityOut[iMarkerTP -1][iSpan][2];
            }
            kineOut              = KineOut[iMarkerTP -1][iSpan];
            omegaOut             = OmegaOut[iMarkerTP -1][iSpan];
            nuOut                = NuOut[iMarkerTP -1][iSpan];

#ifdef HAVE_MPI
            TurbPerfOut[0]  = densityOut;
            TurbPerfOut[1]  = pressureOut;
            TurbPerfOut[2]  = normalVelocityOut;
            TurbPerfOut[3]  = tangVelocityOut;
            TurbPerfOut[4]  = radialVelocityOut;
            TurbPerfOut[5]  = kineOut;
            TurbPerfOut[6]  = omegaOut;
            TurbPerfOut[7]  = nuOut;
#endif
          }
        }
      }
    }

#ifdef HAVE_MPI
    if (rank == MASTER_NODE){
      TotTurbPerfIn       = new su2double[n1t];
      TotTurbPerfOut      = new su2double[n2t];
      for (i=0;i<n1t;i++)
        TotTurbPerfIn[i]  = -1.0;
      for (i=0;i<n2t;i++)
        TotTurbPerfOut[i] = -1.0;
      TotMarkerTP = new int[size];
      for(i=0; i<size; i++){
        TotMarkerTP[i]    = -1;
      }
    }
    SU2_MPI::Gather(TurbPerfIn, n1, MPI_DOUBLE, TotTurbPerfIn, n1, MPI_DOUBLE, MASTER_NODE, SU2_MPI::GetComm());
    SU2_MPI::Gather(TurbPerfOut, n2, MPI_DOUBLE,TotTurbPerfOut, n2, MPI_DOUBLE, MASTER_NODE, SU2_MPI::GetComm());
    SU2_MPI::Gather(&markerTP, 1, MPI_INT,TotMarkerTP, 1, MPI_INT, MASTER_NODE, SU2_MPI::GetComm());
    if (rank == MASTER_NODE){
      delete [] TurbPerfIn, delete [] TurbPerfOut;
    }

    if (rank == MASTER_NODE){
      for (i=0;i<size;i++){
        if(TotTurbPerfIn[n1*i] > 0.0){
          densityIn        = TotTurbPerfIn[n1*i];
          pressureIn       = TotTurbPerfIn[n1*i+1];
          normalVelocityIn = TotTurbPerfIn[n1*i+2];
          tangVelocityIn   = TotTurbPerfIn[n1*i+3];
          radialVelocityIn = TotTurbPerfIn[n1*i+4];
          kineIn           = TotTurbPerfIn[n1*i+5];
          omegaIn          = TotTurbPerfIn[n1*i+6];
          nuIn             = TotTurbPerfIn[n1*i+7];
          markerTP         = TotMarkerTP[i];
        }

        if(TotTurbPerfOut[n2*i] > 0.0){
          densityOut        = TotTurbPerfOut[n1*i];
          pressureOut       = TotTurbPerfOut[n1*i+1];
          normalVelocityOut = TotTurbPerfOut[n1*i+2];
          tangVelocityOut   = TotTurbPerfOut[n1*i+3];
          radialVelocityOut = TotTurbPerfOut[n1*i+4];
          kineOut           = TotTurbPerfOut[n1*i+5];
          omegaOut          = TotTurbPerfOut[n1*i+6];
          nuOut             = TotTurbPerfOut[n1*i+7];
        }
      }

      delete [] TotTurbPerfIn, delete [] TotTurbPerfOut; delete [] TotMarkerTP;
    }

#endif

    if (rank == MASTER_NODE && markerTP > -1){
      /*----Quantities needed for computing the turbomachinery performance -----*/
      DensityIn[markerTP -1][iSpan]              = densityIn;
      PressureIn[markerTP -1][iSpan]             = pressureIn;
      TurboVelocityIn[markerTP -1][iSpan][0]     = normalVelocityIn;
      TurboVelocityIn[markerTP -1][iSpan][1]     = tangVelocityIn;
      if (nDim == 3)
        TurboVelocityIn[markerTP -1][iSpan][2]   = radialVelocityIn;
      KineIn[markerTP -1][iSpan]                 = kineIn;
      OmegaIn[markerTP -1][iSpan]                = omegaIn;
      NuIn[markerTP -1][iSpan]                   = nuIn;

      DensityOut[markerTP -1][iSpan]             = densityOut;
      PressureOut[markerTP -1][iSpan]            = pressureOut;
      TurboVelocityOut[markerTP -1][iSpan][0]    = normalVelocityOut;
      TurboVelocityOut[markerTP -1][iSpan][1]    = tangVelocityOut;
      if (nDim == 3)
        TurboVelocityOut[markerTP -1][iSpan][2]  = radialVelocityOut;
      KineOut[markerTP -1][iSpan]                = kineOut;
      OmegaOut[markerTP -1][iSpan]               = omegaOut;
      NuOut[markerTP -1][iSpan]                  = nuOut;
    }
  }
}<|MERGE_RESOLUTION|>--- conflicted
+++ resolved
@@ -2573,252 +2573,6 @@
   }
 
   /*--- MPI parallelization ---*/
-<<<<<<< HEAD
-
-  InitiateComms(geometry, config, UNDIVIDED_LAPLACIAN);
-  CompleteComms(geometry, config, UNDIVIDED_LAPLACIAN);
-
-}
-
-void CEulerSolver::SetCentered_Dissipation_Sensor(CGeometry *geometry, const CConfig *config) {
-
-  /*--- We can access memory more efficiently if there are no periodic boundaries. ---*/
-
-  const bool isPeriodic = (config->GetnMarker_Periodic() > 0);
-
-  /*--- Loop domain points. ---*/
-
-  SU2_OMP_FOR_DYN(omp_chunk_size)
-  for (unsigned long iPoint = 0; iPoint < nPointDomain; ++iPoint) {
-
-    const bool boundary_i = geometry->nodes->GetPhysicalBoundary(iPoint);
-    const su2double Pressure_i = nodes->GetPressure(iPoint);
-
-    /*--- Initialize. ---*/
-    iPoint_UndLapl[iPoint] = 0.0;
-    jPoint_UndLapl[iPoint] = 0.0;
-
-    /*--- Loop over the neighbors of point i. ---*/
-    for (auto jPoint : geometry->nodes->GetPoints(iPoint))
-    {
-      bool boundary_j = geometry->nodes->GetPhysicalBoundary(jPoint);
-
-      /*--- If iPoint is boundary it only takes contributions from other boundary points. ---*/
-      if (boundary_i && !boundary_j) continue;
-
-      su2double Pressure_j = nodes->GetPressure(jPoint);
-
-      /*--- Dissipation sensor, add pressure difference and pressure sum. ---*/
-      iPoint_UndLapl[iPoint] += Pressure_j - Pressure_i;
-      jPoint_UndLapl[iPoint] += Pressure_j + Pressure_i;
-    }
-
-    if (!isPeriodic) {
-      nodes->SetSensor(iPoint, fabs(iPoint_UndLapl[iPoint]) / jPoint_UndLapl[iPoint]);
-    }
-  }
-
-  if (isPeriodic) {
-    /*--- Correct the sensor values across any periodic boundaries. ---*/
-
-    for (unsigned short iPeriodic = 1; iPeriodic <= config->GetnMarker_Periodic()/2; iPeriodic++) {
-      InitiatePeriodicComms(geometry, config, iPeriodic, PERIODIC_SENSOR);
-      CompletePeriodicComms(geometry, config, iPeriodic, PERIODIC_SENSOR);
-    }
-
-    /*--- Set final pressure switch for each point ---*/
-
-    SU2_OMP_FOR_STAT(omp_chunk_size)
-    for (unsigned long iPoint = 0; iPoint < nPointDomain; iPoint++)
-      nodes->SetSensor(iPoint, fabs(iPoint_UndLapl[iPoint]) / jPoint_UndLapl[iPoint]);
-  }
-
-  /*--- MPI parallelization ---*/
-
-  InitiateComms(geometry, config, SENSOR);
-  CompleteComms(geometry, config, SENSOR);
-
-}
-
-void CEulerSolver::SetUpwind_Ducros_Sensor(CGeometry *geometry, CConfig *config){
-
-  SU2_OMP_FOR_STAT(omp_chunk_size)
-  for (unsigned long iPoint = 0; iPoint < geometry->GetnPoint(); iPoint++) {
-
-    /*---- Ducros sensor for iPoint and its neighbor points to avoid lower dissipation near shocks. ---*/
-
-    su2double Ducros_i = 0.0;
-    const auto nNeigh = geometry->nodes->GetnPoint(iPoint);
-
-    for (unsigned short iNeigh = 0; iNeigh <= nNeigh; iNeigh++) {
-
-      auto jPoint = iPoint; // when iNeigh == nNeigh
-      if (iNeigh < nNeigh) jPoint = geometry->nodes->GetPoint(iPoint, iNeigh);
-
-      /*---- Dilatation for jPoint ---*/
-
-      su2double uixi=0.0;
-      for(unsigned short iDim = 0; iDim < nDim; iDim++){
-        uixi += nodes->GetGradient_Primitive(jPoint,iDim+1, iDim);
-      }
-
-      /*--- Compute norm of vorticity ---*/
-
-      const su2double* Vorticity = nodes->GetVorticity(jPoint);
-      su2double Omega = 0.0;
-      for (unsigned short iDim = 0; iDim < nDim; iDim++) {
-        Omega += pow(Vorticity[iDim], 2);
-      }
-      Omega = sqrt(Omega);
-
-      su2double Ducros_j = 0.0;
-
-      if (config->GetKind_RoeLowDiss() == FD_DUCROS) {
-        Ducros_j = -uixi / (fabs(uixi) + Omega + 1e-20);
-      }
-      else if (config->GetKind_RoeLowDiss() == NTS_DUCROS) {
-        Ducros_j = pow(uixi,2.0) /(pow(uixi,2.0)+ pow(Omega,2.0) + 1e-20);
-      }
-      Ducros_i = max(Ducros_i, Ducros_j);
-    }
-
-    nodes->SetSensor(iPoint, Ducros_i);
-  }
-
-  InitiateComms(geometry, config, SENSOR);
-  CompleteComms(geometry, config, SENSOR);
-
-}
-
-template<ENUM_TIME_INT IntegrationType>
-void CEulerSolver::Explicit_Iteration(CGeometry *geometry, CSolver **solver_container,
-                                      CConfig *config, unsigned short iRKStep) {
-
-  static_assert(IntegrationType == CLASSICAL_RK4_EXPLICIT ||
-                IntegrationType == RUNGE_KUTTA_EXPLICIT ||
-                IntegrationType == EULER_EXPLICIT, "");
-
-  const bool adjoint = config->GetContinuous_Adjoint();
-
-  const su2double RK_AlphaCoeff = config->Get_Alpha_RKStep(iRKStep);
-
-  /*--- Hard-coded classical RK4 coefficients. Will be added to config. ---*/
-  const su2double RK_FuncCoeff[] = {1.0/6.0, 1.0/3.0, 1.0/3.0, 1.0/6.0};
-  const su2double RK_TimeCoeff[] = {0.5, 0.5, 1.0, 1.0};
-
-  /*--- Set shared residual variables to 0 and declare
-   *    local ones for current thread to work on. ---*/
-
-  SU2_OMP_MASTER
-  for (unsigned short iVar = 0; iVar < nVar; iVar++) {
-    SetRes_RMS(iVar, 0.0);
-    SetRes_Max(iVar, 0.0, 0);
-  }
-  SU2_OMP_BARRIER
-
-  su2double resMax[MAXNVAR] = {0.0}, resRMS[MAXNVAR] = {0.0};
-  const su2double* coordMax[MAXNVAR] = {nullptr};
-  unsigned long idxMax[MAXNVAR] = {0};
-
-  /*--- Update the solution and residuals ---*/
-
-  SU2_OMP(for schedule(static,omp_chunk_size) nowait)
-  for (unsigned long iPoint = 0; iPoint < nPointDomain; iPoint++) {
-
-    su2double Vol = geometry->nodes->GetVolume(iPoint) + geometry->nodes->GetPeriodicVolume(iPoint);
-    su2double Delta = nodes->GetDelta_Time(iPoint) / Vol;
-
-    const su2double* Res_TruncError = nodes->GetResTruncError(iPoint);
-    const su2double* Residual = LinSysRes.GetBlock(iPoint);
-
-    if (!adjoint) {
-      for (unsigned short iVar = 0; iVar < nVar; iVar++) {
-
-        su2double Res = Residual[iVar] + Res_TruncError[iVar];
-        
-	/*--- "Static" switch which should be optimized at compile time. ---*/
-        switch(IntegrationType) {
-
-          case EULER_EXPLICIT:
-            nodes->AddSolution(iPoint,iVar, -Res*Delta);
-            break;
-
-          case RUNGE_KUTTA_EXPLICIT:
-            nodes->AddSolution(iPoint, iVar, -Res*Delta*RK_AlphaCoeff);
-            break;
-
-          case CLASSICAL_RK4_EXPLICIT:
-          {
-            su2double tmp_time = -1.0*RK_TimeCoeff[iRKStep]*Delta;
-            su2double tmp_func = -1.0*RK_FuncCoeff[iRKStep]*Delta;
-
-            if (iRKStep < 3) {
-              /* Base Solution Update */
-              nodes->AddSolution(iPoint,iVar, tmp_time*Res);
-
-              /* New Solution Update */
-              nodes->AddSolution_New(iPoint,iVar, tmp_func*Res);
-            } else {
-              nodes->SetSolution(iPoint, iVar, nodes->GetSolution_New(iPoint, iVar) + tmp_func*Res);
-            }
-          }
-          break;
-        }
-
-        /*--- Update residual information for current thread. ---*/
-        resRMS[iVar] += Res*Res;
-        if (fabs(Res) > resMax[iVar]) {
-          resMax[iVar] = fabs(Res);
-          idxMax[iVar] = iPoint;
-          coordMax[iVar] = geometry->nodes->GetCoord(iPoint);
-        }
-      }
-    }
-  }
-  if (!adjoint) {
-    /*--- Reduce residual information over all threads in this rank. ---*/
-    SU2_OMP_CRITICAL
-    for (unsigned short iVar = 0; iVar < nVar; iVar++) {
-      AddRes_RMS(iVar, resRMS[iVar]);
-      AddRes_Max(iVar, resMax[iVar], geometry->nodes->GetGlobalIndex(idxMax[iVar]), coordMax[iVar]);
-    }
-  }
-  SU2_OMP_BARRIER
-
-  /*--- MPI solution ---*/
-
-  InitiateComms(geometry, config, SOLUTION);
-  CompleteComms(geometry, config, SOLUTION);
-
-  SU2_OMP_MASTER
-  {
-    /*--- Compute the root mean square residual ---*/
-
-    SetResidual_RMS(geometry, config);
-
-    /*--- For verification cases, compute the global error metrics. ---*/
-
-    ComputeVerificationError(geometry, config);
-  }
-  SU2_OMP_BARRIER
-
-}
-
-void CEulerSolver::ExplicitRK_Iteration(CGeometry *geometry, CSolver **solver_container,
-                                        CConfig *config, unsigned short iRKStep) {
-
-  Explicit_Iteration<RUNGE_KUTTA_EXPLICIT>(geometry, solver_container, config, iRKStep);
-}
-
-void CEulerSolver::ClassicalRK4_Iteration(CGeometry *geometry, CSolver **solver_container,
-                                        CConfig *config, unsigned short iRKStep) {
-
-  Explicit_Iteration<CLASSICAL_RK4_EXPLICIT>(geometry, solver_container, config, iRKStep);
-}
-
-void CEulerSolver::ExplicitEuler_Iteration(CGeometry *geometry, CSolver **solver_container, CConfig *config) {
-=======
->>>>>>> 14d77240
 
   InitiateComms(geometry, config, UNDIVIDED_LAPLACIAN);
   CompleteComms(geometry, config, UNDIVIDED_LAPLACIAN);

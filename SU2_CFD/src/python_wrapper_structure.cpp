--- conflicted
+++ resolved
@@ -809,17 +809,9 @@
 void CDriver::SetSourceTerm_VelAdjoint(unsigned short iMarker, unsigned long iVertex, passivedouble val_AdjointX,
                                         passivedouble val_AdjointY, passivedouble val_AdjointZ) {
 
-<<<<<<< HEAD
-  unsigned long iPoint;
-
-  CSolver *solver = solver_container[ZONE_0][INST_0][MESH_0][ADJFEA_SOL];
-  CGeometry *geometry = geometry_container[ZONE_0][INST_0][MESH_0];
-  iPoint = geometry_container[ZONE_0][INST_0][MESH_0]->vertex[iMarker][iVertex]->GetNode();
-=======
   CSolver *solver = solver_container[ZONE_0][INST_0][MESH_0][ADJFEA_SOL];
   CGeometry *geometry = geometry_container[ZONE_0][INST_0][MESH_0];
   const auto iPoint = geometry_container[ZONE_0][INST_0][MESH_0]->vertex[iMarker][iVertex]->GetNode();
->>>>>>> 6985d5df
 
   solver->GetNodes()->SetSourceTerm_VelAdjoint(iPoint, 0, val_AdjointX);
   solver->GetNodes()->SetSourceTerm_VelAdjoint(iPoint, 1, val_AdjointY);

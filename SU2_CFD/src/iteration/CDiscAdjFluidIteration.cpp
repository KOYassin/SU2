--- conflicted
+++ resolved
@@ -423,11 +423,7 @@
                                                unsigned short iZone, unsigned short iInst) {
   bool frozen_visc = config[iZone]->GetFrozen_Visc_Disc();
   bool heat = config[iZone]->GetWeakly_Coupled_Heat();
-<<<<<<< HEAD
-  bool interface_boundary = (config[iZone]->GetnMarker_Fluid_Load() > 0);
   bool scalar             = (config[iZone]->GetKind_Scalar_Model() != NO_SCALAR_MODEL);
-=======
->>>>>>> 46bb5001
 
   /*--- Initialize the adjoints the conservative variables ---*/
 
@@ -595,12 +591,8 @@
                                             COutput* output, unsigned short iZone, unsigned short iInst) {
   bool frozen_visc = config[iZone]->GetFrozen_Visc_Disc();
   bool heat = config[iZone]->GetWeakly_Coupled_Heat();
-<<<<<<< HEAD
-  bool interface_boundary = (config[iZone]->GetnMarker_Fluid_Load() > 0);
   bool scalar             = (config[iZone]->GetKind_Scalar_Model() != NO_SCALAR_MODEL);
 
-=======
->>>>>>> 46bb5001
 
   /*--- Register conservative variables as output of the iteration ---*/
 

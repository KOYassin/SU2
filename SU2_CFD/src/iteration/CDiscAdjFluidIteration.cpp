--- conflicted
+++ resolved
@@ -34,15 +34,6 @@
                                         CFreeFormDefBox*** FFDBox, unsigned short iZone, unsigned short iInst) {
   StartTime = SU2_MPI::Wtime();
 
-<<<<<<< HEAD
-  const unsigned short TimeIter = config[val_iZone]->GetTimeIter();
-  const bool dual_time_1st = (config[val_iZone]->GetTime_Marching() == DT_STEPPING_1ST);
-  const bool dual_time_2nd = (config[val_iZone]->GetTime_Marching() == DT_STEPPING_2ND);
-  const bool dual_time = (dual_time_1st || dual_time_2nd);
-  int Direct_Iter;
-  const bool heat = config[val_iZone]->GetWeakly_Coupled_Heat();
-  const bool grid_IsMoving = config[val_iZone]->GetGrid_Movement();
-=======
   const auto TimeIter = config[iZone]->GetTimeIter();
   const bool dual_time_1st = (config[iZone]->GetTime_Marching() == DT_STEPPING_1ST);
   const bool dual_time_2nd = (config[iZone]->GetTime_Marching() == DT_STEPPING_2ND);
@@ -53,17 +44,6 @@
   auto solvers0 = solver[iZone][iInst][MESH_0];
   auto geometries = geometry[iZone][iInst];
 
-  //  /*--- Read the target pressure for inverse design. ---------------------------------------------*/
-  //  if (config[iZone]->GetInvDesign_Cp() == YES)
-  //    output->SetCp_InverseDesign(solvers0[FLOW_SOL],
-  //    geometries[MESH_0], config[iZone], ExtIter);
-
-  //  /*--- Read the target heat flux ----------------------------------------------------------------*/
-  //  if (config[ZONE_0]->GetInvDesign_HeatFlux() == YES)
-  //    output->SetHeatFlux_InverseDesign(solvers0[FLOW_SOL],
-  //    geometries[MESH_0], config[iZone], ExtIter);
->>>>>>> 3b209829
-
   /*--- For the unsteady adjoint, load direct solutions from restart files. ---*/
 
   if (config[iZone]->GetTime_Marching()) {
@@ -78,17 +58,11 @@
 
         /*--- Push solution back to correct array ---*/
 
-<<<<<<< HEAD
-        for (unsigned short iMesh = 0; iMesh <= config[val_iZone]->GetnMGLevels(); iMesh++) {
-          solver[val_iZone][val_iInst][iMesh][FLOW_SOL]->GetNodes()->Set_Solution_time_n();
-          solver[val_iZone][val_iInst][iMesh][FLOW_SOL]->GetNodes()->Set_Solution_time_n1();
-=======
         for (auto iMesh = 0u; iMesh <= config[iZone]->GetnMGLevels(); iMesh++) {
           auto solvers = solver[iZone][iInst][iMesh];
 
           solvers[FLOW_SOL]->GetNodes()->Set_Solution_time_n();
           solvers[FLOW_SOL]->GetNodes()->Set_Solution_time_n1();
->>>>>>> 3b209829
           if (turbulent) {
             solvers[TURB_SOL]->GetNodes()->Set_Solution_time_n();
             solvers[TURB_SOL]->GetNodes()->Set_Solution_time_n1();
@@ -109,15 +83,10 @@
 
         /*--- Push solution back to correct array ---*/
 
-<<<<<<< HEAD
-        for (unsigned short iMesh = 0; iMesh <= config[val_iZone]->GetnMGLevels(); iMesh++) {
-          solver[val_iZone][val_iInst][iMesh][FLOW_SOL]->GetNodes()->Set_Solution_time_n();
-=======
         for (auto iMesh = 0u; iMesh <= config[iZone]->GetnMGLevels(); iMesh++) {
           auto solvers = solver[iZone][iInst][iMesh];
 
           solvers[FLOW_SOL]->GetNodes()->Set_Solution_time_n();
->>>>>>> 3b209829
           if (turbulent) {
             solvers[TURB_SOL]->GetNodes()->Set_Solution_time_n();
           }
@@ -159,15 +128,10 @@
 
       /*--- Temporarily store the loaded solution in the Solution_Old array ---*/
 
-<<<<<<< HEAD
-      for (unsigned short iMesh = 0; iMesh <= config[val_iZone]->GetnMGLevels(); iMesh++) {
-        solver[val_iZone][val_iInst][iMesh][FLOW_SOL]->Set_OldSolution();
-=======
       for (auto iMesh = 0u; iMesh <= config[iZone]->GetnMGLevels(); iMesh++) {
         auto solvers = solver[iZone][iInst][iMesh];
 
         solvers[FLOW_SOL]->Set_OldSolution();
->>>>>>> 3b209829
         if (turbulent) {
           solvers[TURB_SOL]->Set_OldSolution();
         }
@@ -181,19 +145,12 @@
 
       /*--- Set Solution at timestep n to solution at n-1 ---*/
 
-<<<<<<< HEAD
-      for (unsigned short iMesh = 0; iMesh <= config[val_iZone]->GetnMGLevels(); iMesh++) {
-        for (auto iPoint = 0ul; iPoint < geometry[val_iZone][val_iInst][iMesh]->GetnPoint(); iPoint++) {
-          solver[val_iZone][val_iInst][iMesh][FLOW_SOL]->GetNodes()->SetSolution(
-              iPoint, solver[val_iZone][val_iInst][iMesh][FLOW_SOL]->GetNodes()->GetSolution_time_n(iPoint));
-=======
       for (auto iMesh = 0u; iMesh <= config[iZone]->GetnMGLevels(); iMesh++) {
         auto solvers = solver[iZone][iInst][iMesh];
 
         for (auto iPoint = 0ul; iPoint < geometries[iMesh]->GetnPoint(); iPoint++) {
           solvers[FLOW_SOL]->GetNodes()->SetSolution(
               iPoint, solvers[FLOW_SOL]->GetNodes()->GetSolution_time_n(iPoint));
->>>>>>> 3b209829
 
           if (grid_IsMoving) {
             geometries[iMesh]->nodes->SetCoord(
@@ -211,19 +168,12 @@
       }
       if (dual_time_1st) {
         /*--- Set Solution at timestep n-1 to the previously loaded solution ---*/
-<<<<<<< HEAD
-        for (unsigned short iMesh = 0; iMesh <= config[val_iZone]->GetnMGLevels(); iMesh++) {
-          for (auto iPoint = 0ul; iPoint < geometry[val_iZone][val_iInst][iMesh]->GetnPoint(); iPoint++) {
-            solver[val_iZone][val_iInst][iMesh][FLOW_SOL]->GetNodes()->Set_Solution_time_n(
-                iPoint, solver[val_iZone][val_iInst][iMesh][FLOW_SOL]->GetNodes()->GetSolution_Old(iPoint));
-=======
         for (auto iMesh = 0u; iMesh <= config[iZone]->GetnMGLevels(); iMesh++) {
           auto solvers = solver[iZone][iInst][iMesh];
 
           for (auto iPoint = 0ul; iPoint < geometries[iMesh]->GetnPoint(); iPoint++) {
             solvers[FLOW_SOL]->GetNodes()->Set_Solution_time_n(
                 iPoint, solvers[FLOW_SOL]->GetNodes()->GetSolution_Old(iPoint));
->>>>>>> 3b209829
 
             if (grid_IsMoving) {
               geometries[iMesh]->nodes->SetCoord_n(iPoint, geometries[iMesh]->nodes->GetCoord_Old(iPoint));
@@ -241,19 +191,12 @@
       }
       if (dual_time_2nd) {
         /*--- Set Solution at timestep n-1 to solution at n-2 ---*/
-<<<<<<< HEAD
-        for (unsigned short iMesh = 0; iMesh <= config[val_iZone]->GetnMGLevels(); iMesh++) {
-          for (auto iPoint = 0ul; iPoint < geometry[val_iZone][val_iInst][iMesh]->GetnPoint(); iPoint++) {
-            solver[val_iZone][val_iInst][iMesh][FLOW_SOL]->GetNodes()->Set_Solution_time_n(
-                iPoint, solver[val_iZone][val_iInst][iMesh][FLOW_SOL]->GetNodes()->GetSolution_time_n1(iPoint));
-=======
         for (auto iMesh = 0u; iMesh <= config[iZone]->GetnMGLevels(); iMesh++) {
           auto solvers = solver[iZone][iInst][iMesh];
 
           for (auto iPoint = 0ul; iPoint < geometries[iMesh]->GetnPoint(); iPoint++) {
             solvers[FLOW_SOL]->GetNodes()->Set_Solution_time_n(
                 iPoint, solvers[FLOW_SOL]->GetNodes()->GetSolution_time_n1(iPoint));
->>>>>>> 3b209829
 
             if (grid_IsMoving) {
               geometries[iMesh]->nodes->SetCoord_n(iPoint, geometries[iMesh]->nodes->GetCoord_n1(iPoint));
@@ -269,19 +212,12 @@
           }
         }
         /*--- Set Solution at timestep n-2 to the previously loaded solution ---*/
-<<<<<<< HEAD
-        for (unsigned short iMesh = 0; iMesh <= config[val_iZone]->GetnMGLevels(); iMesh++) {
-          for (auto iPoint = 0ul; iPoint < geometry[val_iZone][val_iInst][iMesh]->GetnPoint(); iPoint++) {
-            solver[val_iZone][val_iInst][iMesh][FLOW_SOL]->GetNodes()->Set_Solution_time_n1(
-                iPoint, solver[val_iZone][val_iInst][iMesh][FLOW_SOL]->GetNodes()->GetSolution_Old(iPoint));
-=======
         for (auto iMesh = 0u; iMesh <= config[iZone]->GetnMGLevels(); iMesh++) {
           auto solvers = solver[iZone][iInst][iMesh];
 
           for (auto iPoint = 0ul; iPoint < geometries[iMesh]->GetnPoint(); iPoint++) {
             solvers[FLOW_SOL]->GetNodes()->Set_Solution_time_n1(
                 iPoint, solvers[FLOW_SOL]->GetNodes()->GetSolution_Old(iPoint));
->>>>>>> 3b209829
 
             if (grid_IsMoving) {
               geometries[iMesh]->nodes->SetCoord_n1(iPoint, geometries[iMesh]->nodes->GetCoord_Old(iPoint));
@@ -302,13 +238,8 @@
 
     /*--- Compute & set Grid Velocity via finite differences of the Coordinates. ---*/
     if (grid_IsMoving)
-<<<<<<< HEAD
-      for (unsigned short iMesh = 0; iMesh <= config[val_iZone]->GetnMGLevels(); iMesh++)
-        geometry[val_iZone][val_iInst][iMesh]->SetGridVelocity(config[val_iZone], TimeIter);
-=======
       for (auto iMesh = 0u; iMesh <= config[iZone]->GetnMGLevels(); iMesh++)
         geometries[iMesh]->SetGridVelocity(config[iZone], TimeIter);
->>>>>>> 3b209829
 
   }  // if unsteady
 
@@ -317,31 +248,6 @@
   /*--- Store flow solution also in the adjoint solver in order to be able to reset it later ---*/
 
   if (TimeIter == 0 || dual_time) {
-<<<<<<< HEAD
-    for (unsigned short iMesh = 0; iMesh <= config[val_iZone]->GetnMGLevels(); iMesh++) {
-      for (auto iPoint = 0ul; iPoint < geometry[val_iZone][val_iInst][iMesh]->GetnPoint(); iPoint++) {
-        solver[val_iZone][val_iInst][iMesh][ADJFLOW_SOL]->GetNodes()->SetSolution_Direct(
-            iPoint, solver[val_iZone][val_iInst][iMesh][FLOW_SOL]->GetNodes()->GetSolution(iPoint));
-      }
-    }
-    if (turbulent && !config[val_iZone]->GetFrozen_Visc_Disc()) {
-      for (auto iPoint = 0ul; iPoint < geometry[val_iZone][val_iInst][MESH_0]->GetnPoint(); iPoint++) {
-        solver[val_iZone][val_iInst][MESH_0][ADJTURB_SOL]->GetNodes()->SetSolution_Direct(
-            iPoint, solver[val_iZone][val_iInst][MESH_0][TURB_SOL]->GetNodes()->GetSolution(iPoint));
-      }
-    }
-    if (heat) {
-      for (auto iPoint = 0ul; iPoint < geometry[val_iZone][val_iInst][MESH_0]->GetnPoint(); iPoint++) {
-        solver[val_iZone][val_iInst][MESH_0][ADJHEAT_SOL]->GetNodes()->SetSolution_Direct(
-            iPoint, solver[val_iZone][val_iInst][MESH_0][HEAT_SOL]->GetNodes()->GetSolution(iPoint));
-      }
-    }
-    if (config[val_iZone]->AddRadiation()) {
-      for (auto iPoint = 0ul; iPoint < geometry[val_iZone][val_iInst][MESH_0]->GetnPoint(); iPoint++) {
-        solver[val_iZone][val_iInst][MESH_0][ADJRAD_SOL]->GetNodes()->SetSolution_Direct(
-            iPoint, solver[val_iZone][val_iInst][MESH_0][RAD_SOL]->GetNodes()->GetSolution(iPoint));
-      }
-=======
     for (auto iMesh = 0u; iMesh <= config[iZone]->GetnMGLevels(); iMesh++) {
       auto solvers = solver[iZone][iInst][iMesh];
       SU2_OMP_FOR_STAT(1024)
@@ -366,7 +272,6 @@
       for (auto iPoint = 0ul; iPoint < geometries[MESH_0]->GetnPoint(); iPoint++)
         solvers0[ADJRAD_SOL]->GetNodes()->SetSolution_Direct(iPoint, solvers0[RAD_SOL]->GetNodes()->GetSolution(iPoint));
       END_SU2_OMP_FOR
->>>>>>> 3b209829
     }
   }
 
@@ -391,13 +296,7 @@
 }
 
 void CDiscAdjFluidIteration::LoadUnsteady_Solution(CGeometry**** geometry, CSolver***** solver, CConfig** config,
-<<<<<<< HEAD
-                                                   unsigned short val_iZone, unsigned short val_iInst,
-                                                   int val_DirectIter) {
-=======
                                                    unsigned short iZone, unsigned short iInst, int DirectIter) {
-  unsigned short iMesh;
-  bool heat = config[iZone]->GetWeakly_Coupled_Heat();
 
   auto solvers = solver[iZone][iInst];
 
@@ -406,27 +305,11 @@
       cout << " Loading flow solution from direct iteration " << DirectIter << "." << endl;
 
     solvers[MESH_0][FLOW_SOL]->LoadRestart(geometry[iZone][iInst], solvers, config[iZone], DirectIter, true);
->>>>>>> 3b209829
 
     if (turbulent) {
       solvers[MESH_0][TURB_SOL]->LoadRestart(geometry[iZone][iInst], solvers, config[iZone], DirectIter, false);
     }
-<<<<<<< HEAD
-    if (config[val_iZone]->GetWeakly_Coupled_Heat()) {
-      solver[val_iZone][val_iInst][MESH_0][HEAT_SOL]->LoadRestart(
-          geometry[val_iZone][val_iInst], solver[val_iZone][val_iInst], config[val_iZone], val_DirectIter, false);
-    }
-  } else {
-    /*--- If there is no solution file we set the freestream condition ---*/
-    if (rank == MASTER_NODE && val_iZone == ZONE_0)
-      cout << " Setting freestream conditions at direct iteration " << val_DirectIter << "." << endl;
-    for (unsigned short iMesh = 0; iMesh <= config[val_iZone]->GetnMGLevels(); iMesh++) {
-      solver[val_iZone][val_iInst][iMesh][FLOW_SOL]->SetFreeStream_Solution(config[val_iZone]);
-      solver[val_iZone][val_iInst][iMesh][FLOW_SOL]->Preprocessing(
-          geometry[val_iZone][val_iInst][iMesh], solver[val_iZone][val_iInst][iMesh], config[val_iZone], iMesh,
-          val_DirectIter, RUNTIME_FLOW_SYS, false);
-=======
-    if (heat) {
+    if (config[val_iZone]->GetWeakly_Coupled_Heat())) {
       solvers[MESH_0][HEAT_SOL]->LoadRestart(geometry[iZone][iInst], solvers, config[iZone], DirectIter, false);
     }
   } else {
@@ -434,25 +317,17 @@
     if (rank == MASTER_NODE && iZone == ZONE_0)
       cout << " Setting freestream conditions at direct iteration " << DirectIter << "." << endl;
 
-    for (iMesh = 0; iMesh <= config[iZone]->GetnMGLevels(); iMesh++) {
+    for (auto iMesh = 0u; iMesh <= config[iZone]->GetnMGLevels(); iMesh++) {
       solvers[iMesh][FLOW_SOL]->SetFreeStream_Solution(config[iZone]);
       solvers[iMesh][FLOW_SOL]->Preprocessing(geometry[iZone][iInst][iMesh], solvers[iMesh], config[iZone], iMesh,
                                               DirectIter, RUNTIME_FLOW_SYS, false);
->>>>>>> 3b209829
       if (turbulent) {
         solvers[iMesh][TURB_SOL]->SetFreeStream_Solution(config[iZone]);
         solvers[iMesh][TURB_SOL]->Postprocessing(geometry[iZone][iInst][iMesh], solvers[iMesh], config[iZone], iMesh);
       }
-<<<<<<< HEAD
-      if (config[val_iZone]->GetWeakly_Coupled_Heat()) {
-        solver[val_iZone][val_iInst][iMesh][HEAT_SOL]->SetFreeStream_Solution(config[val_iZone]);
-        solver[val_iZone][val_iInst][iMesh][HEAT_SOL]->Postprocessing(
-            geometry[val_iZone][val_iInst][iMesh], solver[val_iZone][val_iInst][iMesh], config[val_iZone], iMesh);
-=======
-      if (heat) {
+      if (config[val_iZone]->GetWeakly_Coupled_Heat())) {
         solvers[iMesh][HEAT_SOL]->SetFreeStream_Solution(config[iZone]);
         solvers[iMesh][HEAT_SOL]->Postprocessing(geometry[iZone][iInst][iMesh], solvers[iMesh], config[iZone], iMesh);
->>>>>>> 3b209829
       }
     }
   }
@@ -462,14 +337,8 @@
                                      CSolver***** solver, CNumerics****** numerics, CConfig** config,
                                      CSurfaceMovement** surface_movement, CVolumetricMovement*** volume_grid_movement,
                                      CFreeFormDefBox*** FFDBox, unsigned short iZone, unsigned short iInst) {
-<<<<<<< HEAD
-=======
 
   SU2_OMP_PARALLEL_(if(solver[iZone][iInst][MESH_0][ADJFLOW_SOL]->GetHasHybridParallel())) {
-
-  const bool frozen_visc = config[iZone]->GetFrozen_Visc_Disc();
-  const bool heat = config[iZone]->GetWeakly_Coupled_Heat();
->>>>>>> 3b209829
 
   /*--- Extract the adjoints of the conservative input variables and store them for the next iteration ---*/
 
@@ -496,13 +365,8 @@
 
 void CDiscAdjFluidIteration::InitializeAdjoint(CSolver***** solver, CGeometry**** geometry, CConfig** config,
                                                unsigned short iZone, unsigned short iInst) {
-<<<<<<< HEAD
-=======
 
   SU2_OMP_PARALLEL_(if(solver[iZone][iInst][MESH_0][ADJFLOW_SOL]->GetHasHybridParallel())) {
-
-  const bool frozen_visc = config[iZone]->GetFrozen_Visc_Disc();
->>>>>>> 3b209829
 
   /*--- Initialize the adjoints the conservative variables ---*/
 
@@ -532,13 +396,8 @@
 
 void CDiscAdjFluidIteration::RegisterInput(CSolver***** solver, CGeometry**** geometry, CConfig** config,
                                            unsigned short iZone, unsigned short iInst, unsigned short kind_recording) {
-<<<<<<< HEAD
-=======
 
   SU2_OMP_PARALLEL_(if(solver[iZone][iInst][MESH_0][ADJFLOW_SOL]->GetHasHybridParallel())) {
-
-  const bool frozen_visc = config[iZone]->GetFrozen_Visc_Disc();
->>>>>>> 3b209829
 
   if (kind_recording == SOLUTION_VARIABLES || kind_recording == SOLUTION_AND_MESH) {
     /*--- Register flow and turbulent variables as input ---*/
@@ -586,13 +445,8 @@
 
   SU2_OMP_PARALLEL_(if(solver[iZone][iInst][MESH_0][ADJFLOW_SOL]->GetHasHybridParallel())) {
 
-<<<<<<< HEAD
-=======
-  const bool frozen_visc = config[iZone]->GetFrozen_Visc_Disc();
-
   /*--- Prepare for recording by resetting the solution to the initial converged solution ---*/
 
->>>>>>> 3b209829
   for (auto iMesh = 0u; iMesh <= config[iZone]->GetnMGLevels(); iMesh++) {
     solver[iZone][iInst][iMesh][ADJFLOW_SOL]->SetRecording(geometry[iZone][iInst][iMesh], config[iZone]);
   }
@@ -613,11 +467,6 @@
 void CDiscAdjFluidIteration::SetDependencies(CSolver***** solver, CGeometry**** geometry, CNumerics****** numerics,
                                              CConfig** config, unsigned short iZone, unsigned short iInst,
                                              unsigned short kind_recording) {
-<<<<<<< HEAD
-=======
-
-  const bool frozen_visc = config[iZone]->GetFrozen_Visc_Disc();
->>>>>>> 3b209829
 
   if ((kind_recording == MESH_COORDS) || (kind_recording == NONE) || (kind_recording == SOLUTION_AND_MESH)) {
     /*--- Update geometry to get the influence on other geometry variables (normals, volume etc) ---*/
@@ -642,12 +491,9 @@
     solver[iZone][iInst][MESH_0][TURB_SOL]->CompleteComms(geometry[iZone][iInst][MESH_0], config[iZone], SOLUTION);
   }
 
-<<<<<<< HEAD
-=======
-  }
-  END_SU2_OMP_PARALLEL
-
->>>>>>> 3b209829
+  }
+  END_SU2_OMP_PARALLEL
+
   if (config[iZone]->GetWeakly_Coupled_Heat()) {
     solver[iZone][iInst][MESH_0][HEAT_SOL]->Set_Heatflux_Areas(geometry[iZone][iInst][MESH_0], config[iZone]);
     solver[iZone][iInst][MESH_0][HEAT_SOL]->Preprocessing(geometry[iZone][iInst][MESH_0], solver[iZone][iInst][MESH_0],
@@ -667,13 +513,8 @@
 
 void CDiscAdjFluidIteration::RegisterOutput(CSolver***** solver, CGeometry**** geometry, CConfig** config,
                                             COutput* output, unsigned short iZone, unsigned short iInst) {
-<<<<<<< HEAD
-=======
 
   SU2_OMP_PARALLEL_(if(solver[iZone][iInst][MESH_0][ADJFLOW_SOL]->GetHasHybridParallel())) {
-
-  const bool frozen_visc = config[iZone]->GetFrozen_Visc_Disc();
->>>>>>> 3b209829
 
   /*--- Register conservative variables as output of the iteration ---*/
 
@@ -700,16 +541,6 @@
 void CDiscAdjFluidIteration::Update(COutput* output, CIntegration**** integration, CGeometry**** geometry,
                                     CSolver***** solver, CNumerics****** numerics, CConfig** config,
                                     CSurfaceMovement** surface_movement, CVolumetricMovement*** grid_movement,
-<<<<<<< HEAD
-                                    CFreeFormDefBox*** FFDBox, unsigned short val_iZone, unsigned short val_iInst) {
-
-  /*--- Dual time stepping strategy ---*/
-
-  if ((config[val_iZone]->GetTime_Marching() == DT_STEPPING_1ST) ||
-      (config[val_iZone]->GetTime_Marching() == DT_STEPPING_2ND)) {
-    for (unsigned short iMesh = 0; iMesh <= config[val_iZone]->GetnMGLevels(); iMesh++) {
-      integration[val_iZone][val_iInst][ADJFLOW_SOL]->SetConvergence(false);
-=======
                                     CFreeFormDefBox*** FFDBox, unsigned short iZone, unsigned short iInst) {
   /*--- Dual time stepping strategy ---*/
 
@@ -717,7 +548,6 @@
       (config[iZone]->GetTime_Marching() == DT_STEPPING_2ND)) {
     for (unsigned short iMesh = 0; iMesh <= config[iZone]->GetnMGLevels(); iMesh++) {
       integration[iZone][iInst][ADJFLOW_SOL]->SetConvergence(false);
->>>>>>> 3b209829
     }
   }
 }

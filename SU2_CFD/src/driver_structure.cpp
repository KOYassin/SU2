/*!
 * \file driver_structure.cpp
 * \brief The main subroutines for driving single or multi-zone problems.
 * \author T. Economon, H. Kline, R. Sanchez
 * \version 4.2.0 "Cardinal"
 *
 * SU2 Lead Developers: Dr. Francisco Palacios (Francisco.D.Palacios@boeing.com).
 *                      Dr. Thomas D. Economon (economon@stanford.edu).
 *
 * SU2 Developers: Prof. Juan J. Alonso's group at Stanford University.
 *                 Prof. Piero Colonna's group at Delft University of Technology.
 *                 Prof. Nicolas R. Gauger's group at Kaiserslautern University of Technology.
 *                 Prof. Alberto Guardone's group at Polytechnic University of Milan.
 *                 Prof. Rafael Palacios' group at Imperial College London.
 *
 * Copyright (C) 2012-2016 SU2, the open-source CFD code.
 *
 * SU2 is free software; you can redistribute it and/or
 * modify it under the terms of the GNU Lesser General Public
 * License as published by the Free Software Foundation; either
 * version 2.1 of the License, or (at your option) any later version.
 *
 * SU2 is distributed in the hope that it will be useful,
 * but WITHOUT ANY WARRANTY; without even the implied warranty of
 * MERCHANTABILITY or FITNESS FOR A PARTICULAR PURPOSE. See the GNU
 * Lesser General Public License for more details.
 *
 * You should have received a copy of the GNU Lesser General Public
 * License along with SU2. If not, see <http://www.gnu.org/licenses/>.
 */

#include "../include/driver_structure.hpp"

CDriver::CDriver(CIteration **iteration_container,
                 CSolver ****solver_container,
                 CGeometry ***geometry_container,
                 CIntegration ***integration_container,
                 CNumerics *****numerics_container,
                 CInterpolator ***interpolator_container,
                 CTransfer ***transfer_container,
                 CConfig **config_container,
                 unsigned short val_nZone,
                 unsigned short val_nDim) {
  
  
  unsigned short iMesh, iZone, jZone, iSol;
  unsigned short nDim;
  
  bool fsi = config_container[ZONE_0]->GetFSI_Simulation();
  
  int rank = MASTER_NODE;
#ifdef HAVE_MPI
  MPI_Comm_rank(MPI_COMM_WORLD, &rank);
#endif
  
  /*--- Store the number of zones for the problem (class data member). ---*/
  
  nZone = val_nZone;
  nDim = val_nDim;
  
  for (iZone = 0; iZone < nZone; iZone++) {
    
    /*--- Instantiate the type of physics iteration to be executed within each zone. For
     example, one can execute the same physics across multiple zones (mixing plane),
     different physics in different zones (fluid-structure interaction), or couple multiple
     systems tightly within a single zone by creating a new iteration class (e.g., RANS). ---*/
    if (rank == MASTER_NODE){
      cout << endl <<"------------------------ Iteration Preprocessing ------------------------" << endl;
    }
    Iteration_Preprocessing(iteration_container, config_container, iZone);
    
    /*--- Definition of the solver class: solver_container[#ZONES][#MG_GRIDS][#EQ_SYSTEMS].
     The solver classes are specific to a particular set of governing equations,
     and they contain the subroutines with instructions for computing each spatial
     term of the PDE, i.e. loops over the edges to compute convective and viscous
     fluxes, loops over the nodes to compute source terms, and routines for
     imposing various boundary condition type for the PDE. ---*/
    if (rank == MASTER_NODE)
      cout << endl <<"------------------------- Solver Preprocessing --------------------------" << endl;
    
    solver_container[iZone] = new CSolver** [config_container[iZone]->GetnMGLevels()+1];
    for (iMesh = 0; iMesh <= config_container[iZone]->GetnMGLevels(); iMesh++)
      solver_container[iZone][iMesh] = NULL;
    
    for (iMesh = 0; iMesh <= config_container[iZone]->GetnMGLevels(); iMesh++) {
      solver_container[iZone][iMesh] = new CSolver* [MAX_SOLS];
      for (iSol = 0; iSol < MAX_SOLS; iSol++)
        solver_container[iZone][iMesh][iSol] = NULL;
    }
    Solver_Preprocessing(solver_container[iZone], geometry_container[iZone],
                         config_container[iZone]);
    
    
    if (rank == MASTER_NODE)
      cout << endl <<"----------------- Integration and Numerics Preprocessing ----------------" << endl;
    
    /*--- Definition of the integration class: integration_container[#ZONES][#EQ_SYSTEMS].
     The integration class orchestrates the execution of the spatial integration
     subroutines contained in the solver class (including multigrid) for computing
     the residual at each node, R(U) and then integrates the equations to a
     steady state or time-accurately. ---*/
    
    integration_container[iZone] = new CIntegration*[MAX_SOLS];
    Integration_Preprocessing(integration_container[iZone], geometry_container[iZone],
                              config_container[iZone]);
    
    
    if (rank == MASTER_NODE) cout << "Integration Preprocessing." << endl;
    
    /*--- Definition of the numerical method class:
     numerics_container[#ZONES][#MG_GRIDS][#EQ_SYSTEMS][#EQ_TERMS].
     The numerics class contains the implementation of the numerical methods for
     evaluating convective or viscous fluxes between any two nodes in the edge-based
     data structure (centered, upwind, galerkin), as well as any source terms
     (piecewise constant reconstruction) evaluated in each dual mesh volume. ---*/
    
    numerics_container[iZone] = new CNumerics***[config_container[iZone]->GetnMGLevels()+1];
    Numerics_Preprocessing(numerics_container[iZone], solver_container[iZone],
                           geometry_container[iZone], config_container[iZone]);
    
    if (rank == MASTER_NODE) cout << "Numerics Preprocessing." << endl;
    
  }
  
  /*--- Definition of the interface and transfer conditions between different zones.
   *--- The transfer container is defined for zones paired one to one.
   *--- This only works for a multizone FSI problem (nZone > 1).
   *--- Also, at the moment this capability is limited to two zones (nZone < 3).
   *--- This will change in the future. ---*/
  
  if ((rank == MASTER_NODE) && (fsi))
    cout << endl <<"------------------- Multizone Interface Preprocessing -------------------" << endl;
  
  
  
    for (iZone = 0; iZone < nZone; iZone++){
      transfer_container[iZone] = new CTransfer*[nZone];
      interpolator_container[iZone] = new CInterpolator*[nZone];
      for (jZone = 0; jZone < nZone; jZone++){
        transfer_container[iZone][jZone] = NULL;
        interpolator_container[iZone][jZone] = NULL;
      }
    }
  
  if (((nZone > 1) && (nZone < 3)) && (fsi)) {

    Interface_Preprocessing(transfer_container, interpolator_container, geometry_container,
                            config_container, solver_container, nZone, nDim);
  }
  
}

void CDriver::Postprocessing(CIteration **iteration_container,
                             CSolver ****solver_container,
                             CGeometry ***geometry_container,
                             CIntegration ***integration_container,
                             CNumerics *****numerics_container,
                             CInterpolator ***interpolator_container,
                             CTransfer ***transfer_container,
                             CConfig **config_container,
                             unsigned short val_nZone){
  
  
  unsigned short iZone, jZone;
  
  int rank = MASTER_NODE;
#ifdef HAVE_MPI
  MPI_Comm_rank(MPI_COMM_WORLD, &rank);
#endif
  
  for (iZone = 0; iZone < nZone; iZone++) {
     Numerics_Postprocessing(numerics_container[iZone], solver_container[iZone],
     geometry_container[iZone], config_container[iZone]);
    delete [] numerics_container[iZone];
  }
  delete [] numerics_container;
  if (rank == MASTER_NODE) cout << "Deleted CNumerics container." << endl;
  
  for (iZone = 0; iZone < nZone; iZone++) {
    Integration_Postprocessing(integration_container[iZone],
                               geometry_container[iZone],
                               config_container[iZone]);
    delete [] integration_container[iZone];
  }
  delete [] integration_container;
  if (rank == MASTER_NODE) cout << "Deleted CIntegration container." << endl;
  
  for (iZone = 0; iZone < nZone; iZone++) {
    Solver_Postprocessing(solver_container[iZone],
                          geometry_container[iZone],
                          config_container[iZone]);
    delete [] solver_container[iZone];
  }
  delete [] solver_container;
  if (rank == MASTER_NODE) cout << "Deleted CSolver container." << endl;
  
  for (iZone = 0; iZone < nZone; iZone++) {
    delete iteration_container[iZone];
  }
  delete [] iteration_container;
  if (rank == MASTER_NODE) cout << "Deleted CIteration container." << endl;
  
  for (iZone = 0; iZone < nZone; iZone++) {
    for (jZone = 0; jZone < nZone; jZone++) {
      if (interpolator_container[iZone][jZone] != NULL)
        delete interpolator_container[iZone][jZone];
    }
    delete [] interpolator_container[iZone];
  }
  delete [] interpolator_container;
  if (rank == MASTER_NODE) cout << "Deleted CInterpolator container." << endl;
  
  for (iZone = 0; iZone < nZone; iZone++) {
    for (jZone = 0; jZone < nZone; jZone++) {
      if (transfer_container[iZone][jZone] != NULL)
        delete transfer_container[iZone][jZone];
    }
    delete [] transfer_container[iZone];
  }
  delete [] transfer_container;
  if (rank == MASTER_NODE) cout << "Deleted CTransfer container." << endl;

}

void CDriver::Solver_Preprocessing(CSolver ***solver_container, CGeometry **geometry,
                                   CConfig *config) {
  
  unsigned short iMGlevel;
  bool euler, ns, turbulent,
  adj_euler, adj_ns, adj_turb,
  poisson, wave, heat,
  fem, adj_fem,
  spalart_allmaras, neg_spalart_allmaras, menter_sst, transition,
  template_solver, disc_adj, disc_adj_fem;
  
  /*--- Initialize some useful booleans ---*/
  
  euler            = false;  ns              = false;  turbulent = false;
  adj_euler        = false;  adj_ns          = false;  adj_turb  = false;
  spalart_allmaras = false;  menter_sst      = false;
  poisson          = false;  neg_spalart_allmaras = false;
  wave             = false;	 disc_adj         = false;
  fem              = false;  adj_fem		     = false;  disc_adj_fem        = false;
  heat             = false;
  transition       = false;
  template_solver  = false;
  
  /*--- Assign booleans ---*/
  
  switch (config->GetKind_Solver()) {
    case TEMPLATE_SOLVER: template_solver = true; break;
    case EULER : euler = true; break;
    case NAVIER_STOKES: ns = true; break;
    case RANS : ns = true; turbulent = true; if (config->GetKind_Trans_Model() == LM) transition = true; break;
    case POISSON_EQUATION: poisson = true; break;
    case WAVE_EQUATION: wave = true; break;
    case HEAT_EQUATION: heat = true; break;
    case FEM_ELASTICITY: fem = true; break;
    case ADJ_ELASTICITY: fem = true; adj_fem = true; break;
    case ADJ_EULER : euler = true; adj_euler = true; break;
    case ADJ_NAVIER_STOKES : ns = true; turbulent = (config->GetKind_Turb_Model() != NONE); adj_ns = true; break;
    case ADJ_RANS : ns = true; turbulent = true; adj_ns = true; adj_turb = (!config->GetFrozen_Visc()); break;
    case DISC_ADJ_EULER: euler = true; disc_adj = true; break;
    case DISC_ADJ_NAVIER_STOKES: ns = true; disc_adj = true; break;
    case DISC_ADJ_RANS: ns = true; turbulent = true; disc_adj = true; break;
    case DISC_ADJ_FEM: fem = true; disc_adj_fem = true; break;
  }
  
  /*--- Assign turbulence model booleans ---*/
  
  if (turbulent)
    switch (config->GetKind_Turb_Model()) {
      case SA:     spalart_allmaras = true;     break;
      case SA_NEG: neg_spalart_allmaras = true; break;
      case SST:    menter_sst = true;           break;
        
      default: cout << "Specified turbulence model unavailable or none selected" << endl; exit(EXIT_FAILURE); break;
    }
  
  /*--- Definition of the Class for the solution: solver_container[DOMAIN][MESH_LEVEL][EQUATION]. Note that euler, ns
   and potential are incompatible, they use the same position in sol container ---*/
  for (iMGlevel = 0; iMGlevel <= config->GetnMGLevels(); iMGlevel++) {
    
    /*--- Allocate solution for a template problem ---*/
    if (template_solver) {
      solver_container[iMGlevel][TEMPLATE_SOL] = new CTemplateSolver(geometry[iMGlevel], config);
    }
    
    /*--- Allocate solution for direct problem, and run the preprocessing and postprocessing ---*/
    if (euler) {
      solver_container[iMGlevel][FLOW_SOL] = new CEulerSolver(geometry[iMGlevel], config, iMGlevel);
      solver_container[iMGlevel][FLOW_SOL]->Preprocessing(geometry[iMGlevel], solver_container[iMGlevel], config, iMGlevel, NO_RK_ITER, RUNTIME_FLOW_SYS, false);
    }
    if (ns) {
      solver_container[iMGlevel][FLOW_SOL] = new CNSSolver(geometry[iMGlevel], config, iMGlevel);
    }
    if (turbulent) {
      if (spalart_allmaras) {
        solver_container[iMGlevel][TURB_SOL] = new CTurbSASolver(geometry[iMGlevel], config, iMGlevel, solver_container[iMGlevel][FLOW_SOL]->GetFluidModel() );
        solver_container[iMGlevel][FLOW_SOL]->Preprocessing(geometry[iMGlevel], solver_container[iMGlevel], config, iMGlevel, NO_RK_ITER, RUNTIME_FLOW_SYS, false);
        solver_container[iMGlevel][TURB_SOL]->Postprocessing(geometry[iMGlevel], solver_container[iMGlevel], config, iMGlevel);
      }
      else if (neg_spalart_allmaras) {
        solver_container[iMGlevel][TURB_SOL] = new CTurbSASolver(geometry[iMGlevel], config, iMGlevel, solver_container[iMGlevel][FLOW_SOL]->GetFluidModel() );
        solver_container[iMGlevel][FLOW_SOL]->Preprocessing(geometry[iMGlevel], solver_container[iMGlevel], config, iMGlevel, NO_RK_ITER, RUNTIME_FLOW_SYS, false);
        solver_container[iMGlevel][TURB_SOL]->Postprocessing(geometry[iMGlevel], solver_container[iMGlevel], config, iMGlevel);
      }
      else if (menter_sst) {
        solver_container[iMGlevel][TURB_SOL] = new CTurbSSTSolver(geometry[iMGlevel], config, iMGlevel);
        solver_container[iMGlevel][FLOW_SOL]->Preprocessing(geometry[iMGlevel], solver_container[iMGlevel], config, iMGlevel, NO_RK_ITER, RUNTIME_FLOW_SYS, false);
        solver_container[iMGlevel][TURB_SOL]->Postprocessing(geometry[iMGlevel], solver_container[iMGlevel], config, iMGlevel);
      }
      if (transition) {
        solver_container[iMGlevel][TRANS_SOL] = new CTransLMSolver(geometry[iMGlevel], config, iMGlevel);
      }
    }
    if (poisson) {
      solver_container[iMGlevel][POISSON_SOL] = new CPoissonSolver(geometry[iMGlevel], config);
    }
    if (wave) {
      solver_container[iMGlevel][WAVE_SOL] = new CWaveSolver(geometry[iMGlevel], config);
    }
    if (heat) {
      solver_container[iMGlevel][HEAT_SOL] = new CHeatSolver(geometry[iMGlevel], config);
    }
    if (fem) {
      solver_container[iMGlevel][FEA_SOL] = new CFEM_ElasticitySolver(geometry[iMGlevel], config);
    }
    
    /*--- Allocate solution for adjoint problem ---*/
    if (adj_euler) {
      solver_container[iMGlevel][ADJFLOW_SOL] = new CAdjEulerSolver(geometry[iMGlevel], config, iMGlevel);
    }
    if (adj_ns) {
      solver_container[iMGlevel][ADJFLOW_SOL] = new CAdjNSSolver(geometry[iMGlevel], config, iMGlevel);
    }
    if (adj_turb) {
      solver_container[iMGlevel][ADJTURB_SOL] = new CAdjTurbSolver(geometry[iMGlevel], config, iMGlevel);
    }
    if (adj_fem) {
      solver_container[iMGlevel][ADJFEA_SOL]  = new CFEM_ElasticitySolver_Adj(geometry[iMGlevel], config, solver_container[iMGlevel][FEA_SOL]);
    }
    
    if (disc_adj) {
      solver_container[iMGlevel][ADJFLOW_SOL] = new CDiscAdjSolver(geometry[iMGlevel], config, solver_container[iMGlevel][FLOW_SOL], RUNTIME_FLOW_SYS, iMGlevel);
      if (turbulent)
        solver_container[iMGlevel][ADJTURB_SOL] = new CDiscAdjSolver(geometry[iMGlevel], config, solver_container[iMGlevel][TURB_SOL], RUNTIME_TURB_SYS, iMGlevel);
    }

    if (disc_adj_fem) {
      solver_container[iMGlevel][ADJFEA_SOL] = new CDiscAdjFEASolver(geometry[iMGlevel], config, solver_container[iMGlevel][FLOW_SOL], RUNTIME_FEA_SYS, iMGlevel);
    }
  }
}


void CDriver::Solver_Postprocessing(CSolver ***solver_container, CGeometry **geometry,
                                    CConfig *config) {
  unsigned short iMGlevel;
  bool euler, ns, turbulent,
  adj_euler, adj_ns, adj_turb,
  poisson, wave, heat, fem,
  spalart_allmaras, neg_spalart_allmaras, menter_sst, transition,
<<<<<<< HEAD
  template_solver, disc_adj, disc_adj_fem;

=======
  template_solver, disc_adj;
  
>>>>>>> 6e3878a7
  /*--- Initialize some useful booleans ---*/
  
  euler            = false;  ns              = false;  turbulent = false;
  adj_euler        = false;  adj_ns          = false;  adj_turb  = false;
  spalart_allmaras = false;  menter_sst      = false;
  poisson          = false;  neg_spalart_allmaras = false;
  wave             = false;  disc_adj        = false;
  fem              = false;  disc_adj_fem    = false;
  heat             = false;
  transition       = false;
  template_solver  = false;
  
  /*--- Assign booleans ---*/
  
  switch (config->GetKind_Solver()) {
<<<<<<< HEAD
  case TEMPLATE_SOLVER: template_solver = true; break;
  case EULER : euler = true; break;
  case NAVIER_STOKES: ns = true; break;
  case RANS : ns = true; turbulent = true; if (config->GetKind_Trans_Model() == LM) transition = true; break;
  case POISSON_EQUATION: poisson = true; break;
  case WAVE_EQUATION: wave = true; break;
  case HEAT_EQUATION: heat = true; break;
  case FEM_ELASTICITY: fem = true; break;
  case ADJ_EULER : euler = true; adj_euler = true; break;
  case ADJ_NAVIER_STOKES : ns = true; turbulent = (config->GetKind_Turb_Model() != NONE); adj_ns = true; break;
  case ADJ_RANS : ns = true; turbulent = true; adj_ns = true; adj_turb = (!config->GetFrozen_Visc()); break;
  case DISC_ADJ_EULER: euler = true; disc_adj = true; break;
  case DISC_ADJ_NAVIER_STOKES: ns = true; disc_adj = true; break;
  case DISC_ADJ_RANS: ns = true; turbulent = true; disc_adj = true; break;
  case DISC_ADJ_FEM: fem = true; disc_adj_fem = true; break;
=======
    case TEMPLATE_SOLVER: template_solver = true; break;
    case EULER : euler = true; break;
    case NAVIER_STOKES: ns = true; break;
    case RANS : ns = true; turbulent = true; if (config->GetKind_Trans_Model() == LM) transition = true; break;
    case POISSON_EQUATION: poisson = true; break;
    case WAVE_EQUATION: wave = true; break;
    case HEAT_EQUATION: heat = true; break;
    case FEM_ELASTICITY: fem = true; break;
    case ADJ_EULER : euler = true; adj_euler = true; break;
    case ADJ_NAVIER_STOKES : ns = true; turbulent = (config->GetKind_Turb_Model() != NONE); adj_ns = true; break;
    case ADJ_RANS : ns = true; turbulent = true; adj_ns = true; adj_turb = (!config->GetFrozen_Visc()); break;
    case DISC_ADJ_EULER: euler = true; disc_adj = true; break;
    case DISC_ADJ_NAVIER_STOKES: ns = true; disc_adj = true; break;
    case DISC_ADJ_RANS: ns = true; turbulent = true; disc_adj = true; break;
>>>>>>> 6e3878a7
  }
  
  /*--- Assign turbulence model booleans --- */
  
  if (turbulent)
    switch (config->GetKind_Turb_Model()) {
      case SA:     spalart_allmaras = true;     break;
      case SA_NEG: neg_spalart_allmaras = true; break;
      case SST:    menter_sst = true;           break;
    }
  
  /*--- Definition of the Class for the solution: solver_container[DOMAIN][MESH_LEVEL][EQUATION]. Note that euler, ns
   and potential are incompatible, they use the same position in sol container ---*/
  for (iMGlevel = 0; iMGlevel <= config->GetnMGLevels(); iMGlevel++) {
    
    /*--- DeAllocate solution for a template problem ---*/
    if (template_solver) {
      delete solver_container[iMGlevel][TEMPLATE_SOL];
    }
    
    /*--- DeAllocate solution for adjoint problem ---*/
    if (adj_euler || adj_ns || disc_adj) {
      delete solver_container[iMGlevel][ADJFLOW_SOL];
      if ((turbulent && disc_adj) || adj_turb){
        delete solver_container[iMGlevel][ADJTURB_SOL];
      }
    }
    
    /*--- DeAllocate solution for direct problem ---*/
    if (euler || ns) {
      delete solver_container[iMGlevel][FLOW_SOL];
    }
    
    if (turbulent) {
      if (spalart_allmaras || neg_spalart_allmaras || menter_sst ) {
        delete solver_container[iMGlevel][TURB_SOL];
      }
      if (transition) {
        delete solver_container[iMGlevel][TRANS_SOL];
      }
    }
    if (poisson) {
      delete solver_container[iMGlevel][POISSON_SOL];
    }
    if (wave) {
      delete solver_container[iMGlevel][WAVE_SOL];
    }
    if (heat) {
      delete solver_container[iMGlevel][HEAT_SOL];
    }
    if (fem) {
      delete solver_container[iMGlevel][FEA_SOL];
    }
<<<<<<< HEAD
    if (disc_adj_fem) {
      delete solver_container[iMGlevel][ADJFEA_SOL];
    }
    //delete[] solver_container[iMGlevel];
=======
    
    delete [] solver_container[iMGlevel];
>>>>>>> 6e3878a7
  }
  
}

void CDriver::Integration_Preprocessing(CIntegration **integration_container,
                                        CGeometry **geometry, CConfig *config) {
  
  bool
  euler, adj_euler,
  ns, adj_ns,
  turbulent, adj_turb,
  poisson, wave, fem, adj_fem, disc_adj_fem, heat, template_solver, transition, disc_adj;
  
  /*--- Initialize some useful booleans ---*/
  euler            = false; adj_euler        = false;
  ns               = false; adj_ns           = false;
  turbulent        = false; adj_turb         = false;
  poisson          = false; disc_adj         = false;
  wave             = false;
  heat             = false;
  fem 			       = false; adj_fem          = false; disc_adj_fem          = false;
  transition       = false;
  template_solver  = false;
  
  /*--- Assign booleans ---*/
  switch (config->GetKind_Solver()) {
    case TEMPLATE_SOLVER: template_solver = true; break;
    case EULER : euler = true; break;
    case NAVIER_STOKES: ns = true; break;
    case RANS : ns = true; turbulent = true; if (config->GetKind_Trans_Model() == LM) transition = true; break;
    case POISSON_EQUATION: poisson = true; break;
    case WAVE_EQUATION: wave = true; break;
    case HEAT_EQUATION: heat = true; break;
    case FEM_ELASTICITY: fem = true; break;
    case ADJ_ELASTICITY: fem = true; adj_fem = true; break;
    case ADJ_EULER : euler = true; adj_euler = true; break;
    case ADJ_NAVIER_STOKES : ns = true; turbulent = (config->GetKind_Turb_Model() != NONE); adj_ns = true; break;
    case ADJ_RANS : ns = true; turbulent = true; adj_ns = true; adj_turb = (!config->GetFrozen_Visc()); break;
    case DISC_ADJ_EULER : euler = true; disc_adj = true; break;
    case DISC_ADJ_NAVIER_STOKES: ns = true; disc_adj = true; break;
    case DISC_ADJ_RANS : ns = true; turbulent = true; disc_adj = true; break;
    case DISC_ADJ_FEM: fem = true; disc_adj_fem = true; break;
  }
  
  /*--- Allocate solution for a template problem ---*/
  if (template_solver) integration_container[TEMPLATE_SOL] = new CSingleGridIntegration(config);
  
  /*--- Allocate solution for direct problem ---*/
  if (euler) integration_container[FLOW_SOL] = new CMultiGridIntegration(config);
  if (ns) integration_container[FLOW_SOL] = new CMultiGridIntegration(config);
  if (turbulent) integration_container[TURB_SOL] = new CSingleGridIntegration(config);
  if (transition) integration_container[TRANS_SOL] = new CSingleGridIntegration(config);
  if (poisson) integration_container[POISSON_SOL] = new CSingleGridIntegration(config);
  if (wave) integration_container[WAVE_SOL] = new CSingleGridIntegration(config);
  if (heat) integration_container[HEAT_SOL] = new CSingleGridIntegration(config);
  if (fem) integration_container[FEA_SOL] = new CStructuralIntegration(config);
  
  /*--- Allocate solution for adjoint problem ---*/
  if (adj_euler) integration_container[ADJFLOW_SOL] = new CMultiGridIntegration(config);
  if (adj_ns) integration_container[ADJFLOW_SOL] = new CMultiGridIntegration(config);
  if (adj_turb) integration_container[ADJTURB_SOL] = new CSingleGridIntegration(config);
  if (adj_fem) integration_container[ADJFEA_SOL] = new CStructuralIntegration(config);
  
  if (disc_adj) integration_container[ADJFLOW_SOL] = new CIntegration(config);
  if (disc_adj_fem) integration_container[ADJFEA_SOL] = new CIntegration(config);
  
}

void CDriver::Integration_Postprocessing(CIntegration **integration_container, CGeometry **geometry, CConfig *config){
  bool
  euler, adj_euler,
  ns, adj_ns,
  turbulent, adj_turb,
<<<<<<< HEAD
  poisson, wave, fem, disc_adj_fem, heat, template_solver, transition, disc_adj;

=======
  poisson, wave, fem, heat, template_solver, transition, disc_adj;
  
>>>>>>> 6e3878a7
  /*--- Initialize some useful booleans ---*/
  euler            = false; adj_euler        = false;
  ns               = false; adj_ns           = false;
  turbulent        = false; adj_turb         = false;
  poisson          = false; disc_adj         = false;
  wave             = false;
  heat             = false;
  fem              = false; disc_adj_fem     = false;
  transition       = false;
  template_solver  = false;
  
  /*--- Assign booleans ---*/
  switch (config->GetKind_Solver()) {
    case TEMPLATE_SOLVER: template_solver = true; break;
    case EULER : euler = true; break;
    case NAVIER_STOKES: ns = true; break;
    case RANS : ns = true; turbulent = true; if (config->GetKind_Trans_Model() == LM) transition = true; break;
    case POISSON_EQUATION: poisson = true; break;
    case WAVE_EQUATION: wave = true; break;
    case HEAT_EQUATION: heat = true; break;
    case FEM_ELASTICITY: fem = true; break;
    case ADJ_EULER : euler = true; adj_euler = true; break;
    case ADJ_NAVIER_STOKES : ns = true; turbulent = (config->GetKind_Turb_Model() != NONE); adj_ns = true; break;
    case ADJ_RANS : ns = true; turbulent = true; adj_ns = true; adj_turb = (!config->GetFrozen_Visc()); break;
    case DISC_ADJ_EULER : euler = true; disc_adj = true; break;
    case DISC_ADJ_NAVIER_STOKES: ns = true; disc_adj = true; break;
    case DISC_ADJ_RANS : ns = true; turbulent = true; disc_adj = true; adj_turb=true; break;
<<<<<<< HEAD
    case DISC_ADJ_FEM: fem = true; disc_adj_fem = true; break;
=======
      
>>>>>>> 6e3878a7
  }
  
  /*--- DeAllocate solution for a template problem ---*/
  if (template_solver) integration_container[TEMPLATE_SOL] = new CSingleGridIntegration(config);
  
  /*--- DeAllocate solution for direct problem ---*/
  if (euler || ns) delete integration_container[FLOW_SOL];
  if (turbulent) delete integration_container[TURB_SOL];
  if (transition) delete integration_container[TRANS_SOL];
  if (poisson) delete integration_container[POISSON_SOL];
  if (wave) delete integration_container[WAVE_SOL];
  if (heat) delete integration_container[HEAT_SOL];
  if (fem) delete integration_container[FEA_SOL];
<<<<<<< HEAD
  if (disc_adj_fem) delete integration_container[ADJFEA_SOL];

=======
  
>>>>>>> 6e3878a7
  /*--- DeAllocate solution for adjoint problem ---*/
  if (adj_euler || adj_ns || disc_adj) delete integration_container[ADJFLOW_SOL];
  if (adj_turb) delete integration_container[ADJTURB_SOL];
  
  
}

void CDriver::Numerics_Preprocessing(CNumerics ****numerics_container,
                                     CSolver ***solver_container, CGeometry **geometry,
                                     CConfig *config) {
  
  unsigned short iMGlevel, iSol, nDim,
  
  nVar_Template         = 0,
  nVar_Flow             = 0,
  nVar_Trans            = 0,
  nVar_Turb             = 0,
  nVar_Adj_Flow         = 0,
  nVar_Adj_Turb         = 0,
  nVar_Poisson          = 0,
  nVar_FEM				= 0,
  nVar_Adj_FEM			= 0,
  nVar_Wave             = 0,
  nVar_Heat             = 0;
  
  su2double *constants = NULL;
  
  bool
  euler, adj_euler,
  ns, adj_ns,
  turbulent, adj_turb,
  spalart_allmaras, neg_spalart_allmaras, menter_sst,
  poisson,
  wave,
  fem, adj_fem,
  heat,
  transition,
  template_solver;
  
  bool compressible = (config->GetKind_Regime() == COMPRESSIBLE);
  bool incompressible = (config->GetKind_Regime() == INCOMPRESSIBLE);
  bool freesurface = (config->GetKind_Regime() == FREESURFACE);
  bool ideal_gas = (config->GetKind_FluidModel() == STANDARD_AIR || config->GetKind_FluidModel() == IDEAL_GAS );
  
  /*--- Initialize some useful booleans ---*/
  euler            = false;   ns               = false;   turbulent        = false;
  poisson          = false;
  adj_euler        = false;   adj_ns           = false;   adj_turb         = false;
  wave             = false;   heat             = false;
  fem			   = false;   adj_fem			  = false;
  spalart_allmaras = false; neg_spalart_allmaras = false;	menter_sst       = false;
  transition       = false;
  template_solver  = false;
  
  /*--- Assign booleans ---*/
  switch (config->GetKind_Solver()) {
    case TEMPLATE_SOLVER: template_solver = true; break;
    case EULER : case DISC_ADJ_EULER: euler = true; break;
    case NAVIER_STOKES: case DISC_ADJ_NAVIER_STOKES: ns = true; break;
    case RANS : case DISC_ADJ_RANS:  ns = true; turbulent = true; if (config->GetKind_Trans_Model() == LM) transition = true; break;
    case POISSON_EQUATION: poisson = true; break;
    case WAVE_EQUATION: wave = true; break;
    case HEAT_EQUATION: heat = true; break;
    case FEM_ELASTICITY: case DISC_ADJ_FEM: fem = true; break;
    case ADJ_ELASTICITY: fem = true; adj_fem = true; break;
    case ADJ_EULER : euler = true; adj_euler = true; break;
    case ADJ_NAVIER_STOKES : ns = true; turbulent = (config->GetKind_Turb_Model() != NONE); adj_ns = true; break;
    case ADJ_RANS : ns = true; turbulent = true; adj_ns = true; adj_turb = (!config->GetFrozen_Visc()); break;
  }
  
  /*--- Assign turbulence model booleans ---*/
  
  if (turbulent)
    switch (config->GetKind_Turb_Model()) {
      case SA:     spalart_allmaras = true;     break;
      case SA_NEG: neg_spalart_allmaras = true; break;
      case SST:    menter_sst = true; constants = solver_container[MESH_0][TURB_SOL]->GetConstants(); break;
      default: cout << "Specified turbulence model unavailable or none selected" << endl; exit(EXIT_FAILURE); break;
    }
  
  /*--- Number of variables for the template ---*/
  
  if (template_solver) nVar_Flow = solver_container[MESH_0][FLOW_SOL]->GetnVar();
  
  /*--- Number of variables for direct problem ---*/
  
  if (euler)        nVar_Flow = solver_container[MESH_0][FLOW_SOL]->GetnVar();
  if (ns)           nVar_Flow = solver_container[MESH_0][FLOW_SOL]->GetnVar();
  if (turbulent)    nVar_Turb = solver_container[MESH_0][TURB_SOL]->GetnVar();
  if (transition)   nVar_Trans = solver_container[MESH_0][TRANS_SOL]->GetnVar();
  if (poisson)      nVar_Poisson = solver_container[MESH_0][POISSON_SOL]->GetnVar();
  
  if (wave)				nVar_Wave = solver_container[MESH_0][WAVE_SOL]->GetnVar();
  if (fem)				nVar_FEM = solver_container[MESH_0][FEA_SOL]->GetnVar();
  if (heat)				nVar_Heat = solver_container[MESH_0][HEAT_SOL]->GetnVar();
  
  /*--- Number of variables for adjoint problem ---*/
  
  if (adj_euler)        nVar_Adj_Flow = solver_container[MESH_0][ADJFLOW_SOL]->GetnVar();
  if (adj_ns)           nVar_Adj_Flow = solver_container[MESH_0][ADJFLOW_SOL]->GetnVar();
  if (adj_turb)         nVar_Adj_Turb = solver_container[MESH_0][ADJTURB_SOL]->GetnVar();
  if (adj_fem)          nVar_Adj_FEM  = solver_container[MESH_0][ADJFEA_SOL]->GetnVar();
  
  /*--- Number of dimensions ---*/
  
  nDim = geometry[MESH_0]->GetnDim();
  
  /*--- Definition of the Class for the numerical method: numerics_container[MESH_LEVEL][EQUATION][EQ_TERM] ---*/
  
  for (iMGlevel = 0; iMGlevel <= config->GetnMGLevels(); iMGlevel++) {
    numerics_container[iMGlevel] = new CNumerics** [MAX_SOLS];
    for (iSol = 0; iSol < MAX_SOLS; iSol++)
      numerics_container[iMGlevel][iSol] = new CNumerics* [MAX_TERMS];
  }
  
  /*--- Solver definition for the template problem ---*/
  if (template_solver) {
    
    /*--- Definition of the convective scheme for each equation and mesh level ---*/
    switch (config->GetKind_ConvNumScheme_Template()) {
      case SPACE_CENTERED : case SPACE_UPWIND :
        for (iMGlevel = 0; iMGlevel <= config->GetnMGLevels(); iMGlevel++)
          numerics_container[iMGlevel][TEMPLATE_SOL][CONV_TERM] = new CConvective_Template(nDim, nVar_Template, config);
        break;
      default : cout << "Convective scheme not implemented (template_solver)." << endl; exit(EXIT_FAILURE); break;
    }
    
    /*--- Definition of the viscous scheme for each equation and mesh level ---*/
    for (iMGlevel = 0; iMGlevel <= config->GetnMGLevels(); iMGlevel++)
      numerics_container[iMGlevel][TEMPLATE_SOL][VISC_TERM] = new CViscous_Template(nDim, nVar_Template, config);
    
    /*--- Definition of the source term integration scheme for each equation and mesh level ---*/
    for (iMGlevel = 0; iMGlevel <= config->GetnMGLevels(); iMGlevel++)
      numerics_container[iMGlevel][TEMPLATE_SOL][SOURCE_FIRST_TERM] = new CSource_Template(nDim, nVar_Template, config);
    
    /*--- Definition of the boundary condition method ---*/
    for (iMGlevel = 0; iMGlevel <= config->GetnMGLevels(); iMGlevel++) {
      numerics_container[iMGlevel][TEMPLATE_SOL][CONV_BOUND_TERM] = new CConvective_Template(nDim, nVar_Template, config);
    }
    
  }
  
  /*--- Solver definition for the Potential, Euler, Navier-Stokes problems ---*/
  if ((euler) || (ns)) {
    
    /*--- Definition of the convective scheme for each equation and mesh level ---*/
    switch (config->GetKind_ConvNumScheme_Flow()) {
      case NO_CONVECTIVE :
        cout << "No convective scheme." << endl; exit(EXIT_FAILURE);
        break;
        
      case SPACE_CENTERED :
        if (compressible) {
          /*--- Compressible flow ---*/
          switch (config->GetKind_Centered_Flow()) {
            case NO_CENTERED : cout << "No centered scheme." << endl; break;
            case LAX : numerics_container[MESH_0][FLOW_SOL][CONV_TERM] = new CCentLax_Flow(nDim, nVar_Flow, config); break;
            case JST : numerics_container[MESH_0][FLOW_SOL][CONV_TERM] = new CCentJST_Flow(nDim, nVar_Flow, config); break;
            case JST_KE : numerics_container[MESH_0][FLOW_SOL][CONV_TERM] = new CCentJST_KE_Flow(nDim, nVar_Flow, config); break;
            default : cout << "Centered scheme not implemented." << endl; exit(EXIT_FAILURE); break;
          }
          
          if (!config->GetLowFidelitySim()) {
            for (iMGlevel = 1; iMGlevel <= config->GetnMGLevels(); iMGlevel++)
              numerics_container[iMGlevel][FLOW_SOL][CONV_TERM] = new CCentLax_Flow(nDim, nVar_Flow, config);
          }
          else {
            numerics_container[MESH_1][FLOW_SOL][CONV_TERM] = new CCentJST_Flow(nDim, nVar_Flow, config);
            for (iMGlevel = 2; iMGlevel <= config->GetnMGLevels(); iMGlevel++)
              numerics_container[iMGlevel][FLOW_SOL][CONV_TERM] = new CCentLax_Flow(nDim, nVar_Flow, config);
          }
          
          /*--- Definition of the boundary condition method ---*/
          for (iMGlevel = 0; iMGlevel <= config->GetnMGLevels(); iMGlevel++)
            numerics_container[iMGlevel][FLOW_SOL][CONV_BOUND_TERM] = new CUpwRoe_Flow(nDim, nVar_Flow, config);
          
        }
        if (incompressible) {
          /*--- Incompressible flow, use artificial compressibility method ---*/
          switch (config->GetKind_Centered_Flow()) {
            case NO_CENTERED : cout << "No centered scheme." << endl; break;
            case LAX : numerics_container[MESH_0][FLOW_SOL][CONV_TERM] = new CCentLaxArtComp_Flow(nDim, nVar_Flow, config); break;
            case JST : numerics_container[MESH_0][FLOW_SOL][CONV_TERM] = new CCentJSTArtComp_Flow(nDim, nVar_Flow, config); break;
            default : cout << "Centered scheme not implemented." << endl; exit(EXIT_FAILURE); break;
          }
          for (iMGlevel = 1; iMGlevel <= config->GetnMGLevels(); iMGlevel++)
            numerics_container[iMGlevel][FLOW_SOL][CONV_TERM] = new CCentLaxArtComp_Flow(nDim, nVar_Flow, config);
          
          /*--- Definition of the boundary condition method ---*/
          for (iMGlevel = 0; iMGlevel <= config->GetnMGLevels(); iMGlevel++)
            numerics_container[iMGlevel][FLOW_SOL][CONV_BOUND_TERM] = new CUpwArtComp_Flow(nDim, nVar_Flow, config);
          
        }
        if (freesurface) {
          /*--- FreeSurface flow, use artificial compressibility method ---*/
          cout << "Centered scheme not implemented." << endl; exit(EXIT_FAILURE);
        }
        break;
      case SPACE_UPWIND :
        if (compressible) {
          /*--- Compressible flow ---*/
          switch (config->GetKind_Upwind_Flow()) {
            case NO_UPWIND : cout << "No upwind scheme." << endl; break;
            case ROE:
              if (ideal_gas) {
                
                for (iMGlevel = 0; iMGlevel <= config->GetnMGLevels(); iMGlevel++) {
                  numerics_container[iMGlevel][FLOW_SOL][CONV_TERM] = new CUpwRoe_Flow(nDim, nVar_Flow, config);
                  numerics_container[iMGlevel][FLOW_SOL][CONV_BOUND_TERM] = new CUpwRoe_Flow(nDim, nVar_Flow, config);
                }
              } else {
                
                for (iMGlevel = 0; iMGlevel <= config->GetnMGLevels(); iMGlevel++) {
                  numerics_container[iMGlevel][FLOW_SOL][CONV_TERM] = new CUpwGeneralRoe_Flow(nDim, nVar_Flow, config);
                  numerics_container[iMGlevel][FLOW_SOL][CONV_BOUND_TERM] = new CUpwGeneralRoe_Flow(nDim, nVar_Flow, config);
                }
              }
              break;
              
            case AUSM:
              for (iMGlevel = 0; iMGlevel <= config->GetnMGLevels(); iMGlevel++) {
                numerics_container[iMGlevel][FLOW_SOL][CONV_TERM] = new CUpwAUSM_Flow(nDim, nVar_Flow, config);
                numerics_container[iMGlevel][FLOW_SOL][CONV_BOUND_TERM] = new CUpwAUSM_Flow(nDim, nVar_Flow, config);
              }
              break;
              
            case TURKEL:
              for (iMGlevel = 0; iMGlevel <= config->GetnMGLevels(); iMGlevel++) {
                numerics_container[iMGlevel][FLOW_SOL][CONV_TERM] = new CUpwTurkel_Flow(nDim, nVar_Flow, config);
                numerics_container[iMGlevel][FLOW_SOL][CONV_BOUND_TERM] = new CUpwTurkel_Flow(nDim, nVar_Flow, config);
              }
              break;
              
            case HLLC:
              if (ideal_gas) {
                for (iMGlevel = 0; iMGlevel <= config->GetnMGLevels(); iMGlevel++) {
                  numerics_container[iMGlevel][FLOW_SOL][CONV_TERM] = new CUpwHLLC_Flow(nDim, nVar_Flow, config);
                  numerics_container[iMGlevel][FLOW_SOL][CONV_BOUND_TERM] = new CUpwHLLC_Flow(nDim, nVar_Flow, config);
                }
              }
              else {
                for (iMGlevel = 0; iMGlevel <= config->GetnMGLevels(); iMGlevel++) {
                  numerics_container[iMGlevel][FLOW_SOL][CONV_TERM] = new CUpwGeneralHLLC_Flow(nDim, nVar_Flow, config);
                  numerics_container[iMGlevel][FLOW_SOL][CONV_BOUND_TERM] = new CUpwGeneralHLLC_Flow(nDim, nVar_Flow, config);
                }
              }
              break;
              
            case MSW:
              for (iMGlevel = 0; iMGlevel <= config->GetnMGLevels(); iMGlevel++) {
                numerics_container[iMGlevel][FLOW_SOL][CONV_TERM] = new CUpwMSW_Flow(nDim, nVar_Flow, config);
                numerics_container[iMGlevel][FLOW_SOL][CONV_BOUND_TERM] = new CUpwMSW_Flow(nDim, nVar_Flow, config);
              }
              break;
              
            case CUSP:
              for (iMGlevel = 0; iMGlevel <= config->GetnMGLevels(); iMGlevel++) {
                numerics_container[iMGlevel][FLOW_SOL][CONV_TERM] = new CUpwCUSP_Flow(nDim, nVar_Flow, config);
                numerics_container[iMGlevel][FLOW_SOL][CONV_BOUND_TERM] = new CUpwCUSP_Flow(nDim, nVar_Flow, config);
              }
              break;
              
            default : cout << "Upwind scheme not implemented." << endl; exit(EXIT_FAILURE); break;
          }
          
        }
        if (incompressible) {
          /*--- Incompressible flow, use artificial compressibility method ---*/
          switch (config->GetKind_Upwind_Flow()) {
            case NO_UPWIND : cout << "No upwind scheme." << endl; break;
            case ROE:
              for (iMGlevel = 0; iMGlevel <= config->GetnMGLevels(); iMGlevel++) {
                numerics_container[iMGlevel][FLOW_SOL][CONV_TERM] = new CUpwArtComp_Flow(nDim, nVar_Flow, config);
                numerics_container[iMGlevel][FLOW_SOL][CONV_BOUND_TERM] = new CUpwArtComp_Flow(nDim, nVar_Flow, config);
              }
              break;
            default : cout << "Upwind scheme not implemented." << endl; exit(EXIT_FAILURE); break;
          }
        }
        if (freesurface) {
          /*--- Incompressible flow, use artificial compressibility method ---*/
          switch (config->GetKind_Upwind_Flow()) {
            case NO_UPWIND : cout << "No upwind scheme." << endl; break;
            case ROE:
              for (iMGlevel = 0; iMGlevel <= config->GetnMGLevels(); iMGlevel++) {
                numerics_container[iMGlevel][FLOW_SOL][CONV_TERM] = new CUpwArtComp_FreeSurf_Flow(nDim, nVar_Flow, config);
                numerics_container[iMGlevel][FLOW_SOL][CONV_BOUND_TERM] = new CUpwArtComp_FreeSurf_Flow(nDim, nVar_Flow, config);
              }
              break;
            default : cout << "Upwind scheme not implemented." << endl; exit(EXIT_FAILURE); break;
          }
        }
        
        break;
        
      default :
        cout << "Convective scheme not implemented (euler and ns)." << endl; exit(EXIT_FAILURE);
        break;
    }
    
    /*--- Definition of the viscous scheme for each equation and mesh level ---*/
    if (compressible) {
      if (ideal_gas) {
        
        /*--- Compressible flow Ideal gas ---*/
        numerics_container[MESH_0][FLOW_SOL][VISC_TERM] = new CAvgGradCorrected_Flow(nDim, nVar_Flow, config);
        for (iMGlevel = 1; iMGlevel <= config->GetnMGLevels(); iMGlevel++)
          numerics_container[iMGlevel][FLOW_SOL][VISC_TERM] = new CAvgGrad_Flow(nDim, nVar_Flow, config);
        
        /*--- Definition of the boundary condition method ---*/
        for (iMGlevel = 0; iMGlevel <= config->GetnMGLevels(); iMGlevel++)
          numerics_container[iMGlevel][FLOW_SOL][VISC_BOUND_TERM] = new CAvgGrad_Flow(nDim, nVar_Flow, config);
        
      } else{
        
        /*--- Compressible flow Realgas ---*/
        numerics_container[MESH_0][FLOW_SOL][VISC_TERM] = new CGeneralAvgGradCorrected_Flow(nDim, nVar_Flow, config);
        for (iMGlevel = 1; iMGlevel <= config->GetnMGLevels(); iMGlevel++)
          numerics_container[iMGlevel][FLOW_SOL][VISC_TERM] = new CGeneralAvgGrad_Flow(nDim, nVar_Flow, config);
        
        /*--- Definition of the boundary condition method ---*/
        for (iMGlevel = 0; iMGlevel <= config->GetnMGLevels(); iMGlevel++)
          numerics_container[iMGlevel][FLOW_SOL][VISC_BOUND_TERM] = new CGeneralAvgGrad_Flow(nDim, nVar_Flow, config);
        
      }
    }
    if (incompressible) {
      /*--- Incompressible flow, use artificial compressibility method ---*/
      numerics_container[MESH_0][FLOW_SOL][VISC_TERM] = new CAvgGradCorrectedArtComp_Flow(nDim, nVar_Flow, config);
      for (iMGlevel = 1; iMGlevel <= config->GetnMGLevels(); iMGlevel++)
        numerics_container[iMGlevel][FLOW_SOL][VISC_TERM] = new CAvgGradArtComp_Flow(nDim, nVar_Flow, config);
      
      /*--- Definition of the boundary condition method ---*/
      for (iMGlevel = 0; iMGlevel <= config->GetnMGLevels(); iMGlevel++)
        numerics_container[iMGlevel][FLOW_SOL][VISC_BOUND_TERM] = new CAvgGradArtComp_Flow(nDim, nVar_Flow, config);
    }
    if (freesurface) {
      /*--- Freesurface flow, use artificial compressibility method ---*/
      numerics_container[MESH_0][FLOW_SOL][VISC_TERM] = new CAvgGradCorrectedArtComp_Flow(nDim, nVar_Flow, config);
      for (iMGlevel = 1; iMGlevel <= config->GetnMGLevels(); iMGlevel++)
        numerics_container[iMGlevel][FLOW_SOL][VISC_TERM] = new CAvgGradArtComp_Flow(nDim, nVar_Flow, config);
      
      /*--- Definition of the boundary condition method ---*/
      for (iMGlevel = 0; iMGlevel <= config->GetnMGLevels(); iMGlevel++)
        numerics_container[iMGlevel][FLOW_SOL][VISC_BOUND_TERM] = new CAvgGradArtComp_Flow(nDim, nVar_Flow, config);
    }
    
    /*--- Definition of the source term integration scheme for each equation and mesh level ---*/
    for (iMGlevel = 0; iMGlevel <= config->GetnMGLevels(); iMGlevel++) {
      
      if (config->GetRotating_Frame() == YES)
        numerics_container[iMGlevel][FLOW_SOL][SOURCE_FIRST_TERM] = new CSourceRotatingFrame_Flow(nDim, nVar_Flow, config);
      else if (config->GetAxisymmetric() == YES)
        numerics_container[iMGlevel][FLOW_SOL][SOURCE_FIRST_TERM] = new CSourceAxisymmetric_Flow(nDim, nVar_Flow, config);
      else if (config->GetGravityForce() == YES)
        numerics_container[iMGlevel][FLOW_SOL][SOURCE_FIRST_TERM] = new CSourceGravity(nDim, nVar_Flow, config);
      else if (config->GetWind_Gust() == YES)
        numerics_container[iMGlevel][FLOW_SOL][SOURCE_FIRST_TERM] = new CSourceWindGust(nDim, nVar_Flow, config);
      else
        numerics_container[iMGlevel][FLOW_SOL][SOURCE_FIRST_TERM] = new CSourceNothing(nDim, nVar_Flow, config);
      
      numerics_container[iMGlevel][FLOW_SOL][SOURCE_SECOND_TERM] = new CSourceNothing(nDim, nVar_Flow, config);
    }
    
  }
  
  /*--- Solver definition for the turbulent model problem ---*/
  
  if (turbulent) {
    
    /*--- Definition of the convective scheme for each equation and mesh level ---*/
    
    switch (config->GetKind_ConvNumScheme_Turb()) {
      case NONE :
        break;
      case SPACE_UPWIND :
        for (iMGlevel = 0; iMGlevel <= config->GetnMGLevels(); iMGlevel++) {
          if (spalart_allmaras) numerics_container[iMGlevel][TURB_SOL][CONV_TERM] = new CUpwSca_TurbSA(nDim, nVar_Turb, config);
          else if (neg_spalart_allmaras) numerics_container[iMGlevel][TURB_SOL][CONV_TERM] = new CUpwSca_TurbSA(nDim, nVar_Turb, config);
          else if (menter_sst) numerics_container[iMGlevel][TURB_SOL][CONV_TERM] = new CUpwSca_TurbSST(nDim, nVar_Turb, config);
        }
        break;
      default :
        cout << "Convective scheme not implemented (turbulent)." << endl; exit(EXIT_FAILURE);
        break;
    }
    
    /*--- Definition of the viscous scheme for each equation and mesh level ---*/
    
    for (iMGlevel = 0; iMGlevel <= config->GetnMGLevels(); iMGlevel++) {
      if (spalart_allmaras) numerics_container[iMGlevel][TURB_SOL][VISC_TERM] = new CAvgGradCorrected_TurbSA(nDim, nVar_Turb, config);
      else if (neg_spalart_allmaras) numerics_container[iMGlevel][TURB_SOL][VISC_TERM] = new CAvgGradCorrected_TurbSA_Neg(nDim, nVar_Turb, config);
      else if (menter_sst) numerics_container[iMGlevel][TURB_SOL][VISC_TERM] = new CAvgGradCorrected_TurbSST(nDim, nVar_Turb, constants, config);
    }
    
    /*--- Definition of the source term integration scheme for each equation and mesh level ---*/
    
    for (iMGlevel = 0; iMGlevel <= config->GetnMGLevels(); iMGlevel++) {
      if (spalart_allmaras) numerics_container[iMGlevel][TURB_SOL][SOURCE_FIRST_TERM] = new CSourcePieceWise_TurbSA(nDim, nVar_Turb, config);
      else if (neg_spalart_allmaras) numerics_container[iMGlevel][TURB_SOL][SOURCE_FIRST_TERM] = new CSourcePieceWise_TurbSA_Neg(nDim, nVar_Turb, config);
      else if (menter_sst) numerics_container[iMGlevel][TURB_SOL][SOURCE_FIRST_TERM] = new CSourcePieceWise_TurbSST(nDim, nVar_Turb, constants, config);
      numerics_container[iMGlevel][TURB_SOL][SOURCE_SECOND_TERM] = new CSourceNothing(nDim, nVar_Turb, config);
    }
    
    /*--- Definition of the boundary condition method ---*/
    
    for (iMGlevel = 0; iMGlevel <= config->GetnMGLevels(); iMGlevel++) {
      if (spalart_allmaras) {
        numerics_container[iMGlevel][TURB_SOL][CONV_BOUND_TERM] = new CUpwSca_TurbSA(nDim, nVar_Turb, config);
        numerics_container[iMGlevel][TURB_SOL][VISC_BOUND_TERM] = new CAvgGrad_TurbSA(nDim, nVar_Turb, config);
      }
      else if (neg_spalart_allmaras) {
        numerics_container[iMGlevel][TURB_SOL][CONV_BOUND_TERM] = new CUpwSca_TurbSA(nDim, nVar_Turb, config);
        numerics_container[iMGlevel][TURB_SOL][VISC_BOUND_TERM] = new CAvgGrad_TurbSA_Neg(nDim, nVar_Turb, config);
      }
      else if (menter_sst) {
        numerics_container[iMGlevel][TURB_SOL][CONV_BOUND_TERM] = new CUpwSca_TurbSST(nDim, nVar_Turb, config);
        numerics_container[iMGlevel][TURB_SOL][VISC_BOUND_TERM] = new CAvgGrad_TurbSST(nDim, nVar_Turb, constants, config);
      }
    }
  }
  
  /*--- Solver definition for the transition model problem ---*/
  if (transition) {
    
    /*--- Definition of the convective scheme for each equation and mesh level ---*/
    switch (config->GetKind_ConvNumScheme_Turb()) {
      case NONE :
        break;
      case SPACE_UPWIND :
        for (iMGlevel = 0; iMGlevel <= config->GetnMGLevels(); iMGlevel++) {
          numerics_container[iMGlevel][TRANS_SOL][CONV_TERM] = new CUpwSca_TransLM(nDim, nVar_Trans, config);
        }
        break;
      default :
        cout << "Convective scheme not implemented (transition)." << endl; exit(EXIT_FAILURE);
        break;
    }
    
    /*--- Definition of the viscous scheme for each equation and mesh level ---*/
    for (iMGlevel = 0; iMGlevel <= config->GetnMGLevels(); iMGlevel++) {
      numerics_container[iMGlevel][TRANS_SOL][VISC_TERM] = new CAvgGradCorrected_TransLM(nDim, nVar_Trans, config);
    }
    
    /*--- Definition of the source term integration scheme for each equation and mesh level ---*/
    for (iMGlevel = 0; iMGlevel <= config->GetnMGLevels(); iMGlevel++) {
      numerics_container[iMGlevel][TRANS_SOL][SOURCE_FIRST_TERM] = new CSourcePieceWise_TransLM(nDim, nVar_Trans, config);
      numerics_container[iMGlevel][TRANS_SOL][SOURCE_SECOND_TERM] = new CSourceNothing(nDim, nVar_Trans, config);
    }
    
    /*--- Definition of the boundary condition method ---*/
    for (iMGlevel = 0; iMGlevel <= config->GetnMGLevels(); iMGlevel++) {
      numerics_container[iMGlevel][TRANS_SOL][CONV_BOUND_TERM] = new CUpwLin_TransLM(nDim, nVar_Trans, config);
    }
  }
  
  /*--- Solver definition for the poisson potential problem ---*/
  if (poisson) {
    
    /*--- Definition of the viscous scheme for each equation and mesh level ---*/
    numerics_container[MESH_0][POISSON_SOL][VISC_TERM] = new CGalerkin_Flow(nDim, nVar_Poisson, config);
    
    /*--- Definition of the source term integration scheme for each equation and mesh level ---*/
    numerics_container[MESH_0][POISSON_SOL][SOURCE_FIRST_TERM] = new CSourceNothing(nDim, nVar_Poisson, config);
    numerics_container[MESH_0][POISSON_SOL][SOURCE_SECOND_TERM] = new CSourceNothing(nDim, nVar_Poisson, config);
    
  }
  
  /*--- Solver definition for the poisson potential problem ---*/
  if (heat) {
    
    /*--- Definition of the viscous scheme for each equation and mesh level ---*/
    numerics_container[MESH_0][HEAT_SOL][VISC_TERM] = new CGalerkin_Flow(nDim, nVar_Heat, config);
    
    /*--- Definition of the source term integration scheme for each equation and mesh level ---*/
    numerics_container[MESH_0][HEAT_SOL][SOURCE_FIRST_TERM] = new CSourceNothing(nDim, nVar_Heat, config);
    numerics_container[MESH_0][HEAT_SOL][SOURCE_SECOND_TERM] = new CSourceNothing(nDim, nVar_Heat, config);
    
  }
  
  /*--- Solver definition for the flow adjoint problem ---*/
  
  if (adj_euler || adj_ns) {
    
    /*--- Definition of the convective scheme for each equation and mesh level ---*/
    
    switch (config->GetKind_ConvNumScheme_AdjFlow()) {
      case NO_CONVECTIVE :
        cout << "No convective scheme." << endl; exit(EXIT_FAILURE);
        break;
        
      case SPACE_CENTERED :
        
        if (compressible) {
          
          /*--- Compressible flow ---*/
          
          switch (config->GetKind_Centered_AdjFlow()) {
            case NO_CENTERED : cout << "No centered scheme." << endl; break;
            case LAX : numerics_container[MESH_0][ADJFLOW_SOL][CONV_TERM] = new CCentLax_AdjFlow(nDim, nVar_Adj_Flow, config); break;
            case JST : numerics_container[MESH_0][ADJFLOW_SOL][CONV_TERM] = new CCentJST_AdjFlow(nDim, nVar_Adj_Flow, config); break;
            default : cout << "Centered scheme not implemented." << endl; exit(EXIT_FAILURE); break;
          }
          
          for (iMGlevel = 1; iMGlevel <= config->GetnMGLevels(); iMGlevel++)
            numerics_container[iMGlevel][ADJFLOW_SOL][CONV_TERM] = new CCentLax_AdjFlow(nDim, nVar_Adj_Flow, config);
          
          for (iMGlevel = 0; iMGlevel <= config->GetnMGLevels(); iMGlevel++)
            numerics_container[iMGlevel][ADJFLOW_SOL][CONV_BOUND_TERM] = new CUpwRoe_AdjFlow(nDim, nVar_Adj_Flow, config);
          
        }
        
        if (incompressible || freesurface) {
          
          /*--- Incompressible flow, use artificial compressibility method ---*/
          
          switch (config->GetKind_Centered_AdjFlow()) {
            case NO_CENTERED : cout << "No centered scheme." << endl; break;
            case LAX : numerics_container[MESH_0][ADJFLOW_SOL][CONV_TERM] = new CCentLaxArtComp_AdjFlow(nDim, nVar_Adj_Flow, config); break;
            case JST : numerics_container[MESH_0][ADJFLOW_SOL][CONV_TERM] = new CCentJSTArtComp_AdjFlow(nDim, nVar_Adj_Flow, config); break;
            default : cout << "Centered scheme not implemented." << endl; exit(EXIT_FAILURE); break;
          }
          
          for (iMGlevel = 1; iMGlevel <= config->GetnMGLevels(); iMGlevel++)
            numerics_container[iMGlevel][ADJFLOW_SOL][CONV_TERM] = new CCentLaxArtComp_AdjFlow(nDim, nVar_Adj_Flow, config);
          
          for (iMGlevel = 0; iMGlevel <= config->GetnMGLevels(); iMGlevel++)
            numerics_container[iMGlevel][ADJFLOW_SOL][CONV_BOUND_TERM] = new CUpwRoeArtComp_AdjFlow(nDim, nVar_Adj_Flow, config);
          
        }
        
        break;
        
      case SPACE_UPWIND :
        
        if (compressible) {
          
          /*--- Compressible flow ---*/
          
          switch (config->GetKind_Upwind_AdjFlow()) {
            case NO_UPWIND : cout << "No upwind scheme." << endl; break;
            case ROE:
              for (iMGlevel = 0; iMGlevel <= config->GetnMGLevels(); iMGlevel++) {
                numerics_container[iMGlevel][ADJFLOW_SOL][CONV_TERM] = new CUpwRoe_AdjFlow(nDim, nVar_Adj_Flow, config);
                numerics_container[iMGlevel][ADJFLOW_SOL][CONV_BOUND_TERM] = new CUpwRoe_AdjFlow(nDim, nVar_Adj_Flow, config);
              }
              break;
            default : cout << "Upwind scheme not implemented." << endl; exit(EXIT_FAILURE); break;
          }
        }
        
        if (incompressible || freesurface) {
          
          /*--- Incompressible flow, use artificial compressibility method ---*/
          
          switch (config->GetKind_Upwind_AdjFlow()) {
            case NO_UPWIND : cout << "No upwind scheme." << endl; break;
            case ROE:
              for (iMGlevel = 0; iMGlevel <= config->GetnMGLevels(); iMGlevel++) {
                numerics_container[iMGlevel][ADJFLOW_SOL][CONV_TERM] = new CUpwRoeArtComp_AdjFlow(nDim, nVar_Adj_Flow, config);
                numerics_container[iMGlevel][ADJFLOW_SOL][CONV_BOUND_TERM] = new CUpwRoeArtComp_AdjFlow(nDim, nVar_Adj_Flow, config);
              }
              break;
            default : cout << "Upwind scheme not implemented." << endl; exit(EXIT_FAILURE); break;
          }
        }
        
        break;
        
      default :
        cout << "Convective scheme not implemented (adj_euler and adj_ns)." << endl; exit(EXIT_FAILURE);
        break;
    }
    
    /*--- Definition of the viscous scheme for each equation and mesh level ---*/
    
    if (compressible) {
      
      /*--- Compressible flow ---*/
      
      numerics_container[MESH_0][ADJFLOW_SOL][VISC_TERM] = new CAvgGradCorrected_AdjFlow(nDim, nVar_Adj_Flow, config);
      numerics_container[MESH_0][ADJFLOW_SOL][VISC_BOUND_TERM] = new CAvgGrad_AdjFlow(nDim, nVar_Adj_Flow, config);
      
      for (iMGlevel = 1; iMGlevel <= config->GetnMGLevels(); iMGlevel++) {
        numerics_container[iMGlevel][ADJFLOW_SOL][VISC_TERM] = new CAvgGrad_AdjFlow(nDim, nVar_Adj_Flow, config);
        numerics_container[iMGlevel][ADJFLOW_SOL][VISC_BOUND_TERM] = new CAvgGrad_AdjFlow(nDim, nVar_Adj_Flow, config);
      }
      
    }
    
    if (incompressible || freesurface) {
      
      /*--- Incompressible flow, use artificial compressibility method ---*/
      
      numerics_container[MESH_0][ADJFLOW_SOL][VISC_TERM] = new CAvgGradCorrectedArtComp_AdjFlow(nDim, nVar_Adj_Flow, config);
      numerics_container[MESH_0][ADJFLOW_SOL][VISC_BOUND_TERM] = new CAvgGradArtComp_AdjFlow(nDim, nVar_Adj_Flow, config);
      
      for (iMGlevel = 1; iMGlevel <= config->GetnMGLevels(); iMGlevel++) {
        numerics_container[iMGlevel][ADJFLOW_SOL][VISC_TERM] = new CAvgGradArtComp_AdjFlow(nDim, nVar_Adj_Flow, config);
        numerics_container[iMGlevel][ADJFLOW_SOL][VISC_BOUND_TERM] = new CAvgGradArtComp_AdjFlow(nDim, nVar_Adj_Flow, config);
      }
      
    }
    
    /*--- Definition of the source term integration scheme for each equation and mesh level ---*/
    
    for (iMGlevel = 0; iMGlevel <= config->GetnMGLevels(); iMGlevel++) {
      
      /*--- Note that RANS is incompatible with Axisymmetric or Rotational (Fix it!) ---*/
      
      if (compressible) {
        
        if (adj_ns) {
          
          numerics_container[iMGlevel][ADJFLOW_SOL][SOURCE_FIRST_TERM] = new CSourceViscous_AdjFlow(nDim, nVar_Adj_Flow, config);
          
          if (config->GetRotating_Frame() == YES)
            numerics_container[iMGlevel][ADJFLOW_SOL][SOURCE_SECOND_TERM] = new CSourceRotatingFrame_AdjFlow(nDim, nVar_Adj_Flow, config);
          else
            numerics_container[iMGlevel][ADJFLOW_SOL][SOURCE_SECOND_TERM] = new CSourceConservative_AdjFlow(nDim, nVar_Adj_Flow, config);
          
        }
        
        else {
          
          if (config->GetRotating_Frame() == YES)
            numerics_container[iMGlevel][ADJFLOW_SOL][SOURCE_FIRST_TERM] = new CSourceRotatingFrame_AdjFlow(nDim, nVar_Adj_Flow, config);
          else if (config->GetAxisymmetric() == YES)
            numerics_container[iMGlevel][ADJFLOW_SOL][SOURCE_FIRST_TERM] = new CSourceAxisymmetric_AdjFlow(nDim, nVar_Adj_Flow, config);
          else
            numerics_container[iMGlevel][ADJFLOW_SOL][SOURCE_FIRST_TERM] = new CSourceNothing(nDim, nVar_Adj_Flow, config);
          
          numerics_container[iMGlevel][ADJFLOW_SOL][SOURCE_SECOND_TERM] = new CSourceNothing(nDim, nVar_Adj_Flow, config);
          
        }
        
      }
      
      if (incompressible || freesurface) {
        
        numerics_container[iMGlevel][ADJFLOW_SOL][SOURCE_FIRST_TERM] = new CSourceNothing(nDim, nVar_Adj_Flow, config);
        numerics_container[iMGlevel][ADJFLOW_SOL][SOURCE_SECOND_TERM] = new CSourceNothing(nDim, nVar_Adj_Flow, config);
        
      }
      
    }
    
  }
  
  /*--- Solver definition for the turbulent adjoint problem ---*/
  if (adj_turb) {
    /*--- Definition of the convective scheme for each equation and mesh level ---*/
    switch (config->GetKind_ConvNumScheme_AdjTurb()) {
      case NONE :
        break;
      case SPACE_UPWIND :
        for (iMGlevel = 0; iMGlevel <= config->GetnMGLevels(); iMGlevel++)
          if (spalart_allmaras) {
            numerics_container[iMGlevel][ADJTURB_SOL][CONV_TERM] = new CUpwSca_AdjTurb(nDim, nVar_Adj_Turb, config);
          }
          else if (neg_spalart_allmaras) {cout << "Adjoint Neg SA turbulence model not implemented." << endl; exit(EXIT_FAILURE);}
          else if (menter_sst) {cout << "Adjoint SST turbulence model not implemented." << endl; exit(EXIT_FAILURE);}
        break;
      default :
        cout << "Convective scheme not implemented (adj_turb)." << endl; exit(EXIT_FAILURE);
        break;
    }
    
    /*--- Definition of the viscous scheme for each equation and mesh level ---*/
    for (iMGlevel = 0; iMGlevel <= config->GetnMGLevels(); iMGlevel++) {
      if (spalart_allmaras) {
        numerics_container[iMGlevel][ADJTURB_SOL][VISC_TERM] = new CAvgGradCorrected_AdjTurb(nDim, nVar_Adj_Turb, config);
      }
      else if (neg_spalart_allmaras) {cout << "Adjoint Neg SA turbulence model not implemented." << endl; exit(EXIT_FAILURE);}
      else if (menter_sst) {cout << "Adjoint SST turbulence model not implemented." << endl; exit(EXIT_FAILURE);}
    }
    
    /*--- Definition of the source term integration scheme for each equation and mesh level ---*/
    for (iMGlevel = 0; iMGlevel <= config->GetnMGLevels(); iMGlevel++) {
      if (spalart_allmaras) {
        numerics_container[iMGlevel][ADJTURB_SOL][SOURCE_FIRST_TERM] = new CSourcePieceWise_AdjTurb(nDim, nVar_Adj_Turb, config);
        numerics_container[iMGlevel][ADJTURB_SOL][SOURCE_SECOND_TERM] = new CSourceConservative_AdjTurb(nDim, nVar_Adj_Turb, config);
      }
      else if (neg_spalart_allmaras) {cout << "Adjoint Neg SA turbulence model not implemented." << endl; exit(EXIT_FAILURE);}
      else if (menter_sst) {cout << "Adjoint SST turbulence model not implemented." << endl; exit(EXIT_FAILURE);}
    }
    
    /*--- Definition of the boundary condition method ---*/
    for (iMGlevel = 0; iMGlevel <= config->GetnMGLevels(); iMGlevel++) {
      if (spalart_allmaras) numerics_container[iMGlevel][ADJTURB_SOL][CONV_BOUND_TERM] = new CUpwLin_AdjTurb(nDim, nVar_Adj_Turb, config);
      else if (neg_spalart_allmaras) {cout << "Adjoint Neg SA turbulence model not implemented." << endl; exit(EXIT_FAILURE);}
      else if (menter_sst) {cout << "Adjoint SST turbulence model not implemented." << endl; exit(EXIT_FAILURE);}
    }
    
  }
  
  /*--- Solver definition for the wave problem ---*/
  if (wave) {
    
    /*--- Definition of the viscous scheme for each equation and mesh level ---*/
    numerics_container[MESH_0][WAVE_SOL][VISC_TERM] = new CGalerkin_Flow(nDim, nVar_Wave, config);
    
  }
  
  /*--- Solver definition for the FEM problem ---*/
  if (fem) {
	switch (config->GetGeometricConditions()) {
    	case SMALL_DEFORMATIONS :
    		switch (config->GetMaterialModel()) {
    			case LINEAR_ELASTIC: numerics_container[MESH_0][FEA_SOL][FEA_TERM] = new CFEM_LinearElasticity(nDim, nVar_FEM, config); break;
    			case NEO_HOOKEAN : cout << "Material model does not correspond to geometric conditions." << endl; exit(EXIT_FAILURE); break;
    			default: cout << "Material model not implemented." << endl; exit(EXIT_FAILURE); break;
    		}
    		break;
    	case LARGE_DEFORMATIONS :
    		switch (config->GetMaterialModel()) {
				case LINEAR_ELASTIC: cout << "Material model does not correspond to geometric conditions." << endl; exit(EXIT_FAILURE); break;
    			case NEO_HOOKEAN :
    				switch (config->GetMaterialCompressibility()) {
    					case COMPRESSIBLE_MAT : numerics_container[MESH_0][FEA_SOL][FEA_TERM] = new CFEM_NeoHookean_Comp(nDim, nVar_FEM, config); break;
    					case INCOMPRESSIBLE_MAT : numerics_container[MESH_0][FEA_SOL][FEA_TERM] = new CFEM_NeoHookean_Incomp(nDim, nVar_FEM, config); break;
    					default: cout << "Material model not implemented." << endl; exit(EXIT_FAILURE); break;
    				}
    				break;
    			case KNOWLES:
    				switch (config->GetMaterialCompressibility()) {
    					case NEARLY_INCOMPRESSIBLE_MAT : numerics_container[MESH_0][FEA_SOL][FEA_TERM] = new CFEM_Knowles_NearInc(nDim, nVar_FEM, config); break;
    					default: cout << "Material model not implemented." << endl; exit(EXIT_FAILURE); break;
    				}
    				break;
    			case IDEAL_DE:
    				switch (config->GetMaterialCompressibility()) {
    					case NEARLY_INCOMPRESSIBLE_MAT : numerics_container[MESH_0][FEA_SOL][FEA_TERM] = new CFEM_IdealDE(nDim, nVar_FEM, config); break;
    					default: cout << "Material model not implemented." << endl; exit(EXIT_FAILURE); break;
    				}
    				break;
    			default: cout << "Material model not implemented." << endl; exit(EXIT_FAILURE); break;
    		}
    		break;
    	default: cout << " Solver not implemented." << endl; exit(EXIT_FAILURE); break;
	}


	bool de_effects = config->GetDE_Effects();
//	bool structural_adj = config->GetStructural_Adj();

	if (de_effects) numerics_container[MESH_0][FEA_SOL][DE_TERM] = new CFEM_DielectricElastomer(nDim, nVar_FEM, config);
//	if (structural_adj && de_effects) numerics_container[MESH_0][FEA_SOL][DE_ADJ] = new CFEM_DielectricElastomer_Adj(nDim, nVar_FEM, config);

  }

  /*--- Solver definition for the FEM problem ---*/
  if (adj_fem) {
	switch (config->GetGeometricConditions()) {
    	case SMALL_DEFORMATIONS :
    		switch (config->GetMaterialModel()) {
    			case LINEAR_ELASTIC:
    			  numerics_container[MESH_0][ADJFEA_SOL][FEA_TERM] = new CFEM_LinearElasticity_Adj(nDim, nVar_FEM, config);
    			  break;
    			case NEO_HOOKEAN : cout << "Material model does not correspond to geometric conditions." << endl; exit(EXIT_FAILURE); break;
    			default: cout << "Material model not implemented." << endl; exit(EXIT_FAILURE); break;
    		}
    		break;
    	case LARGE_DEFORMATIONS :
    		switch (config->GetMaterialModel()) {
				case LINEAR_ELASTIC: cout << "Material model does not correspond to geometric conditions." << endl; exit(EXIT_FAILURE); break;
    			case NEO_HOOKEAN :
    				switch (config->GetMaterialCompressibility()) {
    					case COMPRESSIBLE_MAT:
    					  numerics_container[MESH_0][ADJFEA_SOL][FEA_TERM] = new CFEM_NeoHookean_Comp(nDim, nVar_FEM, config);
    					  numerics_container[MESH_0][ADJFEA_SOL][FEA_ADJ] = new CFEM_NeoHookean_Comp_Adj(nDim, nVar_FEM, config);
    					  break;
    					case INCOMPRESSIBLE_MAT :
    					  numerics_container[MESH_0][ADJFEA_SOL][FEA_TERM] = new CFEM_NeoHookean_Incomp(nDim, nVar_FEM, config);
    					  numerics_container[MESH_0][ADJFEA_SOL][FEA_ADJ] = new CFEM_NeoHookean_Incomp(nDim, nVar_FEM, config);
    					  break;
    					default: cout << "Material model not implemented." << endl; exit(EXIT_FAILURE); break;
    				}
    				break;
        			case KNOWLES:
        				switch (config->GetMaterialCompressibility()) {
        					case NEARLY_INCOMPRESSIBLE_MAT :
        					  numerics_container[MESH_0][ADJFEA_SOL][FEA_TERM] = new CFEM_Knowles_NearInc(nDim, nVar_FEM, config);
        					  numerics_container[MESH_0][ADJFEA_SOL][FEA_ADJ] = new CFEM_Knowles_NearInc(nDim, nVar_FEM, config);
        					  break;
        					default: cout << "Material model not implemented." << endl; exit(EXIT_FAILURE); break;
        				}
        				break;
        			case IDEAL_DE:
        				switch (config->GetMaterialCompressibility()) {
        					case NEARLY_INCOMPRESSIBLE_MAT :
        					  numerics_container[MESH_0][ADJFEA_SOL][FEA_TERM] = new CFEM_IdealDE(nDim, nVar_FEM, config);
        					  numerics_container[MESH_0][ADJFEA_SOL][FEA_ADJ] = new CFEM_IdealDE(nDim, nVar_FEM, config);
        					  break;
        					default: cout << "Material model not implemented." << endl; exit(EXIT_FAILURE); break;
        				}
        				break;

    			default: cout << "Material model not implemented." << endl; exit(EXIT_FAILURE); break;
    		}
    		break;
    	default: cout << " Solver not implemented." << endl; exit(EXIT_FAILURE); break;
	}

	bool de_effects = config->GetDE_Effects();

	if (de_effects){
	  numerics_container[MESH_0][ADJFEA_SOL][DE_TERM] = new CFEM_DielectricElastomer(nDim, nVar_FEM, config);
	  numerics_container[MESH_0][ADJFEA_SOL][DE_ADJ] = new CFEM_DielectricElastomer_Adj(nDim, nVar_FEM, config);
	}
  }
  
}


void CDriver::Numerics_Postprocessing(CNumerics ****numerics_container,
                                      CSolver ***solver_container, CGeometry **geometry,
                                      CConfig *config) {
  
  unsigned short iMGlevel, iSol;
  
  
  bool
  euler, adj_euler,
  ns, adj_ns,
  turbulent, adj_turb,
  spalart_allmaras, neg_spalart_allmaras, menter_sst,
  poisson,
  wave,
  fem,
  heat,
  transition,
  template_solver;
  
  bool compressible = (config->GetKind_Regime() == COMPRESSIBLE);
  bool incompressible = (config->GetKind_Regime() == INCOMPRESSIBLE);
  bool freesurface = (config->GetKind_Regime() == FREESURFACE);
  
  /*--- Initialize some useful booleans ---*/
  euler            = false;   ns               = false;   turbulent        = false;
  poisson          = false;
  adj_euler        = false;   adj_ns           = false;   adj_turb         = false;
  wave             = false;   heat             = false;   fem        = false;
  spalart_allmaras = false; neg_spalart_allmaras = false; menter_sst       = false;
  transition       = false;
  template_solver  = false;
  
  /*--- Assign booleans ---*/
  switch (config->GetKind_Solver()) {
    case TEMPLATE_SOLVER: template_solver = true; break;
    case EULER : case DISC_ADJ_EULER: euler = true; break;
    case NAVIER_STOKES: case DISC_ADJ_NAVIER_STOKES: ns = true; break;
    case RANS : case DISC_ADJ_RANS:  ns = true; turbulent = true; if (config->GetKind_Trans_Model() == LM) transition = true; break;
    case POISSON_EQUATION: poisson = true; break;
    case WAVE_EQUATION: wave = true; break;
    case HEAT_EQUATION: heat = true; break;
    case FEM_ELASTICITY: case DISC_ADJ_FEM: fem = true; break;
    case ADJ_EULER : euler = true; adj_euler = true; break;
    case ADJ_NAVIER_STOKES : ns = true; turbulent = (config->GetKind_Turb_Model() != NONE); adj_ns = true; break;
    case ADJ_RANS : ns = true; turbulent = true; adj_ns = true; adj_turb = (!config->GetFrozen_Visc()); break;
  }
  
  /*--- Assign turbulence model booleans --- */
  
  if (turbulent)
    switch (config->GetKind_Turb_Model()) {
      case SA:     spalart_allmaras = true;     break;
      case SA_NEG: neg_spalart_allmaras = true; break;
      case SST:    menter_sst = true;  break;
        
    }
  
  /*--- Solver definition for the template problem ---*/
  if (template_solver) {
    
    /*--- Definition of the convective scheme for each equation and mesh level ---*/
    switch (config->GetKind_ConvNumScheme_Template()) {
      case SPACE_CENTERED : case SPACE_UPWIND :
        for (iMGlevel = 0; iMGlevel <= config->GetnMGLevels(); iMGlevel++)
          delete numerics_container[iMGlevel][TEMPLATE_SOL][CONV_TERM];
        break;
    }
    
    for (iMGlevel = 0; iMGlevel <= config->GetnMGLevels(); iMGlevel++){
      /*--- Definition of the viscous scheme for each equation and mesh level ---*/
      delete numerics_container[iMGlevel][TEMPLATE_SOL][VISC_TERM];
      /*--- Definition of the source term integration scheme for each equation and mesh level ---*/
      delete numerics_container[iMGlevel][TEMPLATE_SOL][SOURCE_FIRST_TERM];
      /*--- Definition of the boundary condition method ---*/
      delete numerics_container[iMGlevel][TEMPLATE_SOL][CONV_BOUND_TERM];
    }
    
  }
  
  /*--- Solver definition for the Potential, Euler, Navier-Stokes problems ---*/
  if ((euler) || (ns)) {
    
    /*--- Definition of the convective scheme for each equation and mesh level ---*/
    switch (config->GetKind_ConvNumScheme_Flow()) {
        
      case SPACE_CENTERED :
        if (compressible) {
          
          /*--- Compressible flow ---*/
          switch (config->GetKind_Centered_Flow()) {
            case LAX : case JST :  case JST_KE : delete numerics_container[MESH_0][FLOW_SOL][CONV_TERM]; break;
          }
          for (iMGlevel = 1; iMGlevel <= config->GetnMGLevels(); iMGlevel++)
            delete numerics_container[iMGlevel][FLOW_SOL][CONV_TERM];
          
          /*--- Definition of the boundary condition method ---*/
          for (iMGlevel = 0; iMGlevel <= config->GetnMGLevels(); iMGlevel++)
            delete numerics_container[iMGlevel][FLOW_SOL][CONV_BOUND_TERM];
          
        }
        if (incompressible) {
          /*--- Incompressible flow, use artificial compressibility method ---*/
          switch (config->GetKind_Centered_Flow()) {
              
            case LAX : case JST : delete numerics_container[MESH_0][FLOW_SOL][CONV_TERM]; break;
              
          }
          for (iMGlevel = 1; iMGlevel <= config->GetnMGLevels(); iMGlevel++)
            delete numerics_container[iMGlevel][FLOW_SOL][CONV_TERM];
          
          /*--- Definition of the boundary condition method ---*/
          for (iMGlevel = 0; iMGlevel <= config->GetnMGLevels(); iMGlevel++)
            delete numerics_container[iMGlevel][FLOW_SOL][CONV_BOUND_TERM];
          
        }
        break;
      case SPACE_UPWIND :
        
        if (compressible) {
          /*--- Compressible flow ---*/
          switch (config->GetKind_Upwind_Flow()) {
            case ROE: case AUSM : case TURKEL: case HLLC: case MSW:  case CUSP:
              for (iMGlevel = 0; iMGlevel <= config->GetnMGLevels(); iMGlevel++) {
                delete numerics_container[iMGlevel][FLOW_SOL][CONV_TERM];
                delete numerics_container[iMGlevel][FLOW_SOL][CONV_BOUND_TERM];
              }
              
              break;
          }
          
        }
        if (incompressible || freesurface) {
          /*--- Incompressible flow, use artificial compressibility method ---*/
          switch (config->GetKind_Upwind_Flow()) {
            case ROE:
              for (iMGlevel = 0; iMGlevel <= config->GetnMGLevels(); iMGlevel++) {
                delete numerics_container[iMGlevel][FLOW_SOL][CONV_TERM];
                delete numerics_container[iMGlevel][FLOW_SOL][CONV_BOUND_TERM];
              }
              break;
          }
        }
        
        break;
    }
    
    /*--- Definition of the viscous scheme for each equation and mesh level ---*/
    if (compressible||incompressible||freesurface) {
      /*--- Compressible flow Ideal gas ---*/
      delete numerics_container[MESH_0][FLOW_SOL][VISC_TERM];
      for (iMGlevel = 1; iMGlevel <= config->GetnMGLevels(); iMGlevel++)
        delete numerics_container[iMGlevel][FLOW_SOL][VISC_TERM];
      
      /*--- Definition of the boundary condition method ---*/
      for (iMGlevel = 0; iMGlevel <= config->GetnMGLevels(); iMGlevel++)
        delete numerics_container[iMGlevel][FLOW_SOL][VISC_BOUND_TERM];
      
    }
    
    /*--- Definition of the source term integration scheme for each equation and mesh level ---*/
    for (iMGlevel = 0; iMGlevel <= config->GetnMGLevels(); iMGlevel++) {
      delete numerics_container[iMGlevel][FLOW_SOL][SOURCE_FIRST_TERM];
      delete numerics_container[iMGlevel][FLOW_SOL][SOURCE_SECOND_TERM];
    }
    
  }
  
  
  /*--- Solver definition for the turbulent model problem ---*/
  
  if (turbulent) {
    
    /*--- Definition of the convective scheme for each equation and mesh level ---*/
    
    switch (config->GetKind_ConvNumScheme_Turb()) {
      case SPACE_UPWIND :
        for (iMGlevel = 0; iMGlevel <= config->GetnMGLevels(); iMGlevel++) {
          if (spalart_allmaras || neg_spalart_allmaras ||menter_sst)
            delete numerics_container[iMGlevel][TURB_SOL][CONV_TERM];
        }
        break;
    }
    
    /*--- Definition of the viscous scheme for each equation and mesh level ---*/
    if (spalart_allmaras || neg_spalart_allmaras || menter_sst){
      for (iMGlevel = 0; iMGlevel <= config->GetnMGLevels(); iMGlevel++) {
        delete numerics_container[iMGlevel][TURB_SOL][VISC_TERM];
        delete numerics_container[iMGlevel][TURB_SOL][SOURCE_FIRST_TERM];
        delete numerics_container[iMGlevel][TURB_SOL][SOURCE_SECOND_TERM];
        /*--- Definition of the boundary condition method ---*/
        delete numerics_container[iMGlevel][TURB_SOL][CONV_BOUND_TERM];
        delete numerics_container[iMGlevel][TURB_SOL][VISC_BOUND_TERM];
        
      }
    }
    
  }
  
  /*--- Solver definition for the transition model problem ---*/
  if (transition) {
    
    /*--- Definition of the convective scheme for each equation and mesh level ---*/
    switch (config->GetKind_ConvNumScheme_Turb()) {
      case SPACE_UPWIND :
        for (iMGlevel = 0; iMGlevel <= config->GetnMGLevels(); iMGlevel++) {
          delete numerics_container[iMGlevel][TRANS_SOL][CONV_TERM];
        }
        break;
    }
    
    for (iMGlevel = 0; iMGlevel <= config->GetnMGLevels(); iMGlevel++) {
      /*--- Definition of the viscous scheme for each equation and mesh level ---*/
      delete numerics_container[iMGlevel][TRANS_SOL][VISC_TERM];
      /*--- Definition of the source term integration scheme for each equation and mesh level ---*/
      delete numerics_container[iMGlevel][TRANS_SOL][SOURCE_FIRST_TERM];
      delete numerics_container[iMGlevel][TRANS_SOL][SOURCE_SECOND_TERM];
      /*--- Definition of the boundary condition method ---*/
      delete numerics_container[iMGlevel][TRANS_SOL][CONV_BOUND_TERM];
    }
  }
  
  /*--- Solver definition for the poisson potential problem ---*/
  if (poisson || heat) {
    
    /*--- Definition of the viscous scheme for each equation and mesh level ---*/
    delete numerics_container[MESH_0][POISSON_SOL][VISC_TERM];
    
    /*--- Definition of the source term integration scheme for each equation and mesh level ---*/
    delete numerics_container[MESH_0][POISSON_SOL][SOURCE_FIRST_TERM];
    delete numerics_container[MESH_0][POISSON_SOL][SOURCE_SECOND_TERM];
    
  }
  
  /*--- Solver definition for the flow adjoint problem ---*/
  
  if (adj_euler || adj_ns ) {
    
    /*--- Definition of the convective scheme for each equation and mesh level ---*/
    
    switch (config->GetKind_ConvNumScheme_AdjFlow()) {
      case SPACE_CENTERED :
        
        if (compressible) {
          
          /*--- Compressible flow ---*/
          
          switch (config->GetKind_Centered_AdjFlow()) {
            case LAX : case JST:
              delete numerics_container[MESH_0][ADJFLOW_SOL][CONV_TERM];
              break;
          }
          
          for (iMGlevel = 1; iMGlevel <= config->GetnMGLevels(); iMGlevel++)
            delete numerics_container[iMGlevel][ADJFLOW_SOL][CONV_TERM];
          
          for (iMGlevel = 0; iMGlevel <= config->GetnMGLevels(); iMGlevel++)
            delete numerics_container[iMGlevel][ADJFLOW_SOL][CONV_BOUND_TERM];
          
        }
        
        if (incompressible || freesurface) {
          
          /*--- Incompressible flow, use artificial compressibility method ---*/
          
          switch (config->GetKind_Centered_AdjFlow()) {
            case LAX : case JST:
              delete numerics_container[MESH_0][ADJFLOW_SOL][CONV_TERM]; break;
          }
          
          for (iMGlevel = 1; iMGlevel <= config->GetnMGLevels(); iMGlevel++)
            delete numerics_container[iMGlevel][ADJFLOW_SOL][CONV_TERM];
          
          for (iMGlevel = 0; iMGlevel <= config->GetnMGLevels(); iMGlevel++)
            delete numerics_container[iMGlevel][ADJFLOW_SOL][CONV_BOUND_TERM];
          
        }
        
        break;
        
      case SPACE_UPWIND :
        
        if (compressible || incompressible || freesurface) {
          
          /*--- Compressible flow ---*/
          
          switch (config->GetKind_Upwind_AdjFlow()) {
            case ROE:
              for (iMGlevel = 0; iMGlevel <= config->GetnMGLevels(); iMGlevel++) {
                delete numerics_container[iMGlevel][ADJFLOW_SOL][CONV_TERM];
                delete numerics_container[iMGlevel][ADJFLOW_SOL][CONV_BOUND_TERM];
              }
              break;
          }
        }
        
        break;
    }
    
    /*--- Definition of the viscous scheme for each equation and mesh level ---*/
    
    if (compressible || incompressible || freesurface) {
      
      /*--- Compressible flow ---*/
      for (iMGlevel = 0; iMGlevel <= config->GetnMGLevels(); iMGlevel++) {
        delete numerics_container[iMGlevel][ADJFLOW_SOL][VISC_TERM];
        delete numerics_container[iMGlevel][ADJFLOW_SOL][VISC_BOUND_TERM];
      }
    }
    
    /*--- Definition of the source term integration scheme for each equation and mesh level ---*/
    
    for (iMGlevel = 0; iMGlevel <= config->GetnMGLevels(); iMGlevel++) {
      
      
      if (compressible || incompressible || freesurface) {
        
        delete numerics_container[iMGlevel][ADJFLOW_SOL][SOURCE_FIRST_TERM];
        delete numerics_container[iMGlevel][ADJFLOW_SOL][SOURCE_SECOND_TERM];
        
      }
    }
    
  }
  
  
  /*--- Solver definition for the turbulent adjoint problem ---*/
  if (adj_turb) {
    /*--- Definition of the convective scheme for each equation and mesh level ---*/
    switch (config->GetKind_ConvNumScheme_AdjTurb()) {
        
      case SPACE_UPWIND :
        for (iMGlevel = 0; iMGlevel <= config->GetnMGLevels(); iMGlevel++)
          if (spalart_allmaras) {
            delete numerics_container[iMGlevel][ADJTURB_SOL][CONV_TERM];
          }
        break;
    }
    
    
    for (iMGlevel = 0; iMGlevel <= config->GetnMGLevels(); iMGlevel++) {
      if (spalart_allmaras) {
        /*--- Definition of the viscous scheme for each equation and mesh level ---*/
        delete numerics_container[iMGlevel][ADJTURB_SOL][VISC_TERM];
        /*--- Definition of the source term integration scheme for each equation and mesh level ---*/
        delete numerics_container[iMGlevel][ADJTURB_SOL][SOURCE_FIRST_TERM];
        delete numerics_container[iMGlevel][ADJTURB_SOL][SOURCE_SECOND_TERM];
        /*--- Definition of the boundary condition method ---*/
        delete numerics_container[iMGlevel][ADJTURB_SOL][CONV_BOUND_TERM];
      }
    }
  }
  
  /*--- Solver definition for the wave problem ---*/
  if (wave) {
    
    /*--- Definition of the viscous scheme for each equation and mesh level ---*/
    delete numerics_container[MESH_0][WAVE_SOL][VISC_TERM];
    
  }
  
  /*--- Solver definition for the FEA problem ---*/
  if (fem) {
    
    /*--- Definition of the viscous scheme for each equation and mesh level ---*/
    delete numerics_container[MESH_0][FEA_SOL][FEA_TERM];
    
  }
  
  /*--- Definition of the Class for the numerical method: numerics_container[MESH_LEVEL][EQUATION][EQ_TERM] ---*/
  for (iMGlevel = 0; iMGlevel <= config->GetnMGLevels(); iMGlevel++) {
    for (iSol = 0; iSol < MAX_SOLS; iSol++){
      delete [] numerics_container[iMGlevel][iSol];
    }
    delete[] numerics_container[iMGlevel];
  }
  
}

void CDriver::Iteration_Preprocessing(CIteration **iteration_container, CConfig **config, unsigned short iZone) {
  
  int rank = MASTER_NODE;
#ifdef HAVE_MPI
  MPI_Comm_rank(MPI_COMM_WORLD, &rank);
#endif
  
  /*--- Initial print to console for this zone. ---*/
  
  if (rank == MASTER_NODE) cout << "Zone " << iZone+1;
  
  /*--- Loop over all zones and instantiate the physics iteration. ---*/
  
  switch (config[iZone]->GetKind_Solver()) {
      
    case EULER: case NAVIER_STOKES: case RANS:
      if (rank == MASTER_NODE)
        cout << ": Euler/Navier-Stokes/RANS flow iteration." << endl;
      iteration_container[iZone] = new CMeanFlowIteration(config[iZone]);
      break;
      
    case WAVE_EQUATION:
      if (rank == MASTER_NODE)
        cout << ": wave iteration." << endl;
      iteration_container[iZone] = new CWaveIteration(config[iZone]);
      break;
      
    case HEAT_EQUATION:
      if (rank == MASTER_NODE)
        cout << ": heat iteration." << endl;
      iteration_container[iZone] = new CHeatIteration(config[iZone]);
      break;
      
    case POISSON_EQUATION:
      if (rank == MASTER_NODE)
        cout << ": poisson iteration." << endl;
      iteration_container[iZone] = new CPoissonIteration(config[iZone]);
      break;
      
    case FEM_ELASTICITY:
      if (rank == MASTER_NODE)
        cout << ": FEM iteration." << endl;
      iteration_container[iZone] = new CFEM_StructuralAnalysis(config[iZone]);
      break;

    case ADJ_ELASTICITY:
      if (rank == MASTER_NODE)
        cout << ": adjoint FEM iteration." << endl;
      iteration_container[iZone] = new CFEAIteration_Adj(config[iZone]);
      break;

    case ADJ_EULER: case ADJ_NAVIER_STOKES: case ADJ_RANS:
      if (rank == MASTER_NODE)
        cout << ": adjoint Euler/Navier-Stokes/RANS flow iteration." << endl;
      iteration_container[iZone] = new CAdjMeanFlowIteration(config[iZone]);
      break;
      
    case DISC_ADJ_EULER: case DISC_ADJ_NAVIER_STOKES: case DISC_ADJ_RANS:
      if (rank == MASTER_NODE)
        cout << ": discrete adjoint Euler/Navier-Stokes/RANS flow iteration." << endl;
      iteration_container[iZone] = new CDiscAdjMeanFlowIteration(config[iZone]);
      break;

    case DISC_ADJ_FEM:
      if (rank == MASTER_NODE)
        cout << ": discrete adjoint FEM structural iteration." << endl;
      iteration_container[iZone] = new CDiscAdjFEAIteration(config[iZone]);
      break;
  }
  
}


void CDriver::Interface_Preprocessing(CTransfer ***transfer_container, CInterpolator ***interpolator_container,
                                      CGeometry ***geometry_container, CConfig **config_container,
                                      CSolver ****solver_container, unsigned short nZone, unsigned short nDim) {
  
  int rank = MASTER_NODE;
  unsigned short donorZone, targetZone;
  unsigned short nVar, nVarTransfer;
  
  /*--- Initialize some useful booleans ---*/
  bool fluid_donor, structural_donor;
  bool fluid_target, structural_target;
  
  bool matching_mesh;
  
  fluid_donor  = false;  structural_donor  = false;
  fluid_target  = false;  structural_target  = false;
  
  
#ifdef HAVE_MPI
  MPI_Comm_rank(MPI_COMM_WORLD, &rank);
#endif
  
  /*--- Coupling between zones (limited to two zones at the moment) ---*/
  for (targetZone = 0; targetZone < nZone; targetZone++){
    
    /*--- Initialize target booleans ---*/
    fluid_target  = false;  structural_target  = false;
    
    /*--- Set the target boolean: as of now, only Fluid-Structure Interaction considered ---*/
    switch (config_container[targetZone]->GetKind_Solver()) {
      case EULER : case NAVIER_STOKES: case RANS:
      case DISC_ADJ_EULER: case DISC_ADJ_NAVIER_STOKES: case DISC_ADJ_RANS:
        fluid_target  = true;     break;
      case FEM_ELASTICITY: case DISC_ADJ_FEM:
        structural_target = true;   break;
    }
<<<<<<< HEAD

		for (donorZone = 0; donorZone < nZone; donorZone++){
	    /*--- Initialize donor booleans ---*/
	    fluid_donor  = false;  structural_donor  = false;
	    matching_mesh = config_container[donorZone]->GetMatchingMesh();

	    /*--- Set the donor boolean: as of now, only Fluid-Structure Interaction considered ---*/
	    switch (config_container[donorZone]->GetKind_Solver()) {
	      case EULER : case NAVIER_STOKES: case RANS:
	      case DISC_ADJ_EULER: case DISC_ADJ_NAVIER_STOKES: case DISC_ADJ_RANS:
	        fluid_donor  = true;    break;
	      case FEM_ELASTICITY: case DISC_ADJ_FEM:
	        structural_donor = true;  break;
	    }


			/*--- Retrieve the number of conservative variables (for problems not involving structural analysis ---*/
			if (!structural_donor && !structural_target){
				nVar = solver_container[donorZone][MESH_0][FLOW_SOL]->GetnVar();
			}
			else{
				/*--- If at least one of the components is structural ---*/
				nVar = nDim;
			}

			/*--- Interface conditions are only defined between different zones ---*/
			if (donorZone != targetZone){

				if (rank == MASTER_NODE) cout << "From zone " << donorZone << " to zone " << targetZone << ": ";

				/*--- Match Zones ---*/
				if (rank == MASTER_NODE) cout << "Setting coupling "<<endl;

				/*--- If the mesh is matching: match points ---*/
				if (matching_mesh){
					if (rank == MASTER_NODE) cout << "between matching meshes. " << endl;
					geometry_container[donorZone][MESH_0]->MatchZone(config_container[donorZone], geometry_container[targetZone][MESH_0],
							config_container[targetZone], donorZone, nZone);
				}
				/*--- Else: interpolate ---*/
				else {
=======
    
    for (donorZone = 0; donorZone < nZone; donorZone++){
      /*--- Initialize donor booleans ---*/
      fluid_donor  = false;  structural_donor  = false;
      matching_mesh = config_container[donorZone]->GetMatchingMesh();
      
      /*--- Set the donor boolean: as of now, only Fluid-Structure Interaction considered ---*/
      switch (config_container[donorZone]->GetKind_Solver()) {
        case EULER : case NAVIER_STOKES: case RANS: fluid_donor  = true;    break;
        case FEM_ELASTICITY:            structural_donor = true;  break;
      }
      
      
      /*--- Retrieve the number of conservative variables (for problems not involving structural analysis ---*/
      if (!structural_donor && !structural_target){
        nVar = solver_container[donorZone][MESH_0][FLOW_SOL]->GetnVar();
      }
      else{
        /*--- If at least one of the components is structural ---*/
        nVar = nDim;
      }
      
      /*--- Interface conditions are only defined between different zones ---*/
      if (donorZone != targetZone){
        
        if (rank == MASTER_NODE) cout << "From zone " << donorZone << " to zone " << targetZone << ": ";
        
        /*--- Match Zones ---*/
        if (rank == MASTER_NODE) cout << "Setting coupling "<<endl;
        
        /*--- If the mesh is matching: match points ---*/
        if (matching_mesh){
          if (rank == MASTER_NODE) cout << "between matching meshes. " << endl;
          geometry_container[donorZone][MESH_0]->MatchZone(config_container[donorZone], geometry_container[targetZone][MESH_0],
                                                           config_container[targetZone], donorZone, nZone);
        }
        /*--- Else: interpolate ---*/
        else {
>>>>>>> 6e3878a7
          switch (config_container[donorZone]->GetKindInterpolation()){
            case NEAREST_NEIGHBOR:
              interpolator_container[donorZone][targetZone] = new CNearestNeighbor(geometry_container, config_container, donorZone, targetZone);
              if (rank == MASTER_NODE) cout << "using a nearest-neighbor approach." << endl;
              break;
            case ISOPARAMETRIC:
              interpolator_container[donorZone][targetZone] = new CIsoparametric(geometry_container, config_container, donorZone, targetZone);
              if (rank == MASTER_NODE) cout << "using an isoparametric approach." << endl;
              break;
            case CONSISTCONSERVE:
              if (targetZone>0 && structural_target){
                interpolator_container[donorZone][targetZone] = new CMirror(geometry_container, config_container, donorZone, targetZone);
                if (rank == MASTER_NODE) cout << "using a mirror approach: matching coefficients from opposite mesh." << endl;
              }
              else{
                interpolator_container[donorZone][targetZone] = new CIsoparametric(geometry_container, config_container, donorZone, targetZone);
                if (rank == MASTER_NODE) cout << "using an isoparametric approach." << endl;
              }
              if (targetZone==0 && structural_target){
                if (rank == MASTER_NODE) cout << "Consistent and conservative interpolation assumes the structure model mesh is evaluated second. Somehow this has not happened. The isoparametric coefficients will be calculated for both meshes, and are not guaranteed to be consistent." << endl;
              }
              break;
          }
        }
        
        /*--- Initialize the appropriate transfer strategy ---*/
        if (rank == MASTER_NODE) cout << "Transferring ";
        
        if (fluid_donor && structural_target) {
          nVarTransfer = 2;
          transfer_container[donorZone][targetZone] = new CTransfer_FlowTraction(nVar, nVarTransfer, config_container[donorZone]);
          if (rank == MASTER_NODE) cout << "flow tractions. "<< endl;
        }
        else if (structural_donor && fluid_target){
          nVarTransfer = 0;
          transfer_container[donorZone][targetZone] = new CTransfer_StructuralDisplacements(nVar, nVarTransfer, config_container[donorZone]);
          if (rank == MASTER_NODE) cout << "structural displacements. "<< endl;
        }
        else {
          nVarTransfer = 0;
          transfer_container[donorZone][targetZone] = new CTransfer_ConservativeVars(nVar, nVarTransfer, config_container[donorZone]);
          if (rank == MASTER_NODE) cout << "generic conservative variables. " << endl;
        }
        
      }
      
      
    }
    
  }
  
}


CDriver::~CDriver(void) {}


CSingleZoneDriver::CSingleZoneDriver(CIteration **iteration_container,
                                     CSolver ****solver_container,
                                     CGeometry ***geometry_container,
                                     CIntegration ***integration_container,
                                     CNumerics *****numerics_container,
                                     CInterpolator ***interpolator_container,
                                     CTransfer ***transfer_container,
                                     CConfig **config_container,
                                     unsigned short val_nZone,
                                     unsigned short val_nDim) : CDriver(iteration_container,
                                                                        solver_container,
                                                                        geometry_container,
                                                                        integration_container,
                                                                        numerics_container,
                                                                        interpolator_container,
                                                                        transfer_container,
                                                                        config_container,
                                                                        val_nZone,
                                                                        val_nDim) { }

CSingleZoneDriver::~CSingleZoneDriver(void) { }

void CSingleZoneDriver::Run(CIteration **iteration_container,
                            COutput *output,
                            CIntegration ***integration_container,
                            CGeometry ***geometry_container,
                            CSolver ****solver_container,
                            CNumerics *****numerics_container,
                            CConfig **config_container,
                            CSurfaceMovement **surface_movement,
                            CVolumetricMovement **grid_movement,
                            CFreeFormDefBox*** FFDBox,
                            CInterpolator ***interpolator_container,
                            CTransfer ***transfer_container) {
  
  /*--- Run an iteration of the physics within this single zone.
   We assume that the zone of interest is in the ZONE_0 container position. ---*/
  
  iteration_container[ZONE_0]->Preprocess(output, integration_container, geometry_container,
                                          solver_container, numerics_container, config_container,
                                          surface_movement, grid_movement, FFDBox, ZONE_0);
  
  iteration_container[ZONE_0]->Iterate(output, integration_container, geometry_container,
                                       solver_container, numerics_container, config_container,
                                       surface_movement, grid_movement, FFDBox, ZONE_0);
  
  iteration_container[ZONE_0]->Update(output, integration_container, geometry_container,
                                      solver_container, numerics_container, config_container,
                                      surface_movement, grid_movement, FFDBox, ZONE_0);
  
  iteration_container[ZONE_0]->Monitor();     /*--- Does nothing for now. ---*/
  
  iteration_container[ZONE_0]->Output();      /*--- Does nothing for now. ---*/
  
  iteration_container[ZONE_0]->Postprocess(output, integration_container, geometry_container,
                                      solver_container, numerics_container, config_container,
                                      surface_movement, grid_movement, FFDBox, ZONE_0);
  
}


CMultiZoneDriver::CMultiZoneDriver(CIteration **iteration_container,
                                   CSolver ****solver_container,
                                   CGeometry ***geometry_container,
                                   CIntegration ***integration_container,
                                   CNumerics *****numerics_container,
                                   CInterpolator ***interpolator_container,
                                   CTransfer ***transfer_container,
                                   CConfig **config_container,
                                   unsigned short val_nZone,
                                   unsigned short val_nDim) : CDriver(iteration_container,
                                                                      solver_container,
                                                                      geometry_container,
                                                                      integration_container,
                                                                      numerics_container,
                                                                      interpolator_container,
                                                                      transfer_container,
                                                                      config_container,
                                                                      val_nZone,
                                                                      val_nDim) { }


CMultiZoneDriver::~CMultiZoneDriver(void) { }

void CMultiZoneDriver::Run(CIteration **iteration_container,
                           COutput *output,
                           CIntegration ***integration_container,
                           CGeometry ***geometry_container,
                           CSolver ****solver_container,
                           CNumerics *****numerics_container,
                           CConfig **config_container,
                           CSurfaceMovement **surface_movement,
                           CVolumetricMovement **grid_movement,
                           CFreeFormDefBox*** FFDBox,
                           CInterpolator ***interpolator_container,
                           CTransfer ***transfer_container) {
  
  unsigned short iZone;
  
  /*--- Run a single iteration of a multi-zone problem by looping over all
   zones and executing the iterations. Note that data transers between zones
   and other intermediate procedures may be required. ---*/
  
  for (iZone = 0; iZone < nZone; iZone++) {
    
    iteration_container[iZone]->Preprocess(output, integration_container, geometry_container,
                                           solver_container, numerics_container, config_container,
                                           surface_movement, grid_movement, FFDBox, iZone);
    
    iteration_container[iZone]->Iterate(output, integration_container, geometry_container,
                                        solver_container, numerics_container, config_container,
                                        surface_movement, grid_movement, FFDBox, iZone);
    
    iteration_container[iZone]->Update(output, integration_container, geometry_container,
                                       solver_container, numerics_container, config_container,
                                       surface_movement, grid_movement, FFDBox, iZone);
    
    iteration_container[iZone]->Monitor();     /*--- Does nothing for now. ---*/
    
    iteration_container[iZone]->Output();      /*--- Does nothing for now. ---*/
    
    iteration_container[iZone]->Postprocess(output, integration_container, geometry_container,
                                       solver_container, numerics_container, config_container,
                                       surface_movement, grid_movement, FFDBox, iZone);
    
  }
  
}

CSpectralDriver::CSpectralDriver(CIteration **iteration_container,
                                 CSolver ****solver_container,
                                 CGeometry ***geometry_container,
                                 CIntegration ***integration_container,
                                 CNumerics *****numerics_container,
                                 CInterpolator ***interpolator_container,
                                 CTransfer ***transfer_container,
                                 CConfig **config_container,
                                 unsigned short val_nZone,
                                 unsigned short val_nDim) : CDriver(iteration_container,
                                                                    solver_container,
                                                                    geometry_container,
                                                                    integration_container,
                                                                    numerics_container,
                                                                    interpolator_container,
                                                                    transfer_container,
                                                                    config_container,
                                                                    val_nZone,
                                                                    val_nDim) { }

CSpectralDriver::~CSpectralDriver(void) { }

void CSpectralDriver::Run(CIteration **iteration_container,
                          COutput *output,
                          CIntegration ***integration_container,
                          CGeometry ***geometry_container,
                          CSolver ****solver_container,
                          CNumerics *****numerics_container,
                          CConfig **config_container,
                          CSurfaceMovement **surface_movement,
                          CVolumetricMovement **grid_movement,
                          CFreeFormDefBox*** FFDBox,
                          CInterpolator ***interpolator_container,
                          CTransfer ***transfer_container) {
  
  unsigned short iZone;
  unsigned long ExtIter = config_container[ZONE_0]->GetExtIter();
  
  /*--- If this is the first iteration, set up the spectral operators,
   initialize the source terms, and compute any grid veocities, if necessary. ---*/
  
  if (ExtIter == 0) {
    SetTimeSpectral_Velocities(geometry_container, config_container, nZone);
    for (iZone = 0; iZone < nZone; iZone++)
      SetTimeSpectral(geometry_container, solver_container, config_container, nZone, (iZone+1)%nZone);
  }
  
  /*--- Run a single iteration of a spectral method problem. Preprocess all
   all zones before beginning the iteration. ---*/
  
  for (iZone = 0; iZone < nZone; iZone++)
    iteration_container[iZone]->Preprocess(output, integration_container, geometry_container,
                                           solver_container, numerics_container, config_container,
                                           surface_movement, grid_movement, FFDBox, iZone);
  
  for (iZone = 0; iZone < nZone; iZone++) {
    iteration_container[iZone]->Iterate(output, integration_container, geometry_container,
                                        solver_container, numerics_container, config_container,
                                        surface_movement, grid_movement, FFDBox, iZone);
    
    
    /*--- Update the spectral source terms across all zones ---*/
    
    SetTimeSpectral(geometry_container, solver_container, config_container, nZone, (iZone+1)%nZone);
    
    iteration_container[iZone]->Update(output, integration_container, geometry_container,
                                       solver_container, numerics_container, config_container,
                                       surface_movement, grid_movement, FFDBox, iZone);
    
    iteration_container[iZone]->Monitor();     /*--- Does nothing for now. ---*/
    
    iteration_container[iZone]->Output();      /*--- Does nothing for now. ---*/
    
    iteration_container[iZone]->Postprocess(output, integration_container, geometry_container,
                                       solver_container, numerics_container, config_container,
                                       surface_movement, grid_movement, FFDBox, iZone);
    
  }
  
}

void CSpectralDriver::SetTimeSpectral(CGeometry ***geometry_container, CSolver ****solver_container,
                                      CConfig **config_container, unsigned short nZone, unsigned short iZone) {
  
  int rank = MASTER_NODE;
#ifdef HAVE_MPI
  MPI_Comm_rank(MPI_COMM_WORLD, &rank);
#endif
  
  unsigned short iVar, jZone, kZone, iMGlevel;
  unsigned short nVar = solver_container[ZONE_0][MESH_0][FLOW_SOL]->GetnVar();
  unsigned long iPoint;
  bool implicit = (config_container[ZONE_0]->GetKind_TimeIntScheme_Flow() == EULER_IMPLICIT);
  bool adjoint = (config_container[ZONE_0]->GetContinuous_Adjoint());
  if (adjoint) {
    implicit = (config_container[ZONE_0]->GetKind_TimeIntScheme_AdjFlow() == EULER_IMPLICIT);
  }
  
  /*--- Retrieve values from the config file ---*/
  su2double *U = new su2double[nVar];
  su2double *U_old = new su2double[nVar];
  su2double *Psi = new su2double[nVar];
  su2double *Psi_old = new su2double[nVar];
  su2double *Source = new su2double[nVar];
  su2double deltaU, deltaPsi;
  
  /*--- Compute period of oscillation ---*/
  su2double period = config_container[ZONE_0]->GetTimeSpectral_Period();
  
  /*--- allocate dynamic memory for D ---*/
  su2double **D = new su2double*[nZone];
  for (kZone = 0; kZone < nZone; kZone++) {
    D[kZone] = new su2double[nZone];
  }
  
  /*--- Build the time-spectral operator matrix ---*/
  ComputeTimeSpectral_Operator(D, period, nZone);
  //  for (kZone = 0; kZone < nZone; kZone++) {
  //    for (jZone = 0; jZone < nZone; jZone++) {
  //
  //      if (nZone%2 == 0) {
  //
  //        /*--- For an even number of time instances ---*/
  //        if (kZone == jZone) {
  //          D[kZone][jZone] = 0.0;
  //        }
  //        else {
  //          D[kZone][jZone] = (PI_NUMBER/period)*pow(-1.0,(kZone-jZone))*(1/tan(PI_NUMBER*(kZone-jZone)/nZone));
  //        }
  //      }
  //      else {
  //
  //        /*--- For an odd number of time instances ---*/
  //        if (kZone == jZone) {
  //          D[kZone][jZone] = 0.0;
  //        }
  //        else {
  //          D[kZone][jZone] = (PI_NUMBER/period)*pow(-1.0,(kZone-jZone))*(1/sin(PI_NUMBER*(kZone-jZone)/nZone));
  //        }
  //      }
  //
  //    }
  //  }
  
  /*--- Compute various source terms for explicit direct, implicit direct, and adjoint problems ---*/
  /*--- Loop over all grid levels ---*/
  for (iMGlevel = 0; iMGlevel <= config_container[ZONE_0]->GetnMGLevels(); iMGlevel++) {
    
    /*--- Loop over each node in the volume mesh ---*/
    for (iPoint = 0; iPoint < geometry_container[ZONE_0][iMGlevel]->GetnPoint(); iPoint++) {
      
      for (iVar = 0; iVar < nVar; iVar++) {
        Source[iVar] = 0.0;
      }
      
      /*--- Step across the columns ---*/
      for (jZone = 0; jZone < nZone; jZone++) {
        
        /*--- Retrieve solution at this node in current zone ---*/
        for (iVar = 0; iVar < nVar; iVar++) {
          
          if (!adjoint) {
            U[iVar] = solver_container[jZone][iMGlevel][FLOW_SOL]->node[iPoint]->GetSolution(iVar);
            Source[iVar] += U[iVar]*D[iZone][jZone];
            
            if (implicit) {
              U_old[iVar] = solver_container[jZone][iMGlevel][FLOW_SOL]->node[iPoint]->GetSolution_Old(iVar);
              deltaU = U[iVar] - U_old[iVar];
              Source[iVar] += deltaU*D[iZone][jZone];
            }
            
          }
          
          else {
            Psi[iVar] = solver_container[jZone][iMGlevel][ADJFLOW_SOL]->node[iPoint]->GetSolution(iVar);
            Source[iVar] += Psi[iVar]*D[jZone][iZone];
            
            if (implicit) {
              Psi_old[iVar] = solver_container[jZone][iMGlevel][ADJFLOW_SOL]->node[iPoint]->GetSolution_Old(iVar);
              deltaPsi = Psi[iVar] - Psi_old[iVar];
              Source[iVar] += deltaPsi*D[jZone][iZone];
            }
          }
        }
        
        /*--- Store sources for current row ---*/
        for (iVar = 0; iVar < nVar; iVar++) {
          if (!adjoint) {
            solver_container[iZone][iMGlevel][FLOW_SOL]->node[iPoint]->SetTimeSpectral_Source(iVar, Source[iVar]);
          }
          else {
            solver_container[iZone][iMGlevel][ADJFLOW_SOL]->node[iPoint]->SetTimeSpectral_Source(iVar, Source[iVar]);
          }
        }
        
      }
    }
  }
  
  //	/*--- Loop over all grid levels ---*/
  //	for (iMGlevel = 0; iMGlevel <= config_container[ZONE_0]->GetnMGLevels(); iMGlevel++) {
  //
  //		/*--- Loop over each node in the volume mesh ---*/
  //		for (iPoint = 0; iPoint < geometry_container[ZONE_0][iMGlevel]->GetnPoint(); iPoint++) {
  //
  //			for (iZone = 0; iZone < nZone; iZone++) {
  //				for (iVar = 0; iVar < nVar; iVar++) Source[iVar] = 0.0;
  //				for (jZone = 0; jZone < nZone; jZone++) {
  //
  //					/*--- Retrieve solution at this node in current zone ---*/
  //					for (iVar = 0; iVar < nVar; iVar++) {
  //						U[iVar] = solver_container[jZone][iMGlevel][FLOW_SOL]->node[iPoint]->GetSolution(iVar);
  //						Source[iVar] += U[iVar]*D[iZone][jZone];
  //					}
  //				}
  //				/*--- Store sources for current iZone ---*/
  //				for (iVar = 0; iVar < nVar; iVar++)
  //					solver_container[iZone][iMGlevel][FLOW_SOL]->node[iPoint]->SetTimeSpectral_Source(iVar, Source[iVar]);
  //			}
  //		}
  //	}
  
  /*--- Source term for a turbulence model ---*/
  if (config_container[ZONE_0]->GetKind_Solver() == RANS) {
    
    /*--- Extra variables needed if we have a turbulence model. ---*/
    unsigned short nVar_Turb = solver_container[ZONE_0][MESH_0][TURB_SOL]->GetnVar();
    su2double *U_Turb = new su2double[nVar_Turb];
    su2double *Source_Turb = new su2double[nVar_Turb];
    
    /*--- Loop over only the finest mesh level (turbulence is always solved
     on the original grid only). ---*/
    for (iPoint = 0; iPoint < geometry_container[ZONE_0][MESH_0]->GetnPoint(); iPoint++) {
      for (iVar = 0; iVar < nVar_Turb; iVar++) Source_Turb[iVar] = 0.0;
      for (jZone = 0; jZone < nZone; jZone++) {
        
        /*--- Retrieve solution at this node in current zone ---*/
        for (iVar = 0; iVar < nVar_Turb; iVar++) {
          U_Turb[iVar] = solver_container[jZone][MESH_0][TURB_SOL]->node[iPoint]->GetSolution(iVar);
          Source_Turb[iVar] += U_Turb[iVar]*D[iZone][jZone];
        }
      }
      
      /*--- Store sources for current iZone ---*/
      for (iVar = 0; iVar < nVar_Turb; iVar++)
        solver_container[iZone][MESH_0][TURB_SOL]->node[iPoint]->SetTimeSpectral_Source(iVar, Source_Turb[iVar]);
    }
    
    delete [] U_Turb;
    delete [] Source_Turb;
  }
  
  /*--- delete dynamic memory for D ---*/
  for (kZone = 0; kZone < nZone; kZone++) {
    delete [] D[kZone];
  }
  delete [] D;
  delete [] U;
  delete [] U_old;
  delete [] Psi;
  delete [] Psi_old;
  delete [] Source;
  
  /*--- Write file with force coefficients ---*/
  ofstream TS_Flow_file;
  ofstream mean_TS_Flow_file;
  
  /*--- MPI Send/Recv buffers ---*/
  su2double *sbuf_force = NULL,  *rbuf_force = NULL;
  
  /*--- Other variables ---*/
  unsigned short nVar_Force = 8;
  unsigned long current_iter = config_container[ZONE_0]->GetExtIter();
  
  /*--- Allocate memory for send buffer ---*/
  sbuf_force = new su2double[nVar_Force];
  
  su2double *averages = new su2double[nVar_Force];
  for (iVar = 0; iVar < nVar_Force; iVar++)
    averages[iVar] = 0;
  
  /*--- Allocate memory for receive buffer ---*/
  if (rank == MASTER_NODE) {
    rbuf_force = new su2double[nVar_Force];
    
    TS_Flow_file.precision(15);
    TS_Flow_file.open("TS_force_coefficients.csv", ios::out);
    TS_Flow_file <<  "\"time_instance\",\"lift_coeff\",\"drag_coeff\",\"moment_coeff_x\",\"moment_coeff_y\",\"moment_coeff_z\"" << endl;
    
    mean_TS_Flow_file.precision(15);
    if (current_iter == 0 && iZone == 1) {
      mean_TS_Flow_file.open("history_TS_forces.plt", ios::trunc);
      mean_TS_Flow_file << "TITLE = \"SU2 TIME-SPECTRAL SIMULATION\"" << endl;
      mean_TS_Flow_file <<  "VARIABLES = \"Iteration\",\"CLift\",\"CDrag\",\"CMx\",\"CMy\",\"CMz\",\"CT\",\"CQ\",\"CMerit\"" << endl;
      mean_TS_Flow_file << "ZONE T= \"Average Convergence History\"" << endl;
    }
    else
      mean_TS_Flow_file.open("history_TS_forces.plt", ios::out | ios::app);
  }
  
  if (rank == MASTER_NODE) {
    
    /*--- Run through the zones, collecting the forces coefficients
     N.B. Summing across processors within a given zone is being done
     elsewhere. ---*/
    for (kZone = 0; kZone < nZone; kZone++) {
      
      /*--- Flow solution coefficients (parallel) ---*/
      sbuf_force[0] = solver_container[kZone][MESH_0][FLOW_SOL]->GetTotal_CLift();
      sbuf_force[1] = solver_container[kZone][MESH_0][FLOW_SOL]->GetTotal_CDrag();
      sbuf_force[2] = solver_container[kZone][MESH_0][FLOW_SOL]->GetTotal_CMx();
      sbuf_force[3] = solver_container[kZone][MESH_0][FLOW_SOL]->GetTotal_CMy();
      sbuf_force[4] = solver_container[kZone][MESH_0][FLOW_SOL]->GetTotal_CMz();
      sbuf_force[5] = solver_container[kZone][MESH_0][FLOW_SOL]->GetTotal_CT();
      sbuf_force[6] = solver_container[kZone][MESH_0][FLOW_SOL]->GetTotal_CQ();
      sbuf_force[7] = solver_container[kZone][MESH_0][FLOW_SOL]->GetTotal_CMerit();
      
      for (iVar = 0; iVar < nVar_Force; iVar++) {
        rbuf_force[iVar] = sbuf_force[iVar];
      }
      
      TS_Flow_file << kZone << ", ";
      for (iVar = 0; iVar < nVar_Force; iVar++)
        TS_Flow_file << rbuf_force[iVar] << ", ";
      TS_Flow_file << endl;
      
      /*--- Increment the total contributions from each zone, dividing by nZone as you go ---*/
      for (iVar = 0; iVar < nVar_Force; iVar++) {
        averages[iVar] += (1.0/su2double(nZone))*rbuf_force[iVar];
      }
    }
  }
  
  if (rank == MASTER_NODE && iZone == ZONE_0) {
    
    mean_TS_Flow_file << current_iter << ", ";
    for (iVar = 0; iVar < nVar_Force; iVar++) {
      mean_TS_Flow_file << averages[iVar];
      if (iVar < nVar_Force-1)
        mean_TS_Flow_file << ", ";
    }
    mean_TS_Flow_file << endl;
  }
  
  if (rank == MASTER_NODE) {
    TS_Flow_file.close();
    mean_TS_Flow_file.close();
    delete [] rbuf_force;
  }
  
  delete [] sbuf_force;
  delete [] averages;
  
}

void CSpectralDriver::ComputeTimeSpectral_Operator(su2double **D, su2double period, unsigned short nZone) {
  
  unsigned short kZone, jZone;
  
  /*--- Build the time-spectral operator matrix ---*/
  for (kZone = 0; kZone < nZone; kZone++) {
    for (jZone = 0; jZone < nZone; jZone++) {
      
      if (nZone%2 == 0) {
        
        /*--- For an even number of time instances ---*/
        if (kZone == jZone) {
          D[kZone][jZone] = 0.0;
        }
        else {
          D[kZone][jZone] = (PI_NUMBER/period)*pow(-1.0,(kZone-jZone))*(1/tan(PI_NUMBER*(kZone-jZone)/nZone));
        }
      }
      else {
        
        /*--- For an odd number of time instances ---*/
        if (kZone == jZone) {
          D[kZone][jZone] = 0.0;
        }
        else {
          D[kZone][jZone] = (PI_NUMBER/period)*pow(-1.0,(kZone-jZone))*(1/sin(PI_NUMBER*(kZone-jZone)/nZone));
        }
      }
      
    }
  }
  
}

void CSpectralDriver::SetTimeSpectral_Velocities(CGeometry ***geometry_container,
                                                 CConfig **config_container, unsigned short nZone) {
  
  unsigned short iZone, jDegree, iDim, iMGlevel;
  unsigned short nDim = geometry_container[ZONE_0][MESH_0]->GetnDim();
  
  su2double angular_interval = 2.0*PI_NUMBER/(su2double)(nZone);
  su2double *Coord;
  unsigned long iPoint;
  
  /*--- Compute period of oscillation & compute time interval using nTimeInstances ---*/
  su2double period = config_container[ZONE_0]->GetTimeSpectral_Period();
  su2double deltaT = period/(su2double)(config_container[ZONE_0]->GetnTimeInstances());
  
  /*--- allocate dynamic memory for angular positions (these are the abscissas) ---*/
  su2double *angular_positions = new su2double [nZone];
  for (iZone = 0; iZone < nZone; iZone++) {
    angular_positions[iZone] = iZone*angular_interval;
  }
  
  /*--- find the highest-degree trigonometric polynomial allowed by the Nyquist criterion---*/
  su2double high_degree = (nZone-1)/2.0;
  int highest_degree = SU2_TYPE::Int(high_degree);
  
  /*--- allocate dynamic memory for a given point's coordinates ---*/
  su2double **coords = new su2double *[nZone];
  for (iZone = 0; iZone < nZone; iZone++) {
    coords[iZone] = new su2double [nDim];
  }
  
  /*--- allocate dynamic memory for vectors of Fourier coefficients ---*/
  su2double *a_coeffs = new su2double [highest_degree+1];
  su2double *b_coeffs = new su2double [highest_degree+1];
  
  /*--- allocate dynamic memory for the interpolated positions and velocities ---*/
  su2double *fitted_coords = new su2double [nZone];
  su2double *fitted_velocities = new su2double [nZone];
  
  /*--- Loop over all grid levels ---*/
  for (iMGlevel = 0; iMGlevel <= config_container[ZONE_0]->GetnMGLevels(); iMGlevel++) {
    
    /*--- Loop over each node in the volume mesh ---*/
    for (iPoint = 0; iPoint < geometry_container[ZONE_0][iMGlevel]->GetnPoint(); iPoint++) {
      
      /*--- Populate the 2D coords array with the
       coordinates of a given mesh point across
       the time instances (i.e. the Zones) ---*/
      /*--- Loop over each zone ---*/
      for (iZone = 0; iZone < nZone; iZone++) {
        /*--- get the coordinates of the given point ---*/
        Coord = geometry_container[iZone][iMGlevel]->node[iPoint]->GetCoord();
        for (iDim = 0; iDim < nDim; iDim++) {
          /*--- add them to the appropriate place in the 2D coords array ---*/
          coords[iZone][iDim] = Coord[iDim];
        }
      }
      
      /*--- Loop over each Dimension ---*/
      for (iDim = 0; iDim < nDim; iDim++) {
        
        /*--- compute the Fourier coefficients ---*/
        for (jDegree = 0; jDegree < highest_degree+1; jDegree++) {
          a_coeffs[jDegree] = 0;
          b_coeffs[jDegree] = 0;
          for (iZone = 0; iZone < nZone; iZone++) {
            a_coeffs[jDegree] = a_coeffs[jDegree] + (2.0/(su2double)nZone)*cos(jDegree*angular_positions[iZone])*coords[iZone][iDim];
            b_coeffs[jDegree] = b_coeffs[jDegree] + (2.0/(su2double)nZone)*sin(jDegree*angular_positions[iZone])*coords[iZone][iDim];
          }
        }
        
        /*--- find the interpolation of the coordinates and its derivative (the velocities) ---*/
        for (iZone = 0; iZone < nZone; iZone++) {
          fitted_coords[iZone] = a_coeffs[0]/2.0;
          fitted_velocities[iZone] = 0.0;
          for (jDegree = 1; jDegree < highest_degree+1; jDegree++) {
            fitted_coords[iZone] = fitted_coords[iZone] + a_coeffs[jDegree]*cos(jDegree*angular_positions[iZone]) + b_coeffs[jDegree]*sin(jDegree*angular_positions[iZone]);
            fitted_velocities[iZone] = fitted_velocities[iZone] + (angular_interval/deltaT)*jDegree*(b_coeffs[jDegree]*cos(jDegree*angular_positions[iZone]) - a_coeffs[jDegree]*sin(jDegree*angular_positions[iZone]));
          }
        }
        
        /*--- Store grid velocity for this point, at this given dimension, across the Zones ---*/
        for (iZone = 0; iZone < nZone; iZone++) {
          geometry_container[iZone][iMGlevel]->node[iPoint]->SetGridVel(iDim, fitted_velocities[iZone]);
        }
      }
    }
  }
  
  /*--- delete dynamic memory for the abscissas, coefficients, et cetera ---*/
  delete [] angular_positions;
  delete [] a_coeffs;
  delete [] b_coeffs;
  delete [] fitted_coords;
  delete [] fitted_velocities;
  for (iZone = 0; iZone < nZone; iZone++) {
    delete [] coords[iZone];
  }
  delete [] coords;
  
}

CFSIDriver::CFSIDriver(CIteration **iteration_container,
                       CSolver ****solver_container,
                       CGeometry ***geometry_container,
                       CIntegration ***integration_container,
                       CNumerics *****numerics_container,
                       CInterpolator ***interpolator_container,
                       CTransfer ***transfer_container,
                       CConfig **config_container,
                       unsigned short val_nZone,
                       unsigned short val_nDim) : CDriver(iteration_container,
                                                          solver_container,
                                                          geometry_container,
                                                          integration_container,
                                                          numerics_container,
                                                          interpolator_container,
                                                          transfer_container,
                                                          config_container,
                                                          val_nZone,
                                                          val_nDim) { }

CFSIDriver::~CFSIDriver(void) { }

void CFSIDriver::Run(CIteration **iteration_container,
                     COutput *output,
                     CIntegration ***integration_container,
                     CGeometry ***geometry_container,
                     CSolver ****solver_container,
                     CNumerics *****numerics_container,
                     CConfig **config_container,
                     CSurfaceMovement **surface_movement,
                     CVolumetricMovement **grid_movement,
                     CFreeFormDefBox*** FFDBox,
                     CInterpolator ***interpolator_container,
                     CTransfer ***transfer_container) {
  
  /*--- As of now, we are coding it for just 2 zones. ---*/
  /*--- This will become more general, but we need to modify the configuration for that ---*/
  unsigned short ZONE_FLOW = 0, ZONE_STRUCT = 1;
  unsigned short iZone;
  
  unsigned long IntIter = 0; for (iZone = 0; iZone < nZone; iZone++) config_container[iZone]->SetIntIter(IntIter);
  unsigned long FSIIter = 0; for (iZone = 0; iZone < nZone; iZone++) config_container[iZone]->SetFSIIter(FSIIter);
  unsigned long nFSIIter = config_container[ZONE_FLOW]->GetnIterFSI();
  
#ifdef HAVE_MPI
  int rank = MASTER_NODE;
  MPI_Comm_rank(MPI_COMM_WORLD, &rank);
#endif
  
  /*--- If there is a restart, we need to get the old geometry from the fluid field ---*/
  bool restart = (config_container[ZONE_FLOW]->GetRestart() || config_container[ZONE_FLOW]->GetRestart_Flow());
  unsigned long ExtIter = config_container[ZONE_FLOW]->GetExtIter();
  
  if (restart && (long)ExtIter == config_container[ZONE_FLOW]->GetUnst_RestartIter()){
    unsigned short ZONE_FLOW = 0;
    solver_container[ZONE_FLOW][MESH_0][FLOW_SOL]->Restart_OldGeometry(geometry_container[ZONE_FLOW][MESH_0],config_container[ZONE_FLOW]);
  }
  
  /*-----------------------------------------------------------------*/
  /*---------------- Predict structural displacements ---------------*/
  /*-----------------------------------------------------------------*/
  
  Predict_Displacements(output, integration_container, geometry_container,
                        solver_container, numerics_container, config_container,
                        surface_movement, grid_movement, FFDBox,
                        ZONE_STRUCT, ZONE_FLOW);
  
  while (FSIIter < nFSIIter){
    
    /*-----------------------------------------------------------------*/
    /*------------------- Transfer Displacements ----------------------*/
    /*-----------------------------------------------------------------*/
    
    Transfer_Displacements(output, integration_container, geometry_container,
                           solver_container, numerics_container, config_container,
                           surface_movement, grid_movement, FFDBox, transfer_container,
                           ZONE_STRUCT, ZONE_FLOW);
    
    /*-----------------------------------------------------------------*/
    /*-------------------- Fluid subiteration -------------------------*/
    /*-----------------------------------------------------------------*/
    
    iteration_container[ZONE_FLOW]->Preprocess(output, integration_container, geometry_container,
                                               solver_container, numerics_container, config_container,
                                               surface_movement, grid_movement, FFDBox, ZONE_FLOW);
    
    iteration_container[ZONE_FLOW]->Iterate(output, integration_container, geometry_container,
                                            solver_container, numerics_container, config_container,
                                            surface_movement, grid_movement, FFDBox, ZONE_FLOW);
    
    /*--- Write the convergence history for the fluid (only screen output) ---*/
    
    output->SetConvHistory_Body(NULL, geometry_container, solver_container, config_container, integration_container, true, 0.0, ZONE_FLOW);
    
    /*--- Set the fluid convergence to false (to make sure FSI subiterations converge) ---*/
    
    integration_container[ZONE_FLOW][FLOW_SOL]->SetConvergence(false);
    
    /*-----------------------------------------------------------------*/
    /*------------------- Set FEA loads from fluid --------------------*/
    /*-----------------------------------------------------------------*/
    
    Transfer_Tractions(output, integration_container, geometry_container,
                       solver_container, numerics_container, config_container,
                       surface_movement, grid_movement, FFDBox, transfer_container,
                       ZONE_FLOW, ZONE_STRUCT);
    
    /*-----------------------------------------------------------------*/
    /*------------------ Structural subiteration ----------------------*/
    /*-----------------------------------------------------------------*/
    
    iteration_container[ZONE_STRUCT]->Iterate(output, integration_container, geometry_container,
                                              solver_container, numerics_container, config_container,
                                              surface_movement, grid_movement, FFDBox, ZONE_STRUCT);
    
    /*--- Write the convergence history for the structure (only screen output) ---*/
    
    output->SetConvHistory_Body(NULL, geometry_container, solver_container, config_container, integration_container, true, 0.0, ZONE_STRUCT);
    
    /*--- Set the fluid convergence to false (to make sure FSI subiterations converge) ---*/
    
    integration_container[ZONE_STRUCT][FEA_SOL]->SetConvergence(false);
    
    /*-----------------------------------------------------------------*/
    /*----------------- Displacements relaxation ----------------------*/
    /*-----------------------------------------------------------------*/
    
    Relaxation_Displacements(output, geometry_container, solver_container, config_container,
                             ZONE_STRUCT, ZONE_FLOW, FSIIter);
    
    /*-----------------------------------------------------------------*/
    /*-------------------- Check convergence --------------------------*/
    /*-----------------------------------------------------------------*/
    
    integration_container[ZONE_STRUCT][FEA_SOL]->Convergence_Monitoring_FSI(geometry_container[ZONE_STRUCT][MESH_0], config_container[ZONE_STRUCT],
                                                                            solver_container[ZONE_STRUCT][MESH_0][FEA_SOL], FSIIter);
    
    if (integration_container[ZONE_STRUCT][FEA_SOL]->GetConvergence_FSI()) break;
    
    /*-----------------------------------------------------------------*/
    /*--------------------- Update FSIIter ---------------------------*/
    /*-----------------------------------------------------------------*/
    
    FSIIter++; for (iZone = 0; iZone < nZone; iZone++) config_container[iZone]->SetFSIIter(FSIIter);
    
  }
  
  /*-----------------------------------------------------------------*/
  /*------------------ Update coupled solver ------------------------*/
  /*-----------------------------------------------------------------*/
  
  Update(output, integration_container, geometry_container,
         solver_container, numerics_container, config_container,
         surface_movement, grid_movement, FFDBox, transfer_container,
         ZONE_FLOW, ZONE_STRUCT);
  
  
  /*-----------------------------------------------------------------*/
  /*-------------------- Update fluid solver ------------------------*/
  /*-----------------------------------------------------------------*/
  
  iteration_container[ZONE_FLOW]->Update(output, integration_container, geometry_container,
                                         solver_container, numerics_container, config_container,
                                         surface_movement, grid_movement, FFDBox, ZONE_FLOW);
  
  /*-----------------------------------------------------------------*/
  /*----------------- Update structural solver ----------------------*/
  /*-----------------------------------------------------------------*/
  
  iteration_container[ZONE_STRUCT]->Update(output, integration_container, geometry_container,
                                           solver_container, numerics_container, config_container,
                                           surface_movement, grid_movement, FFDBox, ZONE_STRUCT);
  
  
  /*-----------------------------------------------------------------*/
  /*--------------- Update convergence parameter --------------------*/
  /*-----------------------------------------------------------------*/
  integration_container[ZONE_STRUCT][FEA_SOL]->SetConvergence_FSI(false);
  
  
}

void CFSIDriver::Predict_Displacements(COutput *output, CIntegration ***integration_container, CGeometry ***geometry_container,
                                       CSolver ****solver_container, CNumerics *****numerics_container, CConfig **config_container,
                                       CSurfaceMovement **surface_movement, CVolumetricMovement **grid_movement, CFreeFormDefBox*** FFDBox,
                                       unsigned short donorZone, unsigned short targetZone){
  
#ifdef HAVE_MPI
  int rank;
  MPI_Comm_rank(MPI_COMM_WORLD, &rank);
#endif
  
  solver_container[donorZone][MESH_0][FEA_SOL]->PredictStruct_Displacement(geometry_container[donorZone], config_container[donorZone],
                                                                           solver_container[donorZone]);
  
  /*--- For parallel simulations we need to communicate the predicted solution before updating the fluid mesh ---*/
  
  solver_container[donorZone][MESH_0][FEA_SOL]->Set_MPI_Solution_Pred(geometry_container[donorZone][MESH_0], config_container[donorZone]);
  
  
}

void CFSIDriver::Predict_Tractions(COutput *output, CIntegration ***integration_container, CGeometry ***geometry_container,
                                   CSolver ****solver_container, CNumerics *****numerics_container, CConfig **config_container,
                                   CSurfaceMovement **surface_movement, CVolumetricMovement **grid_movement, CFreeFormDefBox*** FFDBox,
                                   unsigned short donorZone, unsigned short targetZone){
  
}

void CFSIDriver::Transfer_Displacements(COutput *output, CIntegration ***integration_container, CGeometry ***geometry_container,
                                        CSolver ****solver_container, CNumerics *****numerics_container, CConfig **config_container,
                                        CSurfaceMovement **surface_movement, CVolumetricMovement **grid_movement, CFreeFormDefBox*** FFDBox,
                                        CTransfer ***transfer_container, unsigned short donorZone, unsigned short targetZone){
  
#ifdef HAVE_MPI
  int rank;
  MPI_Comm_rank(MPI_COMM_WORLD, &rank);
#endif
  
  bool MatchingMesh = config_container[targetZone]->GetMatchingMesh();
  
  /*--- Select the transfer method and the appropriate mesh properties (matching or nonmatching mesh) ---*/
  
  switch (config_container[targetZone]->GetKind_TransferMethod()) {
    case BROADCAST_DATA:
      if (MatchingMesh){
        transfer_container[donorZone][targetZone]->Broadcast_InterfaceData_Matching(solver_container[donorZone][MESH_0][FEA_SOL],solver_container[targetZone][MESH_0][FLOW_SOL],
                                                                                    geometry_container[donorZone][MESH_0],geometry_container[targetZone][MESH_0],
                                                                                    config_container[donorZone], config_container[targetZone]);
        /*--- Set the volume deformation for the fluid zone ---*/
        //			grid_movement[targetZone]->SetVolume_Deformation(geometry_container[targetZone][MESH_0], config_container[targetZone], true);
        
      }
      else {
        transfer_container[donorZone][targetZone]->Broadcast_InterfaceData_Interpolate(solver_container[donorZone][MESH_0][FEA_SOL],solver_container[targetZone][MESH_0][FLOW_SOL],
                                                                                       geometry_container[donorZone][MESH_0],geometry_container[targetZone][MESH_0],
                                                                                       config_container[donorZone], config_container[targetZone]);
        /*--- Set the volume deformation for the fluid zone ---*/
        //			grid_movement[targetZone]->SetVolume_Deformation(geometry_container[targetZone][MESH_0], config_container[targetZone], true);
        
      }
      break;
    case SCATTER_DATA:
      if (MatchingMesh){
        transfer_container[donorZone][targetZone]->Scatter_InterfaceData(solver_container[donorZone][MESH_0][FEA_SOL],solver_container[targetZone][MESH_0][FLOW_SOL],
                                                                         geometry_container[donorZone][MESH_0],geometry_container[targetZone][MESH_0],
                                                                         config_container[donorZone], config_container[targetZone]);
        /*--- Set the volume deformation for the fluid zone ---*/
        //			grid_movement[targetZone]->SetVolume_Deformation(geometry_container[targetZone][MESH_0], config_container[targetZone], true);
      }
      else {
        cout << "Scatter method not implemented for non-matching meshes. Exiting..." << endl;
        exit(EXIT_FAILURE);
      }
      break;
    case ALLGATHER_DATA:
      if (MatchingMesh){
        cout << "Allgather method not yet implemented for matching meshes. Exiting..." << endl;
        exit(EXIT_FAILURE);
      }
      else {
        transfer_container[donorZone][targetZone]->Allgather_InterfaceData(solver_container[donorZone][MESH_0][FEA_SOL],solver_container[targetZone][MESH_0][FLOW_SOL],
                                                                           geometry_container[donorZone][MESH_0],geometry_container[targetZone][MESH_0],
                                                                           config_container[donorZone], config_container[targetZone]);
        /*--- Set the volume deformation for the fluid zone ---*/
        //			grid_movement[targetZone]->SetVolume_Deformation(geometry_container[targetZone][MESH_0], config_container[targetZone], true);
      }
      break;
    case LEGACY_METHOD:
      if (MatchingMesh){
        solver_container[targetZone][MESH_0][FLOW_SOL]->SetFlow_Displacement(geometry_container[targetZone], grid_movement[targetZone],
                                                                             config_container[targetZone], config_container[donorZone],
                                                                             geometry_container[donorZone], solver_container[donorZone]);
      }
      else {
        solver_container[targetZone][MESH_0][FLOW_SOL]->SetFlow_Displacement_Int(geometry_container[targetZone], grid_movement[targetZone],
                                                                                 config_container[targetZone], config_container[donorZone],
                                                                                 geometry_container[donorZone], solver_container[donorZone]);
      }
      break;
  }
  
}

void CFSIDriver::Transfer_Tractions(COutput *output, CIntegration ***integration_container, CGeometry ***geometry_container,
                                    CSolver ****solver_container, CNumerics *****numerics_container, CConfig **config_container,
                                    CSurfaceMovement **surface_movement, CVolumetricMovement **grid_movement, CFreeFormDefBox*** FFDBox,
                                    CTransfer ***transfer_container, unsigned short donorZone, unsigned short targetZone){
  
#ifdef HAVE_MPI
  int rank;
  MPI_Comm_rank(MPI_COMM_WORLD, &rank);
#endif
  
  bool MatchingMesh = config_container[donorZone]->GetMatchingMesh();
  
  /*--- Load transfer --  This will have to be modified for non-matching meshes ---*/
  
  unsigned short SolContainer_Position_fea = config_container[targetZone]->GetContainerPosition(RUNTIME_FEA_SYS);
  
  /*--- FEA equations -- Necessary as the SetFEA_Load routine is as of now contained in the structural solver ---*/
  unsigned long ExtIter = config_container[targetZone]->GetExtIter();
  config_container[targetZone]->SetGlobalParam(FEM_ELASTICITY, RUNTIME_FEA_SYS, ExtIter);
  
  /*--- Select the transfer method and the appropriate mesh properties (matching or nonmatching mesh) ---*/
  
  switch (config_container[donorZone]->GetKind_TransferMethod()) {
    case BROADCAST_DATA:
      if (MatchingMesh){
        transfer_container[donorZone][targetZone]->Broadcast_InterfaceData_Matching(solver_container[donorZone][MESH_0][FLOW_SOL],solver_container[targetZone][MESH_0][FEA_SOL],
                                                                                    geometry_container[donorZone][MESH_0],geometry_container[targetZone][MESH_0],
                                                                                    config_container[donorZone], config_container[targetZone]);
      }
      else {
        transfer_container[donorZone][targetZone]->Broadcast_InterfaceData_Interpolate(solver_container[donorZone][MESH_0][FLOW_SOL],solver_container[targetZone][MESH_0][FEA_SOL],
                                                                                       geometry_container[donorZone][MESH_0],geometry_container[targetZone][MESH_0],
                                                                                       config_container[donorZone], config_container[targetZone]);
      }
      break;
    case SCATTER_DATA:
      if (MatchingMesh){
        transfer_container[donorZone][targetZone]->Scatter_InterfaceData(solver_container[donorZone][MESH_0][FLOW_SOL],solver_container[targetZone][MESH_0][FEA_SOL],
                                                                         geometry_container[donorZone][MESH_0],geometry_container[targetZone][MESH_0],
                                                                         config_container[donorZone], config_container[targetZone]);
      }
      else {
        cout << "Scatter method not implemented for non-matching meshes. Exiting..." << endl;
        exit(EXIT_FAILURE);
      }
      break;
    case ALLGATHER_DATA:
      if (MatchingMesh){
        cout << "Allgather method not yet implemented for matching meshes. Exiting..." << endl;
        exit(EXIT_FAILURE);
      }
      else {
        transfer_container[donorZone][targetZone]->Allgather_InterfaceData(solver_container[donorZone][MESH_0][FLOW_SOL],solver_container[targetZone][MESH_0][FEA_SOL],
                                                                           geometry_container[donorZone][MESH_0],geometry_container[targetZone][MESH_0],
                                                                           config_container[donorZone], config_container[targetZone]);
      }
      break;
    case LEGACY_METHOD:
      if (MatchingMesh){
        solver_container[targetZone][MESH_0][FEA_SOL]->SetFEA_Load(solver_container[donorZone], geometry_container[targetZone], geometry_container[donorZone],
                                                                   config_container[targetZone], config_container[donorZone], numerics_container[targetZone][MESH_0][SolContainer_Position_fea][FEA_TERM]);
      }
      else {
        solver_container[targetZone][MESH_0][FEA_SOL]->SetFEA_Load_Int(solver_container[donorZone], geometry_container[targetZone], geometry_container[donorZone],
                                                                       config_container[targetZone], config_container[donorZone], numerics_container[targetZone][MESH_0][SolContainer_Position_fea][FEA_TERM]);
      }
      break;
  }
  
}

void CFSIDriver::Relaxation_Displacements(COutput *output, CGeometry ***geometry_container, CSolver ****solver_container,
                                          CConfig **config_container, unsigned short donorZone, unsigned short targetZone, unsigned long FSIIter){
  
#ifdef HAVE_MPI
  int rank;
  MPI_Comm_rank(MPI_COMM_WORLD, &rank);
#endif
  
  /*-------------------- Aitken's relaxation ------------------------*/
  
  /*------------------- Compute the coefficient ---------------------*/
  
  solver_container[donorZone][MESH_0][FEA_SOL]->ComputeAitken_Coefficient(geometry_container[donorZone], config_container[donorZone],
                                                                          solver_container[donorZone], FSIIter);
  
  /*----------------- Set the relaxation parameter ------------------*/
  
  solver_container[donorZone][MESH_0][FEA_SOL]->SetAitken_Relaxation(geometry_container[donorZone], config_container[donorZone],
                                                                     solver_container[donorZone]);
  
  
  /*----------------- Communicate the predicted solution and the old one ------------------*/
  solver_container[donorZone][MESH_0][FEA_SOL]->Set_MPI_Solution_Pred_Old(geometry_container[donorZone][MESH_0], config_container[donorZone]);
  
  
}

void CFSIDriver::Relaxation_Tractions(COutput *output, CGeometry ***geometry_container, CSolver ****solver_container,
                                      CConfig **config_container, unsigned short donorZone, unsigned short targetZone, unsigned long FSIIter){
  
}

void CFSIDriver::Update(COutput *output, CIntegration ***integration_container, CGeometry ***geometry_container,
                        CSolver ****solver_container, CNumerics *****numerics_container, CConfig **config_container,
                        CSurfaceMovement **surface_movement, CVolumetricMovement **grid_movement, CFreeFormDefBox*** FFDBox,
                        CTransfer ***transfer_container, unsigned short ZONE_FLOW, unsigned short ZONE_STRUCT){
  
  unsigned long IntIter = 0; // This doesn't affect here but has to go into the function
  unsigned long ExtIter = config_container[ZONE_FLOW]->GetExtIter();
  
  
  /*-----------------------------------------------------------------*/
  /*--------------------- Enforce continuity ------------------------*/
  /*-----------------------------------------------------------------*/
  
  /*--- Enforces that the geometry of the flow corresponds to the converged, relaxed solution ---*/
  
  /*-------------------- Transfer the displacements --------------------*/
  
  Transfer_Displacements(output, integration_container, geometry_container,
                         solver_container, numerics_container, config_container,
                         surface_movement, grid_movement, FFDBox, transfer_container,
                         ZONE_STRUCT, ZONE_FLOW);
  
  /*-------------------- Set the grid movement -------------------------*/
  
  SetGrid_Movement(geometry_container[ZONE_FLOW], surface_movement[ZONE_FLOW],
                   grid_movement[ZONE_FLOW], FFDBox[ZONE_FLOW], solver_container[ZONE_FLOW], config_container[ZONE_FLOW],
                   ZONE_FLOW, IntIter, ExtIter);
  
  /*----------- Store the solution_pred as solution_pred_old --------------*/
  
}


CFSIStatDriver::CFSIStatDriver(CIteration **iteration_container,
                       CSolver ****solver_container,
                       CGeometry ***geometry_container,
                       CIntegration ***integration_container,
                       CNumerics *****numerics_container,
                       CInterpolator ***interpolator_container,
                       CTransfer ***transfer_container,
                       CConfig **config_container,
                       unsigned short val_nZone,
                       unsigned short val_nDim) : CFSIDriver(iteration_container,
                                                           solver_container,
                                                           geometry_container,
                                                           integration_container,
                                                           numerics_container,
                                                           interpolator_container,
                                                           transfer_container,
                                                           config_container,
                                                           val_nZone,
                                                           val_nDim) { }

CFSIStatDriver::~CFSIStatDriver(void) { }

void CFSIStatDriver::Run(CIteration **iteration_container,
                     COutput *output,
                     CIntegration ***integration_container,
                     CGeometry ***geometry_container,
                     CSolver ****solver_container,
                     CNumerics *****numerics_container,
                     CConfig **config_container,
                     CSurfaceMovement **surface_movement,
                     CVolumetricMovement **grid_movement,
                     CFreeFormDefBox*** FFDBox,
                     CInterpolator ***interpolator_container,
                     CTransfer ***transfer_container) {

  /*--- As of now, we are coding it for just 2 zones. ---*/
  /*--- This will become more general, but we need to modify the configuration for that ---*/
  unsigned short ZONE_FLOW = 0, ZONE_STRUCT = 1;
  unsigned short iZone;

  int rank = MASTER_NODE;

  unsigned long IntIter = 0; for (iZone = 0; iZone < nZone; iZone++) config_container[iZone]->SetIntIter(IntIter);
  unsigned long FSIIter = 0; for (iZone = 0; iZone < nZone; iZone++) config_container[iZone]->SetFSIIter(FSIIter);
  unsigned long nFSIIter = config_container[ZONE_FLOW]->GetnIterFSI();

  bool StopCalc_Flow = false;

  /*--- For steady flow cases, the loop is in nExtIter - For static FSI nExtIter has to be 1, so we need to define an inner loop. ---*/
  /*--- I will use GetUnst_nIntIter() temporarily, as an analogy with the dynamic solver ---*/
  unsigned long nExtIter_FLOW = config_container[ZONE_FLOW]->GetUnst_nIntIter();
  unsigned long iExtIter_FLOW = 0;

#ifdef HAVE_MPI
  MPI_Comm_rank(MPI_COMM_WORLD, &rank);
#endif

  ofstream ConvHist_file;
  if (rank == MASTER_NODE)
  output->SetConvHistory_Header(&ConvHist_file, config_container[ZONE_0]);

   /*--- If there is a restart, we need to get the old geometry from the fluid field ---*/
   bool restart = (config_container[ZONE_FLOW]->GetRestart() || config_container[ZONE_FLOW]->GetRestart_Flow());
   unsigned long ExtIter = config_container[ZONE_FLOW]->GetExtIter();

   if (restart){
    unsigned short ZONE_FLOW = 0;
    solver_container[ZONE_FLOW][MESH_0][FLOW_SOL]->LoadRestart(geometry_container[ZONE_FLOW], solver_container[ZONE_FLOW], config_container[ZONE_FLOW], 0);
   }

  /*-----------------------------------------------------------------*/
  /*---------------- Predict structural displacements ---------------*/
  /*-----------------------------------------------------------------*/

  Predict_Displacements(output, integration_container, geometry_container,
                      solver_container, numerics_container, config_container,
                      surface_movement, grid_movement, FFDBox,
                      ZONE_STRUCT, ZONE_FLOW);


  while (FSIIter < nFSIIter){

    /*-----------------------------------------------------------------*/
    /*------------------- Transfer Displacements ----------------------*/
    /*-----------------------------------------------------------------*/

    Transfer_Displacements(output, integration_container, geometry_container,
                solver_container, numerics_container, config_container,
                surface_movement, grid_movement, FFDBox, transfer_container,
                ZONE_STRUCT, ZONE_FLOW);

    /*-----------------------------------------------------------------*/
    /*------------------- Set the Grid movement -----------------------*/
    /*---- No longer done in the preprocess of the flow iteration -----*/
    /*---- as the flag Grid_Movement is set to false in this case -----*/
    /*-----------------------------------------------------------------*/

    SetGrid_Movement(geometry_container[ZONE_FLOW], surface_movement[ZONE_FLOW], grid_movement[ZONE_FLOW], FFDBox[ZONE_FLOW],
                     solver_container[ZONE_FLOW], config_container[ZONE_FLOW], ZONE_FLOW, IntIter, ExtIter);

    /*-----------------------------------------------------------------*/
    /*-------------------- Fluid subiteration -------------------------*/
    /*---- Unsteady flows loop over the ExtIter: this loop needs to ---*/
    /*------ be moved here as the nExtIter is 1 (FSI iterations) ------*/
    /*-----------------------------------------------------------------*/

    for (iExtIter_FLOW = 0; iExtIter_FLOW < nExtIter_FLOW; iExtIter_FLOW++){

      /*--- Set ExtIter to iExtIter_FLOW; this is a trick to loop on the steady-state flow solver ---*/

      config_container[ZONE_FLOW]->SetExtIter(iExtIter_FLOW);

      /*--- For now only preprocess and iterate are necessary ---*/

      iteration_container[ZONE_FLOW]->Preprocess(output, integration_container, geometry_container,
                                             solver_container, numerics_container, config_container,
                                             surface_movement, grid_movement, FFDBox, ZONE_FLOW);

      iteration_container[ZONE_FLOW]->Iterate(output, integration_container, geometry_container,
                                             solver_container, numerics_container, config_container,
                                             surface_movement, grid_movement, FFDBox, ZONE_FLOW);

      /*--- Write the convergence history for the fluid (only screen output) ---*/
      /*--- test what to do for steady-state screen-only output ---*/

      output->SetConvHistory_Body(&ConvHist_file, geometry_container, solver_container, config_container, integration_container, false, 0.0, ZONE_FLOW);

      switch (config_container[ZONE_FLOW]->GetKind_Solver()) {
        case EULER: case NAVIER_STOKES: case RANS:
          StopCalc_Flow = integration_container[ZONE_0][FLOW_SOL]->GetConvergence(); break;
      }

      /*--- If the convergence criteria is met for the flow, break the loop ---*/
      if (StopCalc_Flow) break;

    }

    /*--- Set the fluid convergence to false (to make sure FSI subiterations converge) ---*/

    integration_container[ZONE_FLOW][FLOW_SOL]->SetConvergence(false);

    /*-----------------------------------------------------------------*/
    /*------------------- Set FEA loads from fluid --------------------*/
    /*-----------------------------------------------------------------*/

    Transfer_Tractions(output, integration_container, geometry_container,
                solver_container, numerics_container, config_container,
                surface_movement, grid_movement, FFDBox, transfer_container,
                ZONE_FLOW, ZONE_STRUCT);

    /*-----------------------------------------------------------------*/
    /*------------------ Structural subiteration ----------------------*/
    /*-----------------------------------------------------------------*/

    iteration_container[ZONE_STRUCT]->Iterate(output, integration_container, geometry_container,
                                           solver_container, numerics_container, config_container,
                                           surface_movement, grid_movement, FFDBox, ZONE_STRUCT);

    /*--- Write the convergence history for the structure (only screen output) ---*/

    output->SetConvHistory_Body(NULL, geometry_container, solver_container, config_container, integration_container, true, 0.0, ZONE_STRUCT);

    /*--- Set the fluid convergence to false (to make sure FSI subiterations converge) ---*/

    integration_container[ZONE_STRUCT][FEA_SOL]->SetConvergence(false);

    /*-----------------------------------------------------------------*/
    /*----------------- Displacements relaxation ----------------------*/
    /*-----------------------------------------------------------------*/

    Relaxation_Displacements(output, geometry_container, solver_container, config_container,
                 ZONE_STRUCT, ZONE_FLOW, FSIIter);

    /*-----------------------------------------------------------------*/
    /*-------------------- Check convergence --------------------------*/
    /*-----------------------------------------------------------------*/

    integration_container[ZONE_STRUCT][FEA_SOL]->Convergence_Monitoring_FSI(geometry_container[ZONE_STRUCT][MESH_0], config_container[ZONE_STRUCT],
                                solver_container[ZONE_STRUCT][MESH_0][FEA_SOL], FSIIter);

    if (integration_container[ZONE_STRUCT][FEA_SOL]->GetConvergence_FSI()) break;

    /*-----------------------------------------------------------------*/
    /*--------------------- Update FSIIter ---------------------------*/
    /*-----------------------------------------------------------------*/

    FSIIter++; for (iZone = 0; iZone < nZone; iZone++) config_container[iZone]->SetFSIIter(FSIIter);

  }

  /*-----------------------------------------------------------------*/
  /*------------------ Update coupled solver ------------------------*/
  /*-----------------------------------------------------------------*/

  Update(output, integration_container, geometry_container,
           solver_container, numerics_container, config_container,
           surface_movement, grid_movement, FFDBox, transfer_container,
           ZONE_FLOW, ZONE_STRUCT);


  /*-----------------------------------------------------------------*/
  /*----------------- Update structural solver ----------------------*/
  /*-----------------------------------------------------------------*/

  /*--- Output the relaxed result, which is the one transferred into the fluid domain (for restart purposes) ---*/
  switch (config_container[ZONE_STRUCT]->GetKind_TimeIntScheme_FEA()) {
    case (NEWMARK_IMPLICIT):
      solver_container[ZONE_STRUCT][MESH_0][FEA_SOL]->ImplicitNewmark_Relaxation(geometry_container[ZONE_STRUCT][MESH_0], solver_container[ZONE_STRUCT][MESH_0], config_container[ZONE_STRUCT]);
      break;
  }

  /*-----------------------------------------------------------------*/
  /*--------------- Update convergence parameter --------------------*/
  /*-----------------------------------------------------------------*/
  integration_container[ZONE_STRUCT][FEA_SOL]->SetConvergence_FSI(false);


}




CDiscAdjFSIStatDriver::CDiscAdjFSIStatDriver(CIteration **iteration_container,
                       CSolver ****solver_container,
                       CGeometry ***geometry_container,
                       CIntegration ***integration_container,
                       CNumerics *****numerics_container,
                       CInterpolator ***interpolator_container,
                       CTransfer ***transfer_container,
                       CConfig **config_container,
                       unsigned short val_nZone,
                       unsigned short val_nDim) : CFSIStatDriver(iteration_container,
                                                                   solver_container,
                                                                   geometry_container,
                                                                   integration_container,
                                                                   numerics_container,
                                                                   interpolator_container,
                                                                   transfer_container,
                                                                   config_container,
                                                                   val_nZone,
                                                                   val_nDim) {

  RecordingState = 0;
  CurrentRecording = 0;

  switch (config_container[ZONE_0]->GetKind_ObjFunc()){
  case DRAG_COEFFICIENT:
  case LIFT_COEFFICIENT:
  case SIDEFORCE_COEFFICIENT:
  case EFFICIENCY:
  case MOMENT_X_COEFFICIENT:
  case MOMENT_Y_COEFFICIENT:
  case MOMENT_Z_COEFFICIENT:
  case EQUIVALENT_AREA:
  case AVG_TOTAL_PRESSURE:
  case AVG_OUTLET_PRESSURE:
  case MASS_FLOW_RATE:
    Kind_Objective_Function = FLOW_OBJECTIVE_FUNCTION;
    break;
  case REFERENCE_GEOMETRY:
    Kind_Objective_Function = FEM_OBJECTIVE_FUNCTION;
    break;
  default:
    Kind_Objective_Function = NO_OBJECTIVE_FUNCTION;
    break;
  }

  direct_iteration = new CIteration*[nZone];

  unsigned short iZone;
  for (iZone = 0; iZone < nZone; iZone++){
    switch (config_container[iZone]->GetKind_Solver()) {
       case DISC_ADJ_RANS: case DISC_ADJ_EULER: case DISC_ADJ_NAVIER_STOKES:
         direct_iteration[iZone] = new CMeanFlowIteration(config_container[iZone]);
         break;
       case DISC_ADJ_FEM:
         direct_iteration[iZone] = new CFEM_StructuralAnalysis(config_container[iZone]);
         break;
    }
  }

}

CDiscAdjFSIStatDriver::~CDiscAdjFSIStatDriver(void) {

  delete [] direct_iteration;

}


void CDiscAdjFSIStatDriver::Run(CIteration **iteration_container,
                     COutput *output,
                     CIntegration ***integration_container,
                     CGeometry ***geometry_container,
                     CSolver ****solver_container,
                     CNumerics *****numerics_container,
                     CConfig **config_container,
                     CSurfaceMovement **surface_movement,
                     CVolumetricMovement **grid_movement,
                     CFreeFormDefBox*** FFDBox,
                     CInterpolator ***interpolator_container,
                     CTransfer ***transfer_container) {

  /*--- As of now, we are coding it for just 2 zones. ---*/
  /*--- This will become more general, but we need to modify the configuration for that ---*/
  unsigned short ZONE_FLOW = 0, ZONE_STRUCT = 1;
  unsigned short iZone;

  int rank = MASTER_NODE;

  unsigned long IntIter = 0; for (iZone = 0; iZone < nZone; iZone++) config_container[iZone]->SetIntIter(IntIter);
  unsigned long FSIIter = 0; for (iZone = 0; iZone < nZone; iZone++) config_container[iZone]->SetFSIIter(FSIIter);
  unsigned long nFSIIter = config_container[ZONE_FLOW]->GetnIterFSI();

  unsigned long ExtIter = config_container[ZONE_FLOW]->GetExtIter();

  /*--- For steady flow cases, the loop is in nExtIter - For static FSI nExtIter has to be 1, so we need to define an inner loop. ---*/
  /*--- I will use GetUnst_nIntIter() temporarily, as an analogy with the dynamic solver ---*/
  unsigned long nExtIter_FLOW = config_container[ZONE_FLOW]->GetUnst_nIntIter();
  unsigned long iExtIter_FLOW = 0;

#ifdef HAVE_MPI
  MPI_Comm_rank(MPI_COMM_WORLD, &rank);
#endif


  Preprocess(iteration_container, output, integration_container, geometry_container, solver_container, numerics_container,
             config_container, surface_movement, grid_movement, FFDBox, interpolator_container, transfer_container,
             ZONE_FLOW, ZONE_STRUCT, ALL_VARIABLES);


  switch (config_container[ZONE_FLOW]->GetAD_FSI_Strategy()){
  case MONOLITHIC:
    Iterate_Block(iteration_container, output, integration_container, geometry_container, solver_container,
                 numerics_container, config_container, surface_movement, grid_movement,
                 FFDBox, interpolator_container, transfer_container, ZONE_FLOW, ZONE_STRUCT, ALL_VARIABLES);
    break;
  case PARTITIONED:
    switch (Kind_Objective_Function){
    case FLOW_OBJECTIVE_FUNCTION:
      Iterate_Block_FlowOF(iteration_container, output, integration_container, geometry_container, solver_container,
                           numerics_container, config_container, surface_movement, grid_movement,
                           FFDBox, interpolator_container, transfer_container, ZONE_FLOW, ZONE_STRUCT, ALL_VARIABLES);
      break;
    case FEM_OBJECTIVE_FUNCTION:
      Iterate_Block_StructuralOF(iteration_container, output, integration_container, geometry_container, solver_container,
                           numerics_container, config_container, surface_movement, grid_movement,
                           FFDBox, interpolator_container, transfer_container, ZONE_FLOW, ZONE_STRUCT, ALL_VARIABLES);
      break;
    }
    break;
  }


//  if ((rank == MASTER_NODE)){
//    cout << "Direct iteration to store computational graph." << endl;
//    cout << "Compute residuals to check the convergence of the direct problem." << endl;
//  }
//
//  /*--- Record one direct iteration with all variables as input ---*/
//
//  SetRecording(iteration_container, output, integration_container, geometry_container, solver_container, numerics_container,
//               config_container, surface_movement, grid_movement, FFDBox, interpolator_container, transfer_container, ZONE_FLOW,
//               ZONE_STRUCT, FEM_VARIABLES);
//
//  /*--- Print the residuals of the direct subiteration ---*/
//
//  PrintDirect_Residuals(solver_container, config_container, ZONE_FLOW, ZONE_STRUCT, FEM_VARIABLES);
//
//  /*--- Print the residuals of the direct subiteration ---*/
//
//  Iterate_Block(iteration_container, output, integration_container,
//                  geometry_container, solver_container, numerics_container,
//                  config_container, surface_movement, grid_movement,
//                  FFDBox, interpolator_container, transfer_container,
//                  ZONE_FLOW, ZONE_STRUCT, FEM_VARIABLES);

}


void CDiscAdjFSIStatDriver::Preprocess(CIteration **iteration_container,
                  COutput *output,
                  CIntegration ***integration_container,
                  CGeometry ***geometry_container,
                  CSolver ****solver_container,
                  CNumerics *****numerics_container,
                  CConfig **config_container,
                  CSurfaceMovement **surface_movement,
                  CVolumetricMovement **grid_movement,
                  CFreeFormDefBox*** FFDBox,
                  CInterpolator ***interpolator_container,
                  CTransfer ***transfer_container,
                  unsigned short ZONE_FLOW,
                  unsigned short ZONE_STRUCT,
                  unsigned short kind_recording){

  unsigned long IntIter = 0, iPoint;
  config_container[ZONE_0]->SetIntIter(IntIter);
  unsigned short ExtIter = config_container[ZONE_FLOW]->GetExtIter();
  bool unsteady = config_container[ZONE_FLOW]->GetUnsteady_Simulation() != NONE;
  bool dual_time_1st = (config_container[ZONE_FLOW]->GetUnsteady_Simulation() == DT_STEPPING_1ST);
  bool dual_time_2nd = (config_container[ZONE_FLOW]->GetUnsteady_Simulation() == DT_STEPPING_2ND);
  bool turbulent = (config_container[ZONE_FLOW]->GetKind_Solver() == DISC_ADJ_RANS);
  bool dual_time = (dual_time_1st || dual_time_2nd);
  unsigned short iMesh;
  int Direct_Iter_Flow;


  int rank = MASTER_NODE;
#ifdef HAVE_MPI
  MPI_Comm_rank(MPI_COMM_WORLD, &rank);
#endif

  /*----------------------------------------------------------------------------*/
  /*------------------------------ FLOW SOLUTION -------------------------------*/
  /*----------------------------------------------------------------------------*/

  /*--- For the unsteady adjoint, load direct solutions from restart files. ---*/
  if (config_container[ZONE_FLOW]->GetUnsteady_Simulation()) {

    Direct_Iter_Flow = SU2_TYPE::Int(config_container[ZONE_FLOW]->GetUnst_AdjointIter()) - SU2_TYPE::Int(ExtIter) - 2;

    /*--- For dual-time stepping we want to load the already converged solution at timestep n ---*/

    if (dual_time){
      Direct_Iter_Flow += 1;
    }

    if (dual_time_2nd){

      /*--- Load solution at timestep n-2 ---*/

      iteration_container[ZONE_FLOW]->LoadUnsteady_Solution(geometry_container, solver_container,config_container, ZONE_FLOW, Direct_Iter_Flow-2);

      /*--- Push solution back to correct array ---*/

      for (iMesh=0; iMesh<=config_container[ZONE_FLOW]->GetnMGLevels();iMesh++){
        for(iPoint=0; iPoint<geometry_container[ZONE_FLOW][iMesh]->GetnPoint();iPoint++){
          solver_container[ZONE_FLOW][iMesh][FLOW_SOL]->node[iPoint]->Set_Solution_time_n();
          solver_container[ZONE_FLOW][iMesh][FLOW_SOL]->node[iPoint]->Set_Solution_time_n1();
          if (turbulent){
            solver_container[ZONE_FLOW][iMesh][TURB_SOL]->node[iPoint]->Set_Solution_time_n();
            solver_container[ZONE_FLOW][iMesh][TURB_SOL]->node[iPoint]->Set_Solution_time_n1();
          }
        }
      }
    }
    if (dual_time){

      /*--- Load solution at timestep n-1 ---*/

      iteration_container[ZONE_FLOW]->LoadUnsteady_Solution(geometry_container, solver_container,config_container, ZONE_FLOW, Direct_Iter_Flow-1);

      /*--- Push solution back to correct array ---*/

      for (iMesh=0; iMesh<=config_container[ZONE_FLOW]->GetnMGLevels();iMesh++){
        for(iPoint=0; iPoint<geometry_container[ZONE_FLOW][iMesh]->GetnPoint();iPoint++){
          solver_container[ZONE_FLOW][iMesh][FLOW_SOL]->node[iPoint]->Set_Solution_time_n();
          if (turbulent){
            solver_container[ZONE_FLOW][iMesh][TURB_SOL]->node[iPoint]->Set_Solution_time_n();
          }
        }
      }
    }

    /*--- Load solution timestep n ---*/

    iteration_container[ZONE_FLOW]->LoadUnsteady_Solution(geometry_container, solver_container,config_container, ZONE_FLOW, Direct_Iter_Flow);

    /*--- Store flow solution also in the adjoint solver in order to be able to reset it later ---*/

    for (iPoint = 0; iPoint < geometry_container[ZONE_FLOW][MESH_0]->GetnPoint(); iPoint++){
      solver_container[ZONE_FLOW][MESH_0][ADJFLOW_SOL]->node[iPoint]->SetSolution_Direct(solver_container[ZONE_FLOW][MESH_0][FLOW_SOL]->node[iPoint]->GetSolution());
    }
    if (turbulent){
      for (iPoint = 0; iPoint < geometry_container[ZONE_FLOW][MESH_0]->GetnPoint(); iPoint++){
        solver_container[ZONE_FLOW][MESH_0][ADJTURB_SOL]->node[iPoint]->SetSolution_Direct(solver_container[ZONE_FLOW][MESH_0][TURB_SOL]->node[iPoint]->GetSolution());
      }
    }
  }
  else{

    /*--- Load the restart (we need to use the routine in order to get the GEOMETRY, otherwise it's restarted from the base mesh ---*/

    solver_container[ZONE_FLOW][MESH_0][FLOW_SOL]->LoadRestart(geometry_container[ZONE_FLOW], solver_container[ZONE_FLOW], config_container[ZONE_FLOW], 0);

    /*--- Store flow solution also in the adjoint solver in order to be able to reset it later ---*/

    for (iPoint = 0; iPoint < geometry_container[ZONE_FLOW][MESH_0]->GetnPoint(); iPoint++){
      solver_container[ZONE_FLOW][MESH_0][ADJFLOW_SOL]->node[iPoint]->SetSolution_Direct(solver_container[ZONE_FLOW][MESH_0][FLOW_SOL]->node[iPoint]->GetSolution());
    }
    if (turbulent){
      for (iPoint = 0; iPoint < geometry_container[ZONE_FLOW][MESH_0]->GetnPoint(); iPoint++){
        solver_container[ZONE_FLOW][MESH_0][ADJTURB_SOL]->node[iPoint]->SetSolution_Direct(solver_container[ZONE_FLOW][MESH_0][TURB_SOL]->node[iPoint]->GetSolution());
      }
    }

    /*--- Store geometry of the converged solution also in the adjoint solver in order to be able to reset it later ---*/

    for (iPoint = 0; iPoint < geometry_container[ZONE_FLOW][MESH_0]->GetnPoint(); iPoint++){
      solver_container[ZONE_FLOW][MESH_0][ADJFLOW_SOL]->node[iPoint]->SetGeometry_Direct(geometry_container[ZONE_FLOW][MESH_0]->node[iPoint]->GetCoord());
    }

  }

  /*----------------------------------------------------------------------------*/
  /*-------------------------- STRUCTURAL SOLUTION -----------------------------*/
  /*----------------------------------------------------------------------------*/

  IntIter = 0;
  config_container[ZONE_STRUCT]->SetIntIter(IntIter);
  ExtIter = config_container[ZONE_STRUCT]->GetExtIter();
  bool dynamic = (config_container[ZONE_STRUCT]->GetDynamic_Analysis() == DYNAMIC);
  bool nonlinear_analysis = (config_container[ZONE_STRUCT]->GetGeometricConditions() == LARGE_DEFORMATIONS);   // Nonlinear analysis.
  int Direct_Iter_FEA;

  /*--- For the dynamic adjoint, load direct solutions from restart files. ---*/

  if (dynamic) {

    Direct_Iter_FEA = SU2_TYPE::Int(config_container[ZONE_STRUCT]->GetUnst_AdjointIter()) - SU2_TYPE::Int(ExtIter) - 1;

    /*--- We want to load the already converged solution at timesteps n and n-1 ---*/

    /*--- Load solution at timestep n-1 ---*/

    iteration_container[ZONE_STRUCT]->LoadDynamic_Solution(geometry_container, solver_container,config_container, ZONE_STRUCT, Direct_Iter_FEA-1);

    /*--- Push solution back to correct array ---*/

    for(iPoint=0; iPoint<geometry_container[ZONE_STRUCT][MESH_0]->GetnPoint();iPoint++){
      solver_container[ZONE_STRUCT][MESH_0][FEA_SOL]->node[iPoint]->SetSolution_time_n();
    }

    /*--- Push solution back to correct array ---*/

    for(iPoint=0; iPoint<geometry_container[ZONE_STRUCT][MESH_0]->GetnPoint();iPoint++){
      solver_container[ZONE_STRUCT][MESH_0][FEA_SOL]->node[iPoint]->SetSolution_Accel_time_n();
    }

    /*--- Push solution back to correct array ---*/

    for(iPoint=0; iPoint<geometry_container[ZONE_STRUCT][MESH_0]->GetnPoint();iPoint++){
      solver_container[ZONE_STRUCT][MESH_0][FEA_SOL]->node[iPoint]->SetSolution_Vel_time_n();
    }

    /*--- Load solution timestep n ---*/

    iteration_container[ZONE_STRUCT]->LoadDynamic_Solution(geometry_container, solver_container,config_container, ZONE_STRUCT, Direct_Iter_FEA);

    /*--- Store FEA solution also in the adjoint solver in order to be able to reset it later ---*/

    for (iPoint = 0; iPoint < geometry_container[ZONE_STRUCT][MESH_0]->GetnPoint(); iPoint++){
      solver_container[ZONE_STRUCT][MESH_0][ADJFEA_SOL]->node[iPoint]->SetSolution_Direct(solver_container[ZONE_STRUCT][MESH_0][FEA_SOL]->node[iPoint]->GetSolution());
    }

    for (iPoint = 0; iPoint < geometry_container[ZONE_STRUCT][MESH_0]->GetnPoint(); iPoint++){
      solver_container[ZONE_STRUCT][MESH_0][ADJFEA_SOL]->node[iPoint]->SetSolution_Accel_Direct(solver_container[ZONE_STRUCT][MESH_0][FEA_SOL]->node[iPoint]->GetSolution_Accel());
    }

    for (iPoint = 0; iPoint < geometry_container[ZONE_STRUCT][MESH_0]->GetnPoint(); iPoint++){
      solver_container[ZONE_STRUCT][MESH_0][ADJFEA_SOL]->node[iPoint]->SetSolution_Vel_Direct(solver_container[ZONE_STRUCT][MESH_0][FEA_SOL]->node[iPoint]->GetSolution_Vel());
    }

  }
  else {

    solver_container[ZONE_STRUCT][MESH_0][FEA_SOL]->LoadRestart(geometry_container[ZONE_STRUCT], solver_container[ZONE_STRUCT], config_container[ZONE_STRUCT], 0);

    /*--- Store FEA solution also in the adjoint solver in order to be able to reset it later ---*/

    for (iPoint = 0; iPoint < geometry_container[ZONE_STRUCT][MESH_0]->GetnPoint(); iPoint++){
      solver_container[ZONE_STRUCT][MESH_0][ADJFEA_SOL]->node[iPoint]->SetSolution_Direct(solver_container[ZONE_STRUCT][MESH_0][FEA_SOL]->node[iPoint]->GetSolution());
    }

  }

  /*----------------------------------------------------------------------------*/
  /*--------------------- ADJOINT SOLVER PREPROCESSING -------------------------*/
  /*----------------------------------------------------------------------------*/

  solver_container[ZONE_FLOW][MESH_0][ADJFLOW_SOL]->Preprocessing(geometry_container[ZONE_FLOW][MESH_0], solver_container[ZONE_FLOW][MESH_0],  config_container[ZONE_FLOW] , MESH_0, 0, RUNTIME_ADJFLOW_SYS, false);

  if (turbulent){
    solver_container[ZONE_FLOW][MESH_0][ADJTURB_SOL]->Preprocessing(geometry_container[ZONE_FLOW][MESH_0], solver_container[ZONE_FLOW][MESH_0],  config_container[ZONE_FLOW] , MESH_0, 0, RUNTIME_ADJTURB_SYS, false);
  }

  solver_container[ZONE_STRUCT][MESH_0][ADJFEA_SOL]->Preprocessing(geometry_container[ZONE_STRUCT][MESH_0], solver_container[ZONE_STRUCT][MESH_0],  config_container[ZONE_STRUCT] , MESH_0, 0, RUNTIME_ADJFEA_SYS, false);



}

void CDiscAdjFSIStatDriver::PrintDirect_Residuals(CSolver ****solver_container,
                                                          CConfig **config_container,
                                                          unsigned short ZONE_FLOW,
                                                          unsigned short ZONE_STRUCT,
                                                          unsigned short kind_recording){

  unsigned short ExtIter = config_container[ZONE_FLOW]->GetExtIter();
  bool turbulent = (config_container[ZONE_FLOW]->GetKind_Solver() == DISC_ADJ_RANS);
  bool nonlinear_analysis = (config_container[ZONE_STRUCT]->GetGeometricConditions() == LARGE_DEFORMATIONS);   // Nonlinear analysis.
  bool unsteady = config_container[ZONE_FLOW]->GetUnsteady_Simulation() != NONE;
  bool dynamic = (config_container[ZONE_STRUCT]->GetDynamic_Analysis() == DYNAMIC);


  int rank = MASTER_NODE;
#ifdef HAVE_MPI
  MPI_Comm_rank(MPI_COMM_WORLD, &rank);
#endif

  if ((kind_recording == FLOW_VARIABLES) || (kind_recording == ALL_VARIABLES)) {

    /*--- Print residuals in the first iteration ---*/

    if (rank == MASTER_NODE && ((ExtIter == 0) || unsteady )){
      cout << endl;
      cout << "FLUID DOMAIN:" << endl;
      cout << "log10[RMS Density]: "<< log10(solver_container[ZONE_FLOW][MESH_0][FLOW_SOL]->GetRes_RMS(0))
                     <<", Drag: " <<solver_container[ZONE_FLOW][MESH_0][FLOW_SOL]->GetTotal_CDrag()
                     <<", Lift: " << solver_container[ZONE_FLOW][MESH_0][FLOW_SOL]->GetTotal_CLift() << "." << endl;

      if (turbulent){
        cout << "log10[RMS k]: " << log10(solver_container[ZONE_FLOW][MESH_0][TURB_SOL]->GetRes_RMS(0)) << endl;
      }
    }

  }

  if ((kind_recording == FEM_VARIABLES) || (kind_recording == ALL_VARIABLES)) {

    if (rank == MASTER_NODE && ((ExtIter == 0) || dynamic )){

      cout << "STRUCTURAL DOMAIN:" << endl;
      if (nonlinear_analysis){
        cout << "UTOL-A: "   << log10(solver_container[ZONE_STRUCT][MESH_0][FEA_SOL]->GetRes_FEM(0))
             << ", RTOL-A: " << log10(solver_container[ZONE_STRUCT][MESH_0][FEA_SOL]->GetRes_FEM(1))
             << ", ETOL-A: " << log10(solver_container[ZONE_STRUCT][MESH_0][FEA_SOL]->GetRes_FEM(2)) << "." << endl;
      }
      else{
        if (solver_container[ZONE_STRUCT][MESH_0][FEA_SOL]->GetnVar() == 2){
          cout << "log10[RMS Ux]: "   << log10(solver_container[ZONE_STRUCT][MESH_0][FEA_SOL]->GetRes_RMS(0))
               << ", log10[RMS Uy]: " << log10(solver_container[ZONE_STRUCT][MESH_0][FEA_SOL]->GetRes_RMS(1)) << "." << endl;

        }
        else{
          cout << "log10[RMS Ux]: "   << log10(solver_container[ZONE_STRUCT][MESH_0][FEA_SOL]->GetRes_RMS(0))
               << ", log10[RMS Uy]: " << log10(solver_container[ZONE_STRUCT][MESH_0][FEA_SOL]->GetRes_RMS(1))
               << ", log10[RMS Uz]: " << log10(solver_container[ZONE_STRUCT][MESH_0][FEA_SOL]->GetRes_RMS(2))<< "." << endl;
        }

      }
    }

  }

}

void CDiscAdjFSIStatDriver::Iterate_Direct(CIteration **iteration_container, COutput *output, CIntegration ***integration_container,
                              CGeometry ***geometry_container, CSolver ****solver_container, CNumerics *****numerics_container, CConfig **config_container,
                              CSurfaceMovement **surface_movement, CVolumetricMovement **grid_movement, CFreeFormDefBox*** FFDBox, CInterpolator ***interpolator_container,
                              CTransfer ***transfer_container, unsigned short ZONE_FLOW, unsigned short ZONE_STRUCT, unsigned short kind_recording){

  if (kind_recording == ALL_VARIABLES) {

    FSI_Iteration_Direct(iteration_container, transfer_container, output, integration_container, geometry_container,
        solver_container, numerics_container, config_container, interpolator_container, surface_movement, grid_movement,
        FFDBox, ZONE_FLOW, ZONE_STRUCT);

  }

  if ((kind_recording == FLOW_VARIABLES) ||
      (kind_recording == GEOMETRY_VARIABLES)) {

    Fluid_Iteration_Direct(iteration_container, transfer_container, output, integration_container, geometry_container,
        solver_container, numerics_container, config_container, interpolator_container, surface_movement, grid_movement,
        FFDBox, ZONE_FLOW, ZONE_STRUCT);


  }

  if ((kind_recording == FEM_VARIABLES) ||
      (kind_recording == FLOW_CROSS_TERM) ||
      (kind_recording == GEOMETRY_CROSS_TERM)) {

    Structural_Iteration_Direct(iteration_container, transfer_container, output, integration_container, geometry_container,
        solver_container, numerics_container, config_container, interpolator_container, surface_movement, grid_movement,
        FFDBox, ZONE_FLOW, ZONE_STRUCT);

  }

  if (kind_recording == FEM_CROSS_TERM) {

    Mesh_Deformation_Direct(iteration_container, transfer_container, output, integration_container, geometry_container,
        solver_container, numerics_container, config_container, interpolator_container, surface_movement, grid_movement,
        FFDBox, ZONE_FLOW, ZONE_STRUCT);

  }


}


void CDiscAdjFSIStatDriver::FSI_Iteration_Direct(CIteration **iteration_container, CTransfer ***transfer_container, COutput *output,
    CIntegration ***integration_container, CGeometry ***geometry_container, CSolver ****solver_container,
    CNumerics *****numerics_container, CConfig **config_container, CInterpolator ***interpolator_container,
    CSurfaceMovement **surface_movement, CVolumetricMovement **grid_movement, CFreeFormDefBox*** FFDBox,
    unsigned short ZONE_FLOW, unsigned short ZONE_STRUCT) {

  /*--- As of now, we are coding it for just 2 zones. ---*/
  /*--- This will become more general, but we need to modify the configuration for that ---*/
  unsigned short iZone;

  unsigned long iPoint;

  int rank = MASTER_NODE;

  unsigned long IntIter = 0; for (iZone = 0; iZone < nZone; iZone++) config_container[iZone]->SetIntIter(IntIter);
  unsigned long FSIIter = 0; for (iZone = 0; iZone < nZone; iZone++) config_container[iZone]->SetFSIIter(FSIIter);
  unsigned long nFSIIter = config_container[ZONE_FLOW]->GetnIterFSI();

  bool StopCalc_Flow = false;

  /*--- For steady flow cases, the loop is in nExtIter - For static FSI nExtIter has to be 1, so we need to define an inner loop. ---*/
  /*--- I will use GetUnst_nIntIter() temporarily, as an analogy with the dynamic solver ---*/
  unsigned long nExtIter_FLOW = config_container[ZONE_FLOW]->GetUnst_nIntIter();
  unsigned long iExtIter_FLOW = 0;

#ifdef HAVE_MPI
  MPI_Comm_rank(MPI_COMM_WORLD, &rank);
#endif

  ofstream ConvHist_file;
  if (rank == MASTER_NODE)
    output->SetConvHistory_Header(&ConvHist_file, config_container[ZONE_0]);

  /*--- If there is a restart, we need to get the old geometry from the fluid field ---*/
  unsigned long ExtIter = config_container[ZONE_FLOW]->GetExtIter();

  /*-----------------------------------------------------------------*/
  /*---------------- Predict structural displacements ---------------*/
  /*-----------------------------------------------------------------*/

  /*--- For adjoint applications, there is no prediction; we use the solution that has already been computed.
   *--- However, we need to store in the Solution_Pred to be able to reuse the FSI routines
   */

  for (iPoint = 0; iPoint < geometry_container[ZONE_STRUCT][MESH_0]->GetnPointDomain(); iPoint++)
    solver_container[ZONE_STRUCT][MESH_0][FEA_SOL]->node[iPoint]->SetSolution_Pred();

  /*-----------------------------------------------------------------*/
  /*------------------- Transfer Displacements ----------------------*/
  /*-----------------------------------------------------------------*/

  Transfer_Displacements(output, integration_container, geometry_container,
      solver_container, numerics_container, config_container,
      surface_movement, grid_movement, FFDBox, transfer_container,
      ZONE_STRUCT, ZONE_FLOW);

  /*-----------------------------------------------------------------*/
  /*------------------- Set the Grid movement -----------------------*/
  /*---- No longer done in the preprocess of the flow iteration -----*/
  /*---- as the flag Grid_Movement is set to false in this case -----*/
  /*-----------------------------------------------------------------*/

  SetGrid_Movement(geometry_container[ZONE_FLOW], surface_movement[ZONE_FLOW], grid_movement[ZONE_FLOW], FFDBox[ZONE_FLOW],
      solver_container[ZONE_FLOW], config_container[ZONE_FLOW], ZONE_FLOW, IntIter, ExtIter);

  /*-----------------------------------------------------------------*/
  /*-------------------- Fluid subiteration -------------------------*/
  /*---- Unsteady flows loop over the ExtIter: this loop needs to ---*/
  /*------ be moved here as the nExtIter is 1 (FSI iterations) ------*/
  /*-----------------------------------------------------------------*/

  /*--- Set ExtIter to 0 ---*/

  config_container[ZONE_FLOW]->SetExtIter(0);

  /*--- For now only preprocess and iterate are necessary ---*/

  direct_iteration[ZONE_FLOW]->Preprocess(output, integration_container, geometry_container,
      solver_container, numerics_container, config_container,
      surface_movement, grid_movement, FFDBox, ZONE_FLOW);

  direct_iteration[ZONE_FLOW]->Iterate(output, integration_container, geometry_container,
      solver_container, numerics_container, config_container,
      surface_movement, grid_movement, FFDBox, ZONE_FLOW);

  /*-----------------------------------------------------------------*/
  /*------------------- Set FEA loads from fluid --------------------*/
  /*-----------------------------------------------------------------*/

  Transfer_Tractions(output, integration_container, geometry_container,
      solver_container, numerics_container, config_container,
      surface_movement, grid_movement, FFDBox, transfer_container,
      ZONE_FLOW, ZONE_STRUCT);

  /*-----------------------------------------------------------------*/
  /*------------------ Structural subiteration ----------------------*/
  /*-----------------------------------------------------------------*/

  direct_iteration[ZONE_STRUCT]->Iterate(output, integration_container, geometry_container,
      solver_container, numerics_container, config_container,
      surface_movement, grid_movement, FFDBox, ZONE_STRUCT);

  /*-----------------------------------------------------------------*/
  /*----------------- Displacements relaxation ----------------------*/
  /*-----------------------------------------------------------------*/

  /*--- Set the predicted solution as the solution computed ---*/
  for (iPoint = 0; iPoint < geometry_container[ZONE_STRUCT][MESH_0]->GetnPointDomain(); iPoint++)
    solver_container[ZONE_STRUCT][MESH_0][FEA_SOL]->node[iPoint]->SetSolution_Pred();

  /*-----------------------------------------------------------------*/
  /*----------------- Update structural solver ----------------------*/
  /*-----------------------------------------------------------------*/

  /*--- Output the relaxed result, which is the one transferred into the fluid domain (for restart purposes) ---*/
  switch (config_container[ZONE_STRUCT]->GetKind_TimeIntScheme_FEA()) {
  case (NEWMARK_IMPLICIT):
        solver_container[ZONE_STRUCT][MESH_0][FEA_SOL]->ImplicitNewmark_Relaxation(geometry_container[ZONE_STRUCT][MESH_0], solver_container[ZONE_STRUCT][MESH_0], config_container[ZONE_STRUCT]);
  break;
  }

}

void CDiscAdjFSIStatDriver::Fluid_Iteration_Direct(CIteration **iteration_container, CTransfer ***transfer_container, COutput *output,
    CIntegration ***integration_container, CGeometry ***geometry_container, CSolver ****solver_container,
    CNumerics *****numerics_container, CConfig **config_container, CInterpolator ***interpolator_container,
    CSurfaceMovement **surface_movement, CVolumetricMovement **grid_movement, CFreeFormDefBox*** FFDBox,
    unsigned short ZONE_FLOW, unsigned short ZONE_STRUCT) {


  /*--- Set ExtIter to 0 ---*/

  config_container[ZONE_FLOW]->SetExtIter(0);

  /*--- For now only preprocess and iterate are necessary ---*/

  direct_iteration[ZONE_FLOW]->Preprocess(output, integration_container, geometry_container,
      solver_container, numerics_container, config_container,
      surface_movement, grid_movement, FFDBox, ZONE_FLOW);

  direct_iteration[ZONE_FLOW]->Iterate(output, integration_container, geometry_container,
      solver_container, numerics_container, config_container,
      surface_movement, grid_movement, FFDBox, ZONE_FLOW);

}

void CDiscAdjFSIStatDriver::Structural_Iteration_Direct(CIteration **iteration_container, CTransfer ***transfer_container, COutput *output,
    CIntegration ***integration_container, CGeometry ***geometry_container, CSolver ****solver_container,
    CNumerics *****numerics_container, CConfig **config_container, CInterpolator ***interpolator_container,
    CSurfaceMovement **surface_movement, CVolumetricMovement **grid_movement, CFreeFormDefBox*** FFDBox,
    unsigned short ZONE_FLOW, unsigned short ZONE_STRUCT) {


  // TODO! DOUBT HERE
  int val_DirectIter = 0;

  /*------- Run pre-processing on the fluid domain solver -----------*/
  /*------- to compute the dependencies on the Cons. Vars. ----------*/

  solver_container[ZONE_FLOW][MESH_0][FLOW_SOL]->Preprocessing(geometry_container[ZONE_FLOW][MESH_0],solver_container[ZONE_FLOW][MESH_0],
                                                              config_container[ZONE_FLOW], MESH_0, val_DirectIter, RUNTIME_FLOW_SYS, false);

  /*------------------- Set FEA loads from fluid --------------------*/

  Transfer_Tractions(output, integration_container, geometry_container,
              solver_container, numerics_container, config_container,
              surface_movement, grid_movement, FFDBox, transfer_container,
              ZONE_FLOW, ZONE_STRUCT);


  /*------------------ Structural subiteration ----------------------*/

  direct_iteration[ZONE_STRUCT]->Iterate(output, integration_container, geometry_container,
                                        solver_container, numerics_container, config_container,
                                        surface_movement, grid_movement, FFDBox, ZONE_STRUCT);


  /*--- Write the convergence history for the structure (only screen output) ---*/

  output->SetConvHistory_Body(NULL, geometry_container, solver_container, config_container, integration_container, true, 0.0, ZONE_STRUCT);

  /*--- Set the fluid convergence to false (to make sure FSI subiterations converge) ---*/

  integration_container[ZONE_STRUCT][FEA_SOL]->SetConvergence(false);

}

void CDiscAdjFSIStatDriver::Mesh_Deformation_Direct(CIteration **iteration_container, CTransfer ***transfer_container, COutput *output,
    CIntegration ***integration_container, CGeometry ***geometry_container, CSolver ****solver_container,
    CNumerics *****numerics_container, CConfig **config_container, CInterpolator ***interpolator_container,
    CSurfaceMovement **surface_movement, CVolumetricMovement **grid_movement, CFreeFormDefBox*** FFDBox,
    unsigned short ZONE_FLOW, unsigned short ZONE_STRUCT) {

  unsigned long IntIter = config_container[ZONE_STRUCT]->GetIntIter();
  unsigned long ExtIter = config_container[ZONE_STRUCT]->GetExtIter();

  unsigned long iPoint;

  /*-----------------------------------------------------------------*/
  /*---------------- Predict structural displacements ---------------*/
  /*-----------------------------------------------------------------*/

  /*--- For adjoint applications, there is no prediction; we use the solution that has already been computed.
   *--- However, we need to store the solution in the Solution_Pred to be able to reuse the FSI routines
   */

  for (iPoint = 0; iPoint < geometry_container[ZONE_STRUCT][MESH_0]->GetnPointDomain(); iPoint++)
    solver_container[ZONE_STRUCT][MESH_0][FEA_SOL]->node[iPoint]->SetSolution_Pred();

  /*-----------------------------------------------------------------*/
  /*------------------- Transfer Displacements ----------------------*/
  /*-----------------------------------------------------------------*/

  Transfer_Displacements(output, integration_container, geometry_container,
      solver_container, numerics_container, config_container,
      surface_movement, grid_movement, FFDBox, transfer_container,
      ZONE_STRUCT, ZONE_FLOW);

  /*-----------------------------------------------------------------*/
  /*------------------- Set the Grid movement -----------------------*/
  /*---- No longer done in the preprocess of the flow iteration -----*/
  /*---- as the flag Grid_Movement is set to false in this case -----*/
  /*-----------------------------------------------------------------*/

  SetGrid_Movement(geometry_container[ZONE_FLOW], surface_movement[ZONE_FLOW], grid_movement[ZONE_FLOW], FFDBox[ZONE_FLOW],
      solver_container[ZONE_FLOW], config_container[ZONE_FLOW], ZONE_FLOW, IntIter, ExtIter);


}

void CDiscAdjFSIStatDriver::SetRecording(CIteration **iteration_container,
                                           COutput *output,
                                           CIntegration ***integration_container,
                                           CGeometry ***geometry_container,
                                           CSolver ****solver_container,
                                           CNumerics *****numerics_container,
                                           CConfig **config_container,
                                           CSurfaceMovement **surface_movement,
                                           CVolumetricMovement **grid_movement,
                                           CFreeFormDefBox*** FFDBox,
                                           CInterpolator ***interpolator_container,
                                           CTransfer ***transfer_container,
                                           unsigned short ZONE_FLOW,
                                           unsigned short ZONE_STRUCT,
                                           unsigned short kind_recording){


  unsigned long IntIter = config_container[ZONE_0]->GetIntIter();
  unsigned long ExtIter = config_container[ZONE_0]->GetExtIter(), DirectExtIter = 0;
  bool unsteady = (config_container[ZONE_FLOW]->GetUnsteady_Simulation() != NONE);
  bool turbulent = (config_container[ZONE_FLOW]->GetKind_Solver() == DISC_ADJ_RANS);
  bool dynamic = (config_container[ZONE_STRUCT]->GetDynamic_Analysis() == DYNAMIC);

  if (unsteady || dynamic){
    cout << "DYNAMIC ADJOINT SOLVER NOT IMPLEMENTED FOR FSI APPLICATIONS" << endl;
    exit(EXIT_FAILURE);
  }

  DirectExtIter = 0;

  AD::Reset();

  if (CurrentRecording != kind_recording && (CurrentRecording != NONE) ){

    /*--- Clear indices ---*/

    PrepareRecording(iteration_container, output, integration_container, geometry_container, solver_container, numerics_container,
                     config_container, surface_movement, grid_movement, FFDBox, interpolator_container, transfer_container,
                     ZONE_FLOW, ZONE_STRUCT, kind_recording);

    /*--- Clear indices of coupling variables ---*/

    SetDependencies(iteration_container, output, integration_container, geometry_container, solver_container, numerics_container,
                    config_container, surface_movement, grid_movement, FFDBox, interpolator_container, transfer_container,
                    ZONE_FLOW, ZONE_STRUCT, ALL_VARIABLES);

    /*--- Run one iteration while tape is passive - this clears all indices ---*/
    Iterate_Direct(iteration_container,output, integration_container, geometry_container, solver_container, numerics_container,
          config_container, surface_movement, grid_movement, FFDBox, interpolator_container, transfer_container,
          ZONE_FLOW, ZONE_STRUCT, kind_recording);

  }

  /*--- Prepare for recording ---*/

  PrepareRecording(iteration_container, output, integration_container, geometry_container, solver_container, numerics_container,
                   config_container, surface_movement, grid_movement, FFDBox, interpolator_container, transfer_container,
                   ZONE_FLOW, ZONE_STRUCT, kind_recording);

  /*--- Start the recording of all operations ---*/

  AD::StartRecording();

  /*--- Register input variables ---*/

  RegisterInput(iteration_container, output, integration_container, geometry_container, solver_container, numerics_container,
                config_container, surface_movement, grid_movement, FFDBox, interpolator_container, transfer_container,
                ZONE_FLOW, ZONE_STRUCT, kind_recording);

  /*--- Set dependencies for flow, geometry and structural solvers ---*/

  SetDependencies(iteration_container, output, integration_container, geometry_container, solver_container, numerics_container,
                  config_container, surface_movement, grid_movement, FFDBox, interpolator_container, transfer_container,
                  ZONE_FLOW, ZONE_STRUCT, kind_recording);

  /*--- Run a direct iteration ---*/
  Iterate_Direct(iteration_container,output, integration_container, geometry_container, solver_container, numerics_container,
      config_container, surface_movement, grid_movement, FFDBox, interpolator_container, transfer_container,
      ZONE_FLOW, ZONE_STRUCT, kind_recording);

  /*--- Register objective function and output variables ---*/

  RegisterOutput(iteration_container, output, integration_container, geometry_container, solver_container, numerics_container,
                config_container, surface_movement, grid_movement, FFDBox, interpolator_container, transfer_container,
                ZONE_FLOW, ZONE_STRUCT, kind_recording);

  /*--- Stop the recording ---*/
  AD::StopRecording();

  /*--- Set the recording status ---*/

  CurrentRecording = kind_recording;

  /* --- Reset the number of the internal iterations---*/

  config_container[ZONE_0]->SetIntIter(IntIter);


}

void CDiscAdjFSIStatDriver::PrepareRecording(CIteration **iteration_container,
                  COutput *output,
                  CIntegration ***integration_container,
                  CGeometry ***geometry_container,
                  CSolver ****solver_container,
                  CNumerics *****numerics_container,
                  CConfig **config_container,
                  CSurfaceMovement **surface_movement,
                  CVolumetricMovement **grid_movement,
                  CFreeFormDefBox*** FFDBox,
                  CInterpolator ***interpolator_container,
                  CTransfer ***transfer_container,
                  unsigned short ZONE_FLOW,
                  unsigned short ZONE_STRUCT,
                  unsigned short kind_recording){

  unsigned short iMesh;
  bool turbulent = (config_container[ZONE_FLOW]->GetKind_Solver() == DISC_ADJ_RANS);

  /*--- Set fluid variables to direct solver values ---*/
  for (iMesh = 0; iMesh <= config_container[ZONE_FLOW]->GetnMGLevels(); iMesh++){
    solver_container[ZONE_FLOW][iMesh][ADJFLOW_SOL]->SetRecording(geometry_container[ZONE_FLOW][MESH_0], config_container[ZONE_FLOW], FLOW_VARIABLES);
  }
  if (turbulent){
    solver_container[ZONE_FLOW][MESH_0][ADJTURB_SOL]->SetRecording(geometry_container[ZONE_FLOW][MESH_0], config_container[ZONE_FLOW], FLOW_VARIABLES);
  }

  /*--- Set geometry to the converged values ---*/

  solver_container[ZONE_FLOW][MESH_0][ADJFLOW_SOL]->SetMesh_Recording(geometry_container[ZONE_FLOW], grid_movement[ZONE_FLOW], config_container[ZONE_FLOW], GEOMETRY_VARIABLES);

  /*--- Set structural variables to direct solver values ---*/

  solver_container[ZONE_STRUCT][MESH_0][ADJFEA_SOL]->SetRecording(geometry_container[ZONE_STRUCT][MESH_0], config_container[ZONE_STRUCT], FEM_VARIABLES);

}

void CDiscAdjFSIStatDriver::RegisterInput(CIteration **iteration_container,
                  COutput *output,
                  CIntegration ***integration_container,
                  CGeometry ***geometry_container,
                  CSolver ****solver_container,
                  CNumerics *****numerics_container,
                  CConfig **config_container,
                  CSurfaceMovement **surface_movement,
                  CVolumetricMovement **grid_movement,
                  CFreeFormDefBox*** FFDBox,
                  CInterpolator ***interpolator_container,
                  CTransfer ***transfer_container,
                  unsigned short ZONE_FLOW,
                  unsigned short ZONE_STRUCT,
                  unsigned short kind_recording){

  /*--- Register flow variables ---*/
  if ((kind_recording == FLOW_VARIABLES) ||
      (kind_recording == FLOW_CROSS_TERM)) {
    iteration_container[ZONE_FLOW]->RegisterInput(solver_container, geometry_container, config_container, ZONE_FLOW, kind_recording);
  }

  /*--- Register geometry variables ---*/
  if ((kind_recording == GEOMETRY_VARIABLES) ||
      (kind_recording == GEOMETRY_CROSS_TERM)){
    iteration_container[ZONE_FLOW]->RegisterInput(solver_container, geometry_container, config_container, ZONE_FLOW, kind_recording);
  }

  /*--- Register structural variables ---*/
  if ((kind_recording == FEM_VARIABLES) ||
      (kind_recording == FEM_CROSS_TERM)) {
    iteration_container[ZONE_STRUCT]->RegisterInput(solver_container, geometry_container, config_container, ZONE_STRUCT, kind_recording);
  }

  if (kind_recording == ALL_VARIABLES) {
    iteration_container[ZONE_FLOW]->RegisterInput(solver_container, geometry_container, config_container, ZONE_FLOW, FLOW_VARIABLES);
    iteration_container[ZONE_FLOW]->RegisterInput(solver_container, geometry_container, config_container, ZONE_FLOW, GEOMETRY_VARIABLES);
    iteration_container[ZONE_STRUCT]->RegisterInput(solver_container, geometry_container, config_container, ZONE_STRUCT, FEM_VARIABLES);
  }



}

void CDiscAdjFSIStatDriver::SetDependencies(CIteration **iteration_container,
                  COutput *output,
                  CIntegration ***integration_container,
                  CGeometry ***geometry_container,
                  CSolver ****solver_container,
                  CNumerics *****numerics_container,
                  CConfig **config_container,
                  CSurfaceMovement **surface_movement,
                  CVolumetricMovement **grid_movement,
                  CFreeFormDefBox*** FFDBox,
                  CInterpolator ***interpolator_container,
                  CTransfer ***transfer_container,
                  unsigned short ZONE_FLOW,
                  unsigned short ZONE_STRUCT,
                  unsigned short kind_recording){


  /*--- Add dependencies for geometrical and turbulent variables ---*/

  iteration_container[ZONE_FLOW]->SetDependencies(solver_container, geometry_container, numerics_container, config_container, ZONE_FLOW, ALL_VARIABLES);

  /*--- Add dependencies for E, Nu, Rho, and Rho_DL variables ---*/

  iteration_container[ZONE_STRUCT]->SetDependencies(solver_container, geometry_container, numerics_container, config_container, ZONE_STRUCT, ALL_VARIABLES);


}

void CDiscAdjFSIStatDriver::RegisterOutput(CIteration **iteration_container,
                  COutput *output,
                  CIntegration ***integration_container,
                  CGeometry ***geometry_container,
                  CSolver ****solver_container,
                  CNumerics *****numerics_container,
                  CConfig **config_container,
                  CSurfaceMovement **surface_movement,
                  CVolumetricMovement **grid_movement,
                  CFreeFormDefBox*** FFDBox,
                  CInterpolator ***interpolator_container,
                  CTransfer ***transfer_container,
                  unsigned short ZONE_FLOW,
                  unsigned short ZONE_STRUCT,
                  unsigned short kind_recording){

  bool turbulent = (config_container[ZONE_FLOW]->GetKind_Solver() == DISC_ADJ_RANS);

  /*--- Register the objective function as output of the iteration ---*/
  /*--- We need to avoid recording it twice for the crossed terms  ---*/

  /*--- Register a flow-type objective function ---*/
  if ((kind_recording == FLOW_VARIABLES) ||
      (kind_recording == GEOMETRY_VARIABLES)) {
    solver_container[ZONE_FLOW][MESH_0][ADJFLOW_SOL]->RegisterObj_Func(config_container[ZONE_FLOW]);
  }

  /*--- The FEM_CROSS_TERM evaluates the mesh routines - they don't throw any dependency on the objective function ---*/

  /*--- Register a structural-type objective function ---*/
  if ((kind_recording == FEM_VARIABLES) ||
      (kind_recording == FLOW_CROSS_TERM) ||
      (kind_recording == GEOMETRY_CROSS_TERM)){
    solver_container[ZONE_STRUCT][MESH_0][ADJFEA_SOL]->RegisterObj_Func(config_container[ZONE_STRUCT]);
  }

  /*--- Register the conservative variables of the flow as output of the iteration ---*/
  if ((kind_recording == FLOW_VARIABLES) ||
      (kind_recording == GEOMETRY_VARIABLES)) {

    solver_container[ZONE_FLOW][MESH_0][ADJFLOW_SOL]->RegisterOutput(geometry_container[ZONE_FLOW][MESH_0],config_container[ZONE_FLOW]);

    if (turbulent){
      solver_container[ZONE_FLOW][MESH_0][ADJTURB_SOL]->RegisterOutput(geometry_container[ZONE_FLOW][MESH_0],
          config_container[ZONE_FLOW]);
    }
  }

  /*--- Register the displacements of the nodes of the fluid as output of the iteration ---*/
  if ((kind_recording == FEM_CROSS_TERM)) {

    geometry_container[ZONE_FLOW][MESH_0]->RegisterOutput_Coordinates(config_container[ZONE_FLOW]);

  }

  /*--- Register the displacements of the structure as output of the iteration ---*/
  if ((kind_recording == FEM_VARIABLES) ||
      (kind_recording == FLOW_CROSS_TERM) ||
      (kind_recording == GEOMETRY_CROSS_TERM)) {

    solver_container[ZONE_STRUCT][MESH_0][ADJFEA_SOL]->RegisterOutput(geometry_container[ZONE_STRUCT][MESH_0],config_container[ZONE_STRUCT]);

  }


}


void CDiscAdjFSIStatDriver::Iterate_Block(CIteration **iteration_container,
                                                COutput *output,
                                                CIntegration ***integration_container,
                                                CGeometry ***geometry_container,
                                                CSolver ****solver_container,
                                                CNumerics *****numerics_container,
                                                CConfig **config_container,
                                                CSurfaceMovement **surface_movement,
                                                CVolumetricMovement **grid_movement,
                                                CFreeFormDefBox*** FFDBox,
                                                CInterpolator ***interpolator_container,
                                                CTransfer ***transfer_container,
                                                unsigned short ZONE_FLOW,
                                                unsigned short ZONE_STRUCT,
                                                unsigned short kind_recording){

  int rank = MASTER_NODE;

#ifdef HAVE_MPI
  MPI_Comm_rank(MPI_COMM_WORLD, &rank);
#endif

  unsigned long ExtIter = config_container[ZONE_0]->GetExtIter();
  unsigned long IntIter=0, nIntIter = 1;
  bool dual_time_1st = (config_container[ZONE_0]->GetUnsteady_Simulation() == DT_STEPPING_1ST);
  bool dual_time_2nd = (config_container[ZONE_0]->GetUnsteady_Simulation() == DT_STEPPING_2ND);
  bool dual_time = (dual_time_1st || dual_time_2nd);
  bool dynamic = (config_container[ZONE_STRUCT]->GetDynamic_Analysis() == DYNAMIC);

  bool adjoint_convergence = false;

  if ((rank == MASTER_NODE)){
    cout << "Direct iteration to store computational graph." << endl;
    cout << "Compute residuals to check the convergence of the direct problem." << endl;
  }

  /*--- Record one direct iteration with kind_recording as input ---*/

  SetRecording(iteration_container, output, integration_container, geometry_container, solver_container, numerics_container,
               config_container, surface_movement, grid_movement, FFDBox, interpolator_container, transfer_container, ZONE_FLOW,
               ZONE_STRUCT, kind_recording);

  /*--- Print the residuals of the direct subiteration ---*/

  PrintDirect_Residuals(solver_container, config_container, ZONE_FLOW, ZONE_STRUCT, kind_recording);

  /*--- Run the iteration ---*/

  switch (kind_recording){
  case FLOW_VARIABLES:
    nIntIter = config_container[ZONE_FLOW]->GetUnst_nIntIter();
    break;
  case FEM_VARIABLES:
    nIntIter = config_container[ZONE_FLOW]->GetDyn_nIntIter();
    break;
  case GEOMETRY_VARIABLES:
  case FEM_CROSS_TERM:
  case FLOW_CROSS_TERM:
  case GEOMETRY_CROSS_TERM:
    nIntIter = 1;
    break;
  case ALL_VARIABLES:
    nIntIter = config_container[ZONE_FLOW]->GetUnst_nIntIter();
    break;
  }
  nIntIter = config_container[ZONE_FLOW]->GetUnst_nIntIter();

  config_container[ZONE_FLOW]->SetIntIter(IntIter);

  for(IntIter = 0; IntIter < nIntIter; IntIter++){

    cout << "Iterate " << IntIter << endl;

    /*--- Set the internal iteration ---*/

    config_container[ZONE_FLOW]->SetIntIter(IntIter);

    /*--- Set the adjoint values of the flow and objective function ---*/

    InitializeAdjoint(iteration_container, geometry_container, solver_container,  config_container,
                      ZONE_FLOW, ZONE_STRUCT, kind_recording);

    /*--- Run the adjoint computation ---*/

    AD::ComputeAdjoint();

    /*--- Extract the adjoints of the input variables and store them for the next iteration ---*/

    ExtractAdjoint(iteration_container, geometry_container, solver_container,  config_container,
                   ZONE_FLOW, ZONE_STRUCT, kind_recording);

    /*--- Clear all adjoints to re-use the stored computational graph in the next iteration ---*/

    AD::ClearAdjoints();

    /*--- Check the convergence of the adjoint block ---*/

    adjoint_convergence = CheckConvergence(integration_container, geometry_container, solver_container, config_container,
                                           IntIter, ZONE_FLOW, ZONE_STRUCT, kind_recording);

    if (adjoint_convergence) break;

    /*--- Write the convergence history (only screen output) ---*/

    ConvergenceHistory(integration_container, geometry_container, solver_container, config_container,
                       output, IntIter, nIntIter, ZONE_FLOW, ZONE_STRUCT, kind_recording);

  }


  if (dual_time){
    integration_container[ZONE_FLOW][ADJFLOW_SOL]->SetConvergence(false);
  }
  if (dynamic){
    integration_container[ZONE_FLOW][ADJFLOW_SOL]->SetConvergence(false);
  }


}


void CDiscAdjFSIStatDriver::InitializeAdjoint(CIteration **iteration_container,
                                                     CGeometry ***geometry_container,
                                                     CSolver ****solver_container,
                                                     CConfig **config_container,
                                                     unsigned short ZONE_FLOW,
                                                     unsigned short ZONE_STRUCT,
                                                     unsigned short kind_recording){


  bool turbulent = (config_container[ZONE_FLOW]->GetKind_Solver() == DISC_ADJ_RANS);

  /*--- Initialize the adjoint of the objective function (typically with 1.0) ---*/
  /*--- We need to avoid setting it twice for the crossed terms  ---*/

  /*--- Register a flow-type objective function ---*/
  if ((kind_recording == FLOW_VARIABLES) ||
      (kind_recording == GEOMETRY_VARIABLES)){
    solver_container[ZONE_FLOW][MESH_0][ADJFLOW_SOL]->SetAdj_ObjFunc(geometry_container[ZONE_FLOW][MESH_0], config_container[ZONE_FLOW]);
  }

  /*--- Register a structural-type objective function ---*/
  if ((kind_recording == FEM_VARIABLES) ||
      (kind_recording == FLOW_CROSS_TERM) ||
      (kind_recording == GEOMETRY_CROSS_TERM)){
    solver_container[ZONE_STRUCT][MESH_0][ADJFEA_SOL]->SetAdj_ObjFunc(geometry_container[ZONE_STRUCT][MESH_0], config_container[ZONE_STRUCT]);
  }


  /*--- Adjoint of the fluid conservative variables ---*/

  if ((kind_recording == FLOW_VARIABLES) ||
      (kind_recording == GEOMETRY_VARIABLES)) {

    /*--- Initialize the adjoints the conservative variables ---*/

    solver_container[ZONE_FLOW][MESH_0][ADJFLOW_SOL]->SetAdjoint_Output(geometry_container[ZONE_FLOW][MESH_0],
                                                                    config_container[ZONE_FLOW]);

    if (turbulent){
      solver_container[ZONE_FLOW][MESH_0][ADJTURB_SOL]->SetAdjoint_Output(geometry_container[ZONE_FLOW][MESH_0],
                                                                      config_container[ZONE_FLOW]);
    }

  }

  /*--- Adjoint of the positions of the mesh ---*/
  if ((kind_recording == FEM_CROSS_TERM)) {

    solver_container[ZONE_FLOW][MESH_0][ADJFLOW_SOL]->SetAdjoint_OutputMesh(geometry_container[ZONE_FLOW][MESH_0],
                                                                            config_container[ZONE_FLOW]);

  }

  /*--- Adjoint of the structural displacements ---*/
  if ((kind_recording == FEM_VARIABLES) ||
      (kind_recording == FLOW_CROSS_TERM) ||
      (kind_recording == GEOMETRY_CROSS_TERM)) {

    /*--- Initialize the adjoints the conservative variables ---*/

    solver_container[ZONE_STRUCT][MESH_0][ADJFEA_SOL]->SetAdjoint_Output(geometry_container[ZONE_STRUCT][MESH_0],
                                                                         config_container[ZONE_STRUCT]);

  }


}

void CDiscAdjFSIStatDriver::ExtractAdjoint(CIteration **iteration_container,
                                                  CGeometry ***geometry_container,
                                                  CSolver ****solver_container,
                                                  CConfig **config_container,
                                                  unsigned short ZONE_FLOW,
                                                  unsigned short ZONE_STRUCT,
                                                  unsigned short kind_recording){

  /*--- Extract the adjoint of the fluid conservative variables ---*/

  if (kind_recording == FLOW_VARIABLES) {

    /*--- Extract the adjoints of the conservative input variables and store them for the next iteration ---*/

    solver_container[ZONE_FLOW][MESH_0][ADJFLOW_SOL]->ExtractAdjoint_Solution(geometry_container[ZONE_FLOW][MESH_0],
                                                      config_container[ZONE_FLOW]);

    solver_container[ZONE_FLOW][MESH_0][ADJFLOW_SOL]->ExtractAdjoint_Variables(geometry_container[ZONE_FLOW][MESH_0],
                                                      config_container[ZONE_FLOW]);

    if (config_container[ZONE_FLOW]->GetKind_Solver() == DISC_ADJ_RANS) {
      solver_container[ZONE_FLOW][MESH_0][ADJTURB_SOL]->ExtractAdjoint_Solution(geometry_container[ZONE_FLOW][MESH_0],
                                                        config_container[ZONE_FLOW]);
    }

  }

  /*--- Extract the adjoint of the mesh coordinates ---*/

  if (kind_recording == GEOMETRY_VARIABLES) {

    /*--- Extract the adjoints of the flow geometry and store them for the next iteration ---*/

    solver_container[ZONE_FLOW][MESH_0][ADJFLOW_SOL]->ExtractAdjoint_Geometry(geometry_container[ZONE_FLOW][MESH_0],
                                                      config_container[ZONE_FLOW]);

  }

  /*--- Extract the adjoint of the structural displacements ---*/

  if (kind_recording == FEM_VARIABLES) {

    /*--- Extract the adjoints of the conservative input variables and store them for the next iteration ---*/

    solver_container[ZONE_STRUCT][MESH_0][ADJFEA_SOL]->ExtractAdjoint_Solution(geometry_container[ZONE_STRUCT][MESH_0],
                                                                               config_container[ZONE_STRUCT]);

    solver_container[ZONE_STRUCT][MESH_0][ADJFEA_SOL]->ExtractAdjoint_Variables(geometry_container[ZONE_STRUCT][MESH_0],
                                                                                config_container[ZONE_STRUCT]);

  }

  /*--- Extract the adjoint cross term from the structural problem with respect to the flow variables ---*/
  if (kind_recording == FLOW_CROSS_TERM) {

    /*--- Extract the adjoints of the conservative input variables and store them for the next iteration ---*/

    solver_container[ZONE_FLOW][MESH_0][ADJFLOW_SOL]->ExtractAdjoint_CrossTerm(geometry_container[ZONE_FLOW][MESH_0],
                                                      config_container[ZONE_FLOW]);

    // TODO: CHECK turbulent component...
    if (config_container[ZONE_FLOW]->GetKind_Solver() == DISC_ADJ_RANS) {
      solver_container[ZONE_FLOW][MESH_0][ADJTURB_SOL]->ExtractAdjoint_CrossTerm(geometry_container[ZONE_FLOW][MESH_0],
                                                        config_container[ZONE_FLOW]);
    }

  }

  if (kind_recording == FEM_CROSS_TERM) {

    /*--- Extract the adjoints of the displacements (input variables) and store them for the next iteration ---*/

    solver_container[ZONE_STRUCT][MESH_0][ADJFEA_SOL]->ExtractAdjoint_CrossTerm(geometry_container[ZONE_STRUCT][MESH_0],
                                                                                config_container[ZONE_STRUCT]);

  }

  if (kind_recording == GEOMETRY_CROSS_TERM) {

    /*--- Extract the adjoints of the geometry input variables and store them for the next iteration ---*/

    solver_container[ZONE_FLOW][MESH_0][ADJFLOW_SOL]->ExtractAdjoint_CrossTerm_Geometry(geometry_container[ZONE_FLOW][MESH_0],
                                                                                        config_container[ZONE_FLOW]);

  }

}

bool CDiscAdjFSIStatDriver::CheckConvergence(CIntegration ***integration_container,
                                                    CGeometry ***geometry_container,
                                                    CSolver ****solver_container,
                                                    CConfig **config_container,
                                                    unsigned long IntIter,
                                                    unsigned short ZONE_FLOW,
                                                    unsigned short ZONE_STRUCT,
                                                    unsigned short kind_recording){

  bool flow_convergence    = false,
        mesh_convergence    = false,
        struct_convergence  = false;

  bool adjoint_convergence = false;

  if (kind_recording == FLOW_VARIABLES) {

    /*--- Set the convergence criteria (only residual possible) ---*/

    integration_container[ZONE_FLOW][ADJFLOW_SOL]->Convergence_Monitoring(geometry_container[ZONE_FLOW][MESH_0], config_container[ZONE_FLOW],
        IntIter,log10(solver_container[ZONE_FLOW][MESH_0][ADJFLOW_SOL]->GetRes_RMS(0)), MESH_0);

    flow_convergence = integration_container[ZONE_FLOW][ADJFLOW_SOL]->GetConvergence();

  }

  if (kind_recording == GEOMETRY_VARIABLES) {

    // Until I implement a convergence checker for the mesh problem
    mesh_convergence    = true;

  }

  if (kind_recording == FEM_VARIABLES) {

    /*--- Set the convergence criteria (only residual possible) ---*/

    integration_container[ZONE_STRUCT][ADJFEA_SOL]->Convergence_Monitoring(geometry_container[ZONE_STRUCT][MESH_0],config_container[ZONE_STRUCT],
                                                                          IntIter,log10(solver_container[ZONE_STRUCT][MESH_0][ADJFLOW_SOL]->GetRes_RMS(0)), MESH_0);

    struct_convergence = integration_container[ZONE_STRUCT][ADJFEA_SOL]->GetConvergence();

  }

  switch (kind_recording){
  case FLOW_VARIABLES:      adjoint_convergence = flow_convergence; break;
  case GEOMETRY_VARIABLES:  adjoint_convergence = mesh_convergence; break;
  case FEM_VARIABLES:       adjoint_convergence = struct_convergence; break;
  case ALL_VARIABLES:       adjoint_convergence = (flow_convergence && mesh_convergence && struct_convergence); break;
  case FLOW_CROSS_TERM:     adjoint_convergence = true; break;
  case FEM_CROSS_TERM:      adjoint_convergence = true; break;
  case GEOMETRY_CROSS_TERM: adjoint_convergence = true; break;
  default:                  adjoint_convergence = false; break;
  }

  return adjoint_convergence;

}

void CDiscAdjFSIStatDriver::ConvergenceHistory(CIntegration ***integration_container,
                                                      CGeometry ***geometry_container,
                                                      CSolver ****solver_container,
                                                      CConfig **config_container,
                                                      COutput *output,
                                                      unsigned long IntIter,
                                                      unsigned long nIntIter,
                                                      unsigned short ZONE_FLOW,
                                                      unsigned short ZONE_STRUCT,
                                                      unsigned short kind_recording){

  bool dual_time_1st = (config_container[ZONE_0]->GetUnsteady_Simulation() == DT_STEPPING_1ST);
  bool dual_time_2nd = (config_container[ZONE_0]->GetUnsteady_Simulation() == DT_STEPPING_2ND);
  bool dual_time = (dual_time_1st || dual_time_2nd);
  bool dynamic = (config_container[ZONE_STRUCT]->GetDynamic_Analysis() == DYNAMIC);


  if ((kind_recording == FLOW_VARIABLES) || (kind_recording == ALL_VARIABLES)) {

    /*--- Output the flow convergence ---*/

    if(IntIter != nIntIter-1)
      output->SetConvHistory_Body(NULL, geometry_container, solver_container, config_container, integration_container, true, 0.0, ZONE_FLOW);


  }

  if ((kind_recording == GEOMETRY_VARIABLES) || (kind_recording == ALL_VARIABLES)) {



  }

  if ((kind_recording == FEM_VARIABLES) || (kind_recording == ALL_VARIABLES)) {

    /*--- Set the convergence criteria (only residual possible) ---*/

    if(IntIter != nIntIter-1)
       output->SetConvHistory_Body(NULL, geometry_container, solver_container, config_container, integration_container, true, 0.0, ZONE_STRUCT);

  }


}

void CDiscAdjFSIStatDriver::Iterate_Block_FlowOF(CIteration **iteration_container,
                                                COutput *output,
                                                CIntegration ***integration_container,
                                                CGeometry ***geometry_container,
                                                CSolver ****solver_container,
                                                CNumerics *****numerics_container,
                                                CConfig **config_container,
                                                CSurfaceMovement **surface_movement,
                                                CVolumetricMovement **grid_movement,
                                                CFreeFormDefBox*** FFDBox,
                                                CInterpolator ***interpolator_container,
                                                CTransfer ***transfer_container,
                                                unsigned short ZONE_FLOW,
                                                unsigned short ZONE_STRUCT,
                                                unsigned short kind_recording){


  unsigned short iZone;

  unsigned long iFSIIter = 0; for (iZone = 0; iZone < nZone; iZone++) config_container[iZone]->SetFSIIter(iFSIIter);
  unsigned long nFSIIter = config_container[ZONE_FLOW]->GetnIterFSI();

  for (iFSIIter = 0; iFSIIter < nFSIIter; iFSIIter++){

  /*--- Iterate structure first ---*/

  Iterate_Block(iteration_container, output, integration_container,
                  geometry_container, solver_container, numerics_container,
                  config_container, surface_movement, grid_movement,
                  FFDBox, interpolator_container, transfer_container,
                  ZONE_FLOW, ZONE_STRUCT, FEM_VARIABLES);

  /*--- Compute cross term (dS / dFv) ---*/

  Iterate_Block(iteration_container, output, integration_container,
                  geometry_container, solver_container, numerics_container,
                  config_container, surface_movement, grid_movement,
                  FFDBox, interpolator_container, transfer_container,
                  ZONE_FLOW, ZONE_STRUCT, FLOW_CROSS_TERM);

  /*--- Compute cross term (dM / dSv) ---*/

  Iterate_Block(iteration_container, output, integration_container,
                  geometry_container, solver_container, numerics_container,
                  config_container, surface_movement, grid_movement,
                  FFDBox, interpolator_container, transfer_container,
                  ZONE_FLOW, ZONE_STRUCT, GEOMETRY_CROSS_TERM);

    /*--- Iterate fluid (including cross term) ---*/

  Iterate_Block(iteration_container, output, integration_container,
                  geometry_container, solver_container, numerics_container,
                  config_container, surface_movement, grid_movement,
                  FFDBox, interpolator_container, transfer_container,
                  ZONE_FLOW, ZONE_STRUCT, FLOW_VARIABLES);

    /*--- Compute mesh (it is a cross term dF / dMv ) ---*/

  Iterate_Block(iteration_container, output, integration_container,
                  geometry_container, solver_container, numerics_container,
                  config_container, surface_movement, grid_movement,
                  FFDBox, interpolator_container, transfer_container,
                  ZONE_FLOW, ZONE_STRUCT, GEOMETRY_VARIABLES);

    /*--- Compute mesh cross term (dM / dSv) ---*/

  Iterate_Block(iteration_container, output, integration_container,
                  geometry_container, solver_container, numerics_container,
                  config_container, surface_movement, grid_movement,
                  FFDBox, interpolator_container, transfer_container,
                  ZONE_FLOW, ZONE_STRUCT, FEM_CROSS_TERM);

//   if (Converged) break;

//  if (integration_container[ZONE_STRUCT][FEA_SOL]->GetConvergence_FSI()) break;

  iFSIIter++; for (iZone = 0; iZone < nZone; iZone++) config_container[iZone]->SetFSIIter(iFSIIter);

  }


}

void CDiscAdjFSIStatDriver::Iterate_Block_StructuralOF(CIteration **iteration_container,
                                                COutput *output,
                                                CIntegration ***integration_container,
                                                CGeometry ***geometry_container,
                                                CSolver ****solver_container,
                                                CNumerics *****numerics_container,
                                                CConfig **config_container,
                                                CSurfaceMovement **surface_movement,
                                                CVolumetricMovement **grid_movement,
                                                CFreeFormDefBox*** FFDBox,
                                                CInterpolator ***interpolator_container,
                                                CTransfer ***transfer_container,
                                                unsigned short ZONE_FLOW,
                                                unsigned short ZONE_STRUCT,
                                                unsigned short kind_recording){

  unsigned short iZone;

  unsigned long iFSIIter = 0; for (iZone = 0; iZone < nZone; iZone++) config_container[iZone]->SetFSIIter(iFSIIter);
  unsigned long nFSIIter = config_container[ZONE_FLOW]->GetnIterFSI();

  for (iFSIIter = 0; iFSIIter < nFSIIter; iFSIIter++){

  /*--- Iterate structure first ---*/

  Iterate_Block(iteration_container, output, integration_container,
                  geometry_container, solver_container, numerics_container,
                  config_container, surface_movement, grid_movement,
                  FFDBox, interpolator_container, transfer_container,
                  ZONE_FLOW, ZONE_STRUCT, FEM_VARIABLES);

  /*--- Compute cross term (dS / dFv) ---*/

  Iterate_Block(iteration_container, output, integration_container,
                  geometry_container, solver_container, numerics_container,
                  config_container, surface_movement, grid_movement,
                  FFDBox, interpolator_container, transfer_container,
                  ZONE_FLOW, ZONE_STRUCT, FLOW_CROSS_TERM);

  /*--- Compute cross term (dM / dSv) ---*/

  Iterate_Block(iteration_container, output, integration_container,
                  geometry_container, solver_container, numerics_container,
                  config_container, surface_movement, grid_movement,
                  FFDBox, interpolator_container, transfer_container,
                  ZONE_FLOW, ZONE_STRUCT, GEOMETRY_CROSS_TERM);

    /*--- Iterate fluid (including cross term) ---*/

  Iterate_Block(iteration_container, output, integration_container,
                  geometry_container, solver_container, numerics_container,
                  config_container, surface_movement, grid_movement,
                  FFDBox, interpolator_container, transfer_container,
                  ZONE_FLOW, ZONE_STRUCT, FLOW_VARIABLES);

    /*--- Compute mesh (it is a cross term dF / dMv ) ---*/

  Iterate_Block(iteration_container, output, integration_container,
                  geometry_container, solver_container, numerics_container,
                  config_container, surface_movement, grid_movement,
                  FFDBox, interpolator_container, transfer_container,
                  ZONE_FLOW, ZONE_STRUCT, GEOMETRY_VARIABLES);

    /*--- Compute mesh cross term (dM / dSv) ---*/

  Iterate_Block(iteration_container, output, integration_container,
                  geometry_container, solver_container, numerics_container,
                  config_container, surface_movement, grid_movement,
                  FFDBox, interpolator_container, transfer_container,
                  ZONE_FLOW, ZONE_STRUCT, FEM_CROSS_TERM);

//   if (Converged) break;

//  if (integration_container[ZONE_STRUCT][FEA_SOL]->GetConvergence_FSI()) break;

  iFSIIter++; for (iZone = 0; iZone < nZone; iZone++) config_container[iZone]->SetFSIIter(iFSIIter);

  }


}



<|MERGE_RESOLUTION|>--- conflicted
+++ resolved
@@ -361,13 +361,8 @@
   adj_euler, adj_ns, adj_turb,
   poisson, wave, heat, fem,
   spalart_allmaras, neg_spalart_allmaras, menter_sst, transition,
-<<<<<<< HEAD
   template_solver, disc_adj, disc_adj_fem;
 
-=======
-  template_solver, disc_adj;
-  
->>>>>>> 6e3878a7
   /*--- Initialize some useful booleans ---*/
   
   euler            = false;  ns              = false;  turbulent = false;
@@ -383,23 +378,6 @@
   /*--- Assign booleans ---*/
   
   switch (config->GetKind_Solver()) {
-<<<<<<< HEAD
-  case TEMPLATE_SOLVER: template_solver = true; break;
-  case EULER : euler = true; break;
-  case NAVIER_STOKES: ns = true; break;
-  case RANS : ns = true; turbulent = true; if (config->GetKind_Trans_Model() == LM) transition = true; break;
-  case POISSON_EQUATION: poisson = true; break;
-  case WAVE_EQUATION: wave = true; break;
-  case HEAT_EQUATION: heat = true; break;
-  case FEM_ELASTICITY: fem = true; break;
-  case ADJ_EULER : euler = true; adj_euler = true; break;
-  case ADJ_NAVIER_STOKES : ns = true; turbulent = (config->GetKind_Turb_Model() != NONE); adj_ns = true; break;
-  case ADJ_RANS : ns = true; turbulent = true; adj_ns = true; adj_turb = (!config->GetFrozen_Visc()); break;
-  case DISC_ADJ_EULER: euler = true; disc_adj = true; break;
-  case DISC_ADJ_NAVIER_STOKES: ns = true; disc_adj = true; break;
-  case DISC_ADJ_RANS: ns = true; turbulent = true; disc_adj = true; break;
-  case DISC_ADJ_FEM: fem = true; disc_adj_fem = true; break;
-=======
     case TEMPLATE_SOLVER: template_solver = true; break;
     case EULER : euler = true; break;
     case NAVIER_STOKES: ns = true; break;
@@ -414,7 +392,7 @@
     case DISC_ADJ_EULER: euler = true; disc_adj = true; break;
     case DISC_ADJ_NAVIER_STOKES: ns = true; disc_adj = true; break;
     case DISC_ADJ_RANS: ns = true; turbulent = true; disc_adj = true; break;
->>>>>>> 6e3878a7
+    case DISC_ADJ_FEM: fem = true; disc_adj_fem = true; break;
   }
   
   /*--- Assign turbulence model booleans --- */
@@ -468,15 +446,11 @@
     if (fem) {
       delete solver_container[iMGlevel][FEA_SOL];
     }
-<<<<<<< HEAD
     if (disc_adj_fem) {
       delete solver_container[iMGlevel][ADJFEA_SOL];
     }
-    //delete[] solver_container[iMGlevel];
-=======
     
     delete [] solver_container[iMGlevel];
->>>>>>> 6e3878a7
   }
   
 }
@@ -550,13 +524,8 @@
   euler, adj_euler,
   ns, adj_ns,
   turbulent, adj_turb,
-<<<<<<< HEAD
   poisson, wave, fem, disc_adj_fem, heat, template_solver, transition, disc_adj;
 
-=======
-  poisson, wave, fem, heat, template_solver, transition, disc_adj;
-  
->>>>>>> 6e3878a7
   /*--- Initialize some useful booleans ---*/
   euler            = false; adj_euler        = false;
   ns               = false; adj_ns           = false;
@@ -584,11 +553,7 @@
     case DISC_ADJ_EULER : euler = true; disc_adj = true; break;
     case DISC_ADJ_NAVIER_STOKES: ns = true; disc_adj = true; break;
     case DISC_ADJ_RANS : ns = true; turbulent = true; disc_adj = true; adj_turb=true; break;
-<<<<<<< HEAD
     case DISC_ADJ_FEM: fem = true; disc_adj_fem = true; break;
-=======
-      
->>>>>>> 6e3878a7
   }
   
   /*--- DeAllocate solution for a template problem ---*/
@@ -602,12 +567,8 @@
   if (wave) delete integration_container[WAVE_SOL];
   if (heat) delete integration_container[HEAT_SOL];
   if (fem) delete integration_container[FEA_SOL];
-<<<<<<< HEAD
   if (disc_adj_fem) delete integration_container[ADJFEA_SOL];
-
-=======
-  
->>>>>>> 6e3878a7
+  
   /*--- DeAllocate solution for adjoint problem ---*/
   if (adj_euler || adj_ns || disc_adj) delete integration_container[ADJFLOW_SOL];
   if (adj_turb) delete integration_container[ADJTURB_SOL];
@@ -1910,49 +1871,6 @@
       case FEM_ELASTICITY: case DISC_ADJ_FEM:
         structural_target = true;   break;
     }
-<<<<<<< HEAD
-
-		for (donorZone = 0; donorZone < nZone; donorZone++){
-	    /*--- Initialize donor booleans ---*/
-	    fluid_donor  = false;  structural_donor  = false;
-	    matching_mesh = config_container[donorZone]->GetMatchingMesh();
-
-	    /*--- Set the donor boolean: as of now, only Fluid-Structure Interaction considered ---*/
-	    switch (config_container[donorZone]->GetKind_Solver()) {
-	      case EULER : case NAVIER_STOKES: case RANS:
-	      case DISC_ADJ_EULER: case DISC_ADJ_NAVIER_STOKES: case DISC_ADJ_RANS:
-	        fluid_donor  = true;    break;
-	      case FEM_ELASTICITY: case DISC_ADJ_FEM:
-	        structural_donor = true;  break;
-	    }
-
-
-			/*--- Retrieve the number of conservative variables (for problems not involving structural analysis ---*/
-			if (!structural_donor && !structural_target){
-				nVar = solver_container[donorZone][MESH_0][FLOW_SOL]->GetnVar();
-			}
-			else{
-				/*--- If at least one of the components is structural ---*/
-				nVar = nDim;
-			}
-
-			/*--- Interface conditions are only defined between different zones ---*/
-			if (donorZone != targetZone){
-
-				if (rank == MASTER_NODE) cout << "From zone " << donorZone << " to zone " << targetZone << ": ";
-
-				/*--- Match Zones ---*/
-				if (rank == MASTER_NODE) cout << "Setting coupling "<<endl;
-
-				/*--- If the mesh is matching: match points ---*/
-				if (matching_mesh){
-					if (rank == MASTER_NODE) cout << "between matching meshes. " << endl;
-					geometry_container[donorZone][MESH_0]->MatchZone(config_container[donorZone], geometry_container[targetZone][MESH_0],
-							config_container[targetZone], donorZone, nZone);
-				}
-				/*--- Else: interpolate ---*/
-				else {
-=======
     
     for (donorZone = 0; donorZone < nZone; donorZone++){
       /*--- Initialize donor booleans ---*/
@@ -1961,8 +1879,11 @@
       
       /*--- Set the donor boolean: as of now, only Fluid-Structure Interaction considered ---*/
       switch (config_container[donorZone]->GetKind_Solver()) {
-        case EULER : case NAVIER_STOKES: case RANS: fluid_donor  = true;    break;
-        case FEM_ELASTICITY:            structural_donor = true;  break;
+        case EULER : case NAVIER_STOKES: case RANS:
+        case DISC_ADJ_EULER: case DISC_ADJ_NAVIER_STOKES: case DISC_ADJ_RANS:
+          fluid_donor  = true;    break;
+        case FEM_ELASTICITY:  case DISC_ADJ_FEM:
+          structural_donor = true;  break;
       }
       
       
@@ -1991,7 +1912,6 @@
         }
         /*--- Else: interpolate ---*/
         else {
->>>>>>> 6e3878a7
           switch (config_container[donorZone]->GetKindInterpolation()){
             case NEAREST_NEIGHBOR:
               interpolator_container[donorZone][targetZone] = new CNearestNeighbor(geometry_container, config_container, donorZone, targetZone);

/*!
 * \file driver_structure.cpp
 * \brief The main subroutines for driving single or multi-zone problems.
 * \author T. Economon, H. Kline, R. Sanchez, F. Palacios
 * \version 6.2.0 "Falcon"
 *
 * The current SU2 release has been coordinated by the
 * SU2 International Developers Society <www.su2devsociety.org>
 * with selected contributions from the open-source community.
 *
 * The main research teams contributing to the current release are:
 *  - Prof. Juan J. Alonso's group at Stanford University.
 *  - Prof. Piero Colonna's group at Delft University of Technology.
 *  - Prof. Nicolas R. Gauger's group at Kaiserslautern University of Technology.
 *  - Prof. Alberto Guardone's group at Polytechnic University of Milan.
 *  - Prof. Rafael Palacios' group at Imperial College London.
 *  - Prof. Vincent Terrapon's group at the University of Liege.
 *  - Prof. Edwin van der Weide's group at the University of Twente.
 *  - Lab. of New Concepts in Aeronautics at Tech. Institute of Aeronautics.
 *
 * Copyright 2012-2019, Francisco D. Palacios, Thomas D. Economon,
 *                      Tim Albring, and the SU2 contributors.
 *
 * SU2 is free software; you can redistribute it and/or
 * modify it under the terms of the GNU Lesser General Public
 * License as published by the Free Software Foundation; either
 * version 2.1 of the License, or (at your option) any later version.
 *
 * SU2 is distributed in the hope that it will be useful,
 * but WITHOUT ANY WARRANTY; without even the implied warranty of
 * MERCHANTABILITY or FITNESS FOR A PARTICULAR PURPOSE. See the GNU
 * Lesser General Public License for more details.
 *
 * You should have received a copy of the GNU Lesser General Public
 * License along with SU2. If not, see <http://www.gnu.org/licenses/>.
 */

#include "../include/driver_structure.hpp"
#include "../include/definition_structure.hpp"

#ifdef VTUNEPROF
#include <ittnotify.h>
#endif

CDriver::CDriver(char* confFile,
                 unsigned short val_nZone,
                 SU2_Comm MPICommunicator):config_file_name(confFile), StartTime(0.0), StopTime(0.0), UsedTime(0.0), ExtIter(0), nZone(val_nZone), StopCalc(false), fsi(false), fem_solver(false) {


  unsigned short jZone, iSol;
  unsigned short Kind_Grid_Movement;
  bool initStaticMovement;

  SU2_MPI::SetComm(MPICommunicator);

  rank = SU2_MPI::GetRank();
  size = SU2_MPI::GetSize();

  /*--- Start timer to track preprocessing for benchmarking. ---*/
  
#ifndef HAVE_MPI
  StartTime = su2double(clock())/su2double(CLOCKS_PER_SEC);
#else
  StartTime = MPI_Wtime();
#endif
  
  /*--- Create pointers to all of the classes that may be used throughout
   the SU2_CFD code. In general, the pointers are instantiated down a
   hierarchy over all zones, multigrid levels, equation sets, and equation
   terms as described in the comments below. ---*/

  ConvHist_file                  = NULL;
  iteration_container            = NULL;
  output                         = NULL;
  integration_container          = NULL;
  geometry_container             = NULL;
  solver_container               = NULL;
  numerics_container             = NULL;
  config_container               = NULL;
  surface_movement               = NULL;
  grid_movement                  = NULL;
  FFDBox                         = NULL;
  interpolator_container         = NULL;
  transfer_container             = NULL;
  transfer_types                 = NULL;
  nInst                          = NULL;


  /*--- Definition and of the containers for all possible zones. ---*/

  iteration_container            = new CIteration**[nZone];
  solver_container               = new CSolver****[nZone];
  integration_container          = new CIntegration***[nZone];
  numerics_container             = new CNumerics*****[nZone];
  config_container               = new CConfig*[nZone];
  geometry_container             = new CGeometry***[nZone];
  surface_movement               = new CSurfaceMovement*[nZone];
  grid_movement                  = new CVolumetricMovement**[nZone];
  FFDBox                         = new CFreeFormDefBox**[nZone];
  interpolator_container         = new CInterpolator**[nZone];
  transfer_container             = new CTransfer**[nZone];
  transfer_types                 = new unsigned short*[nZone];
  nInst                          = new unsigned short[nZone];
  driver_config                  = NULL;


  for (iZone = 0; iZone < nZone; iZone++) {
    solver_container[iZone]               = NULL;
    integration_container[iZone]          = NULL;
    numerics_container[iZone]             = NULL;
    config_container[iZone]               = NULL;
    geometry_container[iZone]             = NULL;
    surface_movement[iZone]               = NULL;
    grid_movement[iZone]                  = NULL;
    FFDBox[iZone]                         = NULL;
    interpolator_container[iZone]         = NULL;
    transfer_container[iZone]             = NULL;
    transfer_types[iZone]                 = new unsigned short[nZone];
    nInst[iZone]                          = 1;
  }

  /*--- Preprocessing of the config and mesh files. In this routine, the config file is read
   and it is determined whether a problem is single physics or multiphysics. . ---*/

  Input_Preprocessing(MPICommunicator);

  /*--- Preprocessing of the geometry for all zones. In this routine, the edge-
   based data structure is constructed, i.e. node and cell neighbors are
   identified and linked, face areas and volumes of the dual mesh cells are
   computed, and the multigrid levels are created using an agglomeration procedure. ---*/

  if (rank == MASTER_NODE)
    cout << endl <<"------------------------- Geometry Preprocessing ------------------------" << endl;

  /*--- Determine whether or not the FEM solver is used, which decides the
   type of geometry classes that are instantiated. Only adapted for single-zone problems ---*/
  fem_solver = ((config_container[ZONE_0]->GetKind_Solver() == FEM_EULER)          ||
                (config_container[ZONE_0]->GetKind_Solver() == FEM_NAVIER_STOKES)  ||
                (config_container[ZONE_0]->GetKind_Solver() == FEM_RANS)           ||
                (config_container[ZONE_0]->GetKind_Solver() == FEM_LES)            ||
                (config_container[ZONE_0]->GetKind_Solver() == DISC_ADJ_FEM_EULER) ||
                (config_container[ZONE_0]->GetKind_Solver() == DISC_ADJ_FEM_NS)    ||
                (config_container[ZONE_0]->GetKind_Solver() == DISC_ADJ_FEM_RANS));

  if( fem_solver ) {
    switch( config_container[ZONE_0]->GetKind_FEM_Flow() ) {
      case DG: {
        Geometrical_Preprocessing_DGFEM();
        break;
      }
    }
  }
  else {
    Geometrical_Preprocessing();
  }

  for (iZone = 0; iZone < nZone; iZone++) {

    for (iInst = 0; iInst < nInst[iZone]; iInst++){

      /*--- Computation of wall distances for turbulence modeling ---*/

      if ((config_container[iZone]->GetKind_Solver() == RANS) ||
          (config_container[iZone]->GetKind_Solver() == ADJ_RANS) ||
          (config_container[iZone]->GetKind_Solver() == DISC_ADJ_RANS) ||
          (config_container[iZone]->GetKind_Solver() == FEM_RANS) ||
          (config_container[iZone]->GetKind_Solver() == FEM_LES) ) {

        if (rank == MASTER_NODE)
          cout << "Computing wall distances." << endl;

        geometry_container[iZone][iInst][MESH_0]->ComputeWall_Distance(config_container[iZone]);
      }

      /*--- Computation of positive surface area in the z-plane which is used for
     the calculation of force coefficient (non-dimensionalization). ---*/

      geometry_container[iZone][iInst][MESH_0]->SetPositive_ZArea(config_container[iZone]);

      /*--- Set the near-field, interface and actuator disk boundary conditions, if necessary. ---*/

      for (iMesh = 0; iMesh <= config_container[iZone]->GetnMGLevels(); iMesh++) {
        geometry_container[iZone][iInst][iMesh]->MatchNearField(config_container[iZone]);
        geometry_container[iZone][iInst][iMesh]->MatchActuator_Disk(config_container[iZone]);
      }
      
      /*--- If we have any periodic markers in this calculation, we must
       match the periodic points found on both sides of the periodic BC.
       Note that the current implementation requires a 1-to-1 matching of
       periodic points on the pair of periodic faces after the translation
       or rotation is taken into account. ---*/
      
      if ((config_container[iZone]->GetnMarker_Periodic() != 0) && !fem_solver) {
        for (iMesh = 0; iMesh <= config_container[iZone]->GetnMGLevels(); iMesh++) {
          
          /*--- Note that we loop over pairs of periodic markers individually
           so that repeated nodes on adjacent periodic faces are properly
           accounted for in multiple places. ---*/
          
          for (unsigned short iPeriodic = 1; iPeriodic <= config_container[iZone]->GetnMarker_Periodic()/2; iPeriodic++) {
            geometry_container[iZone][iInst][iMesh]->MatchPeriodic(config_container[iZone], iPeriodic);
          }
          
          /*--- Initialize the communication framework for the periodic BCs. ---*/
          geometry_container[iZone][iInst][iMesh]->PreprocessPeriodicComms(geometry_container[iZone][iInst][iMesh], config_container[iZone]);
          
        }
      }
      
    }

  }

  nDim = geometry_container[ZONE_0][INST_0][MESH_0]->GetnDim();

  /*--- If activated by the compile directive, perform a partition analysis. ---*/
#if PARTITION
  if( fem_solver ) Partition_Analysis_FEM(geometry_container[ZONE_0][INST_0][MESH_0], config_container[ZONE_0]);
  else Partition_Analysis(geometry_container[ZONE_0][INST_0][MESH_0], config_container[ZONE_0]);
#endif

  /*--- Output some information about the driver that has been instantiated for the problem. ---*/

  if (rank == MASTER_NODE)
    cout << endl <<"------------------------- Driver information --------------------------" << endl;

  fsi = config_container[ZONE_0]->GetFSI_Simulation();
  bool stat_fsi = ((config_container[ZONE_0]->GetDynamic_Analysis() == STATIC) && (config_container[ZONE_0]->GetUnsteady_Simulation() == STEADY));
  bool disc_adj_fsi = (config_container[ZONE_0]->GetDiscrete_Adjoint());

  if ( (config_container[ZONE_0]->GetKind_Solver() == FEM_ELASTICITY ||
        config_container[ZONE_0]->GetKind_Solver() == DISC_ADJ_FEM) ) {
    if (rank == MASTER_NODE) cout << "A General driver has been instantiated." << endl;
  }
  else if (config_container[ZONE_0]->GetUnsteady_Simulation() == HARMONIC_BALANCE) {
    if (rank == MASTER_NODE) cout << "A Harmonic Balance driver has been instantiated." << endl;
  }
  else if (nZone == 2 && fsi) {
    if (disc_adj_fsi) {
      if (stat_fsi)
        if (rank == MASTER_NODE) cout << "A Discrete-Adjoint driver for Fluid-Structure Interaction has been instantiated." << endl;
    }
    else{
      if (stat_fsi){if (rank == MASTER_NODE) cout << "A Static Fluid-Structure Interaction driver has been instantiated." << endl;}
      else{if (rank == MASTER_NODE) cout << "A Dynamic Fluid-Structure Interaction driver has been instantiated." << endl;}
    }

  }
  else if (config_container[ZONE_0]->GetBoolZoneSpecific()) {
    if (rank == MASTER_NODE) {
      cout << "A multi physical zones driver has been instantiated." << endl;
      for(unsigned short iZone = 0; iZone < nZone; iZone++) {

        unsigned short Kind_Regime = config_container[iZone]->GetKind_Regime();
        cout << "   Zone " << (iZone+1) << ": ";

        switch (config_container[iZone]->GetKind_Solver()) {
          case EULER: case DISC_ADJ_EULER:
            if (Kind_Regime == COMPRESSIBLE) cout << "Compressible Euler equations." << endl;
            if (Kind_Regime == INCOMPRESSIBLE) cout << "Incompressible Euler equations." << endl;
            break;
          case NAVIER_STOKES: case DISC_ADJ_NAVIER_STOKES:
            if (Kind_Regime == COMPRESSIBLE) cout << "Compressible Laminar Navier-Stokes' equations." << endl;
            if (Kind_Regime == INCOMPRESSIBLE) cout << "Incompressible Laminar Navier-Stokes' equations." << endl;
            break;
          case RANS: case DISC_ADJ_RANS:
            if (Kind_Regime == COMPRESSIBLE) cout << "Compressible RANS equations." << endl;
            if (Kind_Regime == INCOMPRESSIBLE) cout << "Incompressible RANS equations." << endl;
            break;
          case HEAT_EQUATION_FVM: case DISC_ADJ_HEAT: cout << "Heat equation." << endl; break;
          case FEM_ELASTICITY: case DISC_ADJ_FEM: cout << "Elasticity solver." << endl; break;
          case ADJ_EULER: cout << "Continuous Euler adjoint equations." << endl; break;
          case ADJ_NAVIER_STOKES: cout << "Continuous Navier-Stokes adjoint equations." << endl; break;
          case ADJ_RANS: cout << "Continuous RANS adjoint equations." << endl; break;
        }
      }
    }
  }
  else {
    if (rank == MASTER_NODE) cout << "A Fluid driver has been instantiated." << endl;
  }

  for (iZone = 0; iZone < nZone; iZone++) {

    /*--- Instantiate the type of physics iteration to be executed within each zone. For
     example, one can execute the same physics across multiple zones (mixing plane),
     different physics in different zones (fluid-structure interaction), or couple multiple
     systems tightly within a single zone by creating a new iteration class (e.g., RANS). ---*/
    
    if (rank == MASTER_NODE) {
      cout << endl <<"------------------------ Iteration Preprocessing ------------------------" << endl;
    }

    iteration_container[iZone] = new CIteration* [nInst[iZone]];
    for (iInst = 0; iInst < nInst[iZone]; iInst++){
      iteration_container[iZone][iInst] = NULL;
    }

    Iteration_Preprocessing();

    /*--- Definition of the solver class: solver_container[#ZONES][#INSTANCES][#MG_GRIDS][#EQ_SYSTEMS].
     The solver classes are specific to a particular set of governing equations,
     and they contain the subroutines with instructions for computing each spatial
     term of the PDE, i.e. loops over the edges to compute convective and viscous
     fluxes, loops over the nodes to compute source terms, and routines for
     imposing various boundary condition type for the PDE. ---*/

    if (rank == MASTER_NODE)
      cout << endl <<"------------------------- Solver Preprocessing --------------------------" << endl;

    solver_container[iZone] = new CSolver*** [nInst[iZone]];


    for (iInst = 0; iInst < nInst[iZone]; iInst++){
      solver_container[iZone][iInst] = NULL;

      solver_container[iZone][iInst] = new CSolver** [config_container[iZone]->GetnMGLevels()+1];
      for (iMesh = 0; iMesh <= config_container[iZone]->GetnMGLevels(); iMesh++)
        solver_container[iZone][iInst][iMesh] = NULL;

      for (iMesh = 0; iMesh <= config_container[iZone]->GetnMGLevels(); iMesh++) {
        solver_container[iZone][iInst][iMesh] = new CSolver* [MAX_SOLS];
        for (iSol = 0; iSol < MAX_SOLS; iSol++)
          solver_container[iZone][iInst][iMesh][iSol] = NULL;
      }

      Solver_Preprocessing(solver_container[iZone], geometry_container[iZone],
                           config_container[iZone], iInst);

    } // End of loop over iInst

    if (rank == MASTER_NODE)
      cout << endl <<"----------------- Integration and Numerics Preprocessing ----------------" << endl;

    /*--- Definition of the integration class: integration_container[#ZONES][#INSTANCES][#EQ_SYSTEMS].
     The integration class orchestrates the execution of the spatial integration
     subroutines contained in the solver class (including multigrid) for computing
     the residual at each node, R(U) and then integrates the equations to a
     steady state or time-accurately. ---*/

    integration_container[iZone] = new CIntegration** [nInst[iZone]];
    for (iInst = 0; iInst < nInst[iZone]; iInst++){
      integration_container[iZone][iInst] = NULL;

      integration_container[iZone][iInst] = new CIntegration*[MAX_SOLS];
      Integration_Preprocessing(integration_container[iZone], geometry_container[iZone],
          config_container[iZone], iInst);
    }
    
    if (rank == MASTER_NODE) cout << "Integration Preprocessing." << endl;

    /*--- Definition of the numerical method class:
     numerics_container[#ZONES][#INSTANCES][#MG_GRIDS][#EQ_SYSTEMS][#EQ_TERMS].
     The numerics class contains the implementation of the numerical methods for
     evaluating convective or viscous fluxes between any two nodes in the edge-based
     data structure (centered, upwind, galerkin), as well as any source terms
     (piecewise constant reconstruction) evaluated in each dual mesh volume. ---*/

    numerics_container[iZone] = new CNumerics****[nInst[iZone]];
    for (iInst = 0; iInst < nInst[iZone]; iInst++){
      numerics_container[iZone][iInst] = NULL;

      numerics_container[iZone][iInst] = new CNumerics***[config_container[iZone]->GetnMGLevels()+1];

      Numerics_Preprocessing(numerics_container[iZone], solver_container[iZone],
          geometry_container[iZone], config_container[iZone], iInst);
    }

    if (rank == MASTER_NODE) cout << "Numerics Preprocessing." << endl;

  }

  /*--- Definition of the interface and transfer conditions between different zones.
   *--- The transfer container is defined for zones paired one to one.
   *--- This only works for a multizone FSI problem (nZone > 1).
   *--- Also, at the moment this capability is limited to two zones (nZone < 3).
   *--- This will change in the future. ---*/

  if ((rank == MASTER_NODE) && nZone > 1)
    cout << endl <<"------------------- Multizone Interface Preprocessing -------------------" << endl;

  if ( nZone > 1 ) {
    for (iZone = 0; iZone < nZone; iZone++){
      transfer_container[iZone] = new CTransfer*[nZone];
      interpolator_container[iZone] = new CInterpolator*[nZone];
      for (jZone = 0; jZone < nZone; jZone++){
        transfer_container[iZone][jZone]             = NULL;
        interpolator_container[iZone][jZone]         = NULL;
      }
    }
    Interface_Preprocessing();
  }

  /*--- Instantiate the geometry movement classes for the solution of unsteady
   flows on dynamic meshes, including rigid mesh transformations, dynamically
   deforming meshes, and preprocessing of harmonic balance. ---*/

  for (iZone = 0; iZone < nZone; iZone++) {

    grid_movement[iZone] = new CVolumetricMovement*[nInst[iZone]];
    for (iInst = 0; iInst < nInst[iZone]; iInst++)
      grid_movement[iZone][iInst] = NULL;

    if (!fem_solver && (config_container[iZone]->GetGrid_Movement() ||
                        (config_container[iZone]->GetDirectDiff() == D_DESIGN)) && !config_container[iZone]->GetSurface_Movement(FLUID_STRUCTURE_STATIC)) {
      if (rank == MASTER_NODE)
        cout << "Setting dynamic mesh structure for zone "<< iZone + 1<<"." << endl;
      for (iInst = 0; iInst < nInst[iZone]; iInst++){
        grid_movement[iZone][iInst] = new CVolumetricMovement(geometry_container[iZone][iInst][MESH_0], config_container[iZone]);
      }
      FFDBox[iZone] = new CFreeFormDefBox*[MAX_NUMBER_FFD];
      surface_movement[iZone] = new CSurfaceMovement();
      surface_movement[iZone]->CopyBoundary(geometry_container[iZone][INST_0][MESH_0], config_container[iZone]);
      if (config_container[iZone]->GetUnsteady_Simulation() == HARMONIC_BALANCE){
        for (iInst = 0; iInst < nInst[iZone]; iInst++){
          if (rank == MASTER_NODE) cout << endl <<  "Instance "<< iInst + 1 <<":" << endl;
          iteration_container[ZONE_0][iInst]->SetGrid_Movement(geometry_container, surface_movement, grid_movement, FFDBox, solver_container, config_container, ZONE_0, iInst, 0, 0);
        }
      }
    }

    if (config_container[iZone]->GetDirectDiff() == D_DESIGN) {
      if (rank == MASTER_NODE)
        cout << "Setting surface/volume derivatives." << endl;

      /*--- Set the surface derivatives, i.e. the derivative of the surface mesh nodes with respect to the design variables ---*/

      surface_movement[iZone]->SetSurface_Derivative(geometry_container[iZone][INST_0][MESH_0],config_container[iZone]);

      /*--- Call the volume deformation routine with derivative mode enabled.
       This computes the derivative of the volume mesh with respect to the surface nodes ---*/

      for (iInst = 0; iInst < nInst[iZone]; iInst++){
        grid_movement[iZone][iInst]->SetVolume_Deformation(geometry_container[iZone][iInst][MESH_0],config_container[iZone], true, true);

        /*--- Update the multi-grid structure to propagate the derivative information to the coarser levels ---*/

        geometry_container[iZone][iInst][MESH_0]->UpdateGeometry(geometry_container[iZone][INST_0],config_container[iZone]);

        /*--- Set the derivative of the wall-distance with respect to the surface nodes ---*/

        if ( (config_container[iZone]->GetKind_Solver() == RANS) ||
            (config_container[iZone]->GetKind_Solver() == ADJ_RANS) ||
            (config_container[iZone]->GetKind_Solver() == DISC_ADJ_RANS))
          geometry_container[iZone][iInst][MESH_0]->ComputeWall_Distance(config_container[iZone]);
      }
    }

    if (config_container[iZone]->GetSurface_Movement(FLUID_STRUCTURE_STATIC)){
      if (rank == MASTER_NODE)
        cout << "Setting moving mesh structure for FSI problems." << endl;
      /*--- Instantiate the container for the grid movement structure ---*/
      for (iInst = 0; iInst < nInst[iZone]; iInst++)
        grid_movement[iZone][iInst] = new CElasticityMovement(geometry_container[iZone][iInst][MESH_0], config_container[iZone]);
    }

  }

  if(fsi && (config_container[ZONE_0]->GetRestart() || config_container[ZONE_0]->GetDiscrete_Adjoint())){
    if (rank == MASTER_NODE)cout << endl <<"Restarting Fluid and Structural Solvers." << endl;

    for (iZone = 0; iZone < nZone; iZone++) {
    	for (iInst = 0; iInst < nInst[iZone]; iInst++){
        Solver_Restart(solver_container[iZone], geometry_container[iZone],
                       config_container[iZone], true, iInst);
    	}
    }

  }

  /*---If the Grid Movement is static initialize the static mesh movment.
       Not for the FEM solver, because this is handled later, because
       the integration points must be known. ---*/
  if( !fem_solver ) {
    
    initStaticMovement = false;
    
    for (iZone = 0; iZone < nZone; iZone ++){
      Kind_Grid_Movement = config_container[iZone]->GetKind_GridMovement();
      initStaticMovement = (config_container[iZone]->GetGrid_Movement() && (config_container[iZone]->GetSurface_Movement(MOVING_WALL)
                          || Kind_Grid_Movement == ROTATING_FRAME || Kind_Grid_Movement == STEADY_TRANSLATION));
    }


    if(initStaticMovement){
      if (rank == MASTER_NODE)cout << endl <<"--------------------- Initialize Static Mesh Movement --------------------" << endl;

        InitStaticMeshMovement();
    }

    if (config_container[ZONE_0]->GetBoolTurbomachinery()){
      if (rank == MASTER_NODE)cout << endl <<"---------------------- Turbomachinery Preprocessing ---------------------" << endl;
        TurbomachineryPreprocessing();
    }
  }

  if (rank == MASTER_NODE) cout << endl << "---------------------- Python Interface Preprocessing ---------------------" << endl;
  PythonInterface_Preprocessing();

  /*--- Definition of the output class (one for all zones). The output class
   manages the writing of all restart, volume solution, surface solution,
   surface comma-separated value, and convergence history files (both in serial
   and in parallel). ---*/

  output = new COutput(config_container[ZONE_0]);

  /*--- Open the convergence history file ---*/
  ConvHist_file = NULL;
  ConvHist_file = new ofstream*[nZone];
  for (iZone = 0; iZone < nZone; iZone++) {
    ConvHist_file[iZone] = NULL;
    if (rank == MASTER_NODE){
      ConvHist_file[iZone] = new ofstream[nInst[iZone]];
      for (iInst = 0; iInst < nInst[iZone]; iInst++) {
        output->SetConvHistory_Header(&ConvHist_file[iZone][iInst], config_container[iZone], iZone, iInst);
        config_container[iZone]->SetHistFile(&ConvHist_file[iZone][INST_0]);
      }
    }
  }
  /*--- Check for an unsteady restart. Update ExtIter if necessary. ---*/
  if (config_container[ZONE_0]->GetWrt_Unsteady() && config_container[ZONE_0]->GetRestart())
    ExtIter = config_container[ZONE_0]->GetUnst_RestartIter();

  /*--- Check for a dynamic restart (structural analysis). Update ExtIter if necessary. ---*/
  if (config_container[ZONE_0]->GetKind_Solver() == FEM_ELASTICITY
      && config_container[ZONE_0]->GetWrt_Dynamic() && config_container[ZONE_0]->GetRestart())
    ExtIter = config_container[ZONE_0]->GetDyn_RestartIter();

  /*--- Open the FSI convergence history file ---*/

  if (fsi){
      if (rank == MASTER_NODE) cout << endl <<"Opening FSI history file." << endl;
      unsigned short ZONE_FLOW = 0, ZONE_STRUCT = 1;
      output->SpecialOutput_FSI(&FSIHist_file, geometry_container, solver_container,
                                config_container, integration_container, 0,
                                ZONE_FLOW, ZONE_STRUCT, true);
  }

  /*--- Preprocessing time is reported now, but not included in the next compute portion. ---*/
  
#ifndef HAVE_MPI
  StopTime = su2double(clock())/su2double(CLOCKS_PER_SEC);
#else
  StopTime = MPI_Wtime();
#endif
  
  /*--- Compute/print the total time for performance benchmarking. ---*/
  
  UsedTime = StopTime-StartTime;
  UsedTimePreproc    = UsedTime;
  UsedTimeCompute    = 0.0;
  UsedTimeOutput     = 0.0;
  IterCount          = 0;
  OutputCount        = 0;
  MDOFs              = 0.0;
  MDOFsDomain        = 0.0;
  for (iZone = 0; iZone < nZone; iZone++) {
    MDOFs       += (su2double)DOFsPerPoint*(su2double)geometry_container[iZone][INST_0][MESH_0]->GetGlobal_nPoint()/(1.0e6);
    MDOFsDomain += (su2double)DOFsPerPoint*(su2double)geometry_container[iZone][INST_0][MESH_0]->GetGlobal_nPointDomain()/(1.0e6);
  }

  /*--- Reset timer for compute/output performance benchmarking. ---*/
#ifndef HAVE_MPI
  StopTime = su2double(clock())/su2double(CLOCKS_PER_SEC);
#else
  StopTime = MPI_Wtime();
#endif

  /*--- Compute/print the total time for performance benchmarking. ---*/

  UsedTime = StopTime-StartTime;
  UsedTimePreproc = UsedTime;

  /*--- Reset timer for compute performance benchmarking. ---*/
#ifndef HAVE_MPI
  StartTime = su2double(clock())/su2double(CLOCKS_PER_SEC);
#else
  StartTime = MPI_Wtime();
#endif

}

void CDriver::Postprocessing() {

  bool isBinary = config_container[ZONE_0]->GetWrt_Binary_Restart();
  bool wrt_perf = config_container[ZONE_0]->GetWrt_Performance();
  
    /*--- Output some information to the console. ---*/

  if (rank == MASTER_NODE) {

    /*--- Print out the number of non-physical points and reconstructions ---*/

    if (config_container[ZONE_0]->GetNonphysical_Points() > 0)
      cout << "Warning: there are " << config_container[ZONE_0]->GetNonphysical_Points() << " non-physical points in the solution." << endl;
    if (config_container[ZONE_0]->GetNonphysical_Reconstr() > 0)
      cout << "Warning: " << config_container[ZONE_0]->GetNonphysical_Reconstr() << " reconstructed states for upwinding are non-physical." << endl;

    /*--- Close the convergence history file. ---*/
    for (iZone = 0; iZone < nZone; iZone++) {
      for (iInst = 0; iInst < nInst[iZone]; iInst++) {
        ConvHist_file[iZone][iInst].close();
      }
      delete [] ConvHist_file[iZone];
    }

  }
  delete [] ConvHist_file;

  if (rank == MASTER_NODE)
    cout << endl <<"------------------------- Solver Postprocessing -------------------------" << endl;

  for (iZone = 0; iZone < nZone; iZone++) {
    for (iInst = 0; iInst < nInst[iZone]; iInst++){
      Numerics_Postprocessing(numerics_container[iZone], solver_container[iZone][iInst],
          geometry_container[iZone][iInst], config_container[iZone], iInst);
    }
    delete [] numerics_container[iZone];
  }
  delete [] numerics_container;
  if (rank == MASTER_NODE) cout << "Deleted CNumerics container." << endl;
  
  for (iZone = 0; iZone < nZone; iZone++) {
    for (iInst = 0; iInst < nInst[iZone]; iInst++){
      Integration_Postprocessing(integration_container[iZone],
          geometry_container[iZone][iInst],
          config_container[iZone],
          iInst);
    }
    delete [] integration_container[iZone];
  }
  delete [] integration_container;
  if (rank == MASTER_NODE) cout << "Deleted CIntegration container." << endl;
  
  for (iZone = 0; iZone < nZone; iZone++) {
    for (iInst = 0; iInst < nInst[iZone]; iInst++){
      Solver_Postprocessing(solver_container[iZone],
          geometry_container[iZone][iInst],
          config_container[iZone],
          iInst);
    }
    delete [] solver_container[iZone];
  }
  delete [] solver_container;
  if (rank == MASTER_NODE) cout << "Deleted CSolver container." << endl;
  
  for (iZone = 0; iZone < nZone; iZone++) {
	for (iInst = 0; iInst < nInst[iZone]; iInst++)
    delete iteration_container[iZone][iInst];
    delete [] iteration_container[iZone];
  }
  delete [] iteration_container;
  if (rank == MASTER_NODE) cout << "Deleted CIteration container." << endl;

  if (interpolator_container != NULL) {
    for (iZone = 0; iZone < nZone; iZone++) {
      if (interpolator_container[iZone] != NULL) {
        for (unsigned short jZone = 0; jZone < nZone; jZone++)
        if (interpolator_container[iZone][jZone] != NULL)
        delete interpolator_container[iZone][jZone];
        delete [] interpolator_container[iZone];
      }
    }
    delete [] interpolator_container;
    if (rank == MASTER_NODE) cout << "Deleted CInterpolator container." << endl;
  }
  
  if (transfer_container != NULL) {
    for (iZone = 0; iZone < nZone; iZone++) {
      if (transfer_container[iZone] != NULL) {
        for (unsigned short jZone = 0; jZone < nZone; jZone++)
          if (transfer_container[iZone][jZone] != NULL)
            delete transfer_container[iZone][jZone];
        delete [] transfer_container[iZone];
      }
    }
    delete [] transfer_container;
    if (rank == MASTER_NODE) cout << "Deleted CTransfer container." << endl;
  }
  
  if (transfer_types != NULL) {
    for (iZone = 0; iZone < nZone; iZone++) {
      if (transfer_types[iZone] != NULL)
      delete [] transfer_types[iZone];
    }
    delete [] transfer_types;
  }
  
  for (iZone = 0; iZone < nZone; iZone++) {
    if (geometry_container[iZone] != NULL) {
      for (iInst = 0; iInst < nInst[iZone]; iInst++){
        for (unsigned short iMGlevel = 0; iMGlevel < config_container[iZone]->GetnMGLevels()+1; iMGlevel++) {
          if (geometry_container[iZone][iInst][iMGlevel] != NULL) delete geometry_container[iZone][iInst][iMGlevel];
        }
        if (geometry_container[iZone][iInst] != NULL) delete [] geometry_container[iZone][iInst];
      }
      delete [] geometry_container[iZone];
    }
  }
  delete [] geometry_container;
  if (rank == MASTER_NODE) cout << "Deleted CGeometry container." << endl;

  for (iZone = 0; iZone < nZone; iZone++) {
    delete [] FFDBox[iZone];
  }
  delete [] FFDBox;
  if (rank == MASTER_NODE) cout << "Deleted CFreeFormDefBox class." << endl;

  for (iZone = 0; iZone < nZone; iZone++) {
    delete surface_movement[iZone];
  }
  delete [] surface_movement;
  if (rank == MASTER_NODE) cout << "Deleted CSurfaceMovement class." << endl;

  for (iZone = 0; iZone < nZone; iZone++) {
    for (iInst = 0; iInst < nInst[iZone]; iInst++){
      if (grid_movement[iZone][iInst] != NULL) delete grid_movement[iZone][iInst];
    }
    if (grid_movement[iZone] != NULL) delete [] grid_movement[iZone];
  }
  delete [] grid_movement;
  if (rank == MASTER_NODE) cout << "Deleted CVolumetricMovement class." << endl;

  /*--- Output profiling information ---*/
  // Note that for now this is called only by a single thread, but all
  // necessary variables have been made thread private for safety (tick/tock)!!

  config_container[ZONE_0]->SetProfilingCSV();
  config_container[ZONE_0]->GEMMProfilingCSV();

  /*--- Deallocate config container ---*/
  if (config_container!= NULL) {
    for (iZone = 0; iZone < nZone; iZone++) {
      if (config_container[iZone] != NULL) {
        delete config_container[iZone];
      }
    }
    delete [] config_container;
  }
  if (driver_config != NULL) delete driver_config;
  if (rank == MASTER_NODE) cout << "Deleted CConfig container." << endl;

  if (nInst != NULL) delete [] nInst;
  if (rank == MASTER_NODE) cout << "Deleted nInst container." << endl;
  
  /*--- Deallocate output container ---*/
  if (output!= NULL) delete output;
  if (rank == MASTER_NODE) cout << "Deleted COutput class." << endl;

  if (rank == MASTER_NODE) cout << "-------------------------------------------------------------------------" << endl;


  /*--- Stop the timer and output the final performance summary. ---*/
  
#ifndef HAVE_MPI
  StopTime = su2double(clock())/su2double(CLOCKS_PER_SEC);
#else
  StopTime = MPI_Wtime();
#endif
  UsedTime = StopTime-StartTime;
  UsedTimeCompute += UsedTime;
  
  if ((rank == MASTER_NODE) && (wrt_perf)) {
    su2double TotalTime = UsedTimePreproc + UsedTimeCompute + UsedTimeOutput;
    cout.precision(6);
    cout << endl << endl <<"-------------------------- Performance Summary --------------------------" << endl;
    cout << "Simulation totals:" << endl;
    cout << setw(25) << "Cores:" << setw(12) << size << " | ";
    cout << setw(20) << "DOFs/point:" << setw(12) << (su2double)DOFsPerPoint << endl;
    cout << setw(25) << "DOFs/core:" << setw(12) << 1.0e6*MDOFsDomain/(su2double)size << " | ";
    cout << setw(20) << "Ghost DOFs/core:" << setw(12) << 1.0e6*(MDOFs-MDOFsDomain)/(su2double)size << endl;
    cout << setw(25) << "Wall-clock time (hrs):" << setw(12) << (TotalTime)/(60.0*60.0) << " | ";
    cout << setw(20) << "Core-hrs:" << setw(12) << (su2double)size*(TotalTime)/(60.0*60.0) << endl;
    cout << endl;
    cout << "Preprocessing phase:" << endl;
    cout << setw(25) << "Preproc. Time (s):"  << setw(12)<< UsedTimePreproc << " | ";
    cout << setw(20) << "Preproc. Time (%):" << setw(12)<< ((UsedTimePreproc * 100.0) / (TotalTime)) << endl;
    cout << endl;
    cout << "Compute phase:" << endl;
    cout << setw(25) << "Compute Time (s):"  << setw(12)<< UsedTimeCompute << " | ";
    cout << setw(20) << "Compute Time (%):" << setw(12)<< ((UsedTimeCompute * 100.0) / (TotalTime)) << endl;
    cout << setw(25) << "Iteration count:"  << setw(12)<< IterCount << " | ";
    if (IterCount != 0) {
      cout << setw(20) << "Avg. s/iter:" << setw(12)<< UsedTimeCompute/(su2double)IterCount << endl;
      cout << setw(25) << "Core-s/iter/MDOFs:" << setw(12)<< (su2double)size*UsedTimeCompute/(su2double)IterCount/MDOFsDomain << " | ";
      cout << setw(20) << "MDOFs/s:" << setw(12)<< MDOFsDomain*(su2double)IterCount/UsedTimeCompute << endl;
    } else cout << endl;
    cout << endl;
    cout << "Output phase:" << endl;
    cout << setw(25) << "Output Time (s):"  << setw(12)<< UsedTimeOutput << " | ";
    cout << setw(20) << "Output Time (%):" << setw(12)<< ((UsedTimeOutput * 100.0) / (TotalTime)) << endl;
    cout << setw(25) << "Output count:" << setw(12)<< OutputCount << " | ";
    if (OutputCount != 0) {
      cout << setw(20)<< "Avg. s/output:" << setw(12)<< UsedTimeOutput/(su2double)OutputCount << endl;
      if (isBinary) {
        cout << setw(25)<< "Restart Aggr. BW (MB/s):" << setw(12)<< BandwidthSum/(su2double)OutputCount << " | ";
        cout << setw(20)<< "MB/s/core:" << setw(12)<< BandwidthSum/(su2double)OutputCount/(su2double)size << endl;
      }
    } else cout << endl;
    cout << "-------------------------------------------------------------------------" << endl;
    cout << endl;
  }

  /*--- Exit the solver cleanly ---*/

  if (rank == MASTER_NODE)
    cout << endl <<"------------------------- Exit Success (SU2_CFD) ------------------------" << endl << endl;

}


void CDriver::Input_Preprocessing(SU2_Comm MPICommunicator) {

  char zone_file_name[MAX_STRING_SIZE];

  /*--- Initialize the configuration of the driver ---*/

  driver_config = new CConfig(config_file_name, SU2_CFD, nZone, false);

  /*--- Loop over all zones to initialize the various classes. In most
   cases, nZone is equal to one. This represents the solution of a partial
   differential equation on a single block, unstructured mesh. ---*/

  for (iZone = 0; iZone < nZone; iZone++) {

    /*--- Definition of the configuration option class for all zones. In this
     constructor, the input configuration file is parsed and all options are
     read and stored. ---*/

    if (driver_config->GetnConfigFiles() > 0){
      if (rank == MASTER_NODE){
        cout  << endl << "Parsing sub-config file for zone " << iZone << endl;
      }
      strcpy(zone_file_name, driver_config->GetConfigFilename(iZone).c_str());
      config_container[iZone] = new CConfig(driver_config, zone_file_name, SU2_CFD, iZone, nZone, true);
    }
    else{
      config_container[iZone] = new CConfig(driver_config, config_file_name, SU2_CFD, iZone, nZone, true);
    }

    /*--- Set the MPI communicator ---*/

    config_container[iZone]->SetMPICommunicator(MPICommunicator);

  }

  /*--- Set the multizone part of the problem. ---*/
  if (driver_config->GetMultizone_Problem()){
    for (iZone = 0; iZone < nZone; iZone++) {
      /*--- Set the interface markers for multizone ---*/
      config_container[iZone]->SetMultizone(driver_config, config_container);
    }
  }

  /*--- Definition of the geometry class to store the primal grid in the
 partitioning process. ---*/

  for (iZone = 0; iZone < nZone; iZone++) {

    /*--- Determine whether or not the FEM solver is used, which decides the
     type of geometry classes that are instantiated. ---*/
    fem_solver = ((config_container[iZone]->GetKind_Solver() == FEM_EULER)         ||
                  (config_container[iZone]->GetKind_Solver() == FEM_NAVIER_STOKES) ||
                  (config_container[iZone]->GetKind_Solver() == FEM_RANS)          ||
                  (config_container[iZone]->GetKind_Solver() == FEM_LES)           ||
                  (config_container[iZone]->GetKind_Solver() == DISC_ADJ_FEM_EULER) ||
                  (config_container[iZone]->GetKind_Solver() == DISC_ADJ_FEM_NS)    ||
                  (config_container[iZone]->GetKind_Solver() == DISC_ADJ_FEM_RANS));

    /*--- Read the number of instances for each zone ---*/

    nInst[iZone] = config_container[iZone]->GetnTimeInstances();

    geometry_container[iZone] = new CGeometry** [nInst[iZone]];

    for (iInst = 0; iInst < nInst[iZone]; iInst++){

      config_container[iZone]->SetiInst(iInst);

      /*--- Definition of the geometry class to store the primal grid in the
     partitioning process. ---*/

      CGeometry *geometry_aux = NULL;
      
      /*--- All ranks process the grid and call ParMETIS for partitioning ---*/

      geometry_aux = new CPhysicalGeometry(config_container[iZone], iZone, nZone);
      
      /*--- Set the dimension ---*/
      
      nDim = geometry_aux->GetnDim();

      /*--- For the FEM solver with time-accurate local time-stepping, use
       a dummy solver class to retrieve the initial flow state. ---*/

      CSolver *solver_aux = NULL;
      if (fem_solver) solver_aux = new CFEM_DG_EulerSolver(config_container[iZone], nDim, MESH_0);

      /*--- Color the initial grid and set the send-receive domains (ParMETIS) ---*/

      if ( fem_solver ) geometry_aux->SetColorFEMGrid_Parallel(config_container[iZone]);
      else              geometry_aux->SetColorGrid_Parallel(config_container[iZone]);

      /*--- Allocate the memory of the current domain, and divide the grid
     between the ranks. ---*/

      geometry_container[iZone][iInst] = NULL;
      geometry_container[iZone][iInst] = new CGeometry *[config_container[iZone]->GetnMGLevels()+1];


      if( fem_solver ) {
        switch( config_container[iZone]->GetKind_FEM_Flow() ) {
          case DG: {
            geometry_container[iZone][iInst][MESH_0] = new CMeshFEM_DG(geometry_aux, config_container[iZone]);
            break;
          }

          default: {
            SU2_MPI::Error("Unknown FEM flow solver.", CURRENT_FUNCTION);
            break;
          }
        }
      }
      else {

        /*--- Build the grid data structures using the ParMETIS coloring. ---*/
        
        geometry_container[iZone][iInst][MESH_0] = new CPhysicalGeometry(geometry_aux, config_container[iZone]);

      }

      /*--- Deallocate the memory of geometry_aux and solver_aux ---*/

      delete geometry_aux;
      if (solver_aux != NULL) delete solver_aux;

      /*--- Add the Send/Receive boundaries ---*/
      geometry_container[iZone][iInst][MESH_0]->SetSendReceive(config_container[iZone]);

      /*--- Add the Send/Receive boundaries ---*/
      geometry_container[iZone][iInst][MESH_0]->SetBoundaries(config_container[iZone]);

    }

  }

}

void CDriver::Geometrical_Preprocessing() {

  unsigned short iZone, iInst, iMGlevel;
  unsigned short requestedMGlevels = config_container[ZONE_0]->GetnMGLevels();
  unsigned long iPoint;
  bool fea = false;

  for (iZone = 0; iZone < nZone; iZone++) {

    fea = ((config_container[iZone]->GetKind_Solver() == FEM_ELASTICITY) ||
        (config_container[iZone]->GetKind_Solver() == DISC_ADJ_FEM));

    for (iInst = 0; iInst < nInst[iZone]; iInst++){

      /*--- Compute elements surrounding points, points surrounding points ---*/

      if (rank == MASTER_NODE) cout << "Setting point connectivity." << endl;
      geometry_container[iZone][iInst][MESH_0]->SetPoint_Connectivity();

      /*--- Renumbering points using Reverse Cuthill McKee ordering ---*/

      if (rank == MASTER_NODE) cout << "Renumbering points (Reverse Cuthill McKee Ordering)." << endl;
      geometry_container[iZone][iInst][MESH_0]->SetRCM_Ordering(config_container[iZone]);

      /*--- recompute elements surrounding points, points surrounding points ---*/

      if (rank == MASTER_NODE) cout << "Recomputing point connectivity." << endl;
      geometry_container[iZone][iInst][MESH_0]->SetPoint_Connectivity();

      /*--- Compute elements surrounding elements ---*/

      if (rank == MASTER_NODE) cout << "Setting element connectivity." << endl;
      geometry_container[iZone][iInst][MESH_0]->SetElement_Connectivity();

      /*--- Check the orientation before computing geometrical quantities ---*/

      geometry_container[iZone][iInst][MESH_0]->SetBoundVolume();
      if (config_container[iZone]->GetReorientElements()) {
        if (rank == MASTER_NODE) cout << "Checking the numerical grid orientation." << endl;
        geometry_container[iZone][iInst][MESH_0]->Check_IntElem_Orientation(config_container[iZone]);
        geometry_container[iZone][iInst][MESH_0]->Check_BoundElem_Orientation(config_container[iZone]);
      }

      /*--- Create the edge structure ---*/

      if (rank == MASTER_NODE) cout << "Identifying edges and vertices." << endl;
      geometry_container[iZone][iInst][MESH_0]->SetEdges();
      geometry_container[iZone][iInst][MESH_0]->SetVertex(config_container[iZone]);

      /*--- Compute cell center of gravity ---*/

      if ((rank == MASTER_NODE) && (!fea)) cout << "Computing centers of gravity." << endl;
      geometry_container[iZone][iInst][MESH_0]->SetCoord_CG();

      /*--- Create the control volume structures ---*/

      if ((rank == MASTER_NODE) && (!fea)) cout << "Setting the control volume structure." << endl;
      geometry_container[iZone][iInst][MESH_0]->SetControlVolume(config_container[iZone], ALLOCATE);
      geometry_container[iZone][iInst][MESH_0]->SetBoundControlVolume(config_container[iZone], ALLOCATE);

      /*--- Visualize a dual control volume if requested ---*/

      if ((config_container[iZone]->GetVisualize_CV() >= 0) &&
          (config_container[iZone]->GetVisualize_CV() < (long)geometry_container[iZone][iInst][MESH_0]->GetnPointDomain()))
        geometry_container[iZone][iInst][MESH_0]->VisualizeControlVolume(config_container[iZone], UPDATE);

      /*--- Identify closest normal neighbor ---*/

      if (rank == MASTER_NODE) cout << "Searching for the closest normal neighbors to the surfaces." << endl;
      geometry_container[iZone][iInst][MESH_0]->FindNormal_Neighbor(config_container[iZone]);

      /*--- Store the global to local mapping. ---*/

      if (rank == MASTER_NODE) cout << "Storing a mapping from global to local point index." << endl;
      geometry_container[iZone][iInst][MESH_0]->SetGlobal_to_Local_Point();

      /*--- Compute the surface curvature ---*/

      if ((rank == MASTER_NODE) && (!fea)) cout << "Compute the surface curvature." << endl;
      geometry_container[iZone][iInst][MESH_0]->ComputeSurf_Curvature(config_container[iZone]);

      /*--- Check for periodicity and disable MG if necessary. ---*/

      if (rank == MASTER_NODE) cout << "Checking for periodicity." << endl;
      geometry_container[iZone][iInst][MESH_0]->Check_Periodicity(config_container[iZone]);

      geometry_container[iZone][iInst][MESH_0]->SetMGLevel(MESH_0);
      if ((config_container[iZone]->GetnMGLevels() != 0) && (rank == MASTER_NODE))
        cout << "Setting the multigrid structure." << endl;

    }

  }

  /*--- Loop over all zones at each grid level. ---*/

  for (iZone = 0; iZone < nZone; iZone++) {

    /*--- Loop over all the instances ---*/

    for (iInst = 0; iInst < nInst[iZone]; iInst++){

      /*--- Loop over all the new grid ---*/

      for (iMGlevel = 1; iMGlevel <= config_container[iZone]->GetnMGLevels(); iMGlevel++) {

        /*--- Create main agglomeration structure ---*/

        geometry_container[iZone][iInst][iMGlevel] = new CMultiGridGeometry(geometry_container, config_container, iMGlevel, iZone, iInst);

        /*--- Compute points surrounding points. ---*/

        geometry_container[iZone][iInst][iMGlevel]->SetPoint_Connectivity(geometry_container[iZone][iInst][iMGlevel-1]);

        /*--- Create the edge structure ---*/

        geometry_container[iZone][iInst][iMGlevel]->SetEdges();
        geometry_container[iZone][iInst][iMGlevel]->SetVertex(geometry_container[iZone][iInst][iMGlevel-1], config_container[iZone]);

        /*--- Create the control volume structures ---*/

        geometry_container[iZone][iInst][iMGlevel]->SetControlVolume(config_container[iZone], geometry_container[iZone][iInst][iMGlevel-1], ALLOCATE);
        geometry_container[iZone][iInst][iMGlevel]->SetBoundControlVolume(config_container[iZone], geometry_container[iZone][iInst][iMGlevel-1], ALLOCATE);
        geometry_container[iZone][iInst][iMGlevel]->SetCoord(geometry_container[iZone][iInst][iMGlevel-1]);

        /*--- Find closest neighbor to a surface point ---*/

        geometry_container[iZone][iInst][iMGlevel]->FindNormal_Neighbor(config_container[iZone]);

        /*--- Store our multigrid index. ---*/
        
        geometry_container[iZone][iInst][iMGlevel]->SetMGLevel(iMGlevel);

        /*--- Protect against the situation that we were not able to complete
       the agglomeration for this level, i.e., there weren't enough points.
       We need to check if we changed the total number of levels and delete
       the incomplete CMultiGridGeometry object. ---*/

        if (config_container[iZone]->GetnMGLevels() != requestedMGlevels) {
          delete geometry_container[iZone][iInst][iMGlevel];
          break;
        }

      }

    }

  }

  /*--- For unsteady simulations, initialize the grid volumes
   and coordinates for previous solutions. Loop over all zones/grids ---*/

  for (iZone = 0; iZone < nZone; iZone++) {
    for (iInst = 0; iInst < nInst[iZone]; iInst++){
      if (config_container[iZone]->GetUnsteady_Simulation() && config_container[iZone]->GetGrid_Movement()) {
        for (iMGlevel = 0; iMGlevel <= config_container[iZone]->GetnMGLevels(); iMGlevel++) {
          for (iPoint = 0; iPoint < geometry_container[iZone][iInst][iMGlevel]->GetnPoint(); iPoint++) {

            /*--- Update cell volume ---*/

            geometry_container[iZone][iInst][iMGlevel]->node[iPoint]->SetVolume_n();
            geometry_container[iZone][iInst][iMGlevel]->node[iPoint]->SetVolume_nM1();

            /*--- Update point coordinates ---*/
            geometry_container[iZone][iInst][iMGlevel]->node[iPoint]->SetCoord_n();
            geometry_container[iZone][iInst][iMGlevel]->node[iPoint]->SetCoord_n1();

          }
        }
      }
    }
  }

  /*--- Create the data structure for MPI point-to-point communications. ---*/
  
  for (iZone = 0; iZone < nZone; iZone++) {
    for (iInst = 0; iInst < nInst[iZone]; iInst++) {
      for (iMGlevel = 0; iMGlevel <= config_container[iZone]->GetnMGLevels(); iMGlevel++)
        geometry_container[iZone][iInst][iMGlevel]->PreprocessP2PComms(geometry_container[iZone][iInst][iMGlevel], config_container[iZone]);
    }
  }
  
  /*--- Perform a few preprocessing routines and communications. ---*/
  
  for (iZone = 0; iZone < nZone; iZone++) {
    for (iInst = 0; iInst < nInst[iZone]; iInst++) {
      for (iMGlevel = 0; iMGlevel <= config_container[iZone]->GetnMGLevels(); iMGlevel++) {
        
        /*--- Compute the max length. ---*/
        
        if ((rank == MASTER_NODE) && (!fea) && (iMGlevel == MESH_0)) cout << "Finding max control volume width." << endl;
        geometry_container[iZone][iInst][iMGlevel]->SetMaxLength(config_container[iZone]);
        
        /*--- Communicate the number of neighbors. This is needed for
         some centered schemes and for multigrid in parallel. ---*/
        
        if ((rank == MASTER_NODE) && (size > SINGLE_NODE) && (!fea) && (iMGlevel == MESH_0)) cout << "Communicating number of neighbors." << endl;
        geometry_container[iZone][iInst][iMGlevel]->InitiateComms(geometry_container[iZone][iInst][iMGlevel], config_container[iZone], NEIGHBORS);
        geometry_container[iZone][iInst][iMGlevel]->CompleteComms(geometry_container[iZone][iInst][iMGlevel], config_container[iZone], NEIGHBORS);
      }
    }
  }
  
}

void CDriver::Geometrical_Preprocessing_DGFEM() {

  /*--- Loop over the number of zones of the fine grid. ---*/

  for(unsigned short iZone = 0; iZone < nZone; iZone++) {

    /*--- Loop over the time instances of this zone. ---*/
    for(unsigned short iInst = 0; iInst < nInst[iZone]; iInst++) {

      /*--- Carry out a dynamic cast to CMeshFEM_DG, such that it is not needed to
       define all virtual functions in the base class CGeometry. ---*/
      CMeshFEM_DG *DGMesh = dynamic_cast<CMeshFEM_DG *>(geometry_container[iZone][iInst][MESH_0]);

      /*--- Determine the standard elements for the volume elements. ---*/
      if (rank == MASTER_NODE) cout << "Creating standard volume elements." << endl;
      DGMesh->CreateStandardVolumeElements(config_container[iZone]);

      /*--- Create the face information needed to compute the contour integral
       for the elements in the Discontinuous Galerkin formulation. ---*/
      if (rank == MASTER_NODE) cout << "Creating face information." << endl;
      DGMesh->CreateFaces(config_container[iZone]);

      /*--- Compute the metric terms of the volume elements. ---*/
      if (rank == MASTER_NODE) cout << "Computing metric terms volume elements." << endl;
      DGMesh->MetricTermsVolumeElements(config_container[iZone]);

      /*--- Compute the metric terms of the surface elements. ---*/
      if (rank == MASTER_NODE) cout << "Computing metric terms surface elements." << endl;
      DGMesh->MetricTermsSurfaceElements(config_container[iZone]);

      /*--- Compute a length scale of the volume elements. ---*/
      if (rank == MASTER_NODE) cout << "Computing length scale volume elements." << endl;
      DGMesh->LengthScaleVolumeElements();

      /*--- Compute the coordinates of the integration points. ---*/
      if (rank == MASTER_NODE) cout << "Computing coordinates of the integration points." << endl;
      DGMesh->CoordinatesIntegrationPoints();

      /*--- Compute the coordinates of the location of the solution DOFs. This is different
            from the grid points when a different polynomial degree is used to represent the
            geometry and solution. ---*/
      if (rank == MASTER_NODE) cout << "Computing coordinates of the solution DOFs." << endl;
      DGMesh->CoordinatesSolDOFs();

      /*--- Initialize the static mesh movement, if necessary. ---*/
      const unsigned short Kind_Grid_Movement = config_container[iZone]->GetKind_GridMovement();
      const bool initStaticMovement = (config_container[iZone]->GetGrid_Movement() &&
                                      (Kind_Grid_Movement == MOVING_WALL    ||
                                       Kind_Grid_Movement == ROTATING_FRAME ||
                                       Kind_Grid_Movement == STEADY_TRANSLATION));

      if(initStaticMovement){
        if (rank == MASTER_NODE) cout << "Initialize Static Mesh Movement" << endl;
        DGMesh->InitStaticMeshMovement(config_container[iZone], Kind_Grid_Movement, iZone);
      }

      /*--- Perform the preprocessing tasks when wall functions are used. ---*/
      if (rank == MASTER_NODE) cout << "Preprocessing for the wall functions. " << endl;
      DGMesh->WallFunctionPreprocessing(config_container[iZone]);

      /*--- Store the global to local mapping. ---*/
      if (rank == MASTER_NODE) cout << "Storing a mapping from global to local DOF index." << endl;
      geometry_container[iZone][iInst][MESH_0]->SetGlobal_to_Local_Point();
    }

    /*--- Loop to create the coarser grid levels. ---*/

    for(unsigned short iMGlevel=1; iMGlevel<=config_container[ZONE_0]->GetnMGLevels(); iMGlevel++) {

      SU2_MPI::Error("Geometrical_Preprocessing_DGFEM: Coarse grid levels not implemented yet.",
                     CURRENT_FUNCTION);
    }
  }
}

void CDriver::Solver_Preprocessing(CSolver ****solver_container, CGeometry ***geometry,
                                   CConfig *config, unsigned short val_iInst) {
  
  unsigned short iMGlevel;
  bool euler, ns, turbulent,
  fem_euler, fem_ns, fem_turbulent, fem_transition,
  adj_euler, adj_ns, adj_turb,
  heat_fvm,
  fem, disc_adj_fem,
  spalart_allmaras, neg_spalart_allmaras, menter_sst, transition,
  template_solver, disc_adj, disc_adj_turb, disc_adj_heat,
  fem_dg_flow, fem_dg_shock_persson,
  e_spalart_allmaras, comp_spalart_allmaras, e_comp_spalart_allmaras;
  bool scalar, passive_scalar, progress_variable;
  
  /*--- Count the number of DOFs per solution point. ---*/
  
  DOFsPerPoint = 0;
  
  /*--- Initialize some useful booleans ---*/

  euler            = false;  ns              = false;  turbulent     = false;
  fem_euler        = false;  fem_ns          = false;  fem_turbulent = false;
  adj_euler        = false;  adj_ns          = false;  adj_turb      = false;
  spalart_allmaras = false;  menter_sst      = false;  disc_adj_turb = false;
  neg_spalart_allmaras = false;
  disc_adj         = false;
  fem              = false;  disc_adj_fem     = false;
  heat_fvm         = false;  disc_adj_heat    = false;
  transition       = false;  fem_transition   = false;
  template_solver  = false;
  fem_dg_flow      = false;  fem_dg_shock_persson = false;
  e_spalart_allmaras = false; comp_spalart_allmaras = false; e_comp_spalart_allmaras = false;
  scalar           = false;  passive_scalar   = false;  progress_variable = false;
  
  bool compressible   = (config->GetKind_Regime() == COMPRESSIBLE);
  bool incompressible = (config->GetKind_Regime() == INCOMPRESSIBLE);

  /*--- Assign booleans ---*/
  
  switch (config->GetKind_Solver()) {
    case TEMPLATE_SOLVER: template_solver = true; break;
<<<<<<< HEAD
    case EULER : euler = true; scalar = (config->GetKind_Scalar_Model() != NONE); break;
    case NAVIER_STOKES: ns = true; scalar = (config->GetKind_Scalar_Model() != NONE); heat_fvm = config->GetWeakly_Coupled_Heat(); break;
    case RANS : ns = true; turbulent = true; if (config->GetKind_Trans_Model() == LM) transition = true; scalar = (config->GetKind_Scalar_Model() != NONE); heat_fvm = config->GetWeakly_Coupled_Heat(); break;
    case POISSON_EQUATION: poisson = true; break;
    case WAVE_EQUATION: wave = true; break;
=======
    case EULER : euler = true; break;
    case NAVIER_STOKES: ns = true; heat_fvm = config->GetWeakly_Coupled_Heat(); break;
    case RANS : ns = true; turbulent = true; if (config->GetKind_Trans_Model() == LM) transition = true; heat_fvm = config->GetWeakly_Coupled_Heat(); break;
    case FEM_EULER : fem_euler = true; break;
    case FEM_NAVIER_STOKES: fem_ns = true; break;
    case FEM_RANS : fem_ns = true; fem_turbulent = true; if(config->GetKind_Trans_Model() == LM) fem_transition = true; break;
    case FEM_LES : fem_ns = true; break;
>>>>>>> 27f3875c
    case HEAT_EQUATION_FVM: heat_fvm = true; break;
    case FEM_ELASTICITY: fem = true; break;
<<<<<<< HEAD
    case ADJ_EULER : euler = true; adj_euler = true; scalar = (config->GetKind_Scalar_Model() != NONE); break;
    case ADJ_NAVIER_STOKES : ns = true; turbulent = (config->GetKind_Turb_Model() != NONE); scalar = (config->GetKind_Scalar_Model() != NONE); adj_ns = true; break;
    case ADJ_RANS : ns = true; turbulent = true; scalar = (config->GetKind_Scalar_Model() != NONE); adj_ns = true; adj_turb = (!config->GetFrozen_Visc_Cont()); break;
    case DISC_ADJ_EULER: euler = true; scalar = (config->GetKind_Scalar_Model() != NONE); disc_adj = true; break;
    case DISC_ADJ_NAVIER_STOKES: ns = true; disc_adj = true; scalar = (config->GetKind_Scalar_Model() != NONE); heat_fvm = config->GetWeakly_Coupled_Heat(); break;
    case DISC_ADJ_RANS: ns = true; turbulent = true; disc_adj = true; disc_adj_turb = (!config->GetFrozen_Visc_Disc()); scalar = (config->GetKind_Scalar_Model() != NONE); heat_fvm = config->GetWeakly_Coupled_Heat(); break;
=======
    case ADJ_EULER : euler = true; adj_euler = true; break;
    case ADJ_NAVIER_STOKES : ns = true; turbulent = (config->GetKind_Turb_Model() != NONE); adj_ns = true; break;
    case ADJ_RANS : ns = true; turbulent = true; adj_ns = true; adj_turb = (!config->GetFrozen_Visc_Cont()); break;
    case DISC_ADJ_EULER: euler = true; disc_adj = true; break;
    case DISC_ADJ_NAVIER_STOKES: ns = true; disc_adj = true; heat_fvm = config->GetWeakly_Coupled_Heat(); break;
    case DISC_ADJ_RANS: ns = true; turbulent = true; disc_adj = true; disc_adj_turb = (!config->GetFrozen_Visc_Disc()); heat_fvm = config->GetWeakly_Coupled_Heat(); break;
    case DISC_ADJ_FEM_EULER: fem_euler = true; disc_adj = true; break;
    case DISC_ADJ_FEM_NS: fem_ns = true; disc_adj = true; break;
    case DISC_ADJ_FEM_RANS: fem_ns = true; fem_turbulent = true; disc_adj = true; if(config->GetKind_Trans_Model() == LM) fem_transition = true; break;
>>>>>>> 27f3875c
    case DISC_ADJ_FEM: fem = true; disc_adj_fem = true; break;
    case DISC_ADJ_HEAT: heat_fvm = true; disc_adj_heat = true; break;
  }
  
  /*--- Determine the kind of FEM solver used for the flow. ---*/

  switch( config->GetKind_FEM_Flow() ) {
    case DG: fem_dg_flow = true; break;
  }

  /*--- Determine the kind of shock capturing method for FEM DG solver. ---*/

  switch( config->GetKind_FEM_DG_Shock() ) {
    case PERSSON: fem_dg_shock_persson = true; break;
  }

  /*--- Assign turbulence model booleans ---*/

  if (turbulent || fem_turbulent)
    switch (config->GetKind_Turb_Model()) {
      case SA:     spalart_allmaras = true;     break;
      case SA_NEG: neg_spalart_allmaras = true; break;
      case SST:    menter_sst = true;           break;
      case SA_E:   e_spalart_allmaras = true;   break;
      case SA_COMP: comp_spalart_allmaras = true; break;
      case SA_E_COMP: e_comp_spalart_allmaras = true; break;
      default: SU2_MPI::Error("Specified turbulence model unavailable or none selected", CURRENT_FUNCTION); break;
    }
  
  /*--- Assign scalar transport model booleans ---*/

  if (scalar) {
    switch (config->GetKind_Scalar_Model()) {
      case PASSIVE_SCALAR: passive_scalar = true; break;
      case PROGRESS_VARIABLE: progress_variable = true; break;
      default: SU2_MPI::Error("Specified scalar transport model unavailable.", CURRENT_FUNCTION); break;
    }
  }
  
  /*--- Definition of the Class for the solution: solver_container[DOMAIN][INSTANCE][MESH_LEVEL][EQUATION]. Note that euler, ns
   and potential are incompatible, they use the same position in sol container ---*/

  for (iMGlevel = 0; iMGlevel <= config->GetnMGLevels(); iMGlevel++) {
    
    /*--- Allocate solution for a template problem ---*/
    
    if (template_solver) {
      solver_container[val_iInst][iMGlevel][TEMPLATE_SOL] = new CTemplateSolver(geometry[val_iInst][iMGlevel], config);
      if (iMGlevel == MESH_0) DOFsPerPoint += solver_container[val_iInst][iMGlevel][TEMPLATE_SOL]->GetnVar();
    }
    
    /*--- Allocate solution for direct problem, and run the preprocessing and postprocessing ---*/
    
    if (euler) {
      if (compressible) {
        solver_container[val_iInst][iMGlevel][FLOW_SOL] = new CEulerSolver(geometry[val_iInst][iMGlevel], config, iMGlevel);
        solver_container[val_iInst][iMGlevel][FLOW_SOL]->Preprocessing(geometry[val_iInst][iMGlevel], solver_container[val_iInst][iMGlevel], config, iMGlevel, NO_RK_ITER, RUNTIME_FLOW_SYS, false);
      }
      if (incompressible) {
        solver_container[val_iInst][iMGlevel][FLOW_SOL] = new CIncEulerSolver(geometry[val_iInst][iMGlevel], config, iMGlevel);
        solver_container[val_iInst][iMGlevel][FLOW_SOL]->Preprocessing(geometry[val_iInst][iMGlevel], solver_container[val_iInst][iMGlevel], config, iMGlevel, NO_RK_ITER, RUNTIME_FLOW_SYS, false);
      }
      if (iMGlevel == MESH_0) DOFsPerPoint += solver_container[val_iInst][iMGlevel][FLOW_SOL]->GetnVar();
    }
    if (ns) {
      if (compressible) {
        solver_container[val_iInst][iMGlevel][FLOW_SOL] = new CNSSolver(geometry[val_iInst][iMGlevel], config, iMGlevel);
      }
      if (incompressible) {
        solver_container[val_iInst][iMGlevel][FLOW_SOL] = new CIncNSSolver(geometry[val_iInst][iMGlevel], config, iMGlevel);
      }
      if (iMGlevel == MESH_0) DOFsPerPoint += solver_container[val_iInst][iMGlevel][FLOW_SOL]->GetnVar();
    }
    if (turbulent) {
      if (spalart_allmaras || e_spalart_allmaras || comp_spalart_allmaras || e_comp_spalart_allmaras || neg_spalart_allmaras) {
        solver_container[val_iInst][iMGlevel][TURB_SOL] = new CTurbSASolver(geometry[val_iInst][iMGlevel], config, iMGlevel, solver_container[val_iInst][iMGlevel][FLOW_SOL]->GetFluidModel() );
        solver_container[val_iInst][iMGlevel][FLOW_SOL]->Preprocessing(geometry[val_iInst][iMGlevel], solver_container[val_iInst][iMGlevel], config, iMGlevel, NO_RK_ITER, RUNTIME_FLOW_SYS, false);
        solver_container[val_iInst][iMGlevel][TURB_SOL]->Postprocessing(geometry[val_iInst][iMGlevel], solver_container[val_iInst][iMGlevel], config, iMGlevel);
      }
      else if (menter_sst) {
        solver_container[val_iInst][iMGlevel][TURB_SOL] = new CTurbSSTSolver(geometry[val_iInst][iMGlevel], config, iMGlevel);
        solver_container[val_iInst][iMGlevel][FLOW_SOL]->Preprocessing(geometry[val_iInst][iMGlevel], solver_container[val_iInst][iMGlevel], config, iMGlevel, NO_RK_ITER, RUNTIME_FLOW_SYS, false);
        solver_container[val_iInst][iMGlevel][TURB_SOL]->Postprocessing(geometry[val_iInst][iMGlevel], solver_container[val_iInst][iMGlevel], config, iMGlevel);
        solver_container[val_iInst][iMGlevel][FLOW_SOL]->Preprocessing(geometry[val_iInst][iMGlevel], solver_container[val_iInst][iMGlevel], config, iMGlevel, NO_RK_ITER, RUNTIME_FLOW_SYS, false);
      }
      if (iMGlevel == MESH_0) DOFsPerPoint += solver_container[val_iInst][iMGlevel][TURB_SOL]->GetnVar();
      if (transition) {
        solver_container[val_iInst][iMGlevel][TRANS_SOL] = new CTransLMSolver(geometry[val_iInst][iMGlevel], config, iMGlevel);
        if (iMGlevel == MESH_0) DOFsPerPoint += solver_container[val_iInst][iMGlevel][TRANS_SOL]->GetnVar();
      }
    }
<<<<<<< HEAD
    if (scalar) {
      if (passive_scalar) {
        solver_container[val_iInst][iMGlevel][SCALAR_SOL] = new CPassiveScalarSolver(geometry[val_iInst][iMGlevel], config, iMGlevel);
      } else if (progress_variable){
        solver_container[val_iInst][iMGlevel][SCALAR_SOL] = new CCombustionScalarSolver(geometry[val_iInst][iMGlevel], config, iMGlevel);
      }
      if (iMGlevel == MESH_0) DOFsPerPoint += solver_container[val_iInst][iMGlevel][SCALAR_SOL]->GetnVar();
    }
    if (poisson) {
      solver_container[val_iInst][iMGlevel][POISSON_SOL] = new CPoissonSolver(geometry[val_iInst][iMGlevel], config);
      if (iMGlevel == MESH_0) DOFsPerPoint += solver_container[val_iInst][iMGlevel][POISSON_SOL]->GetnVar();
=======
    if (fem_euler) {
      if( fem_dg_flow ) {
        if( fem_dg_shock_persson ) {
          solver_container[val_iInst][iMGlevel][FLOW_SOL] = new CFEM_DG_NSSolver(geometry[val_iInst][iMGlevel], config, iMGlevel);
        }
        else {
          solver_container[val_iInst][iMGlevel][FLOW_SOL] = new CFEM_DG_EulerSolver(geometry[val_iInst][iMGlevel], config, iMGlevel);
        }
      }
>>>>>>> 27f3875c
    }
    if (fem_ns) {
      if( fem_dg_flow )
        solver_container[val_iInst][iMGlevel][FLOW_SOL] = new CFEM_DG_NSSolver(geometry[val_iInst][iMGlevel], config, iMGlevel);
    }
    if (fem_turbulent) {
      SU2_MPI::Error("Finite element turbulence model not yet implemented.", CURRENT_FUNCTION);

      if(fem_transition)
        SU2_MPI::Error("Finite element transition model not yet implemented.", CURRENT_FUNCTION);
    }
    if (heat_fvm) {
      solver_container[val_iInst][iMGlevel][HEAT_SOL] = new CHeatSolverFVM(geometry[val_iInst][iMGlevel], config, iMGlevel);
      if (iMGlevel == MESH_0) DOFsPerPoint += solver_container[val_iInst][iMGlevel][HEAT_SOL]->GetnVar();
    }
    if (fem) {
      solver_container[val_iInst][iMGlevel][FEA_SOL] = new CFEASolver(geometry[val_iInst][iMGlevel], config);
      if (iMGlevel == MESH_0) DOFsPerPoint += solver_container[val_iInst][iMGlevel][FEA_SOL]->GetnVar();
    }
    
    /*--- Allocate solution for adjoint problem ---*/
    
    if (adj_euler) {
      if (compressible) {
        solver_container[val_iInst][iMGlevel][ADJFLOW_SOL] = new CAdjEulerSolver(geometry[val_iInst][iMGlevel], config, iMGlevel);
      }
      if (incompressible) {
        SU2_MPI::Error("Continuous adjoint for the incompressible solver is not currently available.", CURRENT_FUNCTION);
      }
      if (iMGlevel == MESH_0) DOFsPerPoint += solver_container[val_iInst][iMGlevel][ADJFLOW_SOL]->GetnVar();
    }
    if (adj_ns) {
      if (compressible) {
        solver_container[val_iInst][iMGlevel][ADJFLOW_SOL] = new CAdjNSSolver(geometry[val_iInst][iMGlevel], config, iMGlevel);
      }
      if (incompressible) {
        SU2_MPI::Error("Continuous adjoint for the incompressible solver is not currently available.", CURRENT_FUNCTION);
      }
      if (iMGlevel == MESH_0) DOFsPerPoint += solver_container[val_iInst][iMGlevel][ADJFLOW_SOL]->GetnVar();
    }
    if (adj_turb) {
      solver_container[val_iInst][iMGlevel][ADJTURB_SOL] = new CAdjTurbSolver(geometry[val_iInst][iMGlevel], config, iMGlevel);
      if (iMGlevel == MESH_0) DOFsPerPoint += solver_container[val_iInst][iMGlevel][ADJTURB_SOL]->GetnVar();
    }
     
    if (disc_adj) {
      solver_container[val_iInst][iMGlevel][ADJFLOW_SOL] = new CDiscAdjSolver(geometry[val_iInst][iMGlevel], config, solver_container[val_iInst][iMGlevel][FLOW_SOL], RUNTIME_FLOW_SYS, iMGlevel);
      if (iMGlevel == MESH_0) DOFsPerPoint += solver_container[val_iInst][iMGlevel][ADJFLOW_SOL]->GetnVar();
      if (disc_adj_turb) {
        solver_container[val_iInst][iMGlevel][ADJTURB_SOL] = new CDiscAdjSolver(geometry[val_iInst][iMGlevel], config, solver_container[val_iInst][iMGlevel][TURB_SOL], RUNTIME_TURB_SYS, iMGlevel);
        if (iMGlevel == MESH_0) DOFsPerPoint += solver_container[val_iInst][iMGlevel][ADJTURB_SOL]->GetnVar();
      }
      if (heat_fvm) {
        solver_container[val_iInst][iMGlevel][ADJHEAT_SOL] = new CDiscAdjSolver(geometry[val_iInst][iMGlevel], config, solver_container[val_iInst][iMGlevel][HEAT_SOL], RUNTIME_HEAT_SYS, iMGlevel);
        if (iMGlevel == MESH_0) DOFsPerPoint += solver_container[val_iInst][iMGlevel][ADJHEAT_SOL]->GetnVar();
      }
    }
    
    if (disc_adj_fem) {
      solver_container[val_iInst][iMGlevel][ADJFEA_SOL] = new CDiscAdjFEASolver(geometry[val_iInst][iMGlevel], config, solver_container[val_iInst][iMGlevel][FEA_SOL], RUNTIME_FEA_SYS, iMGlevel);
      if (iMGlevel == MESH_0) DOFsPerPoint += solver_container[val_iInst][iMGlevel][ADJFEA_SOL]->GetnVar();
    }

    if (disc_adj_heat) {
      solver_container[val_iInst][iMGlevel][ADJHEAT_SOL] = new CDiscAdjSolver(geometry[val_iInst][iMGlevel], config, solver_container[val_iInst][iMGlevel][HEAT_SOL], RUNTIME_HEAT_SYS, iMGlevel);
      if (iMGlevel == MESH_0) DOFsPerPoint += solver_container[val_iInst][iMGlevel][ADJHEAT_SOL]->GetnVar();
    }
  }


  /*--- Check for restarts and use the LoadRestart() routines. ---*/

  bool update_geo = true;
  if (config->GetFSI_Simulation()) update_geo = false;

  Solver_Restart(solver_container, geometry, config, update_geo, val_iInst);

  /*--- Set up any necessary inlet profiles ---*/

  Inlet_Preprocessing(solver_container[val_iInst], geometry[val_iInst], config);

}

void CDriver::Inlet_Preprocessing(CSolver ***solver_container, CGeometry **geometry,
                                  CConfig *config) {

  bool euler, ns, turbulent,
  adj_euler, adj_ns, adj_turb,
  heat,
  fem,
  template_solver, disc_adj, disc_adj_fem, disc_adj_turb;
  bool scalar;
  int val_iter = 0;
  unsigned short iMesh;

  /*--- Initialize some useful booleans ---*/

  euler            = false;  ns              = false;  turbulent = false;
  adj_euler        = false;  adj_ns          = false;  adj_turb  = false;
  disc_adj         = false;
  fem              = false;  disc_adj_fem     = false;
  heat             = false;  disc_adj_turb    = false;
  template_solver  = false;
  scalar           = false;

  /*--- Adjust iteration number for unsteady restarts. ---*/

  bool dual_time = ((config->GetUnsteady_Simulation() == DT_STEPPING_1ST) ||
                    (config->GetUnsteady_Simulation() == DT_STEPPING_2ND));
  bool time_stepping = config->GetUnsteady_Simulation() == TIME_STEPPING;
  bool adjoint = (config->GetDiscrete_Adjoint() || config->GetContinuous_Adjoint());

  if (dual_time) {
    if (adjoint) val_iter = SU2_TYPE::Int(config->GetUnst_AdjointIter())-1;
    else if (config->GetUnsteady_Simulation() == DT_STEPPING_1ST)
      val_iter = SU2_TYPE::Int(config->GetUnst_RestartIter())-1;
    else val_iter = SU2_TYPE::Int(config->GetUnst_RestartIter())-2;
  }

  if (time_stepping) {
    if (adjoint) val_iter = SU2_TYPE::Int(config->GetUnst_AdjointIter())-1;
    else val_iter = SU2_TYPE::Int(config->GetUnst_RestartIter())-1;
  }

  /*--- Assign booleans ---*/

  switch (config->GetKind_Solver()) {
    case TEMPLATE_SOLVER: template_solver = true; break;
<<<<<<< HEAD
    case EULER : euler = true; scalar = (config->GetKind_Scalar_Model() != NONE); break;
    case NAVIER_STOKES: ns = true; scalar = (config->GetKind_Scalar_Model() != NONE); break;
    case RANS : ns = true; turbulent = true; scalar = (config->GetKind_Scalar_Model() != NONE); break;
    case POISSON_EQUATION: poisson = true; break;
    case WAVE_EQUATION: wave = true; break;
    case HEAT_EQUATION: heat = true; break;
=======
    case EULER : euler = true; break;
    case NAVIER_STOKES: ns = true; break;
    case RANS : ns = true; turbulent = true; break;
    case HEAT_EQUATION_FVM: heat = true; break;
>>>>>>> 27f3875c
    case FEM_ELASTICITY: fem = true; break;
    case ADJ_EULER : euler = true; scalar = (config->GetKind_Scalar_Model() != NONE); adj_euler = true; break;
    case ADJ_NAVIER_STOKES : ns = true; turbulent = (config->GetKind_Turb_Model() != NONE); scalar = (config->GetKind_Scalar_Model() != NONE); adj_ns = true; break;
    case ADJ_RANS : ns = true; turbulent = true; scalar = (config->GetKind_Scalar_Model() != NONE); adj_ns = true; adj_turb = (!config->GetFrozen_Visc_Cont()); break;
    case DISC_ADJ_EULER: euler = true; scalar = (config->GetKind_Scalar_Model() != NONE); disc_adj = true; break;
    case DISC_ADJ_NAVIER_STOKES: ns = true; scalar = (config->GetKind_Scalar_Model() != NONE); disc_adj = true; break;
    case DISC_ADJ_RANS: ns = true; turbulent = true; scalar = (config->GetKind_Scalar_Model() != NONE); disc_adj = true; disc_adj_turb = (!config->GetFrozen_Visc_Disc()); break;
    case DISC_ADJ_FEM: fem = true; disc_adj_fem = true; break;
  }


  /*--- Load inlet profile files for any of the active solver containers. 
   Note that these routines fill the fine grid data structures for the markers
   and restrict values down to all coarser MG levels. ---*/

  if (config->GetInlet_Profile_From_File()) {

    /*--- Use LoadInletProfile() routines for the particular solver. ---*/

    if (rank == MASTER_NODE) {
      cout << endl;
      cout << "Reading inlet profile from file: ";
      cout << config->GetInlet_FileName() << endl;
    }

    bool no_profile = false;

    if (euler || ns || adj_euler || adj_ns || disc_adj) {
      solver_container[MESH_0][FLOW_SOL]->LoadInletProfile(geometry, solver_container, config, val_iter, FLOW_SOL, INLET_FLOW);
    }
    if (turbulent || adj_turb || disc_adj_turb) {
      solver_container[MESH_0][TURB_SOL]->LoadInletProfile(geometry, solver_container, config, val_iter, TURB_SOL, INLET_FLOW);
    }
    if (scalar) {
      solver_container[MESH_0][SCALAR_SOL]->LoadInletProfile(geometry, solver_container, config, val_iter, SCALAR_SOL, INLET_FLOW);
    }
    if (template_solver) {
      no_profile = true;
    }
    if (heat) {
      no_profile = true;
    }
    if (fem) {
      no_profile = true;
    }
    if (disc_adj_fem) {
      no_profile = true;
    }

    /*--- Exit if profiles were requested for a solver that is not available. ---*/

    if (no_profile) {
      SU2_MPI::Error(string("Inlet profile specification via file (C++) has not been \n") +
                     string("implemented yet for this solver.\n") +
                     string("Please set SPECIFIED_INLET_PROFILE= NO and try again."), CURRENT_FUNCTION);
    }

  } else {

    /*--- Uniform inlets or python-customized inlets ---*/

    /* --- Initialize quantities for inlet boundary
     * This routine does not check if the python wrapper is being used to
     * set custom boundary conditions.  This is intentional; the
     * default values for python custom BCs are initialized with the default
     * values specified in the config (avoiding non physical values) --- */

    for (iMesh = 0; iMesh <= config->GetnMGLevels(); iMesh++) {
      for(unsigned short iMarker=0; iMarker < config->GetnMarker_All(); iMarker++) {
        if (euler || ns || adj_euler || adj_ns || disc_adj)
          solver_container[iMesh][FLOW_SOL]->SetUniformInlet(config, iMarker);
        if (turbulent)
          solver_container[iMesh][TURB_SOL]->SetUniformInlet(config, iMarker);
        if (scalar)
          solver_container[iMesh][SCALAR_SOL]->SetUniformInlet(config, iMarker);
      }
    }
    
  }
  
}

void CDriver::Solver_Restart(CSolver ****solver_container, CGeometry ***geometry,
                             CConfig *config, bool update_geo, unsigned short val_iInst) {

  bool euler, ns, turbulent,
  adj_euler, adj_ns, adj_turb,
<<<<<<< HEAD
  poisson, wave, heat, heat_fvm,
  fem,
  template_solver, disc_adj, disc_adj_fem, disc_adj_turb;
  bool scalar;
=======
  heat_fvm, fem, fem_euler, fem_ns, fem_dg_flow,
  template_solver, disc_adj, disc_adj_fem, disc_adj_turb, disc_adj_heat;
>>>>>>> 27f3875c
  int val_iter = 0;

  /*--- Initialize some useful booleans ---*/

  euler            = false;  ns           = false;  turbulent   = false;
  adj_euler        = false;  adj_ns       = false;  adj_turb    = false;
  fem_euler        = false;  fem_ns       = false;  fem_dg_flow = false;
  disc_adj         = false;
  fem              = false;  disc_adj_fem     = false;
<<<<<<< HEAD
  heat             = false;  disc_adj_turb    = false;
  heat_fvm         = false;  template_solver  = false;
  scalar           = false;
  
=======
  disc_adj_turb    = false;
  heat_fvm         = false;  disc_adj_heat    = false;
  template_solver  = false;

>>>>>>> 27f3875c
  /*--- Check for restarts and use the LoadRestart() routines. ---*/

  bool restart      = config->GetRestart();
  bool restart_flow = config->GetRestart_Flow();
  bool no_restart   = false;

  /*--- Adjust iteration number for unsteady restarts. ---*/

  bool dual_time = ((config->GetUnsteady_Simulation() == DT_STEPPING_1ST) ||
                    (config->GetUnsteady_Simulation() == DT_STEPPING_2ND));
  bool time_stepping = config->GetUnsteady_Simulation() == TIME_STEPPING;
  bool adjoint = (config->GetDiscrete_Adjoint() || config->GetContinuous_Adjoint());
  bool dynamic = (config->GetDynamic_Analysis() == DYNAMIC); // Dynamic simulation (FSI).

  if (dual_time) {
    if (adjoint) val_iter = SU2_TYPE::Int(config->GetUnst_AdjointIter())-1;
    else if (config->GetUnsteady_Simulation() == DT_STEPPING_1ST)
      val_iter = SU2_TYPE::Int(config->GetUnst_RestartIter())-1;
    else val_iter = SU2_TYPE::Int(config->GetUnst_RestartIter())-2;
  }

  if (time_stepping) {
    if (adjoint) val_iter = SU2_TYPE::Int(config->GetUnst_AdjointIter())-1;
    else val_iter = SU2_TYPE::Int(config->GetUnst_RestartIter())-1;
  }

  /*--- Assign booleans ---*/

  switch (config->GetKind_Solver()) {
    case TEMPLATE_SOLVER: template_solver = true; break;
<<<<<<< HEAD
    case EULER : euler = true; scalar = (config->GetKind_Scalar_Model() != NONE); break;
    case NAVIER_STOKES: ns = true; scalar = (config->GetKind_Scalar_Model() != NONE); heat_fvm = config->GetWeakly_Coupled_Heat(); break;
    case RANS : ns = true; turbulent = true; scalar = (config->GetKind_Scalar_Model() != NONE); heat_fvm = config->GetWeakly_Coupled_Heat(); break;
    case POISSON_EQUATION: poisson = true; break;
    case WAVE_EQUATION: wave = true; break;
=======
    case EULER : euler = true; break;
    case NAVIER_STOKES: ns = true; heat_fvm = config->GetWeakly_Coupled_Heat(); break;
    case RANS : ns = true; turbulent = true; heat_fvm = config->GetWeakly_Coupled_Heat(); break;
    case FEM_EULER : fem_euler = true; break;
    case FEM_NAVIER_STOKES: fem_ns = true; break;
    case FEM_RANS : fem_ns = true; break;
    case FEM_LES : fem_ns = true; break;
>>>>>>> 27f3875c
    case HEAT_EQUATION_FVM: heat_fvm = true; break;
    case FEM_ELASTICITY: fem = true; break;
<<<<<<< HEAD
    case ADJ_EULER : euler = true; scalar = (config->GetKind_Scalar_Model() != NONE); adj_euler = true; break;
    case ADJ_NAVIER_STOKES : ns = true; turbulent = (config->GetKind_Turb_Model() != NONE); scalar = (config->GetKind_Scalar_Model() != NONE); adj_ns = true; break;
    case ADJ_RANS : ns = true; turbulent = true; scalar = (config->GetKind_Scalar_Model() != NONE); adj_ns = true; adj_turb = (!config->GetFrozen_Visc_Cont()); break;
    case DISC_ADJ_EULER: euler = true; scalar = (config->GetKind_Scalar_Model() != NONE); disc_adj = true; break;
    case DISC_ADJ_NAVIER_STOKES: ns = true; scalar = (config->GetKind_Scalar_Model() != NONE); disc_adj = true; heat_fvm = config->GetWeakly_Coupled_Heat(); break;
    case DISC_ADJ_RANS: ns = true; turbulent = true; scalar = (config->GetKind_Scalar_Model() != NONE); disc_adj = true; disc_adj_turb = (!config->GetFrozen_Visc_Disc()); heat_fvm = config->GetWeakly_Coupled_Heat(); break;
=======
    case ADJ_EULER : euler = true; adj_euler = true; break;
    case ADJ_NAVIER_STOKES : ns = true; turbulent = (config->GetKind_Turb_Model() != NONE); adj_ns = true; break;
    case ADJ_RANS : ns = true; turbulent = true; adj_ns = true; adj_turb = (!config->GetFrozen_Visc_Cont()); break;
    case DISC_ADJ_EULER: euler = true; disc_adj = true; break;
    case DISC_ADJ_NAVIER_STOKES: ns = true; disc_adj = true; heat_fvm = config->GetWeakly_Coupled_Heat(); break;
    case DISC_ADJ_RANS: ns = true; turbulent = true; disc_adj = true; disc_adj_turb = (!config->GetFrozen_Visc_Disc()); heat_fvm = config->GetWeakly_Coupled_Heat(); break;
    case DISC_ADJ_FEM_EULER: fem_euler = true; disc_adj = true; break;
    case DISC_ADJ_FEM_NS: fem_ns = true; disc_adj = true; break;
    case DISC_ADJ_FEM_RANS: fem_ns = true; turbulent = true; disc_adj = true; disc_adj_turb = (!config->GetFrozen_Visc_Disc()); break;
>>>>>>> 27f3875c
    case DISC_ADJ_FEM: fem = true; disc_adj_fem = true; break;
    case DISC_ADJ_HEAT: heat_fvm = true; disc_adj_heat = true; break;

  }

  /*--- Determine the kind of FEM solver used for the flow. ---*/

  switch( config->GetKind_FEM_Flow() ) {
    case DG: fem_dg_flow = true; break;
  }

  /*--- Load restarts for any of the active solver containers. Note that
   these restart routines fill the fine grid and interpolate to all MG levels. ---*/

  if (restart || restart_flow) {
    if (euler || ns) {
      solver_container[val_iInst][MESH_0][FLOW_SOL]->LoadRestart(geometry[val_iInst], solver_container[val_iInst], config, val_iter, update_geo);
    }
    if (turbulent) {
      solver_container[val_iInst][MESH_0][TURB_SOL]->LoadRestart(geometry[val_iInst], solver_container[val_iInst], config, val_iter, update_geo);
    }
    if (scalar) {
      solver_container[val_iInst][MESH_0][SCALAR_SOL]->LoadRestart(geometry[val_iInst], solver_container[val_iInst], config, val_iter, update_geo);
    }
    if (fem) {
      if (dynamic) val_iter = SU2_TYPE::Int(config->GetDyn_RestartIter())-1;
      solver_container[val_iInst][MESH_0][FEA_SOL]->LoadRestart(geometry[val_iInst], solver_container[val_iInst], config, val_iter, update_geo);
    }
    if (fem_euler || fem_ns) {
      if (fem_dg_flow)
        solver_container[val_iInst][MESH_0][FLOW_SOL]->LoadRestart(geometry[val_iInst], solver_container[val_iInst], config, val_iter, update_geo);
    }
    if (heat_fvm) {
      solver_container[val_iInst][MESH_0][HEAT_SOL]->LoadRestart(geometry[val_iInst], solver_container[val_iInst], config, val_iter, update_geo);
    }
  }

  if (restart) {
    if (template_solver) {
      no_restart = true;
    }
    if (heat_fvm) {
      solver_container[val_iInst][MESH_0][HEAT_SOL]->LoadRestart(geometry[val_iInst], solver_container[val_iInst], config, val_iter, update_geo);
    }
    if (adj_euler || adj_ns) {
      solver_container[val_iInst][MESH_0][ADJFLOW_SOL]->LoadRestart(geometry[val_iInst], solver_container[val_iInst], config, val_iter, update_geo);
    }
    if (adj_turb) {
      no_restart = true;
    }
    if (disc_adj) {
      solver_container[val_iInst][MESH_0][ADJFLOW_SOL]->LoadRestart(geometry[val_iInst], solver_container[val_iInst], config, val_iter, update_geo);
      if (disc_adj_turb)
        solver_container[val_iInst][MESH_0][ADJTURB_SOL]->LoadRestart(geometry[val_iInst], solver_container[val_iInst], config, val_iter, update_geo);
      if (disc_adj_heat)
        solver_container[val_iInst][MESH_0][ADJHEAT_SOL]->LoadRestart(geometry[val_iInst], solver_container[val_iInst], config, val_iter, update_geo);
    }
    if (disc_adj_fem) {
        if (dynamic) val_iter = SU2_TYPE::Int(config->GetDyn_RestartIter())-1;
        solver_container[val_iInst][MESH_0][ADJFEA_SOL]->LoadRestart(geometry[val_iInst], solver_container[val_iInst], config, val_iter, update_geo);
    }
    if (disc_adj_heat) {
      solver_container[val_iInst][MESH_0][ADJHEAT_SOL]->LoadRestart(geometry[val_iInst], solver_container[val_iInst], config, val_iter, update_geo);
    }
  }

  /*--- Exit if a restart was requested for a solver that is not available. ---*/

  if (no_restart) {
    SU2_MPI::Error(string("A restart capability has not been implemented yet for this solver.\n") +
                   string("Please set RESTART_SOL= NO and try again."), CURRENT_FUNCTION);
  }

  /*--- Think about calls to pre / post-processing here, plus realizability checks. ---*/
  

}

void CDriver::Solver_Postprocessing(CSolver ****solver_container, CGeometry **geometry,
                                    CConfig *config, unsigned short val_iInst) {
  unsigned short iMGlevel;
  bool euler, ns, turbulent,
  adj_euler, adj_ns, adj_turb,
  heat_fvm, fem,
  spalart_allmaras, neg_spalart_allmaras, menter_sst, transition,
  template_solver, disc_adj, disc_adj_turb, disc_adj_fem, disc_adj_heat,
  e_spalart_allmaras, comp_spalart_allmaras, e_comp_spalart_allmaras;
  bool scalar, passive_scalar, progress_variable;
  
  /*--- Initialize some useful booleans ---*/
  
  euler            = false;  ns              = false;  turbulent = false;
  adj_euler        = false;  adj_ns          = false;  adj_turb  = false;
  spalart_allmaras = false;  menter_sst      = false;  disc_adj_turb = false;
  neg_spalart_allmaras = false;
  disc_adj        = false;
  fem              = false;  disc_adj_fem    = false;
  heat_fvm        = false;   disc_adj_heat   = false;
  transition       = false;
  template_solver  = false;
  e_spalart_allmaras = false; comp_spalart_allmaras = false; e_comp_spalart_allmaras = false;
  scalar           = false;  passive_scalar  = false; progress_variable = false;
  
  /*--- Assign booleans ---*/
  
  switch (config->GetKind_Solver()) {
    case TEMPLATE_SOLVER: template_solver = true; break;
<<<<<<< HEAD
    case EULER : euler = true; scalar = (config->GetKind_Scalar_Model() != NONE); break;
    case NAVIER_STOKES: ns = true; scalar = (config->GetKind_Scalar_Model() != NONE); heat_fvm = config->GetWeakly_Coupled_Heat(); break;
    case RANS : ns = true; turbulent = true; if (config->GetKind_Trans_Model() == LM) transition = true; scalar = (config->GetKind_Scalar_Model() != NONE); heat_fvm = config->GetWeakly_Coupled_Heat(); break;
    case POISSON_EQUATION: poisson = true; break;
    case WAVE_EQUATION: wave = true; break;
=======
    case EULER : euler = true; break;
    case NAVIER_STOKES: ns = true; heat_fvm = config->GetWeakly_Coupled_Heat(); break;
    case RANS : ns = true; turbulent = true; if (config->GetKind_Trans_Model() == LM) transition = true; heat_fvm = config->GetWeakly_Coupled_Heat(); break;
    case FEM_EULER : euler = true; break;
    case FEM_NAVIER_STOKES:
    case FEM_LES: ns = true; break;
    case FEM_RANS: ns = true; turbulent = true; if (config->GetKind_Trans_Model() == LM) transition = true; break;
>>>>>>> 27f3875c
    case HEAT_EQUATION_FVM: heat_fvm = true; break;
    case FEM_ELASTICITY: fem = true; break;
<<<<<<< HEAD
    case ADJ_EULER : euler = true; scalar = (config->GetKind_Scalar_Model() != NONE); adj_euler = true; break;
    case ADJ_NAVIER_STOKES : ns = true; turbulent = (config->GetKind_Turb_Model() != NONE); scalar = (config->GetKind_Scalar_Model() != NONE); adj_ns = true; break;
    case ADJ_RANS : ns = true; turbulent = true; adj_ns = true; scalar = (config->GetKind_Scalar_Model() != NONE); adj_turb = (!config->GetFrozen_Visc_Cont()); break;
    case DISC_ADJ_EULER: euler = true; scalar = (config->GetKind_Scalar_Model() != NONE); disc_adj = true; break;
    case DISC_ADJ_NAVIER_STOKES: ns = true; scalar = (config->GetKind_Scalar_Model() != NONE); disc_adj = true; heat_fvm = config->GetWeakly_Coupled_Heat(); break;
    case DISC_ADJ_RANS: ns = true; turbulent = true; scalar = (config->GetKind_Scalar_Model() != NONE); disc_adj = true; disc_adj_turb = (!config->GetFrozen_Visc_Disc()); heat_fvm = config->GetWeakly_Coupled_Heat(); break;
=======
    case ADJ_EULER : euler = true; adj_euler = true; break;
    case ADJ_NAVIER_STOKES : ns = true; turbulent = (config->GetKind_Turb_Model() != NONE); adj_ns = true; break;
    case ADJ_RANS : ns = true; turbulent = true; adj_ns = true; adj_turb = (!config->GetFrozen_Visc_Cont()); break;
    case DISC_ADJ_EULER: euler = true; disc_adj = true; break;
    case DISC_ADJ_NAVIER_STOKES: ns = true; disc_adj = true; heat_fvm = config->GetWeakly_Coupled_Heat(); break;
    case DISC_ADJ_RANS: ns = true; turbulent = true; disc_adj = true; disc_adj_turb = (!config->GetFrozen_Visc_Disc()); heat_fvm = config->GetWeakly_Coupled_Heat(); break;
    case DISC_ADJ_FEM_EULER: euler = true; disc_adj = true; break;
    case DISC_ADJ_FEM_NS: ns = true; disc_adj = true; break;
    case DISC_ADJ_FEM_RANS: ns = true; turbulent = true; disc_adj = true; disc_adj_turb = (!config->GetFrozen_Visc_Disc()); break;
>>>>>>> 27f3875c
    case DISC_ADJ_FEM: fem = true; disc_adj_fem = true; break;
    case DISC_ADJ_HEAT: heat_fvm = true; disc_adj_heat = true; break;
  }
  
  /*--- Assign turbulence model booleans ---*/
  
  if (turbulent)
    switch (config->GetKind_Turb_Model()) {
    case SA:     spalart_allmaras = true;     break;
    case SA_NEG: neg_spalart_allmaras = true; break;
    case SST:    menter_sst = true;           break;
    case SA_E: e_spalart_allmaras = true; break;
    case SA_COMP: comp_spalart_allmaras = true; break;
    case SA_E_COMP: e_comp_spalart_allmaras = true; break;
    }
  
  if (scalar) {
    switch (config->GetKind_Scalar_Model()) {
      case PASSIVE_SCALAR: passive_scalar = true; break;
      case PROGRESS_VARIABLE: progress_variable = true; break;
    }
  }
  
  /*--- Definition of the Class for the solution: solver_container[DOMAIN][MESH_LEVEL][EQUATION]. Note that euler, ns
   and potential are incompatible, they use the same position in sol container ---*/
  
  for (iMGlevel = 0; iMGlevel <= config->GetnMGLevels(); iMGlevel++) {
    
    /*--- DeAllocate solution for a template problem ---*/
    
    if (template_solver) {
      delete solver_container[val_iInst][iMGlevel][TEMPLATE_SOL];
    }

    /*--- DeAllocate solution for adjoint problem ---*/
    
    if (adj_euler || adj_ns || disc_adj) {
      delete solver_container[val_iInst][iMGlevel][ADJFLOW_SOL];
      if (disc_adj_turb || adj_turb) {
        delete solver_container[val_iInst][iMGlevel][ADJTURB_SOL];
      }
      if (heat_fvm) {
        delete solver_container[val_iInst][iMGlevel][ADJHEAT_SOL];
      }
    }

    if (disc_adj_heat) {
      delete solver_container[val_iInst][iMGlevel][ADJHEAT_SOL];
    }

    /*--- DeAllocate solution for direct problem ---*/
    
    if (euler || ns) {
      delete solver_container[val_iInst][iMGlevel][FLOW_SOL];
    }

    if (turbulent) {
      if (spalart_allmaras || neg_spalart_allmaras || menter_sst || e_spalart_allmaras || comp_spalart_allmaras || e_comp_spalart_allmaras) {
        delete solver_container[val_iInst][iMGlevel][TURB_SOL];
      }
      if (transition) {
        delete solver_container[val_iInst][iMGlevel][TRANS_SOL];
      }
    }
<<<<<<< HEAD
    
    if (scalar) {
      if (passive_scalar || progress_variable) {
        delete solver_container[val_iInst][iMGlevel][SCALAR_SOL];
      }
    }
    
    if (poisson) {
      delete solver_container[val_iInst][iMGlevel][POISSON_SOL];
    }
    if (wave) {
      delete solver_container[val_iInst][iMGlevel][WAVE_SOL];
    }
    if (heat || heat_fvm) {
=======
    if (heat_fvm) {
>>>>>>> 27f3875c
      delete solver_container[val_iInst][iMGlevel][HEAT_SOL];
    }
    if (fem) {
      delete solver_container[val_iInst][iMGlevel][FEA_SOL];
    }
    if (disc_adj_fem) {
      delete solver_container[val_iInst][iMGlevel][ADJFEA_SOL];
    }
    
    delete [] solver_container[val_iInst][iMGlevel];
  }
  
  delete [] solver_container[val_iInst];

}

void CDriver::Integration_Preprocessing(CIntegration ***integration_container,
    CGeometry ***geometry, CConfig *config, unsigned short val_iInst) {

<<<<<<< HEAD
  bool euler, adj_euler, ns, adj_ns, turbulent, adj_turb, poisson, wave, fem,
      heat, heat_fvm, template_solver, transition, disc_adj, disc_adj_fem, scalar;
  
=======
  bool euler, adj_euler, ns, adj_ns, turbulent, adj_turb, fem,
      fem_euler, fem_ns, fem_turbulent,
      heat_fvm, template_solver, transition, disc_adj, disc_adj_fem, disc_adj_heat;

>>>>>>> 27f3875c
  /*--- Initialize some useful booleans ---*/
  euler            = false; adj_euler        = false;
  ns               = false; adj_ns           = false;
  turbulent        = false; adj_turb         = false;
  disc_adj         = false;
  fem_euler        = false;
  fem_ns           = false;
  fem_turbulent    = false;
  heat_fvm         = false; disc_adj_heat    = false;
  fem 			       = false; disc_adj_fem     = false;
  transition       = false;
  template_solver  = false;
  scalar           = false;

  /*--- Assign booleans ---*/
  switch (config->GetKind_Solver()) {
    case TEMPLATE_SOLVER: template_solver = true; break;
<<<<<<< HEAD
    case EULER : euler = true; scalar = (config->GetKind_Scalar_Model() != NONE); break;
    case NAVIER_STOKES: ns = true;  scalar = (config->GetKind_Scalar_Model() != NONE); heat_fvm = config->GetWeakly_Coupled_Heat(); break;
    case RANS : ns = true; turbulent = true; if (config->GetKind_Trans_Model() == LM) transition = true; scalar = (config->GetKind_Scalar_Model() != NONE); heat_fvm = config->GetWeakly_Coupled_Heat(); break;
    case POISSON_EQUATION: poisson = true; break;
    case WAVE_EQUATION: wave = true; break;
=======
    case EULER : euler = true; break;
    case NAVIER_STOKES: ns = true;  heat_fvm = config->GetWeakly_Coupled_Heat(); break;
    case RANS : ns = true; turbulent = true; if (config->GetKind_Trans_Model() == LM) transition = true; heat_fvm = config->GetWeakly_Coupled_Heat(); break;
    case FEM_EULER : fem_euler = true; break;
    case FEM_NAVIER_STOKES: fem_ns = true; break;
    case FEM_RANS : fem_ns = true; fem_turbulent = true; break;
    case FEM_LES :  fem_ns = true; break;
>>>>>>> 27f3875c
    case HEAT_EQUATION_FVM: heat_fvm = true; break;
    case FEM_ELASTICITY: fem = true; break;
<<<<<<< HEAD
    case ADJ_EULER : euler = true; scalar = (config->GetKind_Scalar_Model() != NONE); adj_euler = true; break;
    case ADJ_NAVIER_STOKES : ns = true; turbulent = (config->GetKind_Turb_Model() != NONE); scalar = (config->GetKind_Scalar_Model() != NONE); adj_ns = true; break;
    case ADJ_RANS : ns = true; turbulent = true; scalar = (config->GetKind_Scalar_Model() != NONE); adj_ns = true; adj_turb = (!config->GetFrozen_Visc_Cont()); break;
    case DISC_ADJ_EULER : euler = true; scalar = (config->GetKind_Scalar_Model() != NONE); disc_adj = true; break;
    case DISC_ADJ_NAVIER_STOKES: ns = true; scalar = (config->GetKind_Scalar_Model() != NONE); disc_adj = true; heat_fvm = config->GetWeakly_Coupled_Heat(); break;
    case DISC_ADJ_RANS : ns = true; turbulent = true; scalar = (config->GetKind_Scalar_Model() != NONE); disc_adj = true; heat_fvm = config->GetWeakly_Coupled_Heat(); break;
=======
    case ADJ_EULER : euler = true; adj_euler = true; break;
    case ADJ_NAVIER_STOKES : ns = true; turbulent = (config->GetKind_Turb_Model() != NONE); adj_ns = true; break;
    case ADJ_RANS : ns = true; turbulent = true; adj_ns = true; adj_turb = (!config->GetFrozen_Visc_Cont()); break;
    case DISC_ADJ_EULER : euler = true; disc_adj = true; break;
    case DISC_ADJ_FEM_EULER: fem_euler = true; disc_adj = true; break;
    case DISC_ADJ_FEM_NS: fem_ns = true; disc_adj = true; break;
    case DISC_ADJ_FEM_RANS: fem_ns = true; fem_turbulent = true; disc_adj = true; break;
    case DISC_ADJ_NAVIER_STOKES: ns = true; disc_adj = true; heat_fvm = config->GetWeakly_Coupled_Heat(); break;
    case DISC_ADJ_RANS : ns = true; turbulent = true; disc_adj = true; heat_fvm = config->GetWeakly_Coupled_Heat(); break;
>>>>>>> 27f3875c
    case DISC_ADJ_FEM: fem = true; disc_adj_fem = true; break;
    case DISC_ADJ_HEAT: heat_fvm = true; disc_adj_heat = true; break;
  }

  /*--- Allocate solution for a template problem ---*/
  if (template_solver) integration_container[val_iInst][TEMPLATE_SOL] = new CSingleGridIntegration(config);

  /*--- Allocate solution for direct problem ---*/
  if (euler) integration_container[val_iInst][FLOW_SOL] = new CMultiGridIntegration(config);
  if (ns) integration_container[val_iInst][FLOW_SOL] = new CMultiGridIntegration(config);
  if (turbulent) integration_container[val_iInst][TURB_SOL] = new CSingleGridIntegration(config);
  if (transition) integration_container[val_iInst][TRANS_SOL] = new CSingleGridIntegration(config);
<<<<<<< HEAD
  if (scalar) integration_container[val_iInst][SCALAR_SOL] = new CMultiGridIntegration(config);
  if (poisson) integration_container[val_iInst][POISSON_SOL] = new CSingleGridIntegration(config);
  if (wave) integration_container[val_iInst][WAVE_SOL] = new CSingleGridIntegration(config);
  if (heat || heat_fvm) integration_container[val_iInst][HEAT_SOL] = new CSingleGridIntegration(config);
=======
  if (heat_fvm) integration_container[val_iInst][HEAT_SOL] = new CSingleGridIntegration(config);
>>>>>>> 27f3875c
  if (fem) integration_container[val_iInst][FEA_SOL] = new CStructuralIntegration(config);

  /*--- Allocate integration container for finite element flow solver. ---*/

  if (fem_euler) integration_container[val_iInst][FLOW_SOL] = new CFEM_DG_Integration(config);
  if (fem_ns)    integration_container[val_iInst][FLOW_SOL] = new CFEM_DG_Integration(config);
  //if (fem_turbulent) integration_container[val_iInst][FEM_TURB_SOL] = new CSingleGridIntegration(config);

  if (fem_turbulent)
    SU2_MPI::Error("No turbulent FEM solver yet", CURRENT_FUNCTION);

  /*--- Allocate solution for adjoint problem ---*/
  if (adj_euler) integration_container[val_iInst][ADJFLOW_SOL] = new CMultiGridIntegration(config);
  if (adj_ns) integration_container[val_iInst][ADJFLOW_SOL] = new CMultiGridIntegration(config);
  if (adj_turb) integration_container[val_iInst][ADJTURB_SOL] = new CSingleGridIntegration(config);

  if (disc_adj) integration_container[val_iInst][ADJFLOW_SOL] = new CIntegration(config);
  if (disc_adj_fem) integration_container[val_iInst][ADJFEA_SOL] = new CIntegration(config);
  if (disc_adj_heat) integration_container[val_iInst][ADJHEAT_SOL] = new CIntegration(config);

}

void CDriver::Integration_Postprocessing(CIntegration ***integration_container,
    CGeometry **geometry, CConfig *config, unsigned short val_iInst) {
<<<<<<< HEAD
  bool euler, adj_euler, ns, adj_ns, turbulent, adj_turb, poisson, wave, fem,
      heat, heat_fvm, template_solver, transition, disc_adj, disc_adj_fem, scalar;
=======
  bool euler, adj_euler, ns, adj_ns, turbulent, adj_turb, fem,
      fem_euler, fem_ns, fem_turbulent,
      heat_fvm, template_solver, transition, disc_adj, disc_adj_fem, disc_adj_heat;
>>>>>>> 27f3875c

  /*--- Initialize some useful booleans ---*/
  euler            = false; adj_euler        = false;
  ns               = false; adj_ns           = false;
  turbulent        = false; adj_turb         = false;
  disc_adj         = false;
  fem_euler        = false;
  fem_ns           = false;
  fem_turbulent    = false;
  heat_fvm         = false; disc_adj_heat    = false;
  fem              = false; disc_adj_fem     = false;
  transition       = false;
  template_solver  = false;
  scalar           = false;
  
  /*--- Assign booleans ---*/
  switch (config->GetKind_Solver()) {
    case TEMPLATE_SOLVER: template_solver = true; break;
<<<<<<< HEAD
    case EULER : euler = true; scalar = (config->GetKind_Scalar_Model() != NONE); break;
    case NAVIER_STOKES: ns = true; scalar = (config->GetKind_Scalar_Model() != NONE); heat_fvm = config->GetWeakly_Coupled_Heat(); break;
    case RANS : ns = true; turbulent = true; if (config->GetKind_Trans_Model() == LM) transition = true; scalar = (config->GetKind_Scalar_Model() != NONE); heat_fvm = config->GetWeakly_Coupled_Heat(); break;
    case POISSON_EQUATION: poisson = true; break;
    case WAVE_EQUATION: wave = true; break;
=======
    case EULER : euler = true; break;
    case NAVIER_STOKES: ns = true; heat_fvm = config->GetWeakly_Coupled_Heat(); break;
    case RANS : ns = true; turbulent = true; if (config->GetKind_Trans_Model() == LM) transition = true; heat_fvm = config->GetWeakly_Coupled_Heat(); break;
    case FEM_EULER : fem_euler = true; break;
    case FEM_NAVIER_STOKES: fem_ns = true; break;
    case FEM_RANS : fem_ns = true; fem_turbulent = true; break;
    case FEM_LES :  fem_ns = true; break;
>>>>>>> 27f3875c
    case HEAT_EQUATION_FVM: heat_fvm = true; break;
    case FEM_ELASTICITY: fem = true; break;
<<<<<<< HEAD
    case ADJ_EULER : euler = true; scalar = (config->GetKind_Scalar_Model() != NONE); adj_euler = true; break;
    case ADJ_NAVIER_STOKES : ns = true; turbulent = (config->GetKind_Turb_Model() != NONE); scalar = (config->GetKind_Scalar_Model() != NONE); adj_ns = true; break;
    case ADJ_RANS : ns = true; turbulent = true; scalar = (config->GetKind_Scalar_Model() != NONE); adj_ns = true; adj_turb = (!config->GetFrozen_Visc_Cont()); break;
    case DISC_ADJ_EULER : euler = true; scalar = (config->GetKind_Scalar_Model() != NONE); disc_adj = true; break;
    case DISC_ADJ_NAVIER_STOKES: ns = true; scalar = (config->GetKind_Scalar_Model() != NONE); disc_adj = true; heat_fvm = config->GetWeakly_Coupled_Heat(); break;
    case DISC_ADJ_RANS : ns = true; turbulent = true; scalar = (config->GetKind_Scalar_Model() != NONE); disc_adj = true; heat_fvm = config->GetWeakly_Coupled_Heat(); break;
=======
    case ADJ_EULER : euler = true; adj_euler = true; break;
    case ADJ_NAVIER_STOKES : ns = true; turbulent = (config->GetKind_Turb_Model() != NONE); adj_ns = true; break;
    case ADJ_RANS : ns = true; turbulent = true; adj_ns = true; adj_turb = (!config->GetFrozen_Visc_Cont()); break;
    case DISC_ADJ_EULER : euler = true; disc_adj = true; break;
    case DISC_ADJ_NAVIER_STOKES: ns = true; disc_adj = true; heat_fvm = config->GetWeakly_Coupled_Heat(); break;
    case DISC_ADJ_RANS : ns = true; turbulent = true; disc_adj = true; heat_fvm = config->GetWeakly_Coupled_Heat(); break;
    case DISC_ADJ_FEM_EULER: fem_euler = true; disc_adj = true; break;
    case DISC_ADJ_FEM_NS: fem_ns = true; disc_adj = true; break;
    case DISC_ADJ_FEM_RANS: fem_ns = true; fem_turbulent = true; disc_adj = true; break;
>>>>>>> 27f3875c
    case DISC_ADJ_FEM: fem = true; disc_adj_fem = true; break;
    case DISC_ADJ_HEAT: heat_fvm = true; disc_adj_heat = true; break;
  }

  /*--- DeAllocate solution for a template problem ---*/
  if (template_solver) integration_container[val_iInst][TEMPLATE_SOL] = new CSingleGridIntegration(config);

  /*--- DeAllocate solution for direct problem ---*/
  if (euler || ns) delete integration_container[val_iInst][FLOW_SOL];
  if (turbulent) delete integration_container[val_iInst][TURB_SOL];
  if (transition) delete integration_container[val_iInst][TRANS_SOL];
<<<<<<< HEAD
  if (scalar) delete integration_container[val_iInst][SCALAR_SOL];
  if (poisson) delete integration_container[val_iInst][POISSON_SOL];
  if (wave) delete integration_container[val_iInst][WAVE_SOL];
  if (heat || heat_fvm) delete integration_container[val_iInst][HEAT_SOL];
=======
  if (heat_fvm) delete integration_container[val_iInst][HEAT_SOL];
>>>>>>> 27f3875c
  if (fem) delete integration_container[val_iInst][FEA_SOL];
  if (disc_adj_fem) delete integration_container[val_iInst][ADJFEA_SOL];
  if (disc_adj_heat) delete integration_container[val_iInst][ADJHEAT_SOL];

  /*--- DeAllocate solution for adjoint problem ---*/
  if (adj_euler || adj_ns || disc_adj) delete integration_container[val_iInst][ADJFLOW_SOL];
  if (adj_turb) delete integration_container[val_iInst][ADJTURB_SOL];

  /*--- DeAllocate integration container for finite element flow solver. ---*/
  if (fem_euler || fem_ns) delete integration_container[val_iInst][FLOW_SOL];
  //if (fem_turbulent)     delete integration_container[val_iInst][FEM_TURB_SOL];

  if (fem_turbulent)
    SU2_MPI::Error("No turbulent FEM solver yet", CURRENT_FUNCTION);

  delete [] integration_container[val_iInst];
}

void CDriver::Numerics_Preprocessing(CNumerics *****numerics_container,
                                     CSolver ****solver_container, CGeometry ***geometry,
                                     CConfig *config, unsigned short val_iInst) {

  unsigned short iMGlevel, iSol, nDim,
  
  nVar_Template         = 0,
  nVar_Flow             = 0,
  nVar_Trans            = 0,
  nVar_Turb             = 0,
  nVar_Scalar           = 0,
  nVar_Adj_Flow         = 0,
  nVar_Adj_Turb         = 0,
  nVar_FEM              = 0,
  nVar_Heat             = 0;
  
  su2double *constants = NULL;
  
  bool
  euler, adj_euler,
  ns, adj_ns,
  turbulent, adj_turb,
  fem_euler, fem_ns, fem_turbulent,
  spalart_allmaras, neg_spalart_allmaras, menter_sst,
  fem,
  heat_fvm,
  transition,
  template_solver;
  bool e_spalart_allmaras, comp_spalart_allmaras, e_comp_spalart_allmaras;
  bool scalar, passive_scalar, progress_variable;
  
  bool compressible = (config->GetKind_Regime() == COMPRESSIBLE);
  bool incompressible = (config->GetKind_Regime() == INCOMPRESSIBLE);
  bool ideal_gas = (config->GetKind_FluidModel() == STANDARD_AIR || config->GetKind_FluidModel() == IDEAL_GAS );
  bool roe_low_dissipation = config->GetKind_RoeLowDiss() != NO_ROELOWDISS;
  
  /*--- Initialize some useful booleans ---*/
  euler            = false; ns     = false; turbulent     = false;
  fem_euler        = false; fem_ns = false; fem_turbulent = false;
  adj_euler        = false;   adj_ns           = false;   adj_turb         = false;
  heat_fvm         = false;
  fem              = false;
  spalart_allmaras = false; neg_spalart_allmaras = false;	menter_sst       = false;
  transition       = false;
  template_solver  = false;
  e_spalart_allmaras = false; comp_spalart_allmaras = false; e_comp_spalart_allmaras = false;
  scalar           = false;   passive_scalar    = false; progress_variable = false;
  
  /*--- Assign booleans ---*/
  switch (config->GetKind_Solver()) {
    case TEMPLATE_SOLVER: template_solver = true; break;
<<<<<<< HEAD
    case EULER : case DISC_ADJ_EULER: euler = true; scalar = (config->GetKind_Scalar_Model() != NONE); break;
    case NAVIER_STOKES: case DISC_ADJ_NAVIER_STOKES: ns = true; scalar = (config->GetKind_Scalar_Model() != NONE); heat_fvm = config->GetWeakly_Coupled_Heat(); break;
    case RANS : case DISC_ADJ_RANS:  ns = true; turbulent = true; if (config->GetKind_Trans_Model() == LM) transition = true; scalar = (config->GetKind_Scalar_Model() != NONE); heat_fvm = config->GetWeakly_Coupled_Heat(); break;
    case POISSON_EQUATION: poisson = true; break;
    case WAVE_EQUATION: wave = true; break;
=======
    case EULER : case DISC_ADJ_EULER: euler = true; break;
    case NAVIER_STOKES: case DISC_ADJ_NAVIER_STOKES: ns = true; heat_fvm = config->GetWeakly_Coupled_Heat(); break;
    case RANS : case DISC_ADJ_RANS:  ns = true; turbulent = true; if (config->GetKind_Trans_Model() == LM) transition = true; heat_fvm = config->GetWeakly_Coupled_Heat(); break;
    case FEM_EULER : case DISC_ADJ_FEM_EULER : fem_euler = true; break;
    case FEM_NAVIER_STOKES: case DISC_ADJ_FEM_NS : fem_ns = true; break;
    case FEM_RANS : case DISC_ADJ_FEM_RANS : fem_ns = true; fem_turbulent = true; break;
    case FEM_LES :  fem_ns = true; break;
>>>>>>> 27f3875c
    case HEAT_EQUATION_FVM: heat_fvm = true; break;
    case FEM_ELASTICITY: case DISC_ADJ_FEM: fem = true; break;
    case ADJ_EULER : euler = true; scalar = (config->GetKind_Scalar_Model() != NONE); adj_euler = true; break;
    case ADJ_NAVIER_STOKES : ns = true; turbulent = (config->GetKind_Turb_Model() != NONE); scalar = (config->GetKind_Scalar_Model() != NONE); adj_ns = true; break;
    case ADJ_RANS : ns = true; turbulent = true; scalar = (config->GetKind_Scalar_Model() != NONE); adj_ns = true; adj_turb = (!config->GetFrozen_Visc_Cont()); break;
  }
  
  /*--- Assign turbulence model booleans ---*/

  if (turbulent || fem_turbulent)
    switch (config->GetKind_Turb_Model()) {
      case SA:     spalart_allmaras = true;     break;
      case SA_NEG: neg_spalart_allmaras = true; break;
      case SA_E:   e_spalart_allmaras = true; break;
      case SA_COMP:   comp_spalart_allmaras = true; break;
      case SA_E_COMP:   e_comp_spalart_allmaras = true; break;
      case SST:    menter_sst = true; constants = solver_container[val_iInst][MESH_0][TURB_SOL]->GetConstants(); break;
      default: SU2_MPI::Error("Specified turbulence model unavailable or none selected", CURRENT_FUNCTION); break;
    }
  
  /*--- Assign scalar transport model booleans. ---*/
  
  if (scalar) {
    switch (config->GetKind_Scalar_Model()) {
      case PASSIVE_SCALAR: passive_scalar = true; break;
      case PROGRESS_VARIABLE: progress_variable = true; break;
      default: SU2_MPI::Error("Specified scalar transport model unavailable.", CURRENT_FUNCTION); break;
    }
  }
  
  /*--- Number of variables for the template ---*/
  
  if (template_solver) nVar_Flow = solver_container[val_iInst][MESH_0][FLOW_SOL]->GetnVar();
  
  /*--- Number of variables for direct problem ---*/

  if (euler)        nVar_Flow = solver_container[val_iInst][MESH_0][FLOW_SOL]->GetnVar();
  if (ns)           nVar_Flow = solver_container[val_iInst][MESH_0][FLOW_SOL]->GetnVar();
  if (turbulent)    nVar_Turb = solver_container[val_iInst][MESH_0][TURB_SOL]->GetnVar();
  if (transition)   nVar_Trans = solver_container[val_iInst][MESH_0][TRANS_SOL]->GetnVar();
<<<<<<< HEAD
  if (scalar)       nVar_Scalar = solver_container[val_iInst][MESH_0][SCALAR_SOL]->GetnVar();
  if (poisson)      nVar_Poisson = solver_container[val_iInst][MESH_0][POISSON_SOL]->GetnVar();
=======

  if (fem_euler)        nVar_Flow = solver_container[val_iInst][MESH_0][FLOW_SOL]->GetnVar();
  if (fem_ns)           nVar_Flow = solver_container[val_iInst][MESH_0][FLOW_SOL]->GetnVar();
  //if (fem_turbulent)    nVar_Turb = solver_container[val_iInst][MESH_0][FEM_TURB_SOL]->GetnVar();
>>>>>>> 27f3875c
  
  if (fem)          nVar_FEM = solver_container[val_iInst][MESH_0][FEA_SOL]->GetnVar();
  if (heat_fvm)     nVar_Heat = solver_container[val_iInst][MESH_0][HEAT_SOL]->GetnVar();

  /*--- Number of variables for adjoint problem ---*/
  
  if (adj_euler)        nVar_Adj_Flow = solver_container[val_iInst][MESH_0][ADJFLOW_SOL]->GetnVar();
  if (adj_ns)           nVar_Adj_Flow = solver_container[val_iInst][MESH_0][ADJFLOW_SOL]->GetnVar();
  if (adj_turb)         nVar_Adj_Turb = solver_container[val_iInst][MESH_0][ADJTURB_SOL]->GetnVar();
  
  /*--- Number of dimensions ---*/
  
  nDim = geometry[val_iInst][MESH_0]->GetnDim();
  
  /*--- Definition of the Class for the numerical method: numerics_container[INSTANCE_LEVEL][MESH_LEVEL][EQUATION][EQ_TERM] ---*/
  if (fem){
    for (iMGlevel = 0; iMGlevel <= config->GetnMGLevels(); iMGlevel++) {
      numerics_container[val_iInst][iMGlevel] = new CNumerics** [MAX_SOLS];
      for (iSol = 0; iSol < MAX_SOLS; iSol++)
        numerics_container[val_iInst][iMGlevel][iSol] = new CNumerics* [MAX_TERMS_FEA];
    }
  }
  else{
    for (iMGlevel = 0; iMGlevel <= config->GetnMGLevels(); iMGlevel++) {
      numerics_container[val_iInst][iMGlevel] = new CNumerics** [MAX_SOLS];
      for (iSol = 0; iSol < MAX_SOLS; iSol++)
        numerics_container[val_iInst][iMGlevel][iSol] = new CNumerics* [MAX_TERMS];
    }
  }
  
  /*--- Solver definition for the template problem ---*/
  if (template_solver) {
    
    /*--- Definition of the convective scheme for each equation and mesh level ---*/
    switch (config->GetKind_ConvNumScheme_Template()) {
      case SPACE_CENTERED : case SPACE_UPWIND :
        for (iMGlevel = 0; iMGlevel <= config->GetnMGLevels(); iMGlevel++)
          numerics_container[val_iInst][iMGlevel][TEMPLATE_SOL][CONV_TERM] = new CConvective_Template(nDim, nVar_Template, config);
        break;
      default : SU2_MPI::Error("Convective scheme not implemented (template_solver).", CURRENT_FUNCTION); break;
    }
    
    /*--- Definition of the viscous scheme for each equation and mesh level ---*/
    for (iMGlevel = 0; iMGlevel <= config->GetnMGLevels(); iMGlevel++)
      numerics_container[val_iInst][iMGlevel][TEMPLATE_SOL][VISC_TERM] = new CViscous_Template(nDim, nVar_Template, config);
    
    /*--- Definition of the source term integration scheme for each equation and mesh level ---*/
    for (iMGlevel = 0; iMGlevel <= config->GetnMGLevels(); iMGlevel++)
      numerics_container[val_iInst][iMGlevel][TEMPLATE_SOL][SOURCE_FIRST_TERM] = new CSource_Template(nDim, nVar_Template, config);
    
    /*--- Definition of the boundary condition method ---*/
    for (iMGlevel = 0; iMGlevel <= config->GetnMGLevels(); iMGlevel++) {
      numerics_container[val_iInst][iMGlevel][TEMPLATE_SOL][CONV_BOUND_TERM] = new CConvective_Template(nDim, nVar_Template, config);
    }
    
  }
  
  /*--- Solver definition for the Potential, Euler, Navier-Stokes problems ---*/
  if ((euler) || (ns)) {
    
    /*--- Definition of the convective scheme for each equation and mesh level ---*/
    switch (config->GetKind_ConvNumScheme_Flow()) {
      case NO_CONVECTIVE :
        SU2_MPI::Error("No convective scheme.", CURRENT_FUNCTION);
        break;
        
      case SPACE_CENTERED :
        if (compressible) {
          /*--- Compressible flow ---*/
          switch (config->GetKind_Centered_Flow()) {
            case NO_CENTERED : cout << "No centered scheme." << endl; break;
            case LAX : numerics_container[val_iInst][MESH_0][FLOW_SOL][CONV_TERM] = new CCentLax_Flow(nDim, nVar_Flow, config); break;
            case JST : numerics_container[val_iInst][MESH_0][FLOW_SOL][CONV_TERM] = new CCentJST_Flow(nDim, nVar_Flow, config); break;
            case JST_KE : numerics_container[val_iInst][MESH_0][FLOW_SOL][CONV_TERM] = new CCentJST_KE_Flow(nDim, nVar_Flow, config); break;
            default : SU2_MPI::Error("Centered scheme not implemented.", CURRENT_FUNCTION); break;
          }
          
          for (iMGlevel = 1; iMGlevel <= config->GetnMGLevels(); iMGlevel++)
            numerics_container[val_iInst][iMGlevel][FLOW_SOL][CONV_TERM] = new CCentLax_Flow(nDim, nVar_Flow, config);
          
          /*--- Definition of the boundary condition method ---*/
          for (iMGlevel = 0; iMGlevel <= config->GetnMGLevels(); iMGlevel++)
            numerics_container[val_iInst][iMGlevel][FLOW_SOL][CONV_BOUND_TERM] = new CUpwRoe_Flow(nDim, nVar_Flow, config, false);
          
        }
        if (incompressible) {
          /*--- Incompressible flow, use preconditioning method ---*/
          switch (config->GetKind_Centered_Flow()) {
            case NO_CENTERED : cout << "No centered scheme." << endl; break;
            case LAX : numerics_container[val_iInst][MESH_0][FLOW_SOL][CONV_TERM] = new CCentLaxInc_Flow(nDim, nVar_Flow, config); break;
            case JST : numerics_container[val_iInst][MESH_0][FLOW_SOL][CONV_TERM] = new CCentJSTInc_Flow(nDim, nVar_Flow, config); break;
            default : SU2_MPI::Error("Centered scheme not implemented.\n Currently, only JST and LAX-FRIEDRICH are available for incompressible flows.", CURRENT_FUNCTION); break;
          }
          for (iMGlevel = 1; iMGlevel <= config->GetnMGLevels(); iMGlevel++)
            numerics_container[val_iInst][iMGlevel][FLOW_SOL][CONV_TERM] = new CCentLaxInc_Flow(nDim, nVar_Flow, config);
          
          /*--- Definition of the boundary condition method ---*/
          for (iMGlevel = 0; iMGlevel <= config->GetnMGLevels(); iMGlevel++)
            numerics_container[val_iInst][iMGlevel][FLOW_SOL][CONV_BOUND_TERM] = new CUpwFDSInc_Flow(nDim, nVar_Flow, config);
          
        }
        break;
      case SPACE_UPWIND :
        if (compressible) {
          /*--- Compressible flow ---*/
          switch (config->GetKind_Upwind_Flow()) {
            case NO_UPWIND : cout << "No upwind scheme." << endl; break;
            case ROE:
              if (ideal_gas) {
                
                for (iMGlevel = 0; iMGlevel <= config->GetnMGLevels(); iMGlevel++) {
                  numerics_container[val_iInst][iMGlevel][FLOW_SOL][CONV_TERM] = new CUpwRoe_Flow(nDim, nVar_Flow, config, roe_low_dissipation);
                  numerics_container[val_iInst][iMGlevel][FLOW_SOL][CONV_BOUND_TERM] = new CUpwRoe_Flow(nDim, nVar_Flow, config, false);
                }
              } else {
                
                for (iMGlevel = 0; iMGlevel <= config->GetnMGLevels(); iMGlevel++) {
                  numerics_container[val_iInst][iMGlevel][FLOW_SOL][CONV_TERM] = new CUpwGeneralRoe_Flow(nDim, nVar_Flow, config);
                  numerics_container[val_iInst][iMGlevel][FLOW_SOL][CONV_BOUND_TERM] = new CUpwGeneralRoe_Flow(nDim, nVar_Flow, config);
                }
              }
              break;
              
            case AUSM:
              for (iMGlevel = 0; iMGlevel <= config->GetnMGLevels(); iMGlevel++) {
                numerics_container[val_iInst][iMGlevel][FLOW_SOL][CONV_TERM] = new CUpwAUSM_Flow(nDim, nVar_Flow, config);
                numerics_container[val_iInst][iMGlevel][FLOW_SOL][CONV_BOUND_TERM] = new CUpwAUSM_Flow(nDim, nVar_Flow, config);
              }
              break;

	          case AUSMPLUSUP:
              for (iMGlevel = 0; iMGlevel <= config->GetnMGLevels(); iMGlevel++) {
                numerics_container[val_iInst][iMGlevel][FLOW_SOL][CONV_TERM] = new CUpwAUSMPLUSUP_Flow(nDim, nVar_Flow, config);
                numerics_container[val_iInst][iMGlevel][FLOW_SOL][CONV_BOUND_TERM] = new CUpwAUSMPLUSUP_Flow(nDim, nVar_Flow, config);
              }
              break;

            case AUSMPLUSUP2:
              for (iMGlevel = 0; iMGlevel <= config->GetnMGLevels(); iMGlevel++) {
                numerics_container[val_iInst][iMGlevel][FLOW_SOL][CONV_TERM] = new CUpwAUSMPLUSUP2_Flow(nDim, nVar_Flow, config);
                numerics_container[val_iInst][iMGlevel][FLOW_SOL][CONV_BOUND_TERM] = new CUpwAUSMPLUSUP2_Flow(nDim, nVar_Flow, config);
              }
              break;
              
            case TURKEL:
              for (iMGlevel = 0; iMGlevel <= config->GetnMGLevels(); iMGlevel++) {
                numerics_container[val_iInst][iMGlevel][FLOW_SOL][CONV_TERM] = new CUpwTurkel_Flow(nDim, nVar_Flow, config);
                numerics_container[val_iInst][iMGlevel][FLOW_SOL][CONV_BOUND_TERM] = new CUpwTurkel_Flow(nDim, nVar_Flow, config);
              }
              break;
                  
            case L2ROE:
              for (iMGlevel = 0; iMGlevel <= config->GetnMGLevels(); iMGlevel++) {
                numerics_container[val_iInst][iMGlevel][FLOW_SOL][CONV_TERM] = new CUpwL2Roe_Flow(nDim, nVar_Flow, config);
                numerics_container[val_iInst][iMGlevel][FLOW_SOL][CONV_BOUND_TERM] = new CUpwL2Roe_Flow(nDim, nVar_Flow, config);
              }
              break;
            case LMROE:
              for (iMGlevel = 0; iMGlevel <= config->GetnMGLevels(); iMGlevel++) {
                numerics_container[val_iInst][iMGlevel][FLOW_SOL][CONV_TERM] = new CUpwLMRoe_Flow(nDim, nVar_Flow, config);
                numerics_container[val_iInst][iMGlevel][FLOW_SOL][CONV_BOUND_TERM] = new CUpwLMRoe_Flow(nDim, nVar_Flow, config);
              }
              break;

            case SLAU:
              for (iMGlevel = 0; iMGlevel <= config->GetnMGLevels(); iMGlevel++) {
                numerics_container[val_iInst][iMGlevel][FLOW_SOL][CONV_TERM] = new CUpwSLAU_Flow(nDim, nVar_Flow, config, roe_low_dissipation);
                numerics_container[val_iInst][iMGlevel][FLOW_SOL][CONV_BOUND_TERM] = new CUpwSLAU_Flow(nDim, nVar_Flow, config, false);
              }
              break;
              
            case SLAU2:
              for (iMGlevel = 0; iMGlevel <= config->GetnMGLevels(); iMGlevel++) {
                numerics_container[val_iInst][iMGlevel][FLOW_SOL][CONV_TERM] = new CUpwSLAU2_Flow(nDim, nVar_Flow, config, roe_low_dissipation);
                numerics_container[val_iInst][iMGlevel][FLOW_SOL][CONV_BOUND_TERM] = new CUpwSLAU2_Flow(nDim, nVar_Flow, config, false);
              }
              break;
              
            case HLLC:
              if (ideal_gas) {
                for (iMGlevel = 0; iMGlevel <= config->GetnMGLevels(); iMGlevel++) {
                  numerics_container[val_iInst][iMGlevel][FLOW_SOL][CONV_TERM] = new CUpwHLLC_Flow(nDim, nVar_Flow, config);
                  numerics_container[val_iInst][iMGlevel][FLOW_SOL][CONV_BOUND_TERM] = new CUpwHLLC_Flow(nDim, nVar_Flow, config);
                }
              }
              else {
                for (iMGlevel = 0; iMGlevel <= config->GetnMGLevels(); iMGlevel++) {
                  numerics_container[val_iInst][iMGlevel][FLOW_SOL][CONV_TERM] = new CUpwGeneralHLLC_Flow(nDim, nVar_Flow, config);
                  numerics_container[val_iInst][iMGlevel][FLOW_SOL][CONV_BOUND_TERM] = new CUpwGeneralHLLC_Flow(nDim, nVar_Flow, config);
                }
              }
              break;
              
            case MSW:
              for (iMGlevel = 0; iMGlevel <= config->GetnMGLevels(); iMGlevel++) {
                numerics_container[val_iInst][iMGlevel][FLOW_SOL][CONV_TERM] = new CUpwMSW_Flow(nDim, nVar_Flow, config);
                numerics_container[val_iInst][iMGlevel][FLOW_SOL][CONV_BOUND_TERM] = new CUpwMSW_Flow(nDim, nVar_Flow, config);
              }
              break;
              
            case CUSP:
              for (iMGlevel = 0; iMGlevel <= config->GetnMGLevels(); iMGlevel++) {
                numerics_container[val_iInst][iMGlevel][FLOW_SOL][CONV_TERM] = new CUpwCUSP_Flow(nDim, nVar_Flow, config);
                numerics_container[val_iInst][iMGlevel][FLOW_SOL][CONV_BOUND_TERM] = new CUpwCUSP_Flow(nDim, nVar_Flow, config);
              }
              break;
              
            default : SU2_MPI::Error("Upwind scheme not implemented.", CURRENT_FUNCTION); break;
          }
          
        }
        if (incompressible) {
          /*--- Incompressible flow, use artificial compressibility method ---*/
          switch (config->GetKind_Upwind_Flow()) {
            case NO_UPWIND : cout << "No upwind scheme." << endl; break;
            case FDS:
              for (iMGlevel = 0; iMGlevel <= config->GetnMGLevels(); iMGlevel++) {
                numerics_container[val_iInst][iMGlevel][FLOW_SOL][CONV_TERM] = new CUpwFDSInc_Flow(nDim, nVar_Flow, config);
                numerics_container[val_iInst][iMGlevel][FLOW_SOL][CONV_BOUND_TERM] = new CUpwFDSInc_Flow(nDim, nVar_Flow, config);
              }
              break;
            default : SU2_MPI::Error("Upwind scheme not implemented.\n Currently, only FDS is available for incompressible flows.", CURRENT_FUNCTION); break;
          }
        }
        break;
        
      default :
        SU2_MPI::Error("Convective scheme not implemented (Euler and Navier-Stokes).", CURRENT_FUNCTION);
        break;
    }
    
    /*--- Definition of the viscous scheme for each equation and mesh level ---*/
    if (compressible) {
      if (ideal_gas) {
        
        /*--- Compressible flow Ideal gas ---*/
        numerics_container[val_iInst][MESH_0][FLOW_SOL][VISC_TERM] = new CAvgGrad_Flow(nDim, nVar_Flow, true, config);
        for (iMGlevel = 1; iMGlevel <= config->GetnMGLevels(); iMGlevel++)
          numerics_container[val_iInst][iMGlevel][FLOW_SOL][VISC_TERM] = new CAvgGrad_Flow(nDim, nVar_Flow, false, config);
        
        /*--- Definition of the boundary condition method ---*/
        for (iMGlevel = 0; iMGlevel <= config->GetnMGLevels(); iMGlevel++)
          numerics_container[val_iInst][iMGlevel][FLOW_SOL][VISC_BOUND_TERM] = new CAvgGrad_Flow(nDim, nVar_Flow, false, config);
        
      } else {
        
        /*--- Compressible flow Realgas ---*/
        numerics_container[val_iInst][MESH_0][FLOW_SOL][VISC_TERM] = new CGeneralAvgGrad_Flow(nDim, nVar_Flow, true, config);
        for (iMGlevel = 1; iMGlevel <= config->GetnMGLevels(); iMGlevel++)
          numerics_container[val_iInst][iMGlevel][FLOW_SOL][VISC_TERM] = new CGeneralAvgGrad_Flow(nDim, nVar_Flow, false, config);
        
        /*--- Definition of the boundary condition method ---*/
        for (iMGlevel = 0; iMGlevel <= config->GetnMGLevels(); iMGlevel++)
          numerics_container[val_iInst][iMGlevel][FLOW_SOL][VISC_BOUND_TERM] = new CGeneralAvgGrad_Flow(nDim, nVar_Flow, false, config);
        
      }
    }
    if (incompressible) {
      /*--- Incompressible flow, use preconditioning method ---*/
      numerics_container[val_iInst][MESH_0][FLOW_SOL][VISC_TERM] = new CAvgGradInc_Flow(nDim, nVar_Flow, true, config);
      for (iMGlevel = 1; iMGlevel <= config->GetnMGLevels(); iMGlevel++)
        numerics_container[val_iInst][iMGlevel][FLOW_SOL][VISC_TERM] = new CAvgGradInc_Flow(nDim, nVar_Flow, false, config);
      
      /*--- Definition of the boundary condition method ---*/
      for (iMGlevel = 0; iMGlevel <= config->GetnMGLevels(); iMGlevel++)
        numerics_container[val_iInst][iMGlevel][FLOW_SOL][VISC_BOUND_TERM] = new CAvgGradInc_Flow(nDim, nVar_Flow, false, config);
    }
    
    /*--- Definition of the source term integration scheme for each equation and mesh level ---*/
    for (iMGlevel = 0; iMGlevel <= config->GetnMGLevels(); iMGlevel++) {
      
      if (config->GetBody_Force() == YES)
        if (incompressible) numerics_container[val_iInst][iMGlevel][FLOW_SOL][SOURCE_FIRST_TERM] = new CSourceIncBodyForce(nDim, nVar_Flow, config);
        else numerics_container[val_iInst][iMGlevel][FLOW_SOL][SOURCE_FIRST_TERM] = new CSourceBodyForce(nDim, nVar_Flow, config);
      else if (incompressible && (config->GetKind_DensityModel() == BOUSSINESQ))
        numerics_container[val_iInst][iMGlevel][FLOW_SOL][SOURCE_FIRST_TERM] = new CSourceBoussinesq(nDim, nVar_Flow, config);
      else if (config->GetRotating_Frame() == YES)
        numerics_container[val_iInst][iMGlevel][FLOW_SOL][SOURCE_FIRST_TERM] = new CSourceRotatingFrame_Flow(nDim, nVar_Flow, config);
      else if (config->GetAxisymmetric() == YES)
        if (incompressible) numerics_container[val_iInst][iMGlevel][FLOW_SOL][SOURCE_FIRST_TERM] = new CSourceIncAxisymmetric_Flow(nDim, nVar_Flow, config);
      else numerics_container[val_iInst][iMGlevel][FLOW_SOL][SOURCE_FIRST_TERM] = new CSourceAxisymmetric_Flow(nDim, nVar_Flow, config);
      else if (config->GetGravityForce() == YES)
        numerics_container[val_iInst][iMGlevel][FLOW_SOL][SOURCE_FIRST_TERM] = new CSourceGravity(nDim, nVar_Flow, config);
      else if (config->GetWind_Gust() == YES)
        numerics_container[val_iInst][iMGlevel][FLOW_SOL][SOURCE_FIRST_TERM] = new CSourceWindGust(nDim, nVar_Flow, config);
      else
        numerics_container[val_iInst][iMGlevel][FLOW_SOL][SOURCE_FIRST_TERM] = new CSourceNothing(nDim, nVar_Flow, config);
      
      numerics_container[val_iInst][iMGlevel][FLOW_SOL][SOURCE_SECOND_TERM] = new CSourceNothing(nDim, nVar_Flow, config);
    }
    
  }

  /*--- Riemann solver definition for the Euler, Navier-Stokes problems for the FEM discretization. ---*/
  if ((fem_euler) || (fem_ns)) {

    switch (config->GetRiemann_Solver_FEM()) {
      case NO_UPWIND : cout << "Riemann solver disabled." << endl; break;
      case ROE:
      case LAX_FRIEDRICH:
        /* Hard coded optimized implementation is used in the DG solver. No need to allocate the
           corresponding entry in numerics. */
        break;

      case AUSM:
        for (iMGlevel = 0; iMGlevel <= config->GetnMGLevels(); iMGlevel++) {
          numerics_container[val_iInst][iMGlevel][FLOW_SOL][CONV_TERM] = new CUpwAUSM_Flow(nDim, nVar_Flow, config);
          numerics_container[val_iInst][iMGlevel][FLOW_SOL][CONV_BOUND_TERM] = new CUpwAUSM_Flow(nDim, nVar_Flow, config);
        }
        break;

      case TURKEL:
        for (iMGlevel = 0; iMGlevel <= config->GetnMGLevels(); iMGlevel++) {
          numerics_container[val_iInst][iMGlevel][FLOW_SOL][CONV_TERM] = new CUpwTurkel_Flow(nDim, nVar_Flow, config);
          numerics_container[val_iInst][iMGlevel][FLOW_SOL][CONV_BOUND_TERM] = new CUpwTurkel_Flow(nDim, nVar_Flow, config);
        }
        break;

      case HLLC:
          for (iMGlevel = 0; iMGlevel <= config->GetnMGLevels(); iMGlevel++) {
            numerics_container[val_iInst][iMGlevel][FLOW_SOL][CONV_TERM] = new CUpwHLLC_Flow(nDim, nVar_Flow, config);
            numerics_container[val_iInst][iMGlevel][FLOW_SOL][CONV_BOUND_TERM] = new CUpwHLLC_Flow(nDim, nVar_Flow, config);
          }
        break;

      case MSW:
        for (iMGlevel = 0; iMGlevel <= config->GetnMGLevels(); iMGlevel++) {
          numerics_container[val_iInst][iMGlevel][FLOW_SOL][CONV_TERM] = new CUpwMSW_Flow(nDim, nVar_Flow, config);
          numerics_container[val_iInst][iMGlevel][FLOW_SOL][CONV_BOUND_TERM] = new CUpwMSW_Flow(nDim, nVar_Flow, config);
        }
        break;

      case CUSP:
        for (iMGlevel = 0; iMGlevel <= config->GetnMGLevels(); iMGlevel++) {
          numerics_container[val_iInst][iMGlevel][FLOW_SOL][CONV_TERM] = new CUpwCUSP_Flow(nDim, nVar_Flow, config);
          numerics_container[val_iInst][iMGlevel][FLOW_SOL][CONV_BOUND_TERM] = new CUpwCUSP_Flow(nDim, nVar_Flow, config);
        }
        break;

      default :
        SU2_MPI::Error("Riemann solver not implemented.", CURRENT_FUNCTION);
    }

  }

  /*--- Solver definition for the turbulent model problem ---*/
  
  if (turbulent) {
    
    /*--- Definition of the convective scheme for each equation and mesh level ---*/
    
    switch (config->GetKind_ConvNumScheme_Turb()) {
      case NONE :
        break;
      case SPACE_UPWIND :
        for (iMGlevel = 0; iMGlevel <= config->GetnMGLevels(); iMGlevel++) {
          if (spalart_allmaras || neg_spalart_allmaras || e_spalart_allmaras || comp_spalart_allmaras || e_comp_spalart_allmaras ) {
            numerics_container[val_iInst][iMGlevel][TURB_SOL][CONV_TERM] = new CUpwSca_TurbSA(nDim, nVar_Turb, config);
          }
          else if (menter_sst) numerics_container[val_iInst][iMGlevel][TURB_SOL][CONV_TERM] = new CUpwSca_TurbSST(nDim, nVar_Turb, config);
        }
        break;
      default :
        SU2_MPI::Error("Convective scheme not implemented (turbulent).", CURRENT_FUNCTION);
        break;
    }
    
    /*--- Definition of the viscous scheme for each equation and mesh level ---*/
    
    for (iMGlevel = 0; iMGlevel <= config->GetnMGLevels(); iMGlevel++) {
      if (spalart_allmaras || e_spalart_allmaras || comp_spalart_allmaras || e_comp_spalart_allmaras){
        numerics_container[val_iInst][iMGlevel][TURB_SOL][VISC_TERM] = new CAvgGrad_TurbSA(nDim, nVar_Turb, true, config);
      }
      else if (neg_spalart_allmaras) numerics_container[val_iInst][iMGlevel][TURB_SOL][VISC_TERM] = new CAvgGrad_TurbSA_Neg(nDim, nVar_Turb, true, config);
      else if (menter_sst) numerics_container[val_iInst][iMGlevel][TURB_SOL][VISC_TERM] = new CAvgGrad_TurbSST(nDim, nVar_Turb, constants, true, config);
    }
    
    /*--- Definition of the source term integration scheme for each equation and mesh level ---*/
    
    for (iMGlevel = 0; iMGlevel <= config->GetnMGLevels(); iMGlevel++) {
      if (spalart_allmaras) numerics_container[val_iInst][iMGlevel][TURB_SOL][SOURCE_FIRST_TERM] = new CSourcePieceWise_TurbSA(nDim, nVar_Turb, config);
      else if (e_spalart_allmaras) numerics_container[val_iInst][iMGlevel][TURB_SOL][SOURCE_FIRST_TERM] = new CSourcePieceWise_TurbSA_E(nDim, nVar_Turb, config);
      else if (comp_spalart_allmaras) numerics_container[val_iInst][iMGlevel][TURB_SOL][SOURCE_FIRST_TERM] = new CSourcePieceWise_TurbSA_COMP(nDim, nVar_Turb, config);
      else if (e_comp_spalart_allmaras) numerics_container[val_iInst][iMGlevel][TURB_SOL][SOURCE_FIRST_TERM] = new CSourcePieceWise_TurbSA_E_COMP(nDim, nVar_Turb, config);
      else if (neg_spalart_allmaras) numerics_container[val_iInst][iMGlevel][TURB_SOL][SOURCE_FIRST_TERM] = new CSourcePieceWise_TurbSA_Neg(nDim, nVar_Turb, config);
      else if (menter_sst) numerics_container[val_iInst][iMGlevel][TURB_SOL][SOURCE_FIRST_TERM] = new CSourcePieceWise_TurbSST(nDim, nVar_Turb, constants, config);
      numerics_container[val_iInst][iMGlevel][TURB_SOL][SOURCE_SECOND_TERM] = new CSourceNothing(nDim, nVar_Turb, config);
    }
    
    /*--- Definition of the boundary condition method ---*/
    
    for (iMGlevel = 0; iMGlevel <= config->GetnMGLevels(); iMGlevel++) {
      if (spalart_allmaras || e_spalart_allmaras || comp_spalart_allmaras || e_comp_spalart_allmaras) {
        numerics_container[val_iInst][iMGlevel][TURB_SOL][CONV_BOUND_TERM] = new CUpwSca_TurbSA(nDim, nVar_Turb, config);
        numerics_container[val_iInst][iMGlevel][TURB_SOL][VISC_BOUND_TERM] = new CAvgGrad_TurbSA(nDim, nVar_Turb, false, config);
      }
      else if (neg_spalart_allmaras) {
        numerics_container[val_iInst][iMGlevel][TURB_SOL][CONV_BOUND_TERM] = new CUpwSca_TurbSA(nDim, nVar_Turb, config);
        numerics_container[val_iInst][iMGlevel][TURB_SOL][VISC_BOUND_TERM] = new CAvgGrad_TurbSA_Neg(nDim, nVar_Turb, false, config);
      }
      else if (menter_sst) {
        numerics_container[val_iInst][iMGlevel][TURB_SOL][CONV_BOUND_TERM] = new CUpwSca_TurbSST(nDim, nVar_Turb, config);
        numerics_container[val_iInst][iMGlevel][TURB_SOL][VISC_BOUND_TERM] = new CAvgGrad_TurbSST(nDim, nVar_Turb, constants, false, config);
      }
    }
  }
  
  /*--- Solver definition for the transition model problem ---*/
  if (transition) {
    
    /*--- Definition of the convective scheme for each equation and mesh level ---*/
    switch (config->GetKind_ConvNumScheme_Turb()) {
      case NONE :
        break;
      case SPACE_UPWIND :
        for (iMGlevel = 0; iMGlevel <= config->GetnMGLevels(); iMGlevel++) {
          numerics_container[val_iInst][iMGlevel][TRANS_SOL][CONV_TERM] = new CUpwSca_TransLM(nDim, nVar_Trans, config);
        }
        break;
      default :
        SU2_MPI::Error("Convective scheme not implemented (transition).", CURRENT_FUNCTION);
        break;
    }
    
    /*--- Definition of the viscous scheme for each equation and mesh level ---*/
    for (iMGlevel = 0; iMGlevel <= config->GetnMGLevels(); iMGlevel++) {
      numerics_container[val_iInst][iMGlevel][TRANS_SOL][VISC_TERM] = new CAvgGradCorrected_TransLM(nDim, nVar_Trans, config);
    }
    
    /*--- Definition of the source term integration scheme for each equation and mesh level ---*/
    for (iMGlevel = 0; iMGlevel <= config->GetnMGLevels(); iMGlevel++) {
      numerics_container[val_iInst][iMGlevel][TRANS_SOL][SOURCE_FIRST_TERM] = new CSourcePieceWise_TransLM(nDim, nVar_Trans, config);
      numerics_container[val_iInst][iMGlevel][TRANS_SOL][SOURCE_SECOND_TERM] = new CSourceNothing(nDim, nVar_Trans, config);
    }
    
    /*--- Definition of the boundary condition method ---*/
    for (iMGlevel = 0; iMGlevel <= config->GetnMGLevels(); iMGlevel++) {
      numerics_container[val_iInst][iMGlevel][TRANS_SOL][CONV_BOUND_TERM] = new CUpwLin_TransLM(nDim, nVar_Trans, config);
    }
  }
  
<<<<<<< HEAD
  /*--- Solver definition for the scalar transport model problem ---*/
  
  if (scalar) {
    
    /*--- Definition of the convective scheme for each equation and mesh level ---*/
    
    switch (config->GetKind_ConvNumScheme_Scalar()) {
      case NONE :
        break;
      case SPACE_UPWIND :
        for (iMGlevel = 0; iMGlevel <= config->GetnMGLevels(); iMGlevel++) {
          if (passive_scalar || progress_variable) {
            numerics_container[val_iInst][iMGlevel][SCALAR_SOL][CONV_TERM] = new CUpwScalar_General(nDim, nVar_Scalar, config);
          }
        }
        break;
      default :
        SU2_MPI::Error("Convective scheme not implemented (scalar transport).", CURRENT_FUNCTION);
        break;
    }
    
    /*--- Definition of the viscous scheme for each equation and mesh level ---*/
    
    for (iMGlevel = 0; iMGlevel <= config->GetnMGLevels(); iMGlevel++) {
      if (passive_scalar || progress_variable){
        if (iMGlevel == MESH_0) numerics_container[val_iInst][iMGlevel][SCALAR_SOL][VISC_TERM] = new CAvgGradScalar_General(nDim, nVar_Scalar, true, config);
        else numerics_container[val_iInst][iMGlevel][SCALAR_SOL][VISC_TERM] = new CAvgGradScalar_General(nDim, nVar_Scalar, false, config);
      }
    }
    
    /*--- Definition of the source term integration scheme for each equation and mesh level ---*/
    
    for (iMGlevel = 0; iMGlevel <= config->GetnMGLevels(); iMGlevel++) {
      if (passive_scalar || progress_variable) {
        numerics_container[val_iInst][iMGlevel][SCALAR_SOL][SOURCE_FIRST_TERM]  = new CSourcePieceWise_Scalar(nDim, nVar_Scalar, config);
      if (config->GetAxisymmetric() == YES)
          numerics_container[val_iInst][iMGlevel][SCALAR_SOL][SOURCE_SECOND_TERM] = new CSourceAxisymmetric_Scalar(nDim, nVar_Scalar, config);
      else  numerics_container[val_iInst][iMGlevel][SCALAR_SOL][SOURCE_SECOND_TERM] = new CSourceNothing(nDim, nVar_Scalar, config);
      }
    }
    
    /*--- Definition of the boundary condition method ---*/
    
    for (iMGlevel = 0; iMGlevel <= config->GetnMGLevels(); iMGlevel++) {
      if (passive_scalar || progress_variable) {
        numerics_container[val_iInst][iMGlevel][SCALAR_SOL][CONV_BOUND_TERM] = new CUpwScalar_General(nDim, nVar_Scalar, config);
        numerics_container[val_iInst][iMGlevel][SCALAR_SOL][VISC_BOUND_TERM] = new CAvgGradScalar_General(nDim, nVar_Scalar, false, config);
      }
    }
  }
  
  /*--- Solver definition for the poisson potential problem ---*/
  if (poisson) {
    
    /*--- Definition of the viscous scheme for each equation and mesh level ---*/
    numerics_container[val_iInst][MESH_0][POISSON_SOL][VISC_TERM] = new CGalerkin_Flow(nDim, nVar_Poisson, config);
    
    /*--- Definition of the source term integration scheme for each equation and mesh level ---*/
    numerics_container[val_iInst][MESH_0][POISSON_SOL][SOURCE_FIRST_TERM] = new CSourceNothing(nDim, nVar_Poisson, config);
    numerics_container[val_iInst][MESH_0][POISSON_SOL][SOURCE_SECOND_TERM] = new CSourceNothing(nDim, nVar_Poisson, config);
    
  }
  
=======
>>>>>>> 27f3875c
  /*--- Solver definition of the finite volume heat solver  ---*/
  if (heat_fvm) {

    /*--- Definition of the viscous scheme for each equation and mesh level ---*/
    for (iMGlevel = 0; iMGlevel <= config->GetnMGLevels(); iMGlevel++) {

      numerics_container[val_iInst][iMGlevel][HEAT_SOL][VISC_TERM] = new CAvgGradCorrected_Heat(nDim, nVar_Heat, config);
      numerics_container[val_iInst][iMGlevel][HEAT_SOL][VISC_BOUND_TERM] = new CAvgGrad_Heat(nDim, nVar_Heat, config);

      switch (config->GetKind_ConvNumScheme_Heat()) {

        case SPACE_UPWIND :
          numerics_container[val_iInst][iMGlevel][HEAT_SOL][CONV_TERM] = new CUpwSca_Heat(nDim, nVar_Heat, config);
          numerics_container[val_iInst][iMGlevel][HEAT_SOL][CONV_BOUND_TERM] = new CUpwSca_Heat(nDim, nVar_Heat, config);
          break;

        case SPACE_CENTERED :
          numerics_container[val_iInst][iMGlevel][HEAT_SOL][CONV_TERM] = new CCentSca_Heat(nDim, nVar_Heat, config);
          numerics_container[val_iInst][iMGlevel][HEAT_SOL][CONV_BOUND_TERM] = new CUpwSca_Heat(nDim, nVar_Heat, config);
        break;

        default :
          cout << "Convective scheme not implemented (heat)." << endl; exit(EXIT_FAILURE);
        break;
      }
    }
  }
  
  /*--- Solver definition for the flow adjoint problem ---*/
  
  if (adj_euler || adj_ns) {
    
    /*--- Definition of the convective scheme for each equation and mesh level ---*/
    
    switch (config->GetKind_ConvNumScheme_AdjFlow()) {
      case NO_CONVECTIVE :
        SU2_MPI::Error("No convective scheme.", CURRENT_FUNCTION);
        break;
        
      case SPACE_CENTERED :
        
        if (compressible) {
          
          /*--- Compressible flow ---*/
          
          switch (config->GetKind_Centered_AdjFlow()) {
            case NO_CENTERED : cout << "No centered scheme." << endl; break;
            case LAX : numerics_container[val_iInst][MESH_0][ADJFLOW_SOL][CONV_TERM] = new CCentLax_AdjFlow(nDim, nVar_Adj_Flow, config); break;
            case JST : numerics_container[val_iInst][MESH_0][ADJFLOW_SOL][CONV_TERM] = new CCentJST_AdjFlow(nDim, nVar_Adj_Flow, config); break;
            default : SU2_MPI::Error("Centered scheme not implemented.", CURRENT_FUNCTION); break;
          }
          
          for (iMGlevel = 1; iMGlevel <= config->GetnMGLevels(); iMGlevel++)
            numerics_container[val_iInst][iMGlevel][ADJFLOW_SOL][CONV_TERM] = new CCentLax_AdjFlow(nDim, nVar_Adj_Flow, config);
          
          for (iMGlevel = 0; iMGlevel <= config->GetnMGLevels(); iMGlevel++)
            numerics_container[val_iInst][iMGlevel][ADJFLOW_SOL][CONV_BOUND_TERM] = new CUpwRoe_AdjFlow(nDim, nVar_Adj_Flow, config);
          
        }
        
        if (incompressible) {

          SU2_MPI::Error("Schemes not implemented for incompressible continuous adjoint.", CURRENT_FUNCTION);

        }
        
        break;
        
      case SPACE_UPWIND :
        
        if (compressible) {
          
          /*--- Compressible flow ---*/
          
          switch (config->GetKind_Upwind_AdjFlow()) {
            case NO_UPWIND : cout << "No upwind scheme." << endl; break;
            case ROE:
              for (iMGlevel = 0; iMGlevel <= config->GetnMGLevels(); iMGlevel++) {
                numerics_container[val_iInst][iMGlevel][ADJFLOW_SOL][CONV_TERM] = new CUpwRoe_AdjFlow(nDim, nVar_Adj_Flow, config);
                numerics_container[val_iInst][iMGlevel][ADJFLOW_SOL][CONV_BOUND_TERM] = new CUpwRoe_AdjFlow(nDim, nVar_Adj_Flow, config);
              }
              break;
            default : SU2_MPI::Error("Upwind scheme not implemented.", CURRENT_FUNCTION); break;
          }
        }
        
        if (incompressible) {
          
          SU2_MPI::Error("Schemes not implemented for incompressible continuous adjoint.", CURRENT_FUNCTION);

        }
        
        break;
        
      default :
        SU2_MPI::Error("Convective scheme not implemented (adj_euler and adj_ns).", CURRENT_FUNCTION);
        break;
    }
    
    /*--- Definition of the viscous scheme for each equation and mesh level ---*/
    
    if (compressible) {
      
      /*--- Compressible flow ---*/
      
      numerics_container[val_iInst][MESH_0][ADJFLOW_SOL][VISC_TERM] = new CAvgGradCorrected_AdjFlow(nDim, nVar_Adj_Flow, config);
      numerics_container[val_iInst][MESH_0][ADJFLOW_SOL][VISC_BOUND_TERM] = new CAvgGrad_AdjFlow(nDim, nVar_Adj_Flow, config);
      
      for (iMGlevel = 1; iMGlevel <= config->GetnMGLevels(); iMGlevel++) {
        numerics_container[val_iInst][iMGlevel][ADJFLOW_SOL][VISC_TERM] = new CAvgGrad_AdjFlow(nDim, nVar_Adj_Flow, config);
        numerics_container[val_iInst][iMGlevel][ADJFLOW_SOL][VISC_BOUND_TERM] = new CAvgGrad_AdjFlow(nDim, nVar_Adj_Flow, config);
      }
      
    }
    
    if (incompressible) {
      
      SU2_MPI::Error("Schemes not implemented for incompressible continuous adjoint.", CURRENT_FUNCTION);

    }
    
    /*--- Definition of the source term integration scheme for each equation and mesh level ---*/
    
    for (iMGlevel = 0; iMGlevel <= config->GetnMGLevels(); iMGlevel++) {
      
      /*--- Note that RANS is incompatible with Axisymmetric or Rotational (Fix it!) ---*/
      
      if (compressible) {
        
        if (adj_ns) {
          
          numerics_container[val_iInst][iMGlevel][ADJFLOW_SOL][SOURCE_FIRST_TERM] = new CSourceViscous_AdjFlow(nDim, nVar_Adj_Flow, config);
          
          if (config->GetRotating_Frame() == YES)
            numerics_container[val_iInst][iMGlevel][ADJFLOW_SOL][SOURCE_SECOND_TERM] = new CSourceRotatingFrame_AdjFlow(nDim, nVar_Adj_Flow, config);
          else
            numerics_container[val_iInst][iMGlevel][ADJFLOW_SOL][SOURCE_SECOND_TERM] = new CSourceConservative_AdjFlow(nDim, nVar_Adj_Flow, config);
          
        }
        
        else {
          
          if (config->GetRotating_Frame() == YES)
            numerics_container[val_iInst][iMGlevel][ADJFLOW_SOL][SOURCE_FIRST_TERM] = new CSourceRotatingFrame_AdjFlow(nDim, nVar_Adj_Flow, config);
          else if (config->GetAxisymmetric() == YES)
            numerics_container[val_iInst][iMGlevel][ADJFLOW_SOL][SOURCE_FIRST_TERM] = new CSourceAxisymmetric_AdjFlow(nDim, nVar_Adj_Flow, config);
          else
            numerics_container[val_iInst][iMGlevel][ADJFLOW_SOL][SOURCE_FIRST_TERM] = new CSourceNothing(nDim, nVar_Adj_Flow, config);
          
          numerics_container[val_iInst][iMGlevel][ADJFLOW_SOL][SOURCE_SECOND_TERM] = new CSourceNothing(nDim, nVar_Adj_Flow, config);
          
        }
        
      }
      
      if (incompressible) {
        
        SU2_MPI::Error("Schemes not implemented for incompressible continuous adjoint.", CURRENT_FUNCTION);

      }
      
    }
    
  }
  
  /*--- Solver definition for the turbulent adjoint problem ---*/
  if (adj_turb) {
    /*--- Definition of the convective scheme for each equation and mesh level ---*/
    switch (config->GetKind_ConvNumScheme_AdjTurb()) {
      case NONE :
        break;
      case SPACE_UPWIND :
        for (iMGlevel = 0; iMGlevel <= config->GetnMGLevels(); iMGlevel++)
          if (spalart_allmaras) {
            numerics_container[val_iInst][iMGlevel][ADJTURB_SOL][CONV_TERM] = new CUpwSca_AdjTurb(nDim, nVar_Adj_Turb, config);
          }
          else if (neg_spalart_allmaras) {SU2_MPI::Error("Adjoint Neg SA turbulence model not implemented.", CURRENT_FUNCTION);}
          else if (menter_sst) {SU2_MPI::Error("Adjoint SST turbulence model not implemented.", CURRENT_FUNCTION);}
          else if (e_spalart_allmaras) {SU2_MPI::Error("Adjoint Edward's SA turbulence model not implemented.", CURRENT_FUNCTION);}
          else if (comp_spalart_allmaras) {SU2_MPI::Error("Adjoint CC SA turbulence model not implemented.", CURRENT_FUNCTION);}
          else if (e_comp_spalart_allmaras) {SU2_MPI::Error("Adjoint CC Edward's SA turbulence model not implemented.", CURRENT_FUNCTION);}
        break;
      default :
        SU2_MPI::Error("Convective scheme not implemented (adj_turb).", CURRENT_FUNCTION);
        break;
    }
    
    /*--- Definition of the viscous scheme for each equation and mesh level ---*/
    for (iMGlevel = 0; iMGlevel <= config->GetnMGLevels(); iMGlevel++) {
      if (spalart_allmaras) {
        numerics_container[val_iInst][iMGlevel][ADJTURB_SOL][VISC_TERM] = new CAvgGradCorrected_AdjTurb(nDim, nVar_Adj_Turb, config);
      }

      else if (neg_spalart_allmaras) {SU2_MPI::Error("Adjoint Neg SA turbulence model not implemented.", CURRENT_FUNCTION);}
      else if (menter_sst) {SU2_MPI::Error("Adjoint SST turbulence model not implemented.", CURRENT_FUNCTION);}
      else if (e_spalart_allmaras) {SU2_MPI::Error("Adjoint Edward's SA turbulence model not implemented.", CURRENT_FUNCTION);}
      else if (comp_spalart_allmaras) {SU2_MPI::Error("Adjoint CC SA turbulence model not implemented.", CURRENT_FUNCTION);}
      else if (e_comp_spalart_allmaras) {SU2_MPI::Error("Adjoint CC Edward's SA turbulence model not implemented.", CURRENT_FUNCTION);}
    }
    
    /*--- Definition of the source term integration scheme for each equation and mesh level ---*/
    for (iMGlevel = 0; iMGlevel <= config->GetnMGLevels(); iMGlevel++) {
      if (spalart_allmaras) {
        numerics_container[val_iInst][iMGlevel][ADJTURB_SOL][SOURCE_FIRST_TERM] = new CSourcePieceWise_AdjTurb(nDim, nVar_Adj_Turb, config);
        numerics_container[val_iInst][iMGlevel][ADJTURB_SOL][SOURCE_SECOND_TERM] = new CSourceConservative_AdjTurb(nDim, nVar_Adj_Turb, config);
      }
      else if (neg_spalart_allmaras) {SU2_MPI::Error("Adjoint Neg SA turbulence model not implemented.", CURRENT_FUNCTION);}
      else if (menter_sst) {SU2_MPI::Error("Adjoint SST turbulence model not implemented.", CURRENT_FUNCTION);}
      else if (e_spalart_allmaras) {SU2_MPI::Error("Adjoint Edward's SA turbulence model not implemented.", CURRENT_FUNCTION);}
      else if (comp_spalart_allmaras) {SU2_MPI::Error("Adjoint CC SA turbulence model not implemented.", CURRENT_FUNCTION);}
      else if (e_comp_spalart_allmaras) {SU2_MPI::Error("Adjoint CC Edward's SA turbulence model not implemented.", CURRENT_FUNCTION);}
    }
    
    /*--- Definition of the boundary condition method ---*/
    for (iMGlevel = 0; iMGlevel <= config->GetnMGLevels(); iMGlevel++) {
      if (spalart_allmaras) numerics_container[val_iInst][iMGlevel][ADJTURB_SOL][CONV_BOUND_TERM] = new CUpwLin_AdjTurb(nDim, nVar_Adj_Turb, config);
      else if (neg_spalart_allmaras) {SU2_MPI::Error("Adjoint Neg SA turbulence model not implemented.", CURRENT_FUNCTION);}
      else if (menter_sst) {SU2_MPI::Error("Adjoint SST turbulence model not implemented.", CURRENT_FUNCTION);}
      else if (e_spalart_allmaras) {SU2_MPI::Error("Adjoint Edward's SA turbulence model not implemented.", CURRENT_FUNCTION);}
      else if (comp_spalart_allmaras) {SU2_MPI::Error("Adjoint CC SA turbulence model not implemented.", CURRENT_FUNCTION);}
      else if (e_comp_spalart_allmaras) {SU2_MPI::Error("Adjoint CC Edward's SA turbulence model not implemented.", CURRENT_FUNCTION);}
    }
    
  }

  /*--- Solver definition for the FEM problem ---*/
  if (fem) {

  /*--- Initialize the container for FEA_TERM. This will be the only one for most of the cases ---*/
  switch (config->GetGeometricConditions()) {
      case SMALL_DEFORMATIONS :
        switch (config->GetMaterialModel()) {
          case LINEAR_ELASTIC: numerics_container[val_iInst][MESH_0][FEA_SOL][FEA_TERM] = new CFEALinearElasticity(nDim, nVar_FEM, config); break;
          case NEO_HOOKEAN : SU2_MPI::Error("Material model does not correspond to geometric conditions.", CURRENT_FUNCTION); break;
          default: SU2_MPI::Error("Material model not implemented.", CURRENT_FUNCTION); break;
        }
        break;
      case LARGE_DEFORMATIONS :
        switch (config->GetMaterialModel()) {
          case LINEAR_ELASTIC: SU2_MPI::Error("Material model does not correspond to geometric conditions.", CURRENT_FUNCTION); break;
          case NEO_HOOKEAN :
            switch (config->GetMaterialCompressibility()) {
              case COMPRESSIBLE_MAT : numerics_container[val_iInst][MESH_0][FEA_SOL][FEA_TERM] = new CFEM_NeoHookean_Comp(nDim, nVar_FEM, config); break;
              default: SU2_MPI::Error("Material model not implemented.", CURRENT_FUNCTION); break;
            }
            break;
          case KNOWLES:
            switch (config->GetMaterialCompressibility()) {
              case NEARLY_INCOMPRESSIBLE_MAT : numerics_container[val_iInst][MESH_0][FEA_SOL][FEA_TERM] = new CFEM_Knowles_NearInc(nDim, nVar_FEM, config); break;
              default:  SU2_MPI::Error("Material model not implemented.", CURRENT_FUNCTION); break;
            }
            break;
          case IDEAL_DE:
            switch (config->GetMaterialCompressibility()) {
              case NEARLY_INCOMPRESSIBLE_MAT : numerics_container[val_iInst][MESH_0][FEA_SOL][FEA_TERM] = new CFEM_IdealDE(nDim, nVar_FEM, config); break;
              default:  SU2_MPI::Error("Material model not implemented.", CURRENT_FUNCTION); break;
            }
            break;
          default:  SU2_MPI::Error("Material model not implemented.", CURRENT_FUNCTION); break;
        }
        break;
      default:  SU2_MPI::Error("Solver not implemented.", CURRENT_FUNCTION);  break;
    }

  /*--- The following definitions only make sense if we have a non-linear solution ---*/
  if (config->GetGeometricConditions() == LARGE_DEFORMATIONS){

      /*--- This allocates a container for electromechanical effects ---*/

      bool de_effects = config->GetDE_Effects();
      if (de_effects) numerics_container[val_iInst][MESH_0][FEA_SOL][DE_TERM] = new CFEM_DielectricElastomer(nDim, nVar_FEM, config);

      string filename;
      ifstream properties_file;

      filename = config->GetFEA_FileName();
      if (nZone > 1)
        filename = config->GetMultizone_FileName(filename, iZone);

      properties_file.open(filename.data(), ios::in);

      /*--- In case there is a properties file, containers are allocated for a number of material models ---*/

      if (!(properties_file.fail())) {

          numerics_container[val_iInst][MESH_0][FEA_SOL][MAT_NHCOMP]  = new CFEM_NeoHookean_Comp(nDim, nVar_FEM, config);
          numerics_container[val_iInst][MESH_0][FEA_SOL][MAT_IDEALDE] = new CFEM_IdealDE(nDim, nVar_FEM, config);
          numerics_container[val_iInst][MESH_0][FEA_SOL][MAT_KNOWLES] = new CFEM_Knowles_NearInc(nDim, nVar_FEM, config);

          properties_file.close();
      }
  }

  }

}

void CDriver::Numerics_Postprocessing(CNumerics *****numerics_container,
                                      CSolver ***solver_container, CGeometry **geometry,
                                      CConfig *config, unsigned short val_iInst) {
  
  unsigned short iMGlevel, iSol;
  
  
  bool
  euler, adj_euler,
  ns, adj_ns,
  fem_euler, fem_ns, fem_turbulent,
  turbulent, adj_turb,
  spalart_allmaras, neg_spalart_allmaras, menter_sst,
  fem,
  heat_fvm,
  transition,
  template_solver;

  bool e_spalart_allmaras, comp_spalart_allmaras, e_comp_spalart_allmaras;
  bool scalar, passive_scalar, progress_variable;

  bool compressible = (config->GetKind_Regime() == COMPRESSIBLE);
  bool incompressible = (config->GetKind_Regime() == INCOMPRESSIBLE);
  
  /*--- Initialize some useful booleans ---*/
  euler            = false; ns     = false; turbulent     = false;
  fem_euler        = false; fem_ns = false; fem_turbulent = false;
  adj_euler        = false;   adj_ns           = false;   adj_turb         = false;
  fem        = false;
  spalart_allmaras = false;   neg_spalart_allmaras = false; menter_sst       = false;
  transition       = false;   heat_fvm         = false;
  template_solver  = false;
  e_spalart_allmaras = false; comp_spalart_allmaras = false; e_comp_spalart_allmaras = false;
  scalar           = false;   passive_scalar    = false; progress_variable = false;

  /*--- Assign booleans ---*/
  switch (config->GetKind_Solver()) {
    case TEMPLATE_SOLVER: template_solver = true; break;
<<<<<<< HEAD
    case EULER : case DISC_ADJ_EULER: euler = true; scalar = (config->GetKind_Scalar_Model() != NONE); heat_fvm = config->GetWeakly_Coupled_Heat(); break;
    case NAVIER_STOKES: case DISC_ADJ_NAVIER_STOKES: ns = true;   scalar = (config->GetKind_Scalar_Model() != NONE); heat_fvm = config->GetWeakly_Coupled_Heat(); break;
    case RANS : case DISC_ADJ_RANS:  ns = true; turbulent = true; if (config->GetKind_Trans_Model() == LM) transition = true;  scalar = (config->GetKind_Scalar_Model() != NONE); break;
    case POISSON_EQUATION: poisson = true; break;
    case WAVE_EQUATION: wave = true; break;
=======
    case EULER : case DISC_ADJ_EULER: euler = true;  heat_fvm = config->GetWeakly_Coupled_Heat(); break;
    case NAVIER_STOKES: case DISC_ADJ_NAVIER_STOKES: ns = true;  heat_fvm = config->GetWeakly_Coupled_Heat(); break;
    case RANS : case DISC_ADJ_RANS:  ns = true; turbulent = true; if (config->GetKind_Trans_Model() == LM) transition = true; break;
    case FEM_EULER : case DISC_ADJ_FEM_EULER : fem_euler = true; break;
    case FEM_NAVIER_STOKES: case DISC_ADJ_FEM_NS : fem_ns = true; break;
    case FEM_RANS : case DISC_ADJ_FEM_RANS : fem_ns = true; fem_turbulent = true; break;
    case FEM_LES :  fem_ns = true; break;
>>>>>>> 27f3875c
    case HEAT_EQUATION_FVM: heat_fvm = true; break;
    case FEM_ELASTICITY: case DISC_ADJ_FEM: fem = true; break;
    case ADJ_EULER : euler = true;  scalar = (config->GetKind_Scalar_Model() != NONE); adj_euler = true; break;
    case ADJ_NAVIER_STOKES : ns = true; turbulent = (config->GetKind_Turb_Model() != NONE);  scalar = (config->GetKind_Scalar_Model() != NONE); adj_ns = true; break;
    case ADJ_RANS : ns = true; turbulent = true; scalar = (config->GetKind_Scalar_Model() != NONE); adj_ns = true; adj_turb = (!config->GetFrozen_Visc_Cont()); break;
  }
  
  /*--- Assign turbulence model booleans ---*/

  if (turbulent || fem_turbulent)
    switch (config->GetKind_Turb_Model()) {
      case SA:     spalart_allmaras = true;     break;
      case SA_NEG: neg_spalart_allmaras = true; break;
      case SST:    menter_sst = true;  break;
      case SA_COMP: comp_spalart_allmaras = true; break;
      case SA_E: e_spalart_allmaras = true; break;
      case SA_E_COMP: e_comp_spalart_allmaras = true; break;

    }
  
  /*--- Assign scalar transport model booleans. ---*/
  
  if (scalar) {
    switch (config->GetKind_Scalar_Model()) {
      case PASSIVE_SCALAR: passive_scalar = true; break;
      case PROGRESS_VARIABLE: progress_variable = true; break;
      default: SU2_MPI::Error("Specified scalar transport model unavailable.", CURRENT_FUNCTION); break;
    }
  }
  
  /*--- Solver definition for the template problem ---*/
  if (template_solver) {
    
    /*--- Definition of the convective scheme for each equation and mesh level ---*/
    switch (config->GetKind_ConvNumScheme_Template()) {
      case SPACE_CENTERED : case SPACE_UPWIND :
        for (iMGlevel = 0; iMGlevel <= config->GetnMGLevels(); iMGlevel++)
          delete numerics_container[val_iInst][iMGlevel][TEMPLATE_SOL][CONV_TERM];
        break;
    }
    
    for (iMGlevel = 0; iMGlevel <= config->GetnMGLevels(); iMGlevel++) {
      /*--- Definition of the viscous scheme for each equation and mesh level ---*/
      delete numerics_container[val_iInst][iMGlevel][TEMPLATE_SOL][VISC_TERM];
      /*--- Definition of the source term integration scheme for each equation and mesh level ---*/
      delete numerics_container[val_iInst][iMGlevel][TEMPLATE_SOL][SOURCE_FIRST_TERM];
      /*--- Definition of the boundary condition method ---*/
      delete numerics_container[val_iInst][iMGlevel][TEMPLATE_SOL][CONV_BOUND_TERM];
    }
    
  }
  
  /*--- Solver definition for the Potential, Euler, Navier-Stokes problems ---*/
  if ((euler) || (ns)) {
    
    /*--- Definition of the convective scheme for each equation and mesh level ---*/
    switch (config->GetKind_ConvNumScheme_Flow()) {
        
      case SPACE_CENTERED :
        if (compressible) {
          
          /*--- Compressible flow ---*/
          switch (config->GetKind_Centered_Flow()) {
            case LAX : case JST :  case JST_KE : delete numerics_container[val_iInst][MESH_0][FLOW_SOL][CONV_TERM]; break;
          }
          for (iMGlevel = 1; iMGlevel <= config->GetnMGLevels(); iMGlevel++)
            delete numerics_container[val_iInst][iMGlevel][FLOW_SOL][CONV_TERM];
          
          /*--- Definition of the boundary condition method ---*/
          for (iMGlevel = 0; iMGlevel <= config->GetnMGLevels(); iMGlevel++)
            delete numerics_container[val_iInst][iMGlevel][FLOW_SOL][CONV_BOUND_TERM];
          
        }
        if (incompressible) {
          /*--- Incompressible flow, use preconditioning method ---*/
          switch (config->GetKind_Centered_Flow()) {
            case LAX : case JST : delete numerics_container[val_iInst][MESH_0][FLOW_SOL][CONV_TERM]; break;
          }
          for (iMGlevel = 1; iMGlevel <= config->GetnMGLevels(); iMGlevel++)
            delete numerics_container[val_iInst][iMGlevel][FLOW_SOL][CONV_TERM];
          
          /*--- Definition of the boundary condition method ---*/
          for (iMGlevel = 0; iMGlevel <= config->GetnMGLevels(); iMGlevel++)
            delete numerics_container[val_iInst][iMGlevel][FLOW_SOL][CONV_BOUND_TERM];
          
        }
        break;
      case SPACE_UPWIND :
        
        if (compressible) {
          /*--- Compressible flow ---*/
          switch (config->GetKind_Upwind_Flow()) {
            case ROE: case AUSM : case TURKEL: case HLLC: case MSW:  case CUSP: case L2ROE: case LMROE: case SLAU: case SLAU2: case AUSMPLUSUP:
              for (iMGlevel = 0; iMGlevel <= config->GetnMGLevels(); iMGlevel++) {
                delete numerics_container[val_iInst][iMGlevel][FLOW_SOL][CONV_TERM];
                delete numerics_container[val_iInst][iMGlevel][FLOW_SOL][CONV_BOUND_TERM];
              }
              
              break;
          }
          
        }
        if (incompressible) {
          /*--- Incompressible flow, use preconditioning method ---*/
          switch (config->GetKind_Upwind_Flow()) {
            case FDS:
              for (iMGlevel = 0; iMGlevel <= config->GetnMGLevels(); iMGlevel++) {
                delete numerics_container[val_iInst][iMGlevel][FLOW_SOL][CONV_TERM];
                delete numerics_container[val_iInst][iMGlevel][FLOW_SOL][CONV_BOUND_TERM];
              }
              break;
          }
        }
        
        break;
    }
    
    /*--- Definition of the viscous scheme for each equation and mesh level ---*/
    if (compressible||incompressible) {
      /*--- Compressible flow Ideal gas ---*/
      delete numerics_container[val_iInst][MESH_0][FLOW_SOL][VISC_TERM];
      for (iMGlevel = 1; iMGlevel <= config->GetnMGLevels(); iMGlevel++)
        delete numerics_container[val_iInst][iMGlevel][FLOW_SOL][VISC_TERM];
      
      /*--- Definition of the boundary condition method ---*/
      for (iMGlevel = 0; iMGlevel <= config->GetnMGLevels(); iMGlevel++)
        delete numerics_container[val_iInst][iMGlevel][FLOW_SOL][VISC_BOUND_TERM];
      
    }
    
    /*--- Definition of the source term integration scheme for each equation and mesh level ---*/
    for (iMGlevel = 0; iMGlevel <= config->GetnMGLevels(); iMGlevel++) {
      delete numerics_container[val_iInst][iMGlevel][FLOW_SOL][SOURCE_FIRST_TERM];
      delete numerics_container[val_iInst][iMGlevel][FLOW_SOL][SOURCE_SECOND_TERM];
    }
    
  }

  /*--- DG-FEM solver definition for Euler, Navier-Stokes problems ---*/

  if ((fem_euler) || (fem_ns)) {

    /*--- Definition of the convective scheme for each equation and mesh level ---*/
    switch (config->GetRiemann_Solver_FEM()) {
      case AUSM: case TURKEL: case HLLC: case MSW: /* Note that not all need to be deleted. */

        for (iMGlevel = 0; iMGlevel <= config->GetnMGLevels(); iMGlevel++) {
          delete numerics_container[val_iInst][iMGlevel][FLOW_SOL][CONV_TERM];
          delete numerics_container[val_iInst][iMGlevel][FLOW_SOL][CONV_BOUND_TERM];
        }
        break;
    }
  }

  /*--- Solver definition for the turbulent model problem ---*/
  
  if (turbulent) {
    
    /*--- Definition of the convective scheme for each equation and mesh level ---*/
    
    switch (config->GetKind_ConvNumScheme_Turb()) {
      case SPACE_UPWIND :
        for (iMGlevel = 0; iMGlevel <= config->GetnMGLevels(); iMGlevel++) {
          if (spalart_allmaras || neg_spalart_allmaras ||menter_sst|| comp_spalart_allmaras || e_spalart_allmaras || e_comp_spalart_allmaras)
            delete numerics_container[val_iInst][iMGlevel][TURB_SOL][CONV_TERM];
        }
        break;
    }
    
    /*--- Definition of the viscous scheme for each equation and mesh level ---*/
    
      if (spalart_allmaras || neg_spalart_allmaras ||menter_sst|| comp_spalart_allmaras || e_spalart_allmaras || e_comp_spalart_allmaras){
        for (iMGlevel = 0; iMGlevel <= config->GetnMGLevels(); iMGlevel++) {
          delete numerics_container[val_iInst][iMGlevel][TURB_SOL][VISC_TERM];
          delete numerics_container[val_iInst][iMGlevel][TURB_SOL][SOURCE_FIRST_TERM];
          delete numerics_container[val_iInst][iMGlevel][TURB_SOL][SOURCE_SECOND_TERM];
          /*--- Definition of the boundary condition method ---*/
          delete numerics_container[val_iInst][iMGlevel][TURB_SOL][CONV_BOUND_TERM];
          delete numerics_container[val_iInst][iMGlevel][TURB_SOL][VISC_BOUND_TERM];

      }
    }
    
  }
  
  /*--- Solver definition for the transition model problem ---*/
  if (transition) {
    
    /*--- Definition of the convective scheme for each equation and mesh level ---*/
    switch (config->GetKind_ConvNumScheme_Turb()) {
      case SPACE_UPWIND :
        for (iMGlevel = 0; iMGlevel <= config->GetnMGLevels(); iMGlevel++) {
          delete numerics_container[val_iInst][iMGlevel][TRANS_SOL][CONV_TERM];
        }
        break;
    }
    
    for (iMGlevel = 0; iMGlevel <= config->GetnMGLevels(); iMGlevel++) {
      /*--- Definition of the viscous scheme for each equation and mesh level ---*/
      delete numerics_container[val_iInst][iMGlevel][TRANS_SOL][VISC_TERM];
      /*--- Definition of the source term integration scheme for each equation and mesh level ---*/
      delete numerics_container[val_iInst][iMGlevel][TRANS_SOL][SOURCE_FIRST_TERM];
      delete numerics_container[val_iInst][iMGlevel][TRANS_SOL][SOURCE_SECOND_TERM];
      /*--- Definition of the boundary condition method ---*/
      delete numerics_container[val_iInst][iMGlevel][TRANS_SOL][CONV_BOUND_TERM];
    }
  }
  
  /*--- Solver definition for the scalar transport model problem ---*/
  
  if (scalar) {
    
    /*--- Definition of the convective scheme for each equation and mesh level ---*/
    
    switch (config->GetKind_ConvNumScheme_Scalar()) {
      case SPACE_UPWIND :
        for (iMGlevel = 0; iMGlevel <= config->GetnMGLevels(); iMGlevel++) {
          if (passive_scalar || progress_variable)
            delete numerics_container[val_iInst][iMGlevel][SCALAR_SOL][CONV_TERM];
        }
        break;
    }
    
    /*--- Definition of the viscous scheme for each equation and mesh level ---*/
    
    if (passive_scalar || progress_variable) {
      for (iMGlevel = 0; iMGlevel <= config->GetnMGLevels(); iMGlevel++) {
        delete numerics_container[val_iInst][iMGlevel][SCALAR_SOL][VISC_TERM];
        delete numerics_container[val_iInst][iMGlevel][SCALAR_SOL][SOURCE_FIRST_TERM];
        delete numerics_container[val_iInst][iMGlevel][SCALAR_SOL][SOURCE_SECOND_TERM];
        /*--- Definition of the boundary condition method ---*/
        delete numerics_container[val_iInst][iMGlevel][SCALAR_SOL][CONV_BOUND_TERM];
        delete numerics_container[val_iInst][iMGlevel][SCALAR_SOL][VISC_BOUND_TERM];
        
      }
    }
    
  }

  if (heat_fvm) {

    /*--- Definition of the viscous scheme for each equation and mesh level ---*/
    for (iMGlevel = 0; iMGlevel <= config->GetnMGLevels(); iMGlevel++) {

      delete numerics_container[val_iInst][iMGlevel][HEAT_SOL][VISC_TERM];
      delete numerics_container[val_iInst][iMGlevel][HEAT_SOL][VISC_BOUND_TERM];

      switch (config->GetKind_ConvNumScheme_Heat()) {
        case SPACE_UPWIND :

          delete numerics_container[val_iInst][iMGlevel][HEAT_SOL][CONV_TERM];
          delete numerics_container[val_iInst][iMGlevel][HEAT_SOL][CONV_BOUND_TERM];
          break;

        case SPACE_CENTERED :

          delete numerics_container[val_iInst][iMGlevel][HEAT_SOL][CONV_TERM];
          delete numerics_container[val_iInst][iMGlevel][HEAT_SOL][CONV_BOUND_TERM];
        break;
      }
    }
  }
  
  /*--- Solver definition for the flow adjoint problem ---*/
  
  if (adj_euler || adj_ns ) {
    
    /*--- Definition of the convective scheme for each equation and mesh level ---*/
    
    switch (config->GetKind_ConvNumScheme_AdjFlow()) {
      case SPACE_CENTERED :
        
        if (compressible) {
          
          /*--- Compressible flow ---*/
          
          switch (config->GetKind_Centered_AdjFlow()) {
            case LAX : case JST:
              delete numerics_container[val_iInst][MESH_0][ADJFLOW_SOL][CONV_TERM];
              break;
          }
          
          for (iMGlevel = 1; iMGlevel <= config->GetnMGLevels(); iMGlevel++)
            delete numerics_container[val_iInst][iMGlevel][ADJFLOW_SOL][CONV_TERM];
          
          for (iMGlevel = 0; iMGlevel <= config->GetnMGLevels(); iMGlevel++)
            delete numerics_container[val_iInst][iMGlevel][ADJFLOW_SOL][CONV_BOUND_TERM];
          
        }
        
        if (incompressible) {
          
          /*--- Incompressible flow, use artificial compressibility method ---*/
          
          switch (config->GetKind_Centered_AdjFlow()) {
            case LAX : case JST:
              delete numerics_container[val_iInst][MESH_0][ADJFLOW_SOL][CONV_TERM]; break;
          }
          
          for (iMGlevel = 1; iMGlevel <= config->GetnMGLevels(); iMGlevel++)
            delete numerics_container[val_iInst][iMGlevel][ADJFLOW_SOL][CONV_TERM];
          
          for (iMGlevel = 0; iMGlevel <= config->GetnMGLevels(); iMGlevel++)
            delete numerics_container[val_iInst][iMGlevel][ADJFLOW_SOL][CONV_BOUND_TERM];
          
        }
        
        break;
        
      case SPACE_UPWIND :
        
        if (compressible || incompressible) {
          
          /*--- Compressible flow ---*/
          
          switch (config->GetKind_Upwind_AdjFlow()) {
            case ROE:
              for (iMGlevel = 0; iMGlevel <= config->GetnMGLevels(); iMGlevel++) {
                delete numerics_container[val_iInst][iMGlevel][ADJFLOW_SOL][CONV_TERM];
                delete numerics_container[val_iInst][iMGlevel][ADJFLOW_SOL][CONV_BOUND_TERM];
              }
              break;
          }
        }
        
        break;
    }
    
    /*--- Definition of the viscous scheme for each equation and mesh level ---*/
    
    if (compressible || incompressible) {
      
      /*--- Compressible flow ---*/
      for (iMGlevel = 0; iMGlevel <= config->GetnMGLevels(); iMGlevel++) {
        delete numerics_container[val_iInst][iMGlevel][ADJFLOW_SOL][VISC_TERM];
        delete numerics_container[val_iInst][iMGlevel][ADJFLOW_SOL][VISC_BOUND_TERM];
      }
    }
    
    /*--- Definition of the source term integration scheme for each equation and mesh level ---*/
    
    for (iMGlevel = 0; iMGlevel <= config->GetnMGLevels(); iMGlevel++) {
      
      
      if (compressible || incompressible) {
        
        delete numerics_container[val_iInst][iMGlevel][ADJFLOW_SOL][SOURCE_FIRST_TERM];
        delete numerics_container[val_iInst][iMGlevel][ADJFLOW_SOL][SOURCE_SECOND_TERM];
        
      }
    }
    
  }
  
  
  /*--- Solver definition for the turbulent adjoint problem ---*/
  if (adj_turb) {
    /*--- Definition of the convective scheme for each equation and mesh level ---*/
    switch (config->GetKind_ConvNumScheme_AdjTurb()) {
        
      case SPACE_UPWIND :
        for (iMGlevel = 0; iMGlevel <= config->GetnMGLevels(); iMGlevel++)
          if (spalart_allmaras) {
            delete numerics_container[val_iInst][iMGlevel][ADJTURB_SOL][CONV_TERM];
          }
        break;
    }
    
    
    for (iMGlevel = 0; iMGlevel <= config->GetnMGLevels(); iMGlevel++) {
      if (spalart_allmaras) {
        /*--- Definition of the viscous scheme for each equation and mesh level ---*/
        delete numerics_container[val_iInst][iMGlevel][ADJTURB_SOL][VISC_TERM];
        /*--- Definition of the source term integration scheme for each equation and mesh level ---*/
        delete numerics_container[val_iInst][iMGlevel][ADJTURB_SOL][SOURCE_FIRST_TERM];
        delete numerics_container[val_iInst][iMGlevel][ADJTURB_SOL][SOURCE_SECOND_TERM];
        /*--- Definition of the boundary condition method ---*/
        delete numerics_container[val_iInst][iMGlevel][ADJTURB_SOL][CONV_BOUND_TERM];
      }
    }
  }
  
  /*--- Solver definition for the FEA problem ---*/
  if (fem) {
    
    /*--- Definition of the viscous scheme for each equation and mesh level ---*/
    delete numerics_container[val_iInst][MESH_0][FEA_SOL][FEA_TERM];
    
  }
  
  /*--- Definition of the Class for the numerical method: numerics_container[INST_LEVEL][MESH_LEVEL][EQUATION][EQ_TERM] ---*/
  for (iMGlevel = 0; iMGlevel <= config->GetnMGLevels(); iMGlevel++) {
    for (iSol = 0; iSol < MAX_SOLS; iSol++) {
      delete [] numerics_container[val_iInst][iMGlevel][iSol];
    }
    delete[] numerics_container[val_iInst][iMGlevel];
  }
  
  delete[] numerics_container[val_iInst];

}

void CDriver::Iteration_Preprocessing() {

  for (iInst = 0; iInst < nInst[iZone]; iInst++)  {

    /*--- Initial print to console for this zone. ---*/

    if (rank == MASTER_NODE) cout << "Zone " << iZone+1;
    if ((rank == MASTER_NODE) && (nInst[iZone] > 1)) cout << ", instance: " << iInst+1;

    /*--- Loop over all zones and instantiate the physics iteration. ---*/

    switch (config_container[iZone]->GetKind_Solver()) {

    case EULER: case NAVIER_STOKES: case RANS:

      if(config_container[iZone]->GetBoolTurbomachinery()){
        if (rank == MASTER_NODE)
          cout << ": Euler/Navier-Stokes/RANS turbomachinery fluid iteration." << endl;
        iteration_container[iZone][iInst] = new CTurboIteration(config_container[iZone]);

      }
      else{
        if (rank == MASTER_NODE)
          cout << ": Euler/Navier-Stokes/RANS fluid iteration." << endl;
        iteration_container[iZone][iInst] = new CFluidIteration(config_container[iZone]);
      }
      break;

    case FEM_EULER: case FEM_NAVIER_STOKES: case FEM_RANS: case FEM_LES:
      if (rank == MASTER_NODE)
        cout << ": finite element Euler/Navier-Stokes/RANS/LES flow iteration." << endl;
      iteration_container[iZone][iInst] = new CFEMFluidIteration(config_container[iZone]);
      break;

    case HEAT_EQUATION_FVM:
      if (rank == MASTER_NODE)
        cout << ": heat iteration (finite volume method)." << endl;
      iteration_container[iZone][iInst] = new CHeatIteration(config_container[iZone]);
      break;

    case FEM_ELASTICITY:
      if (rank == MASTER_NODE)
        cout << ": FEM iteration." << endl;
      iteration_container[iZone][iInst] = new CFEAIteration(config_container[iZone]);
      break;

    case ADJ_EULER: case ADJ_NAVIER_STOKES: case ADJ_RANS:
      if (rank == MASTER_NODE)
        cout << ": adjoint Euler/Navier-Stokes/RANS fluid iteration." << endl;
      iteration_container[iZone][iInst] = new CAdjFluidIteration(config_container[iZone]);
      break;

    case DISC_ADJ_EULER: case DISC_ADJ_NAVIER_STOKES: case DISC_ADJ_RANS:
      if (rank == MASTER_NODE)
        cout << ": discrete adjoint Euler/Navier-Stokes/RANS fluid iteration." << endl;
      iteration_container[iZone][iInst] = new CDiscAdjFluidIteration(config_container[iZone]);
      break;

    case DISC_ADJ_FEM_EULER : case DISC_ADJ_FEM_NS : case DISC_ADJ_FEM_RANS :
      if (rank == MASTER_NODE)
        cout << ": discrete adjoint finite element Euler/Navier-Stokes/RANS fluid iteration." << endl;
      iteration_container[iZone][iInst] = new CDiscAdjFluidIteration(config_container[iZone]);
      break;

    case DISC_ADJ_FEM:
      if (rank == MASTER_NODE)
        cout << ": discrete adjoint FEM structural iteration." << endl;
      iteration_container[iZone][iInst] = new CDiscAdjFEAIteration(config_container[iZone]);
      break;

    case DISC_ADJ_HEAT:
      if (rank == MASTER_NODE)
        cout << ": discrete adjoint heat iteration." << endl;
      iteration_container[iZone][iInst] = new CDiscAdjHeatIteration(config_container[iZone]);
      break;
    }

  }

}

void CDriver::Interface_Preprocessing() {

  unsigned short donorZone, targetZone;
  unsigned short nVar, nVarTransfer;

  unsigned short nMarkerTarget, iMarkerTarget, nMarkerDonor, iMarkerDonor;

  /*--- Initialize some useful booleans ---*/
  bool fluid_donor, structural_donor, heat_donor;
  bool fluid_target, structural_target, heat_target;

  bool discrete_adjoint = config_container[ZONE_0]->GetDiscrete_Adjoint();

  int markDonor, markTarget, Donor_check, Target_check, iMarkerInt, nMarkerInt;

#ifdef HAVE_MPI
  int *Buffer_Recv_mark = NULL, iRank, nProcessor = size;

  if (rank == MASTER_NODE)
    Buffer_Recv_mark = new int[nProcessor];
#endif

  /*--- Coupling between zones ---*/
  // There's a limit here, the interface boundary must connect only 2 zones

  /*--- Loops over all target and donor zones to find which ones are connected through an interface boundary (fsi or sliding mesh) ---*/
  for (targetZone = 0; targetZone < nZone; targetZone++) {

    for (donorZone = 0; donorZone < nZone; donorZone++) {

      transfer_types[donorZone][targetZone] = NO_TRANSFER;

      if ( donorZone == targetZone ) {
        transfer_types[donorZone][targetZone] = ZONES_ARE_EQUAL;
        // We're processing the same zone, so skip the following
        continue;
      }

      nMarkerInt = (int) ( config_container[donorZone]->GetMarker_n_ZoneInterface() / 2 );

      /*--- Loops on Interface markers to find if the 2 zones are sharing the boundary and to determine donor and target marker tag ---*/
      for (iMarkerInt = 1; iMarkerInt <= nMarkerInt; iMarkerInt++) {

        markDonor  = -1;
        markTarget = -1;

        /*--- On the donor side ---*/
        nMarkerDonor = config_container[donorZone]->GetnMarker_All();

        for (iMarkerDonor = 0; iMarkerDonor < nMarkerDonor; iMarkerDonor++) {

          /*--- If the tag GetMarker_All_ZoneInterface(iMarker) equals the index we are looping at ---*/
          if ( config_container[donorZone]->GetMarker_All_ZoneInterface(iMarkerDonor) == iMarkerInt ) {
            /*--- We have identified the identifier for the interface marker ---*/
            markDonor = iMarkerDonor;

            break;
          }
        }

        /*--- On the target side ---*/
        nMarkerTarget = config_container[targetZone]->GetnMarker_All();

      for (iMarkerTarget = 0; iMarkerTarget < nMarkerTarget; iMarkerTarget++) {

          /*--- If the tag GetMarker_All_ZoneInterface(iMarker) equals the index we are looping at ---*/
        if ( config_container[targetZone]->GetMarker_All_ZoneInterface(iMarkerTarget) == iMarkerInt ) {
            /*--- We have identified the identifier for the interface marker ---*/
            markTarget = iMarkerTarget;

            break;
        } 
        }

#ifdef HAVE_MPI

      Donor_check  = -1;
      Target_check = -1;

        /*--- We gather a vector in MASTER_NODE that determines if the boundary is not on the processor because of the partition or because the zone does not include it ---*/

        SU2_MPI::Gather(&markDonor , 1, MPI_INT, Buffer_Recv_mark, 1, MPI_INT, MASTER_NODE, MPI_COMM_WORLD);

      if (rank == MASTER_NODE) {
        for (iRank = 0; iRank < nProcessor; iRank++) {
          if( Buffer_Recv_mark[iRank] != -1 ) {
              Donor_check = Buffer_Recv_mark[iRank];

              break;
            }
          }
        }

        SU2_MPI::Bcast(&Donor_check , 1, MPI_INT, MASTER_NODE, MPI_COMM_WORLD);

        SU2_MPI::Gather(&markTarget, 1, MPI_INT, Buffer_Recv_mark, 1, MPI_INT, MASTER_NODE, MPI_COMM_WORLD);

      if (rank == MASTER_NODE){
        for (iRank = 0; iRank < nProcessor; iRank++){
          if( Buffer_Recv_mark[iRank] != -1 ){
              Target_check = Buffer_Recv_mark[iRank];

              break;
            }
          }
        }

        SU2_MPI::Bcast(&Target_check, 1, MPI_INT, MASTER_NODE, MPI_COMM_WORLD);

#else
      Donor_check  = markDonor;
      Target_check = markTarget;  
#endif

      /* --- Check ifzones are actually sharing the interface boundary, if not skip ---*/        
      if(Target_check == -1 || Donor_check == -1) {
        transfer_types[donorZone][targetZone] = NO_COMMON_INTERFACE;
        continue;
      }

        /*--- Set some boolean to properly allocate data structure later ---*/
      fluid_target      = false; 
      structural_target = false;

      fluid_donor       = false; 
      structural_donor  = false;

      heat_donor        = false;
      heat_target       = false;

      switch ( config_container[targetZone]->GetKind_Solver() ) {

        case EULER : case NAVIER_STOKES: case RANS: 
        case DISC_ADJ_EULER: case DISC_ADJ_NAVIER_STOKES: case DISC_ADJ_RANS:
          fluid_target  = true;   
          break;

        case FEM_ELASTICITY: case DISC_ADJ_FEM:
          structural_target = true;   
          break;

        case HEAT_EQUATION_FVM: case DISC_ADJ_HEAT:
          heat_target = true;
          break;
      }

      switch ( config_container[donorZone]->GetKind_Solver() ) {

        case EULER : case NAVIER_STOKES: case RANS:
        case DISC_ADJ_EULER: case DISC_ADJ_NAVIER_STOKES: case DISC_ADJ_RANS:
          fluid_donor  = true;
          break;

        case FEM_ELASTICITY: case DISC_ADJ_FEM:
          structural_donor = true;
          break;

        case HEAT_EQUATION_FVM : case DISC_ADJ_HEAT:
          heat_donor = true;
          break;
      }

      /*--- Begin the creation of the communication pattern among zones ---*/

      /*--- Retrieve the number of conservative variables (for problems not involving structural analysis ---*/
      if (fluid_donor && fluid_target)
        nVar = solver_container[donorZone][INST_0][MESH_0][FLOW_SOL]->GetnVar();
      else
        /*--- If at least one of the components is structural ---*/
        nVar = nDim;

      if (rank == MASTER_NODE) cout << "From zone " << donorZone << " to zone " << targetZone << ": ";

        /*--- Match Zones ---*/
      if (rank == MASTER_NODE) cout << "Setting coupling ";

          bool conservative_interp = config_container[donorZone]->GetConservativeInterpolation();
          
          /*--- Conditions for conservative interpolation are not met, we cannot fallback on the consistent approach
                because CTransfer_FlowTraction relies on the information in config to be correct. ---*/
          if ( conservative_interp && targetZone == 0 && structural_target )
            SU2_MPI::Error("Conservative interpolation assumes the structural model mesh is evaluated second, somehow this has not happened.",CURRENT_FUNCTION);
        
        switch (config_container[donorZone]->GetKindInterpolation()) {

          case NEAREST_NEIGHBOR:
            if ( conservative_interp && targetZone > 0 && structural_target ) {
              interpolator_container[donorZone][targetZone] = new CMirror(geometry_container, config_container, donorZone, targetZone);
              if (rank == MASTER_NODE) cout << "using a mirror approach: matching coefficients from opposite mesh." << endl;
            }
            else {
            interpolator_container[donorZone][targetZone] = new CNearestNeighbor(geometry_container, config_container, donorZone, targetZone);
            if (rank == MASTER_NODE) cout << "using a nearest-neighbor approach." << endl;
            }
            break;

          case ISOPARAMETRIC:
            if ( conservative_interp && targetZone > 0 && structural_target ) {
              interpolator_container[donorZone][targetZone] = new CMirror(geometry_container, config_container, donorZone, targetZone);
              if (rank == MASTER_NODE) cout << "using a mirror approach: matching coefficients from opposite mesh." << endl;
            }
            else {
            interpolator_container[donorZone][targetZone] = new CIsoparametric(geometry_container, config_container, donorZone, targetZone);
            if (rank == MASTER_NODE) cout << "using an isoparametric approach." << endl;
            }
            break;

        case WEIGHTED_AVERAGE:
          interpolator_container[donorZone][targetZone] = new CSlidingMesh(geometry_container, config_container, donorZone, targetZone);
          if (rank == MASTER_NODE) cout << "using an sliding mesh approach." << endl;

          break;
            
          case RADIAL_BASIS_FUNCTION:
            if ( conservative_interp && targetZone > 0 && structural_target ) {
                interpolator_container[donorZone][targetZone] = new CMirror(geometry_container, config_container, donorZone, targetZone);
                if (rank == MASTER_NODE) cout << "using a mirror approach: matching coefficients from opposite mesh." << endl;
              }
              else {
                interpolator_container[donorZone][targetZone] = new CRadialBasisFunction(geometry_container, config_container, donorZone, targetZone);
                if (rank == MASTER_NODE) cout << "using a radial basis function approach." << endl;
              }
            break;
            }

        /*--- Initialize the appropriate transfer strategy ---*/
      if (rank == MASTER_NODE) cout << "Transferring ";

      if (fluid_donor && structural_target && (!discrete_adjoint)) {
        transfer_types[donorZone][targetZone] = FLOW_TRACTION;
        nVarTransfer = 2;
        transfer_container[donorZone][targetZone] = new CTransfer_FlowTraction(nVar, nVarTransfer, config_container[donorZone]);
        if (rank == MASTER_NODE) cout << "flow tractions. "<< endl;
      }
      else if (structural_donor && fluid_target && (!discrete_adjoint)) {
        transfer_types[donorZone][targetZone] = STRUCTURAL_DISPLACEMENTS;
        nVarTransfer = 0;
        transfer_container[donorZone][targetZone] = new CTransfer_StructuralDisplacements(nVar, nVarTransfer, config_container[donorZone]);
        if (rank == MASTER_NODE) cout << "structural displacements. "<< endl;
      }
      else if (fluid_donor && structural_target && discrete_adjoint) {
        transfer_types[donorZone][targetZone] = FLOW_TRACTION;
        nVarTransfer = 2;
        transfer_container[donorZone][targetZone] = new CTransfer_FlowTraction_DiscAdj(nVar, nVarTransfer, config_container[donorZone]);

        if (rank == MASTER_NODE) cout << "flow tractions. "<< endl;
      }
      else if (structural_donor && fluid_target && discrete_adjoint){
        transfer_types[donorZone][targetZone] = STRUCTURAL_DISPLACEMENTS_DISC_ADJ;
        nVarTransfer = 0;
        transfer_container[donorZone][targetZone] = new CTransfer_StructuralDisplacements_DiscAdj(nVar, nVarTransfer, config_container[donorZone]);
        if (rank == MASTER_NODE) cout << "structural displacements. "<< endl;
      }
      else if (fluid_donor && fluid_target) {
        transfer_types[donorZone][targetZone] = SLIDING_INTERFACE;
        nVarTransfer = 0;
        nVar = solver_container[donorZone][INST_0][MESH_0][FLOW_SOL]->GetnPrimVar();
        transfer_container[donorZone][targetZone] = new CTransfer_SlidingInterface(nVar, nVarTransfer, config_container[donorZone]);
        if (rank == MASTER_NODE) cout << "sliding interface. " << endl;
      }
      else if (fluid_donor && heat_target) {
        nVarTransfer = 0;
        nVar = 4;
        if(config_container[donorZone]->GetEnergy_Equation())
          transfer_types[donorZone][targetZone] = CONJUGATE_HEAT_FS;
        else if (config_container[donorZone]->GetWeakly_Coupled_Heat())
          transfer_types[donorZone][targetZone] = CONJUGATE_HEAT_WEAKLY_FS;
        else { }
        transfer_container[donorZone][targetZone] = new CTransfer_ConjugateHeatVars(nVar, nVarTransfer, config_container[donorZone]);
        if (rank == MASTER_NODE) cout << "conjugate heat variables. " << endl;
      }
      else if (heat_donor && fluid_target) {
        nVarTransfer = 0;
        nVar = 4;
        if(config_container[targetZone]->GetEnergy_Equation())
          transfer_types[donorZone][targetZone] = CONJUGATE_HEAT_SF;
        else if (config_container[targetZone]->GetWeakly_Coupled_Heat())
          transfer_types[donorZone][targetZone] = CONJUGATE_HEAT_WEAKLY_SF;
        else { }
        transfer_container[donorZone][targetZone] = new CTransfer_ConjugateHeatVars(nVar, nVarTransfer, config_container[donorZone]);
        if (rank == MASTER_NODE) cout << "conjugate heat variables. " << endl;
      }
      else if (heat_donor && heat_target) {
        SU2_MPI::Error("Conjugate heat transfer between solids not implemented yet.", CURRENT_FUNCTION);
      }
      else {
        transfer_types[donorZone][targetZone] = CONSERVATIVE_VARIABLES;
        nVarTransfer = 0;
        transfer_container[donorZone][targetZone] = new CTransfer_ConservativeVars(nVar, nVarTransfer, config_container[donorZone]);
        if (rank == MASTER_NODE) cout << "generic conservative variables. " << endl;  
      }

      break;

      }

      if (config_container[donorZone]->GetBoolMixingPlaneInterface()){
        transfer_types[donorZone][targetZone] = MIXING_PLANE;
      	nVarTransfer = 0;
      	nVar = solver_container[donorZone][INST_0][MESH_0][FLOW_SOL]->GetnVar();
      	transfer_container[donorZone][targetZone] = new CTransfer_MixingPlaneInterface(nVar, nVarTransfer, config_container[donorZone], config_container[targetZone]);
        if (rank == MASTER_NODE) cout << "Set mixing-plane interface from donor zone "<< donorZone << " to target zone " << targetZone <<"."<<endl;
      }

    }

  }

#ifdef HAVE_MPI
  if (rank == MASTER_NODE) 
  delete [] Buffer_Recv_mark;
#endif

}

void CDriver::InitStaticMeshMovement(){
  
  unsigned short iMGlevel;
  unsigned short Kind_Grid_Movement;
  
  for (iZone = 0; iZone < nZone; iZone++) {
    Kind_Grid_Movement = config_container[iZone]->GetKind_GridMovement();
    
    switch (Kind_Grid_Movement) {
      
      case ROTATING_FRAME:
        
        /*--- Steadily rotating frame: set the grid velocities just once
         before the first iteration flow solver. ---*/
        
        if (rank == MASTER_NODE) {
          cout << endl << " Setting rotating frame grid velocities";
          cout << " for zone " << iZone << "." << endl;
        }
        
        /*--- Set the grid velocities on all multigrid levels for a steadily
           rotating reference frame. ---*/
        
        for (iMGlevel = 0; iMGlevel <= config_container[ZONE_0]->GetnMGLevels(); iMGlevel++){
          geometry_container[iZone][INST_0][iMGlevel]->SetRotationalVelocity(config_container[iZone], iZone, true);
          geometry_container[iZone][INST_0][iMGlevel]->SetShroudVelocity(config_container[iZone]);
        }
        
        break;
        
      case STEADY_TRANSLATION:
        
        /*--- Set the translational velocity and hold the grid fixed during
         the calculation (similar to rotating frame, but there is no extra
         source term for translation). ---*/
        
        if (rank == MASTER_NODE)
          cout << endl << " Setting translational grid velocities." << endl;
        
        /*--- Set the translational velocity on all grid levels. ---*/
        
        for (iMGlevel = 0; iMGlevel <= config_container[ZONE_0]->GetnMGLevels(); iMGlevel++)
          geometry_container[iZone][INST_0][iMGlevel]->SetTranslationalVelocity(config_container[iZone], iZone, true);
        
        
        
        break;
        
      default:
        break;
    }
    
    if (config_container[iZone]->GetnMarker_Moving() > 0){
      
      /*--- Fixed wall velocities: set the grid velocities only one time
       before the first iteration flow solver. ---*/
      if (rank == MASTER_NODE)
        cout << endl << " Setting the moving wall velocities." << endl;
      
      surface_movement[iZone]->Moving_Walls(geometry_container[iZone][INST_0][MESH_0],
                                            config_container[iZone], iZone, 0);
      
      /*--- Update the grid velocities on the coarser multigrid levels after
         setting the moving wall velocities for the finest mesh. ---*/
      for (iInst = 0; iInst < nInst[iZone]; iInst++)
        grid_movement[iZone][iInst]->UpdateMultiGrid(geometry_container[iZone][iInst], config_container[iZone]);
      
    }
  }
}


void CDriver::TurbomachineryPreprocessing(){

  unsigned short donorZone,targetZone, nMarkerInt, iMarkerInt;
  unsigned short nSpanMax = 0;
  bool restart   = (config_container[ZONE_0]->GetRestart() || config_container[ZONE_0]->GetRestart_Flow());
  mixingplane = config_container[ZONE_0]->GetBoolMixingPlaneInterface();
  bool discrete_adjoint = config_container[ZONE_0]->GetDiscrete_Adjoint();
  su2double areaIn, areaOut, nBlades, flowAngleIn, flowAngleOut;

  /*--- Create turbovertex structure ---*/
  if (rank == MASTER_NODE) cout<<endl<<"Initialize Turbo Vertex Structure." << endl;
  for (iZone = 0; iZone < nZone; iZone++) {
    if (config_container[iZone]->GetBoolTurbomachinery()){
      geometry_container[iZone][INST_0][MESH_0]->ComputeNSpan(config_container[iZone], iZone, INFLOW, true);
      geometry_container[iZone][INST_0][MESH_0]->ComputeNSpan(config_container[iZone], iZone, OUTFLOW, true);
      if (rank == MASTER_NODE) cout <<"Number of span-wise sections in Zone "<< iZone<<": "<< config_container[iZone]->GetnSpanWiseSections() <<"."<< endl;
      if (config_container[iZone]->GetnSpanWiseSections() > nSpanMax){
        nSpanMax = config_container[iZone]->GetnSpanWiseSections();
      }

      config_container[ZONE_0]->SetnSpan_iZones(config_container[iZone]->GetnSpanWiseSections(), iZone);

      geometry_container[iZone][INST_0][MESH_0]->SetTurboVertex(config_container[iZone], iZone, INFLOW, true);
      geometry_container[iZone][INST_0][MESH_0]->SetTurboVertex(config_container[iZone], iZone, OUTFLOW, true);
    }
  }

  /*--- Set maximum number of Span among all zones ---*/
  for (iZone = 0; iZone < nZone; iZone++) {
    if (config_container[iZone]->GetBoolTurbomachinery()){
      config_container[iZone]->SetnSpanMaxAllZones(nSpanMax);
    }
  }
  if (rank == MASTER_NODE) cout<<"Max number of span-wise sections among all zones: "<< nSpanMax<<"."<< endl;


  if (rank == MASTER_NODE) cout<<"Initialize solver containers for average and performance quantities." << endl;
  for (iZone = 0; iZone < nZone; iZone++) {
    solver_container[iZone][INST_0][MESH_0][FLOW_SOL]->InitTurboContainers(geometry_container[iZone][INST_0][MESH_0],config_container[iZone]);
  }

//TODO(turbo) make it general for turbo HB
  if (rank == MASTER_NODE) cout<<"Compute inflow and outflow average geometric quantities." << endl;
  for (iZone = 0; iZone < nZone; iZone++) {
    geometry_container[iZone][INST_0][MESH_0]->SetAvgTurboValue(config_container[iZone], iZone, INFLOW, true);
    geometry_container[iZone][INST_0][MESH_0]->SetAvgTurboValue(config_container[iZone],iZone, OUTFLOW, true);
    geometry_container[iZone][INST_0][MESH_0]->GatherInOutAverageValues(config_container[iZone], true);
  }


  if(mixingplane){
    if (rank == MASTER_NODE) cout << "Set span-wise sections between zones on Mixing-Plane interface." << endl;
    for (donorZone = 0; donorZone < nZone; donorZone++) {
      for (targetZone = 0; targetZone < nZone; targetZone++) {
        if (targetZone != donorZone){
          transfer_container[donorZone][targetZone]->SetSpanWiseLevels(config_container[donorZone], config_container[targetZone]);
        }
      }
    }
  }

  if (rank == MASTER_NODE) cout << "Transfer average geometric quantities to zone 0." << endl;
  for (iZone = 1; iZone < nZone; iZone++) {
    transfer_container[iZone][ZONE_0]->GatherAverageTurboGeoValues(geometry_container[iZone][INST_0][MESH_0],geometry_container[ZONE_0][INST_0][MESH_0], iZone);
  }

  /*--- Transfer number of blade to ZONE_0 to correctly compute turbo performance---*/
  for (iZone = 1; iZone < nZone; iZone++) {
    nBlades = config_container[iZone]->GetnBlades(iZone);
    config_container[ZONE_0]->SetnBlades(iZone, nBlades);
  }

  if (rank == MASTER_NODE){
    for (iZone = 0; iZone < nZone; iZone++) {
    areaIn  = geometry_container[iZone][INST_0][MESH_0]->GetSpanAreaIn(iZone, config_container[iZone]->GetnSpanWiseSections());
    areaOut = geometry_container[iZone][INST_0][MESH_0]->GetSpanAreaOut(iZone, config_container[iZone]->GetnSpanWiseSections());
    nBlades = config_container[iZone]->GetnBlades(iZone);
    cout << "Inlet area for Row "<< iZone + 1<< ": " << areaIn*10000.0 <<" cm^2."  <<endl;
    cout << "Oulet area for Row "<< iZone + 1<< ": " << areaOut*10000.0 <<" cm^2."  <<endl;
    cout << "Recomputed number of blades for Row "<< iZone + 1 << ": " << nBlades<<"."  <<endl;
    }
  }


  if(mixingplane){
    if (rank == MASTER_NODE) cout<<"Preprocessing of the Mixing-Plane Interface." << endl;
    for (donorZone = 0; donorZone < nZone; donorZone++) {
      nMarkerInt     = config_container[donorZone]->GetnMarker_MixingPlaneInterface()/2;
      for (iMarkerInt = 1; iMarkerInt <= nMarkerInt; iMarkerInt++){
        for (targetZone = 0; targetZone < nZone; targetZone++) {
          if (targetZone != donorZone){
            transfer_container[donorZone][targetZone]->Preprocessing_InterfaceAverage(geometry_container[donorZone][INST_0][MESH_0], geometry_container[targetZone][INST_0][MESH_0],
                config_container[donorZone], config_container[targetZone],
                iMarkerInt);
          }
        }
      }
    }
  }

  if(!restart && !discrete_adjoint){
    if (rank == MASTER_NODE) cout<<"Initialize turbomachinery solution quantities." << endl;
    for(iZone = 0; iZone < nZone; iZone++) {
      solver_container[iZone][INST_0][MESH_0][FLOW_SOL]->SetFreeStream_TurboSolution(config_container[iZone]);
    }
  }

  if (rank == MASTER_NODE) cout<<"Initialize inflow and outflow average solution quantities." << endl;
  for(iZone = 0; iZone < nZone; iZone++) {
    solver_container[iZone][INST_0][MESH_0][FLOW_SOL]->PreprocessAverage(solver_container[iZone][INST_0][MESH_0], geometry_container[iZone][INST_0][MESH_0],config_container[iZone],INFLOW);
    solver_container[iZone][INST_0][MESH_0][FLOW_SOL]->PreprocessAverage(solver_container[iZone][INST_0][MESH_0], geometry_container[iZone][INST_0][MESH_0],config_container[iZone],OUTFLOW);
    solver_container[iZone][INST_0][MESH_0][FLOW_SOL]->TurboAverageProcess(solver_container[iZone][INST_0][MESH_0], geometry_container[iZone][INST_0][MESH_0],config_container[iZone],INFLOW);
    solver_container[iZone][INST_0][MESH_0][FLOW_SOL]->TurboAverageProcess(solver_container[iZone][INST_0][MESH_0], geometry_container[iZone][INST_0][MESH_0],config_container[iZone],OUTFLOW);
    solver_container[iZone][INST_0][MESH_0][FLOW_SOL]->GatherInOutAverageValues(config_container[iZone], geometry_container[iZone][INST_0][MESH_0]);
    if (rank == MASTER_NODE){
      flowAngleIn = solver_container[iZone][INST_0][MESH_0][FLOW_SOL]->GetTurboVelocityIn(iZone, config_container[iZone]->GetnSpanWiseSections())[1];
      flowAngleIn /= solver_container[iZone][INST_0][MESH_0][FLOW_SOL]->GetTurboVelocityIn(iZone, config_container[iZone]->GetnSpanWiseSections())[0];
      flowAngleIn = atan(flowAngleIn)*180.0/PI_NUMBER;
      cout << "Inlet flow angle for Row "<< iZone + 1<< ": "<< flowAngleIn <<"°."  <<endl;
      flowAngleOut = solver_container[iZone][INST_0][MESH_0][FLOW_SOL]->GetTurboVelocityOut(iZone, config_container[iZone]->GetnSpanWiseSections())[1];
      flowAngleOut /= solver_container[iZone][INST_0][MESH_0][FLOW_SOL]->GetTurboVelocityOut(iZone, config_container[iZone]->GetnSpanWiseSections())[0];
      flowAngleOut = atan(flowAngleOut)*180.0/PI_NUMBER;
      cout << "Outlet flow angle for Row "<< iZone + 1<< ": "<< flowAngleOut <<"°."  <<endl;

    }
  }

}

void CDriver::StartSolver(){

#ifdef VTUNEPROF
  __itt_resume();
#endif

  /*--- Main external loop of the solver. Within this loop, each iteration ---*/

  if (rank == MASTER_NODE)
    cout << endl <<"------------------------------ Begin Solver -----------------------------" << endl;

  while ( ExtIter < config_container[ZONE_0]->GetnExtIter() ) {

    /*--- Perform some external iteration preprocessing. ---*/

    PreprocessExtIter(ExtIter);

    /*--- Perform a dynamic mesh update if required. ---*/

      if (!fem_solver) {
        DynamicMeshUpdate(ExtIter);
      }

    /*--- Run a single iteration of the problem (fluid, elasticity, heat, ...). ---*/

    Run();

    /*--- Update the solution for dual time stepping strategy ---*/

    Update();

    /*--- Terminate the simulation if only the Jacobian must be computed. ---*/
    if (config_container[ZONE_0]->GetJacobian_Spatial_Discretization_Only()) break;

    /*--- Monitor the computations after each iteration. ---*/

    Monitor(ExtIter);

    /*--- Output the solution in files. ---*/

    Output(ExtIter);

    /*--- If the convergence criteria has been met, terminate the simulation. ---*/

    if (StopCalc) break;

    ExtIter++;

  }
#ifdef VTUNEPROF
  __itt_pause();
#endif
}

void CDriver::PreprocessExtIter(unsigned long ExtIter) {

  /*--- Set the value of the external iteration and physical time. ---*/

  for (iZone = 0; iZone < nZone; iZone++) {
    config_container[iZone]->SetExtIter(ExtIter);
  
    if (config_container[iZone]->GetUnsteady_Simulation())
      config_container[iZone]->SetPhysicalTime(static_cast<su2double>(ExtIter)*config_container[iZone]->GetDelta_UnstTimeND());
    else
      config_container[iZone]->SetPhysicalTime(0.0);
  
  }
  

  /*--- Read the target pressure ---*/

  if (config_container[ZONE_0]->GetInvDesign_Cp() == YES)
    output->SetCp_InverseDesign(solver_container[ZONE_0][INST_0][MESH_0][FLOW_SOL],
        geometry_container[ZONE_0][INST_0][MESH_0], config_container[ZONE_0], ExtIter);

  /*--- Read the target heat flux ---*/

  if (config_container[ZONE_0]->GetInvDesign_HeatFlux() == YES)
    output->SetHeatFlux_InverseDesign(solver_container[ZONE_0][INST_0][MESH_0][FLOW_SOL],
        geometry_container[ZONE_0][INST_0][MESH_0], config_container[ZONE_0], ExtIter);

  /*--- Set the initial condition for EULER/N-S/RANS and for a non FSI simulation ---*/

  if(!fsi) {
    for (iZone = 0; iZone < nZone; iZone++) {
      if ((config_container[iZone]->GetKind_Solver() ==  EULER) ||
          (config_container[iZone]->GetKind_Solver() ==  NAVIER_STOKES) ||
          (config_container[iZone]->GetKind_Solver() ==  RANS) ) {
        
        bool scalar = (config_container[iZone]->GetKind_Scalar_Model() != NO_SCALAR_MODEL);
        for (iInst = 0; iInst < nInst[iZone]; iInst++) {
          solver_container[iZone][iInst][MESH_0][FLOW_SOL]->SetInitialCondition(geometry_container[iZone][INST_0], solver_container[iZone][iInst], config_container[iZone], ExtIter);
          if (scalar)
            solver_container[iZone][iInst][MESH_0][SCALAR_SOL]->SetInitialCondition(geometry_container[iZone][INST_0], solver_container[iZone][iInst], config_container[iZone], ExtIter);
        }
      }
    }
  }

}

bool CDriver::Monitor(unsigned long ExtIter) {

  /*--- Synchronization point after a single solver iteration. Compute the
   wall clock time required. ---*/

#ifndef HAVE_MPI
  StopTime = su2double(clock())/su2double(CLOCKS_PER_SEC);
#else
  StopTime = MPI_Wtime();
#endif
  IterCount++;
  UsedTime = (StopTime - StartTime) + UsedTimeCompute;
  
  
  /*--- Check if there is any change in the runtime parameters ---*/
  
  CConfig *runtime = NULL;
  strcpy(runtime_file_name, "runtime.dat");
  runtime = new CConfig(runtime_file_name, config_container[ZONE_0]);
  runtime->SetExtIter(ExtIter);
  delete runtime;
  
  /*--- Update the convergence history file (serial and parallel computations). ---*/
  
  if (!fsi) {
    for (iZone = 0; iZone < nZone; iZone++) {
      for (iInst = 0; iInst < nInst[iZone]; iInst++)
        output->SetConvHistory_Body(&ConvHist_file[iZone][iInst], geometry_container, solver_container,
            config_container, integration_container, false, UsedTime, iZone, iInst);
    }
  }

  /*--- Evaluate the new CFL number (adaptive). ---*/
  if (config_container[ZONE_0]->GetCFL_Adapt() == YES) {
    for (iZone = 0; iZone < nZone; iZone++){
      if (!(config_container[iZone]->GetMultizone_Problem())) // This needs to be changed everywhere in the code, in a future PR
        output->SetCFL_Number(solver_container, config_container, iZone);
    }
  }

  /*--- Check whether the current simulation has reached the specified
   convergence criteria, and set StopCalc to true, if so. ---*/
  
  switch (config_container[ZONE_0]->GetKind_Solver()) {
    case EULER: case NAVIER_STOKES: case RANS:
      StopCalc = integration_container[ZONE_0][INST_0][FLOW_SOL]->GetConvergence(); break;
    case HEAT_EQUATION_FVM:
      StopCalc = integration_container[ZONE_0][INST_0][HEAT_SOL]->GetConvergence(); break;
    case FEM_ELASTICITY:
      StopCalc = integration_container[ZONE_0][INST_0][FEA_SOL]->GetConvergence(); break;
    case ADJ_EULER: case ADJ_NAVIER_STOKES: case ADJ_RANS:
    case DISC_ADJ_EULER: case DISC_ADJ_NAVIER_STOKES: case DISC_ADJ_RANS:
    case DISC_ADJ_FEM_EULER: case DISC_ADJ_FEM_NS: case DISC_ADJ_FEM_RANS:
      StopCalc = integration_container[ZONE_0][INST_0][ADJFLOW_SOL]->GetConvergence(); break;
  }
  
  return StopCalc;
  
}

void CDriver::Output(unsigned long ExtIter) {
  
  unsigned long nExtIter = config_container[ZONE_0]->GetnExtIter();
  bool output_files = false;
  
  /*--- Determine whether a solution needs to be written
   after the current iteration ---*/
  
  if (
      
      /*--- General if statements to print output statements ---*/
      
      (ExtIter+1 >= nExtIter) || (StopCalc) ||
      
      /*--- Fixed CL problem ---*/
      
      ((config_container[ZONE_0]->GetFixed_CL_Mode()) &&
       (config_container[ZONE_0]->GetnExtIter()-config_container[ZONE_0]->GetIter_dCL_dAlpha() - 1 == ExtIter)) ||
      
      /*--- Steady problems ---*/
      
      ((ExtIter % config_container[ZONE_0]->GetWrt_Sol_Freq() == 0) && (ExtIter != 0) &&
       ((config_container[ZONE_0]->GetUnsteady_Simulation() == STEADY) ||
        (config_container[ZONE_0]->GetUnsteady_Simulation() == HARMONIC_BALANCE) ||
        (config_container[ZONE_0]->GetUnsteady_Simulation() == ROTATIONAL_FRAME))) ||
      
      /*--- Unsteady problems ---*/
      
      (((config_container[ZONE_0]->GetUnsteady_Simulation() == DT_STEPPING_1ST) ||
        (config_container[ZONE_0]->GetUnsteady_Simulation() == TIME_STEPPING)) &&
       ((ExtIter == 0) || (ExtIter % config_container[ZONE_0]->GetWrt_Sol_Freq_DualTime() == 0))) ||
      
      ((config_container[ZONE_0]->GetUnsteady_Simulation() == DT_STEPPING_2ND) && (!fsi) &&
       ((ExtIter == 0) || ((ExtIter % config_container[ZONE_0]->GetWrt_Sol_Freq_DualTime() == 0) ||
                           ((ExtIter-1) % config_container[ZONE_0]->GetWrt_Sol_Freq_DualTime() == 0)))) ||
      
      ((config_container[ZONE_0]->GetUnsteady_Simulation() == DT_STEPPING_2ND) && (fsi) &&
       ((ExtIter == 0) || ((ExtIter % config_container[ZONE_0]->GetWrt_Sol_Freq_DualTime() == 0)))) ||
      
      ((config_container[ZONE_0]->GetDynamic_Analysis() == DYNAMIC) &&
       ((ExtIter == 0) || (ExtIter % config_container[ZONE_0]->GetWrt_Sol_Freq_DualTime() == 0))) ||
      
      /*--- No inlet profile file found. Print template. ---*/
      
      (config_container[ZONE_0]->GetWrt_InletFile())
      
      ) {
    
    output_files = true;
    
  }
  
  /*--- Determine whether a solution doesn't need to be written
   after the current iteration ---*/
  
  if (config_container[ZONE_0]->GetFixed_CL_Mode()) {
    if (config_container[ZONE_0]->GetnExtIter()-config_container[ZONE_0]->GetIter_dCL_dAlpha() - 1 < ExtIter) output_files = false;
    if (config_container[ZONE_0]->GetnExtIter() - 1 == ExtIter) output_files = true;
  }
  
  /*--- write the solution ---*/
  
  if (output_files) {
    
    /*--- Time the output for performance benchmarking. ---*/
#ifndef HAVE_MPI
    StopTime = su2double(clock())/su2double(CLOCKS_PER_SEC);
#else
    StopTime = MPI_Wtime();
#endif
    UsedTimeCompute += StopTime-StartTime;
#ifndef HAVE_MPI
    StartTime = su2double(clock())/su2double(CLOCKS_PER_SEC);
#else
    StartTime = MPI_Wtime();
#endif
    
    /*--- Add a statement about the type of solver exit. ---*/
    
    if (((ExtIter+1 >= nExtIter) || StopCalc) && (rank == MASTER_NODE)) {
      cout << endl << "----------------------------- Solver Exit -------------------------------";
      if (StopCalc) cout << endl << "Convergence criteria satisfied." << endl;
      else cout << endl << "Maximum number of external iterations reached (EXT_ITER)." << endl;
      cout << "-------------------------------------------------------------------------" << endl;
    }

    if (rank == MASTER_NODE) cout << endl << "-------------------------- File Output Summary --------------------------";
    
    /*--- Execute the routine for writing restart, volume solution,
     surface solution, and surface comma-separated value files. ---*/
    
    output->SetResult_Files_Parallel(solver_container, geometry_container, config_container, ExtIter, nZone);
    
    
    if (rank == MASTER_NODE) cout << "-------------------------------------------------------------------------" << endl << endl;
    
    /*--- Store output time and restart the timer for the compute phase. ---*/
#ifndef HAVE_MPI
    StopTime = su2double(clock())/su2double(CLOCKS_PER_SEC);
#else
    StopTime = MPI_Wtime();
#endif
    UsedTimeOutput += StopTime-StartTime;
    OutputCount++;
    BandwidthSum = config_container[ZONE_0]->GetRestart_Bandwidth_Agg();
#ifndef HAVE_MPI
    StartTime = su2double(clock())/su2double(CLOCKS_PER_SEC);
#else
    StartTime = MPI_Wtime();
#endif
    
  }

  /*--- Export Surface Solution File for Unsteady Simulations ---*/
  /*--- When calculate mean/fluctuation option will be available, delete the following part ---*/
  if ((config_container[ZONE_0]->GetUnsteady_Simulation() == DT_STEPPING_2ND) && (ExtIter % config_container[ZONE_0]->GetWrt_Surf_Freq_DualTime() == 0) && config_container[ZONE_0]->GetWrt_Csv_Sol()) {
      output->SetSurfaceCSV_Flow(config_container[ZONE_0], geometry_container[ZONE_0][INST_0][MESH_0], solver_container[ZONE_0][INST_0][MESH_0][FLOW_SOL], ExtIter, ZONE_0, INST_0);}

}

CDriver::~CDriver(void) {}

CFluidDriver::CFluidDriver(char* confFile, unsigned short val_nZone, SU2_Comm MPICommunicator) : CDriver(confFile, val_nZone, MPICommunicator) { }

CFluidDriver::~CFluidDriver(void) { }

void CFluidDriver::Run() {

  unsigned short iZone, jZone, checkConvergence;
  unsigned long IntIter, nIntIter;
  bool unsteady;

  /*--- Run a single iteration of a multi-zone problem by looping over all
   zones and executing the iterations. Note that data transers between zones
   and other intermediate procedures may be required. ---*/

  unsteady = (config_container[MESH_0]->GetUnsteady_Simulation() == DT_STEPPING_1ST) || (config_container[MESH_0]->GetUnsteady_Simulation() == DT_STEPPING_2ND);

  /*--- Zone preprocessing ---*/

  for (iZone = 0; iZone < nZone; iZone++)
    iteration_container[iZone][INST_0]->Preprocess(output, integration_container, geometry_container, solver_container, numerics_container, config_container, surface_movement, grid_movement, FFDBox, iZone, INST_0);

  /*--- Updating zone interface communication patterns,
   needed only for unsteady simulation since for steady problems
   this is done once in the interpolator_container constructor 
   at the beginning of the computation ---*/

  if ( unsteady ) {
    for (iZone = 0; iZone < nZone; iZone++) {   
      for (jZone = 0; jZone < nZone; jZone++)
        if(jZone != iZone && interpolator_container[iZone][jZone] != NULL)
        interpolator_container[iZone][jZone]->Set_TransferCoeff(config_container);
    }
  }

  /*--- Begin Unsteady pseudo-time stepping internal loop, if not unsteady it does only one step --*/

  if (unsteady) 
    nIntIter = config_container[MESH_0]->GetUnst_nIntIter();
  else
    nIntIter = 1;

  for (IntIter = 0; IntIter < nIntIter; IntIter++) {

    /*--- At each pseudo time-step updates transfer data ---*/
    for (iZone = 0; iZone < nZone; iZone++)   
      for (jZone = 0; jZone < nZone; jZone++)
        if(jZone != iZone && transfer_container[iZone][jZone] != NULL)
          Transfer_Data(iZone, jZone);

    /*--- For each zone runs one single iteration ---*/

    for (iZone = 0; iZone < nZone; iZone++) {
      config_container[iZone]->SetIntIter(IntIter);
      iteration_container[iZone][INST_0]->Iterate(output, integration_container, geometry_container, solver_container, numerics_container, config_container, surface_movement, grid_movement, FFDBox, iZone, INST_0);
    }

    /*--- Check convergence in each zone --*/

    checkConvergence = 0;
    for (iZone = 0; iZone < nZone; iZone++)
    checkConvergence += (int) integration_container[iZone][INST_0][FLOW_SOL]->GetConvergence();

    /*--- If convergence was reached in every zone --*/

  if (checkConvergence == nZone) break;
  }

}

void CFluidDriver::Transfer_Data(unsigned short donorZone, unsigned short targetZone) {

  transfer_container[donorZone][targetZone]->Broadcast_InterfaceData(solver_container[donorZone][INST_0][MESH_0][FLOW_SOL],solver_container[targetZone][INST_0][MESH_0][FLOW_SOL],
      geometry_container[donorZone][INST_0][MESH_0],geometry_container[targetZone][INST_0][MESH_0],
      config_container[donorZone], config_container[targetZone]);
  if (config_container[targetZone]->GetKind_Solver() == RANS)
    transfer_container[donorZone][targetZone]->Broadcast_InterfaceData(solver_container[donorZone][INST_0][MESH_0][TURB_SOL],solver_container[targetZone][INST_0][MESH_0][TURB_SOL],
        geometry_container[donorZone][INST_0][MESH_0],geometry_container[targetZone][INST_0][MESH_0],
        config_container[donorZone], config_container[targetZone]);

}

void CFluidDriver::Update() {

  for(iZone = 0; iZone < nZone; iZone++)
    iteration_container[iZone][INST_0]->Update(output, integration_container, geometry_container,
         solver_container, numerics_container, config_container,
         surface_movement, grid_movement, FFDBox, iZone, INST_0);
}

void CFluidDriver::DynamicMeshUpdate(unsigned long ExtIter) {

  bool harmonic_balance;

  for (iZone = 0; iZone < nZone; iZone++) {
   harmonic_balance = (config_container[iZone]->GetUnsteady_Simulation() == HARMONIC_BALANCE);
    /*--- Dynamic mesh update ---*/
    if ((config_container[iZone]->GetGrid_Movement()) && (!harmonic_balance)) {
      iteration_container[iZone][INST_0]->SetGrid_Movement(geometry_container, surface_movement, grid_movement, FFDBox, solver_container, config_container, iZone, INST_0, 0, ExtIter );
    }
  }

}

CTurbomachineryDriver::CTurbomachineryDriver(char* confFile, unsigned short val_nZone,
                                             SU2_Comm MPICommunicator):
                                             CFluidDriver(confFile, val_nZone, MPICommunicator) { }

CTurbomachineryDriver::~CTurbomachineryDriver(void) { }

void CTurbomachineryDriver::Run() {

  /*--- Run a single iteration of a multi-zone problem by looping over all
   zones and executing the iterations. Note that data transers between zones
   and other intermediate procedures may be required. ---*/

  for (iZone = 0; iZone < nZone; iZone++) {
    iteration_container[iZone][INST_0]->Preprocess(output, integration_container, geometry_container,
                                           solver_container, numerics_container, config_container,
                                           surface_movement, grid_movement, FFDBox, iZone, INST_0);
  }

  /* --- Update the mixing-plane interface ---*/
  for (iZone = 0; iZone < nZone; iZone++) {
    if(mixingplane)SetMixingPlane(iZone);
  }

  for (iZone = 0; iZone < nZone; iZone++) {
    iteration_container[iZone][INST_0]->Iterate(output, integration_container, geometry_container,
                                        solver_container, numerics_container, config_container,
                                        surface_movement, grid_movement, FFDBox, iZone, INST_0);
  }

  for (iZone = 0; iZone < nZone; iZone++) {
    iteration_container[iZone][INST_0]->Postprocess(output, integration_container, geometry_container,
                                      solver_container, numerics_container, config_container,
                                      surface_movement, grid_movement, FFDBox, iZone, INST_0);
  }

  if (rank == MASTER_NODE){
    SetTurboPerformance(ZONE_0);
  }


}

void CTurbomachineryDriver::SetMixingPlane(unsigned short donorZone){

  unsigned short targetZone, nMarkerInt, iMarkerInt ;
  nMarkerInt     = config_container[donorZone]->GetnMarker_MixingPlaneInterface()/2;

  /* --- transfer the average value from the donorZone to the targetZone*/
  for (iMarkerInt = 1; iMarkerInt <= nMarkerInt; iMarkerInt++){
    for (targetZone = 0; targetZone < nZone; targetZone++) {
      if (targetZone != donorZone){
        transfer_container[donorZone][targetZone]->Allgather_InterfaceAverage(solver_container[donorZone][INST_0][MESH_0][FLOW_SOL],solver_container[targetZone][INST_0][MESH_0][FLOW_SOL],
            geometry_container[donorZone][INST_0][MESH_0],geometry_container[targetZone][INST_0][MESH_0],
            config_container[donorZone], config_container[targetZone], iMarkerInt );
      }
    }
  }
}

void CTurbomachineryDriver::SetTurboPerformance(unsigned short targetZone){

  unsigned short donorZone;
  //IMPORTANT this approach of multi-zone performances rely upon the fact that turbomachinery markers follow the natural (stator-rotor) development of the real machine.
  /* --- transfer the local turboperfomance quantities (for each blade)  from all the donorZones to the targetZone (ZONE_0) ---*/
  for (donorZone = 1; donorZone < nZone; donorZone++) {
    transfer_container[donorZone][targetZone]->GatherAverageValues(solver_container[donorZone][INST_0][MESH_0][FLOW_SOL],solver_container[targetZone][INST_0][MESH_0][FLOW_SOL], donorZone);
  }

  /* --- compute turboperformance for each stage and the global machine ---*/

  output->ComputeTurboPerformance(solver_container[targetZone][INST_0][MESH_0][FLOW_SOL], geometry_container[targetZone][INST_0][MESH_0], config_container[targetZone]);

}


bool CTurbomachineryDriver::Monitor(unsigned long ExtIter) {

  su2double CFL;
  su2double rot_z_ini, rot_z_final ,rot_z;
  su2double outPres_ini, outPres_final, outPres;
  unsigned long rampFreq, finalRamp_Iter;
  unsigned short iMarker, KindBC, KindBCOption;
  string Marker_Tag;

  bool print;

  /*--- Synchronization point after a single solver iteration. Compute the
   wall clock time required. ---*/

#ifndef HAVE_MPI
  StopTime = su2double(clock())/su2double(CLOCKS_PER_SEC);
#else
  StopTime = MPI_Wtime();
#endif
  IterCount++;
  UsedTime = (StopTime - StartTime);


  /*--- Check if there is any change in the runtime parameters ---*/
  CConfig *runtime = NULL;
  strcpy(runtime_file_name, "runtime.dat");
  runtime = new CConfig(runtime_file_name, config_container[ZONE_0]);
  runtime->SetExtIter(ExtIter);
  delete runtime;

  /*--- Update the convergence history file (serial and parallel computations). ---*/

  for (iZone = 0; iZone < nZone; iZone++) {
    for (iInst = 0; iInst < nInst[iZone]; iInst++)
      output->SetConvHistory_Body(&ConvHist_file[iZone][iInst], geometry_container, solver_container,
          config_container, integration_container, false, UsedTime, iZone, iInst);
  }


  /*--- Evaluate the new CFL number (adaptive). ---*/
  if (config_container[ZONE_0]->GetCFL_Adapt() == YES) {
    if(mixingplane){
      CFL = 0;
      for (iZone = 0; iZone < nZone; iZone++){
        output->SetCFL_Number(solver_container, config_container, iZone);
        CFL += config_container[iZone]->GetCFL(MESH_0);
      }
      /*--- For fluid-multizone the new CFL number is the same for all the zones and it is equal to the zones' minimum value. ---*/
      for (iZone = 0; iZone < nZone; iZone++){
        config_container[iZone]->SetCFL(MESH_0, CFL/nZone);
      }
    }
    else{
      output->SetCFL_Number(solver_container, config_container, ZONE_0);
    }
  }


  /*--- ROTATING FRAME Ramp: Compute the updated rotational velocity. ---*/
  if (config_container[ZONE_0]->GetGrid_Movement() && config_container[ZONE_0]->GetRampRotatingFrame()) {
    rampFreq       = SU2_TYPE::Int(config_container[ZONE_0]->GetRampRotatingFrame_Coeff(1));
    finalRamp_Iter = SU2_TYPE::Int(config_container[ZONE_0]->GetRampRotatingFrame_Coeff(2));
    rot_z_ini = config_container[ZONE_0]->GetRampRotatingFrame_Coeff(0);
    print = false;
    if(ExtIter % rampFreq == 0 &&  ExtIter <= finalRamp_Iter){

      for (iZone = 0; iZone < nZone; iZone++) {
        rot_z_final = config_container[iZone]->GetFinalRotation_Rate_Z();
        if(abs(rot_z_final) > 0.0){
          rot_z = rot_z_ini + ExtIter*( rot_z_final - rot_z_ini)/finalRamp_Iter;
          config_container[iZone]->SetRotation_Rate(2, rot_z);
          if(rank == MASTER_NODE && print && ExtIter > 0) {
            cout << endl << " Updated rotating frame grid velocities";
            cout << " for zone " << iZone << "." << endl;
          }
          geometry_container[iZone][INST_0][MESH_0]->SetRotationalVelocity(config_container[iZone], iZone, print);
          geometry_container[iZone][INST_0][MESH_0]->SetShroudVelocity(config_container[iZone]);
        }
      }

      for (iZone = 0; iZone < nZone; iZone++) {
        geometry_container[iZone][INST_0][MESH_0]->SetAvgTurboValue(config_container[iZone], iZone, INFLOW, false);
        geometry_container[iZone][INST_0][MESH_0]->SetAvgTurboValue(config_container[iZone],iZone, OUTFLOW, false);
        geometry_container[iZone][INST_0][MESH_0]->GatherInOutAverageValues(config_container[iZone], false);

      }

      for (iZone = 1; iZone < nZone; iZone++) {
        transfer_container[iZone][ZONE_0]->GatherAverageTurboGeoValues(geometry_container[iZone][INST_0][MESH_0],geometry_container[ZONE_0][INST_0][MESH_0], iZone);
      }

    }
  }


  /*--- Outlet Pressure Ramp: Compute the updated rotational velocity. ---*/
  if (config_container[ZONE_0]->GetRampOutletPressure()) {
    rampFreq       = SU2_TYPE::Int(config_container[ZONE_0]->GetRampOutletPressure_Coeff(1));
    finalRamp_Iter = SU2_TYPE::Int(config_container[ZONE_0]->GetRampOutletPressure_Coeff(2));
    outPres_ini    = config_container[ZONE_0]->GetRampOutletPressure_Coeff(0);
    outPres_final  = config_container[ZONE_0]->GetFinalOutletPressure();

    if(ExtIter % rampFreq == 0 &&  ExtIter <= finalRamp_Iter){
      outPres = outPres_ini + ExtIter*(outPres_final - outPres_ini)/finalRamp_Iter;
      if(rank == MASTER_NODE) config_container[ZONE_0]->SetMonitotOutletPressure(outPres);

      for (iZone = 0; iZone < nZone; iZone++) {
        for (iMarker = 0; iMarker < config_container[iZone]->GetnMarker_All(); iMarker++) {
          KindBC = config_container[iZone]->GetMarker_All_KindBC(iMarker);
          switch (KindBC) {
          case RIEMANN_BOUNDARY:
            Marker_Tag         = config_container[iZone]->GetMarker_All_TagBound(iMarker);
            KindBCOption       = config_container[iZone]->GetKind_Data_Riemann(Marker_Tag);
            if(KindBCOption == STATIC_PRESSURE || KindBCOption == RADIAL_EQUILIBRIUM ){
              SU2_MPI::Error("Outlet pressure ramp only implemented for NRBC", CURRENT_FUNCTION);
            }
            break;
          case GILES_BOUNDARY:
            Marker_Tag         = config_container[iZone]->GetMarker_All_TagBound(iMarker);
            KindBCOption       = config_container[iZone]->GetKind_Data_Giles(Marker_Tag);
            if(KindBCOption == STATIC_PRESSURE || KindBCOption == STATIC_PRESSURE_1D || KindBCOption == RADIAL_EQUILIBRIUM ){
              config_container[iZone]->SetGiles_Var1(outPres, Marker_Tag);
            }
            break;
          }
        }
      }
    }
  }


  /*--- Check whether the current simulation has reached the specified
   convergence criteria, and set StopCalc to true, if so. ---*/

  switch (config_container[ZONE_0]->GetKind_Solver()) {
  case EULER: case NAVIER_STOKES: case RANS:
    StopCalc = integration_container[ZONE_0][INST_0][FLOW_SOL]->GetConvergence(); break;
  case DISC_ADJ_EULER: case DISC_ADJ_NAVIER_STOKES: case DISC_ADJ_RANS:
  case DISC_ADJ_FEM_EULER: case DISC_ADJ_FEM_NS: case DISC_ADJ_FEM_RANS:
    StopCalc = integration_container[ZONE_0][INST_0][ADJFLOW_SOL]->GetConvergence(); break;
  }

  return StopCalc;

}

CHBDriver::CHBDriver(char* confFile,
    unsigned short val_nZone,
    SU2_Comm MPICommunicator) : CDriver(confFile,
        val_nZone,
        MPICommunicator) {
  unsigned short kInst;

  nInstHB = nInst[ZONE_0];

  D = NULL;
  /*--- allocate dynamic memory for the Harmonic Balance operator ---*/
  D = new su2double*[nInstHB]; for (kInst = 0; kInst < nInstHB; kInst++) D[kInst] = new su2double[nInstHB];

}

CHBDriver::~CHBDriver(void) {

  unsigned short kInst;

  /*--- delete dynamic memory for the Harmonic Balance operator ---*/
  for (kInst = 0; kInst < nInstHB; kInst++) if (D[kInst] != NULL) delete [] D[kInst];
  if (D[kInst] != NULL) delete [] D;

}

void CHBDriver::Run() {

  /*--- Run a single iteration of a Harmonic Balance problem. Preprocess all
   all zones before beginning the iteration. ---*/

  for (iInst = 0; iInst < nInstHB; iInst++)
    iteration_container[ZONE_0][iInst]->Preprocess(output, integration_container, geometry_container,
        solver_container, numerics_container, config_container,
        surface_movement, grid_movement, FFDBox, ZONE_0, iInst);

  for (iInst = 0; iInst < nInstHB; iInst++)
    iteration_container[ZONE_0][iInst]->Iterate(output, integration_container, geometry_container,
        solver_container, numerics_container, config_container,
        surface_movement, grid_movement, FFDBox, ZONE_0, iInst);

}

void CHBDriver::Update() {

  for (iInst = 0; iInst < nInstHB; iInst++) {
    /*--- Compute the harmonic balance terms across all zones ---*/
    SetHarmonicBalance(iInst);

  }

  /*--- Precondition the harmonic balance source terms ---*/
  if (config_container[ZONE_0]->GetHB_Precondition() == YES) {
    StabilizeHarmonicBalance();

  }

  for (iInst = 0; iInst < nInstHB; iInst++) {

    /*--- Update the harmonic balance terms across all zones ---*/
    iteration_container[ZONE_0][iInst]->Update(output, integration_container, geometry_container,
        solver_container, numerics_container, config_container,
        surface_movement, grid_movement, FFDBox, ZONE_0, iInst);

  }

}

void CHBDriver::ResetConvergence() {

  for(iInst = 0; iInst < nZone; iInst++) {
    switch (config_container[ZONE_0]->GetKind_Solver()) {

    case EULER: case NAVIER_STOKES: case RANS:
      integration_container[ZONE_0][iInst][FLOW_SOL]->SetConvergence(false);
      if (config_container[ZONE_0]->GetKind_Solver() == RANS) integration_container[ZONE_0][iInst][TURB_SOL]->SetConvergence(false);
      if(config_container[ZONE_0]->GetKind_Trans_Model() == LM) integration_container[ZONE_0][iInst][TRANS_SOL]->SetConvergence(false);
      break;

    case FEM_ELASTICITY:
      integration_container[ZONE_0][iInst][FEA_SOL]->SetConvergence(false);
      break;

    case ADJ_EULER: case ADJ_NAVIER_STOKES: case ADJ_RANS: case DISC_ADJ_EULER: case DISC_ADJ_NAVIER_STOKES: case DISC_ADJ_RANS:
      integration_container[ZONE_0][iInst][ADJFLOW_SOL]->SetConvergence(false);
      if( (config_container[ZONE_0]->GetKind_Solver() == ADJ_RANS) || (config_container[ZONE_0]->GetKind_Solver() == DISC_ADJ_RANS) )
        integration_container[ZONE_0][iInst][ADJTURB_SOL]->SetConvergence(false);
      break;
    }
  }

}

void CHBDriver::SetHarmonicBalance(unsigned short iInst) {

  unsigned short iVar, jInst, iMGlevel;
  unsigned short nVar = solver_container[ZONE_0][INST_0][MESH_0][FLOW_SOL]->GetnVar();
  unsigned long iPoint;
  bool implicit = (config_container[ZONE_0]->GetKind_TimeIntScheme_Flow() == EULER_IMPLICIT);
  bool adjoint = (config_container[ZONE_0]->GetContinuous_Adjoint());
  if (adjoint) {
    implicit = (config_container[ZONE_0]->GetKind_TimeIntScheme_AdjFlow() == EULER_IMPLICIT);
  }

  unsigned long ExtIter = config_container[ZONE_0]->GetExtIter();

  /*--- Retrieve values from the config file ---*/
  su2double *U = new su2double[nVar];
  su2double *U_old = new su2double[nVar];
  su2double *Psi = new su2double[nVar];
  su2double *Psi_old = new su2double[nVar];
  su2double *Source = new su2double[nVar];
  su2double deltaU, deltaPsi;

  /*--- Compute period of oscillation ---*/
  su2double period = config_container[ZONE_0]->GetHarmonicBalance_Period();

  /*--- Non-dimensionalize the input period, if necessary.  */
  period /= config_container[ZONE_0]->GetTime_Ref();

  if (ExtIter == 0)
    ComputeHB_Operator();

  /*--- Compute various source terms for explicit direct, implicit direct, and adjoint problems ---*/
  /*--- Loop over all grid levels ---*/
  for (iMGlevel = 0; iMGlevel <= config_container[ZONE_0]->GetnMGLevels(); iMGlevel++) {

    /*--- Loop over each node in the volume mesh ---*/
    for (iPoint = 0; iPoint < geometry_container[ZONE_0][iInst][iMGlevel]->GetnPoint(); iPoint++) {

      for (iVar = 0; iVar < nVar; iVar++) {
        Source[iVar] = 0.0;
      }

      /*--- Step across the columns ---*/
      for (jInst = 0; jInst < nInstHB; jInst++) {

        /*--- Retrieve solution at this node in current zone ---*/
        for (iVar = 0; iVar < nVar; iVar++) {

          if (!adjoint) {
            U[iVar] = solver_container[ZONE_0][jInst][iMGlevel][FLOW_SOL]->node[iPoint]->GetSolution(iVar);
            Source[iVar] += U[iVar]*D[iInst][jInst];

            if (implicit) {
              U_old[iVar] = solver_container[ZONE_0][jInst][iMGlevel][FLOW_SOL]->node[iPoint]->GetSolution_Old(iVar);
              deltaU = U[iVar] - U_old[iVar];
              Source[iVar] += deltaU*D[iInst][jInst];
            }

          }

          else {
            Psi[iVar] = solver_container[ZONE_0][jInst][iMGlevel][ADJFLOW_SOL]->node[iPoint]->GetSolution(iVar);
            Source[iVar] += Psi[iVar]*D[jInst][iInst];

            if (implicit) {
              Psi_old[iVar] = solver_container[ZONE_0][jInst][iMGlevel][ADJFLOW_SOL]->node[iPoint]->GetSolution_Old(iVar);
              deltaPsi = Psi[iVar] - Psi_old[iVar];
              Source[iVar] += deltaPsi*D[jInst][iInst];
            }
          }
        }

        /*--- Store sources for current row ---*/
        for (iVar = 0; iVar < nVar; iVar++) {
          if (!adjoint) {
            solver_container[ZONE_0][iInst][iMGlevel][FLOW_SOL]->node[iPoint]->SetHarmonicBalance_Source(iVar, Source[iVar]);
          }
          else {
            solver_container[ZONE_0][iInst][iMGlevel][ADJFLOW_SOL]->node[iPoint]->SetHarmonicBalance_Source(iVar, Source[iVar]);
          }
        }

      }
    }
  }

  /*--- Source term for a turbulence model ---*/
  if (config_container[ZONE_0]->GetKind_Solver() == RANS) {

    /*--- Extra variables needed if we have a turbulence model. ---*/
    unsigned short nVar_Turb = solver_container[ZONE_0][INST_0][MESH_0][TURB_SOL]->GetnVar();
    su2double *U_Turb = new su2double[nVar_Turb];
    su2double *Source_Turb = new su2double[nVar_Turb];

    /*--- Loop over only the finest mesh level (turbulence is always solved
     on the original grid only). ---*/
    for (iPoint = 0; iPoint < geometry_container[ZONE_0][INST_0][MESH_0]->GetnPoint(); iPoint++) {
      for (iVar = 0; iVar < nVar_Turb; iVar++) Source_Turb[iVar] = 0.0;
      for (jInst = 0; jInst < nInstHB; jInst++) {

        /*--- Retrieve solution at this node in current zone ---*/
        for (iVar = 0; iVar < nVar_Turb; iVar++) {
          U_Turb[iVar] = solver_container[ZONE_0][jInst][MESH_0][TURB_SOL]->node[iPoint]->GetSolution(iVar);
          Source_Turb[iVar] += U_Turb[iVar]*D[iInst][jInst];
        }
      }

      /*--- Store sources for current iZone ---*/
      for (iVar = 0; iVar < nVar_Turb; iVar++)
        solver_container[ZONE_0][iInst][MESH_0][TURB_SOL]->node[iPoint]->SetHarmonicBalance_Source(iVar, Source_Turb[iVar]);
    }

    delete [] U_Turb;
    delete [] Source_Turb;
  }

  delete [] Source;
  delete [] U;
  delete [] U_old;
  delete [] Psi;
  delete [] Psi_old;

}

void CHBDriver::StabilizeHarmonicBalance() {

  unsigned short i, j, k, iVar, iInst, jInst, iMGlevel;
  unsigned short nVar = solver_container[ZONE_0][INST_0][MESH_0][FLOW_SOL]->GetnVar();
  unsigned long iPoint;
  bool adjoint = (config_container[ZONE_0]->GetContinuous_Adjoint());

  /*--- Retrieve values from the config file ---*/
  su2double *Source     = new su2double[nInstHB];
  su2double *Source_old = new su2double[nInstHB];
  su2double Delta;

  su2double **Pinv     = new su2double*[nInstHB];
  su2double **P        = new su2double*[nInstHB];
  for (iInst = 0; iInst < nInstHB; iInst++) {
    Pinv[iInst]       = new su2double[nInstHB];
    P[iInst]          = new su2double[nInstHB];
  }

  /*--- Loop over all grid levels ---*/
  for (iMGlevel = 0; iMGlevel <= config_container[ZONE_0]->GetnMGLevels(); iMGlevel++) {

    /*--- Loop over each node in the volume mesh ---*/
    for (iPoint = 0; iPoint < geometry_container[ZONE_0][INST_0][iMGlevel]->GetnPoint(); iPoint++) {

      /*--- Get time step for current node ---*/
      Delta = solver_container[ZONE_0][INST_0][iMGlevel][FLOW_SOL]->node[iPoint]->GetDelta_Time();

      /*--- Setup stabilization matrix for this node ---*/
      for (iInst = 0; iInst < nInstHB; iInst++) {
        for (jInst = 0; jInst < nInstHB; jInst++) {
          if (jInst == iInst ) {
            Pinv[iInst][jInst] = 1.0 + Delta*D[iInst][jInst];
          }
          else {
            Pinv[iInst][jInst] = Delta*D[iInst][jInst];
          }
        }
      }

      /*--- Invert stabilization matrix Pinv with Gauss elimination---*/

      /*--  A temporary matrix to hold the inverse, dynamically allocated ---*/
      su2double **temp = new su2double*[nInstHB];
      for (i = 0; i < nInstHB; i++) {
        temp[i] = new su2double[2 * nInstHB];
      }

      /*---  Copy the desired matrix into the temporary matrix ---*/
      for (i = 0; i < nInstHB; i++) {
        for (j = 0; j < nInstHB; j++) {
          temp[i][j] = Pinv[i][j];
          temp[i][nInstHB + j] = 0;
        }
        temp[i][nInstHB + i] = 1;
      }

      su2double max_val;
      unsigned short max_idx;

      /*---  Pivot each column such that the largest number possible divides the other rows  ---*/
      for (k = 0; k < nInstHB - 1; k++) {
        max_idx = k;
        max_val = abs(temp[k][k]);
        /*---  Find the largest value (pivot) in the column  ---*/
        for (j = k; j < nInstHB; j++) {
          if (abs(temp[j][k]) > max_val) {
            max_idx = j;
            max_val = abs(temp[j][k]);
          }
        }

        /*---  Move the row with the highest value up  ---*/
        for (j = 0; j < (nInstHB * 2); j++) {
          su2double d = temp[k][j];
          temp[k][j] = temp[max_idx][j];
          temp[max_idx][j] = d;
        }
        /*---  Subtract the moved row from all other rows ---*/
        for (i = k + 1; i < nInstHB; i++) {
          su2double c = temp[i][k] / temp[k][k];
          for (j = 0; j < (nInstHB * 2); j++) {
            temp[i][j] = temp[i][j] - temp[k][j] * c;
          }
        }
      }

      /*---  Back-substitution  ---*/
      for (k = nInstHB - 1; k > 0; k--) {
        if (temp[k][k] != su2double(0.0)) {
          for (int i = k - 1; i > -1; i--) {
            su2double c = temp[i][k] / temp[k][k];
            for (j = 0; j < (nInstHB * 2); j++) {
              temp[i][j] = temp[i][j] - temp[k][j] * c;
            }
          }
        }
      }

      /*---  Normalize the inverse  ---*/
      for (i = 0; i < nInstHB; i++) {
        su2double c = temp[i][i];
        for (j = 0; j < nInstHB; j++) {
          temp[i][j + nInstHB] = temp[i][j + nInstHB] / c;
        }
      }

      /*---  Copy the inverse back to the main program flow ---*/
      for (i = 0; i < nInstHB; i++) {
        for (j = 0; j < nInstHB; j++) {
          P[i][j] = temp[i][j + nInstHB];
        }
      }

      /*---  Delete dynamic template  ---*/
      for (iInst = 0; iInst < nInstHB; iInst++) {
        delete[] temp[iInst];
      }
      delete[] temp;

      /*--- Loop through variables to precondition ---*/
      for (iVar = 0; iVar < nVar; iVar++) {

        /*--- Get current source terms (not yet preconditioned) and zero source array to prepare preconditioning ---*/
        for (iInst = 0; iInst < nInstHB; iInst++) {
          Source_old[iInst] = solver_container[ZONE_0][iInst][iMGlevel][FLOW_SOL]->node[iPoint]->GetHarmonicBalance_Source(iVar);
          Source[iInst] = 0;
        }

        /*--- Step through columns ---*/
        for (iInst = 0; iInst < nInstHB; iInst++) {
          for (jInst = 0; jInst < nInstHB; jInst++) {
            Source[iInst] += P[iInst][jInst]*Source_old[jInst];
          }

          /*--- Store updated source terms for current node ---*/
          if (!adjoint) {
            solver_container[ZONE_0][iInst][iMGlevel][FLOW_SOL]->node[iPoint]->SetHarmonicBalance_Source(iVar, Source[iInst]);
          }
          else {
            solver_container[ZONE_0][iInst][iMGlevel][ADJFLOW_SOL]->node[iPoint]->SetHarmonicBalance_Source(iVar, Source[iInst]);
          }
        }

      }
    }
  }

  /*--- Deallocate dynamic memory ---*/
  for (iInst = 0; iInst < nInstHB; iInst++){
    delete [] P[iInst];
    delete [] Pinv[iInst];
  }
  delete [] P;
  delete [] Pinv;
  delete [] Source;
  delete [] Source_old;

}

void CHBDriver::ComputeHB_Operator() {

  const   complex<su2double> J(0.0,1.0);
  unsigned short i, j, k, iInst;

  su2double *Omega_HB       = new su2double[nInstHB];
  complex<su2double> **E    = new complex<su2double>*[nInstHB];
  complex<su2double> **Einv = new complex<su2double>*[nInstHB];
  complex<su2double> **DD   = new complex<su2double>*[nInstHB];
  for (iInst = 0; iInst < nInstHB; iInst++) {
    E[iInst]    = new complex<su2double>[nInstHB];
    Einv[iInst] = new complex<su2double>[nInstHB];
    DD[iInst]   = new complex<su2double>[nInstHB];
  }

  /*--- Get simualation period from config file ---*/
  su2double Period = config_container[ZONE_0]->GetHarmonicBalance_Period();

  /*--- Non-dimensionalize the input period, if necessary.      */
  Period /= config_container[ZONE_0]->GetTime_Ref();

  /*--- Build the array containing the selected frequencies to solve ---*/
  for (iInst = 0; iInst < nInstHB; iInst++) {
    Omega_HB[iInst]  = config_container[ZONE_0]->GetOmega_HB()[iInst];
    Omega_HB[iInst] /= config_container[ZONE_0]->GetOmega_Ref(); //TODO: check
  }

  /*--- Build the diagonal matrix of the frequencies DD ---*/
  for (i = 0; i < nInstHB; i++) {
    for (k = 0; k < nInstHB; k++) {
      if (k == i ) {
        DD[i][k] = J*Omega_HB[k];
      }
    }
  }


  /*--- Build the harmonic balance inverse matrix ---*/
  for (i = 0; i < nInstHB; i++) {
    for (k = 0; k < nInstHB; k++) {
      Einv[i][k] = complex<su2double>(cos(Omega_HB[k]*(i*Period/nInstHB))) + J*complex<su2double>(sin(Omega_HB[k]*(i*Period/nInstHB)));
    }
  }

  /*---  Invert inverse harmonic balance Einv with Gauss elimination ---*/

  /*--  A temporary matrix to hold the inverse, dynamically allocated ---*/
  complex<su2double> **temp = new complex<su2double>*[nInstHB];
  for (i = 0; i < nInstHB; i++) {
    temp[i] = new complex<su2double>[2 * nInstHB];
  }

  /*---  Copy the desired matrix into the temporary matrix ---*/
  for (i = 0; i < nInstHB; i++) {
    for (j = 0; j < nInstHB; j++) {
      temp[i][j] = Einv[i][j];
      temp[i][nInstHB + j] = 0;
    }
    temp[i][nInstHB + i] = 1;
  }

  su2double max_val;
  unsigned short max_idx;

  /*---  Pivot each column such that the largest number possible divides the other rows  ---*/
  for (k = 0; k < nInstHB - 1; k++) {
    max_idx = k;
    max_val = abs(temp[k][k]);
    /*---  Find the largest value (pivot) in the column  ---*/
    for (j = k; j < nInstHB; j++) {
      if (abs(temp[j][k]) > max_val) {
        max_idx = j;
        max_val = abs(temp[j][k]);
      }
    }
    /*---  Move the row with the highest value up  ---*/
    for (j = 0; j < (nInstHB * 2); j++) {
      complex<su2double> d = temp[k][j];
      temp[k][j] = temp[max_idx][j];
      temp[max_idx][j] = d;
    }
    /*---  Subtract the moved row from all other rows ---*/
    for (i = k + 1; i < nInstHB; i++) {
      complex<su2double> c = temp[i][k] / temp[k][k];
      for (j = 0; j < (nInstHB * 2); j++) {
        temp[i][j] = temp[i][j] - temp[k][j] * c;
      }
    }
  }
  /*---  Back-substitution  ---*/
  for (k = nInstHB - 1; k > 0; k--) {
    if (temp[k][k] != complex<su2double>(0.0)) {
      for (int i = k - 1; i > -1; i--) {
        complex<su2double> c = temp[i][k] / temp[k][k];
        for (j = 0; j < (nInstHB * 2); j++) {
          temp[i][j] = temp[i][j] - temp[k][j] * c;
        }
      }
    }
  }
  /*---  Normalize the inverse  ---*/
  for (i = 0; i < nInstHB; i++) {
    complex<su2double> c = temp[i][i];
    for (j = 0; j < nInstHB; j++) {
      temp[i][j + nInstHB] = temp[i][j + nInstHB] / c;
    }
  }
  /*---  Copy the inverse back to the main program flow ---*/
  for (i = 0; i < nInstHB; i++) {
    for (j = 0; j < nInstHB; j++) {
      E[i][j] = temp[i][j + nInstHB];
    }
  }
  /*---  Delete dynamic template  ---*/
  for (i = 0; i < nInstHB; i++) {
    delete[] temp[i];
  }
  delete[] temp;


  /*---  Temporary matrix for performing product  ---*/
  complex<su2double> **Temp    = new complex<su2double>*[nInstHB];

  /*---  Temporary complex HB operator  ---*/
  complex<su2double> **Dcpx    = new complex<su2double>*[nInstHB];

  for (iInst = 0; iInst < nInstHB; iInst++){
    Temp[iInst]    = new complex<su2double>[nInstHB];
    Dcpx[iInst]   = new complex<su2double>[nInstHB];
  }


  /*---  Calculation of the HB operator matrix ---*/
  for (int row = 0; row < nInstHB; row++) {
    for (int col = 0; col < nInstHB; col++) {
      for (int inner = 0; inner < nInstHB; inner++) {
        Temp[row][col] += Einv[row][inner] * DD[inner][col];
      }
    }
  }

  unsigned short row, col, inner;

  for (row = 0; row < nInstHB; row++) {
    for (col = 0; col < nInstHB; col++) {
      for (inner = 0; inner < nInstHB; inner++) {
        Dcpx[row][col] += Temp[row][inner] * E[inner][col];
      }
    }
  }

  /*---  Take just the real part of the HB operator matrix ---*/
  for (i = 0; i < nInstHB; i++) {
    for (k = 0; k < nInstHB; k++) {
      D[i][k] = real(Dcpx[i][k]);
    }
  }

  /*--- Deallocate dynamic memory ---*/
  for (iInst = 0; iInst < nInstHB; iInst++){
    delete [] E[iInst];
    delete [] Einv[iInst];
    delete [] DD[iInst];
    delete [] Temp[iInst];
    delete [] Dcpx[iInst];
  }
  delete [] E;
  delete [] Einv;
  delete [] DD;
  delete [] Temp;
  delete [] Dcpx;
  delete [] Omega_HB;

}

CFSIDriver::CFSIDriver(char* confFile,
                       unsigned short val_nZone,
                       SU2_Comm MPICommunicator) : CDriver(confFile,
                                                           val_nZone,
                                                           MPICommunicator) {
  unsigned short iVar;
  unsigned short nVar_Flow = 0, nVar_Struct = 0;

  unsigned short iZone;
  for (iZone = 0; iZone < nZone; iZone++){
    switch (config_container[iZone]->GetKind_Solver()) {
       case RANS: case EULER: case NAVIER_STOKES:
         nVar_Flow = solver_container[iZone][INST_0][MESH_0][FLOW_SOL]->GetnVar();
         flow_criteria = config_container[iZone]->GetMinLogResidual_BGS_F();
         flow_criteria_rel = config_container[iZone]->GetOrderMagResidual_BGS_F();
         break;
       case FEM_ELASTICITY:
         nVar_Struct = solver_container[iZone][INST_0][MESH_0][FEA_SOL]->GetnVar();
         structure_criteria    = config_container[iZone]->GetMinLogResidual_BGS_S();
         structure_criteria_rel = config_container[iZone]->GetOrderMagResidual_BGS_S();
         break;
    }
  }

  init_res_flow   = new su2double[nVar_Flow];
  init_res_struct = new su2double[nVar_Struct];

  residual_flow   = new su2double[nVar_Flow];
  residual_struct = new su2double[nVar_Struct];

  residual_flow_rel   = new su2double[nVar_Flow];
  residual_struct_rel = new su2double[nVar_Struct];

  for (iVar = 0; iVar < nVar_Flow; iVar++){
    init_res_flow[iVar] = 0.0;
    residual_flow[iVar] = 0.0;
    residual_flow_rel[iVar] = 0.0;
  }
  for (iVar = 0; iVar < nVar_Struct; iVar++){
    init_res_struct[iVar] = 0.0;
    residual_struct[iVar] = 0.0;
    residual_struct_rel[iVar] = 0.0;
  }

}

CFSIDriver::~CFSIDriver(void) {

  delete [] init_res_flow;
  delete [] init_res_struct;
  delete [] residual_flow;
  delete [] residual_struct;
  delete [] residual_flow_rel;
  delete [] residual_struct_rel;

}

void CFSIDriver::Run() {

  /*--- As of now, we are coding it for just 2 zones. ---*/
  /*--- This will become more general, but we need to modify the configuration for that ---*/
  unsigned short ZONE_FLOW = 0, ZONE_STRUCT = 1;
  unsigned short iZone;

  /*--- Boolean to determine if we are running a static or dynamic case ---*/
  bool stat_fsi = ((config_container[ZONE_FLOW]->GetUnsteady_Simulation() == STEADY) && (config_container[ZONE_STRUCT]->GetDynamic_Analysis() == STATIC));
  bool dyn_fsi = (((config_container[ZONE_FLOW]->GetUnsteady_Simulation() == DT_STEPPING_1ST) || (config_container[ZONE_FLOW]->GetUnsteady_Simulation() == DT_STEPPING_2ND))
                   && (config_container[ZONE_STRUCT]->GetDynamic_Analysis() == DYNAMIC));

  unsigned long IntIter = 0; for (iZone = 0; iZone < nZone; iZone++) config_container[iZone]->SetIntIter(IntIter);
  unsigned long OuterIter = 0; for (iZone = 0; iZone < nZone; iZone++) config_container[iZone]->SetOuterIter(OuterIter);
  unsigned long nOuterIter = config_container[ZONE_FLOW]->GetnIterFSI();
  unsigned long nIntIter;

  bool Convergence = false;

  bool StopCalc_Flow = false;

  /*--- Be careful with whether or not we load the coords and grid velocity
   from the restart files... this needs to be standardized for the different
   solvers, in particular with FSI. ---*/

  /*-----------------------------------------------------------------*/
  /*---------------- Predict structural displacements ---------------*/
  /*-----------------------------------------------------------------*/

  Predict_Displacements(ZONE_STRUCT, ZONE_FLOW);

  while (OuterIter < nOuterIter) {

    /*-----------------------------------------------------------------*/
    /*------------------- Transfer Displacements ----------------------*/
    /*-----------------------------------------------------------------*/
  if(transfer_container[ZONE_STRUCT][ZONE_FLOW] != NULL)
      Transfer_Displacements(ZONE_STRUCT, ZONE_FLOW);

    /*-----------------------------------------------------------------*/
    /*--------------------- Mesh deformation --------------------------*/
    /*-----------------------------------------------------------------*/

  iteration_container[ZONE_FLOW][INST_0]->SetGrid_Movement(geometry_container,surface_movement, grid_movement, FFDBox, solver_container,
        config_container, ZONE_FLOW, INST_0, 0, ExtIter);

    /*-----------------------------------------------------------------*/
    /*-------------------- Fluid subiteration -------------------------*/
    /*-----------------------------------------------------------------*/

  iteration_container[ZONE_FLOW][INST_0]->Preprocess(output, integration_container, geometry_container,
      solver_container, numerics_container, config_container,
      surface_movement, grid_movement, FFDBox, ZONE_FLOW, INST_0);

  if ( stat_fsi ) {

    /*--- For steady-state flow simulations, we need to loop over ExtIter for the number of time steps ---*/
    /*--- However, ExtIter is the number of FSI iterations, so nIntIter is used in this case ---*/

    nIntIter = config_container[ZONE_FLOW]->GetUnst_nIntIter();

    for (IntIter = 0; IntIter < nIntIter; IntIter++){

      /*--- Set ExtIter to iExtIter_FLOW; this is a trick to loop on the steady-state flow solver ---*/
      config_container[ZONE_FLOW]->SetExtIter(IntIter);

      iteration_container[ZONE_FLOW][INST_0]->Iterate(output, integration_container, geometry_container,
          solver_container, numerics_container, config_container,
          surface_movement, grid_movement, FFDBox, ZONE_FLOW, INST_0);

      /*--- Write the convergence history for the fluid (only screen output) ---*/

      output->SetConvHistory_Body(&ConvHist_file[ZONE_0][INST_0], geometry_container, solver_container, config_container, integration_container, false, 0.0, ZONE_FLOW, INST_0);

      /*--- If the convergence criteria is met for the flow, break the loop ---*/
      StopCalc_Flow = integration_container[ZONE_FLOW][INST_0][FLOW_SOL]->GetConvergence();
      if (StopCalc_Flow) break;

    }

  }
  else if ( dyn_fsi ) {

    /*--- For unsteady flow simulations, we need to loop over nIntIter for the number of time steps ---*/

    nIntIter = config_container[ZONE_FLOW]->GetUnst_nIntIter();

    for (IntIter = 0; IntIter < nIntIter; IntIter++){

      config_container[ZONE_FLOW]->SetIntIter(IntIter);

      iteration_container[ZONE_FLOW][INST_0]->Iterate(output, integration_container, geometry_container, solver_container, numerics_container, config_container, surface_movement, grid_movement, FFDBox, ZONE_FLOW, INST_0);

      /*--- If convergence was reached in every zone --*/

      if (integration_container[ZONE_FLOW][INST_0][FLOW_SOL]->GetConvergence() == 1) break;
    }

    /*--- Write the convergence history for the fluid (only screen output) ---*/

     output->SetConvHistory_Body(NULL, geometry_container, solver_container, config_container, integration_container, true, 0.0, ZONE_FLOW, INST_0);

  } else {

    SU2_MPI::Error( "The definition of Fluid and Structural solvers is inconsistent for FSI applications ", CURRENT_FUNCTION);
    
  }

  /*--- Set the fluid convergence to false (to make sure FSI subiterations converge) ---*/

  integration_container[ZONE_FLOW][INST_0][FLOW_SOL]->SetConvergence(false);

  /*-----------------------------------------------------------------*/
  /*------------------- Set FEA loads from fluid --------------------*/
  /*-----------------------------------------------------------------*/
  if(transfer_container[ZONE_FLOW][ZONE_STRUCT] != NULL)
      Transfer_Tractions(ZONE_FLOW, ZONE_STRUCT);

    /*-----------------------------------------------------------------*/
    /*------------------ Structural subiteration ----------------------*/
    /*-----------------------------------------------------------------*/

  iteration_container[ZONE_STRUCT][INST_0]->Iterate(output, integration_container, geometry_container,
                                  solver_container, numerics_container, config_container,
                                  surface_movement, grid_movement, FFDBox, ZONE_STRUCT, INST_0);

    /*--- Write the convergence history for the structure (only screen output) ---*/

    output->SetConvHistory_Body(NULL, geometry_container, solver_container, config_container, integration_container, false, 0.0, ZONE_STRUCT, INST_0);

    /*--- Set the fluid convergence to false (to make sure FSI subiterations converge) ---*/

    integration_container[ZONE_STRUCT][INST_0][FEA_SOL]->SetConvergence(false);

    /*-----------------------------------------------------------------*/
    /*----------------- Displacements relaxation ----------------------*/
    /*-----------------------------------------------------------------*/

    Relaxation_Displacements(ZONE_STRUCT, ZONE_FLOW, OuterIter);

    /*-----------------------------------------------------------------*/
    /*-------------------- Check convergence --------------------------*/
    /*-----------------------------------------------------------------*/

    Convergence = BGSConvergence(OuterIter, ZONE_FLOW, ZONE_STRUCT);

    /*-----------------------------------------------------------------*/
    /*-------------------- Output FSI history -------------------------*/
    /*-----------------------------------------------------------------*/

    output->SpecialOutput_FSI(&FSIHist_file, geometry_container, solver_container,
                              config_container, integration_container, 0,
                              ZONE_FLOW, ZONE_STRUCT, false);

    if (Convergence) break;

    /*-----------------------------------------------------------------*/
    /*--------------------- Update OuterIter ---------------------------*/
    /*-----------------------------------------------------------------*/

    OuterIter++; for (iZone = 0; iZone < nZone; iZone++) config_container[iZone]->SetOuterIter(OuterIter);

  }

}

void CFSIDriver::Predict_Displacements(unsigned short donorZone, unsigned short targetZone) {

  solver_container[donorZone][INST_0][MESH_0][FEA_SOL]->PredictStruct_Displacement(geometry_container[donorZone][INST_0], config_container[donorZone],
      solver_container[donorZone][INST_0]);

  /*--- For parallel simulations we need to communicate the predicted solution before updating the fluid mesh ---*/
  
  solver_container[donorZone][INST_0][MESH_0][FEA_SOL]->InitiateComms(geometry_container[donorZone][INST_0][MESH_0], config_container[donorZone], SOLUTION_PRED);
  solver_container[donorZone][INST_0][MESH_0][FEA_SOL]->CompleteComms(geometry_container[donorZone][INST_0][MESH_0], config_container[donorZone], SOLUTION_PRED);

}

void CFSIDriver::Predict_Tractions(unsigned short donorZone, unsigned short targetZone) {

}

void CFSIDriver::Transfer_Displacements(unsigned short donorZone, unsigned short targetZone) {

  transfer_container[donorZone][targetZone]->Broadcast_InterfaceData(solver_container[donorZone][INST_0][MESH_0][FEA_SOL],solver_container[targetZone][INST_0][MESH_0][FLOW_SOL],
                                                                     geometry_container[donorZone][INST_0][MESH_0],geometry_container[targetZone][INST_0][MESH_0],
                                                                     config_container[donorZone], config_container[targetZone]);

}

void CFSIDriver::Transfer_Tractions(unsigned short donorZone, unsigned short targetZone) {


  transfer_container[donorZone][targetZone]->Broadcast_InterfaceData(solver_container[donorZone][INST_0][MESH_0][FLOW_SOL],solver_container[targetZone][INST_0][MESH_0][FEA_SOL],
                                                                     geometry_container[donorZone][INST_0][MESH_0],geometry_container[targetZone][INST_0][MESH_0],
                                                                     config_container[donorZone], config_container[targetZone]);

}

void CFSIDriver::Relaxation_Displacements(unsigned short donorZone, unsigned short targetZone, unsigned long OuterIter) {

  /*-------------------- Aitken's relaxation ------------------------*/

  /*------------------- Compute the coefficient ---------------------*/

  solver_container[donorZone][INST_0][MESH_0][FEA_SOL]->ComputeAitken_Coefficient(geometry_container[donorZone][INST_0], config_container[donorZone],
      solver_container[donorZone][INST_0], OuterIter);

  /*----------------- Set the relaxation parameter ------------------*/

  solver_container[donorZone][INST_0][MESH_0][FEA_SOL]->SetAitken_Relaxation(geometry_container[donorZone][INST_0], config_container[donorZone],
      solver_container[donorZone][INST_0]);

  /*----------------- Communicate the predicted solution and the old one ------------------*/
  
  solver_container[donorZone][INST_0][MESH_0][FEA_SOL]->InitiateComms(geometry_container[donorZone][INST_0][MESH_0], config_container[donorZone], SOLUTION_PRED_OLD);
  solver_container[donorZone][INST_0][MESH_0][FEA_SOL]->CompleteComms(geometry_container[donorZone][INST_0][MESH_0], config_container[donorZone], SOLUTION_PRED_OLD);


}

void CFSIDriver::Relaxation_Tractions(unsigned short donorZone, unsigned short targetZone, unsigned long OuterIter) {

}

bool CFSIDriver::BGSConvergence(unsigned long IntIter, unsigned short ZONE_FLOW, unsigned short ZONE_STRUCT) {


  int rank = MASTER_NODE;
#ifdef HAVE_MPI
  int size;
  MPI_Comm_rank(MPI_COMM_WORLD, &rank);
  MPI_Comm_size(MPI_COMM_WORLD, &size);
#endif

  unsigned short iMarker;
  unsigned short nVar_Flow = solver_container[ZONE_FLOW][INST_0][MESH_0][FLOW_SOL]->GetnVar(),
                 nVar_Struct = solver_container[ZONE_STRUCT][INST_0][MESH_0][FEA_SOL]->GetnVar();
  unsigned short iRes;

//  bool flow_converged_absolute = false,
//        flow_converged_relative = false,
//        struct_converged_absolute = false,
//        struct_converged_relative = false;

  bool Convergence = false;

  /*--- Apply BC's to the structural adjoint - otherwise, clamped nodes have too values that make no sense... ---*/
  for (iMarker = 0; iMarker < config_container[ZONE_STRUCT]->GetnMarker_All(); iMarker++){
  switch (config_container[ZONE_STRUCT]->GetMarker_All_KindBC(iMarker)) {
    case CLAMPED_BOUNDARY:
    solver_container[ZONE_STRUCT][INST_0][MESH_0][FEA_SOL]->BC_Clamped_Post(geometry_container[ZONE_STRUCT][INST_0][MESH_0],
        solver_container[ZONE_STRUCT][INST_0][MESH_0], numerics_container[ZONE_STRUCT][INST_0][MESH_0][FEA_SOL][FEA_TERM],
        config_container[ZONE_STRUCT], iMarker);
    break;
  }
  }

  /*--- Compute the residual for the flow and structural zones ---*/

  /*--- Flow ---*/

  solver_container[ZONE_FLOW][INST_0][MESH_0][FLOW_SOL]->ComputeResidual_Multizone(geometry_container[ZONE_FLOW][INST_0][MESH_0],
                                                                        config_container[ZONE_FLOW]);

  /*--- Structure ---*/

  solver_container[ZONE_STRUCT][INST_0][MESH_0][FEA_SOL]->ComputeResidual_Multizone(geometry_container[ZONE_STRUCT][INST_0][MESH_0],
                                                                         config_container[ZONE_STRUCT]);


  /*--- Retrieve residuals ---*/

  /*--- Flow residuals ---*/

  for (iRes = 0; iRes < nVar_Flow; iRes++){
    residual_flow[iRes] = log10(solver_container[ZONE_FLOW][INST_0][MESH_0][FLOW_SOL]->GetRes_BGS(iRes));
    if (IntIter == 0) init_res_flow[iRes] = residual_flow[iRes];
    residual_flow_rel[iRes] = fabs(residual_flow[iRes] - init_res_flow[iRes]);
  }

  /*--- Structure residuals ---*/

  for (iRes = 0; iRes < nVar_Struct; iRes++){
    residual_struct[iRes] = log10(solver_container[ZONE_STRUCT][INST_0][MESH_0][FEA_SOL]->GetRes_BGS(iRes));
    if (IntIter == 0) init_res_struct[iRes] = residual_struct[iRes];
    residual_struct_rel[iRes] = fabs(residual_struct[iRes] - init_res_struct[iRes]);
  }

  /*--- Check convergence ---*/
//  flow_converged_absolute = ((residual_flow[0] < flow_criteria) && (residual_flow[nVar_Flow-1] < flow_criteria));
//  flow_converged_relative = ((residual_flow_rel[0] > flow_criteria_rel) && (residual_flow_rel[nVar_Flow-1] > flow_criteria_rel));
//
//  struct_converged_absolute = ((residual_struct[0] < structure_criteria) && (residual_struct[nVar_Flow-1] < structure_criteria));
//  struct_converged_relative = ((residual_struct_rel[0] > structure_criteria_rel) && (residual_struct_rel[nVar_Flow-1] > structure_criteria_rel));

//  Convergence = ((flow_converged_absolute && struct_converged_absolute) ||
//                 (flow_converged_absolute && struct_converged_relative) ||
//                 (flow_converged_relative && struct_converged_relative) ||
//                 (flow_converged_relative && struct_converged_absolute));

  if (rank == MASTER_NODE){

    cout << endl << "-------------------------------------------------------------------------" << endl;
    cout << endl;
    cout << "Convergence summary for BGS iteration ";
    cout << IntIter << endl;
    cout << endl;
    /*--- TODO: This is a workaround until the TestCases.py script incorporates new classes for nested loops. ---*/
    cout << "Iter[ID]" << "    BGSRes[Rho]" << "   BGSRes[RhoE]" << "     BGSRes[Ux]" << "     BGSRes[Uy]" << endl;
    cout.precision(6); cout.setf(ios::fixed, ios::floatfield);
    cout.width(8); cout << IntIter*1000;
    cout.width(15); cout << residual_flow[0];
    cout.width(15); cout << residual_flow[nVar_Flow-1];
    cout.width(15); cout << residual_struct[0];
    cout.width(15); cout << residual_struct[1];
    cout << endl;

  }

  integration_container[ZONE_STRUCT][INST_0][FEA_SOL]->Convergence_Monitoring_FSI(geometry_container[ZONE_STRUCT][INST_0][MESH_0], config_container[ZONE_STRUCT], solver_container[ZONE_STRUCT][INST_0][MESH_0][FEA_SOL], IntIter);

  Convergence = integration_container[ZONE_STRUCT][INST_0][FEA_SOL]->GetConvergence_FSI();


  /*--- Flow ---*/

  solver_container[ZONE_FLOW][INST_0][MESH_0][FLOW_SOL]->UpdateSolution_BGS(geometry_container[ZONE_FLOW][INST_0][MESH_0],
                                                                       config_container[ZONE_FLOW]);

  /*--- Structure ---*/

  solver_container[ZONE_STRUCT][INST_0][MESH_0][FEA_SOL]->UpdateSolution_BGS(geometry_container[ZONE_STRUCT][INST_0][MESH_0],
                                                                       config_container[ZONE_STRUCT]);

  if (rank == MASTER_NODE) cout.setf(ios::scientific, ios::floatfield);

  return Convergence;

}

void CFSIDriver::Update() {

  /*--- As of now, we are coding it for just 2 zones. ---*/
  /*--- This will become more general, but we need to modify the configuration for that ---*/
  unsigned short ZONE_FLOW = 0, ZONE_STRUCT = 1;

  unsigned long IntIter = 0; // This doesn't affect here but has to go into the function
  ExtIter = config_container[ZONE_FLOW]->GetExtIter();

  /*-----------------------------------------------------------------*/
  /*--------------------- Enforce continuity ------------------------*/
  /*-----------------------------------------------------------------*/

  /*--- Enforces that the geometry of the flow corresponds to the converged, relaxed solution ---*/

  /*-------------------- Transfer the displacements --------------------*/

  Transfer_Displacements(ZONE_STRUCT, ZONE_FLOW);

  /*-------------------- Set the grid movement -------------------------*/

  iteration_container[ZONE_FLOW][INST_0]->SetGrid_Movement(geometry_container, surface_movement,
                                                   grid_movement, FFDBox, solver_container,
      config_container, ZONE_FLOW, INST_0, IntIter, ExtIter);

  /*--- TODO: Temporary output of objective function for Flow OFs. Needs to be integrated into the refurbished output ---*/


  if (rank == MASTER_NODE){

  /*--- Choose the filename of the objective function ---*/

    ofstream myfile_res;
    bool of_output = false;
    su2double objective_function = 0.0;

    switch (config_container[ZONE_FLOW]->GetKind_ObjFunc()) {
      case DRAG_COEFFICIENT:
        myfile_res.open("of_drag.opt");
        objective_function = solver_container[ZONE_FLOW][INST_0][MESH_0][FLOW_SOL]->GetTotal_CD();
        of_output = true;
        break;
      case LIFT_COEFFICIENT:
        myfile_res.open("of_lift.opt");
        objective_function = solver_container[ZONE_FLOW][INST_0][MESH_0][FLOW_SOL]->GetTotal_CL();
        of_output = true;
      break;
      case EFFICIENCY:
        myfile_res.open("of_efficiency.opt");
        objective_function = solver_container[ZONE_FLOW][INST_0][MESH_0][FLOW_SOL]->GetTotal_CEff();
        of_output = true;
        break;
      default:
        of_output = false;
        break;
    }

    if (of_output){

        myfile_res.precision(15);
        myfile_res << scientific << objective_function << endl;
        myfile_res.close();

    }

  }

  /*-----------------------------------------------------------------*/
  /*-------------------- Update fluid solver ------------------------*/
  /*-----------------------------------------------------------------*/

  iteration_container[ZONE_FLOW][INST_0]->Update(output, integration_container, geometry_container,
                       solver_container, numerics_container, config_container,
                       surface_movement, grid_movement, FFDBox, ZONE_FLOW, INST_0);

  /*-----------------------------------------------------------------*/
  /*----------------- Update structural solver ----------------------*/
  /*-----------------------------------------------------------------*/

  iteration_container[ZONE_STRUCT][INST_0]->Update(output, integration_container, geometry_container,
                         solver_container, numerics_container, config_container,
                         surface_movement, grid_movement, FFDBox, ZONE_STRUCT, INST_0);


  /*-----------------------------------------------------------------*/
  /*--------------- Update convergence parameter --------------------*/
  /*-----------------------------------------------------------------*/
  integration_container[ZONE_STRUCT][INST_0][FEA_SOL]->SetConvergence_FSI(false);


}

void CFSIDriver::DynamicMeshUpdate(unsigned long ExtIter){

}

CDiscAdjFSIDriver::CDiscAdjFSIDriver(char* confFile,
                                     unsigned short val_nZone,
                                     SU2_Comm MPICommunicator) : CDriver(confFile,
                                                                            val_nZone,
                                                                            MPICommunicator) {

  unsigned short iVar;
  unsigned short nVar_Flow = 0, nVar_Struct = 0;
  RecordingState = 0;
  CurrentRecording = 0;

  switch (config_container[ZONE_0]->GetKind_ObjFunc()){
  case DRAG_COEFFICIENT:
  case LIFT_COEFFICIENT:
  case SIDEFORCE_COEFFICIENT:
  case EFFICIENCY:
  case MOMENT_X_COEFFICIENT:
  case MOMENT_Y_COEFFICIENT:
  case MOMENT_Z_COEFFICIENT:
  case EQUIVALENT_AREA:
    Kind_Objective_Function = FLOW_OBJECTIVE_FUNCTION;
    break;
  case REFERENCE_GEOMETRY:
  case REFERENCE_NODE:
  case VOLUME_FRACTION:
    Kind_Objective_Function = FEM_OBJECTIVE_FUNCTION;
    break;
  default:
    Kind_Objective_Function = NO_OBJECTIVE_FUNCTION;
    break;
  }

  direct_iteration = new CIteration*[nZone];

  unsigned short iZone;
  for (iZone = 0; iZone < nZone; iZone++){
    switch (config_container[iZone]->GetKind_Solver()) {
       case DISC_ADJ_RANS: case DISC_ADJ_EULER: case DISC_ADJ_NAVIER_STOKES:
         direct_iteration[iZone] = new CFluidIteration(config_container[iZone]);
         nVar_Flow = solver_container[iZone][INST_0][MESH_0][ADJFLOW_SOL]->GetnVar();
         flow_criteria = config_container[iZone]->GetMinLogResidual_BGS_F();
         flow_criteria_rel = config_container[iZone]->GetOrderMagResidual_BGS_F();
         break;
       case DISC_ADJ_FEM:
         direct_iteration[iZone] = new CFEAIteration(config_container[iZone]);
         nVar_Struct = solver_container[iZone][INST_0][MESH_0][ADJFEA_SOL]->GetnVar();
         structure_criteria    = config_container[iZone]->GetMinLogResidual_BGS_S();
         structure_criteria_rel = config_container[iZone]->GetOrderMagResidual_BGS_S();
         break;
    }
  }

  init_res_flow   = new su2double[nVar_Flow];
  init_res_struct = new su2double[nVar_Struct];

  residual_flow   = new su2double[nVar_Flow];
  residual_struct = new su2double[nVar_Struct];

  residual_flow_rel   = new su2double[nVar_Flow];
  residual_struct_rel = new su2double[nVar_Struct];

  for (iVar = 0; iVar < nVar_Flow; iVar++){
    init_res_flow[iVar] = 0.0;
    residual_flow[iVar] = 0.0;
    residual_flow_rel[iVar] = 0.0;
  }
  for (iVar = 0; iVar < nVar_Struct; iVar++){
    init_res_struct[iVar] = 0.0;
    residual_struct[iVar] = 0.0;
    residual_struct_rel[iVar] = 0.0;
  }


  bool write_history = true;

  /*--- Header of the temporary output file ---*/
  if ((write_history) && (rank == MASTER_NODE)){
    ofstream myfile_res;
    myfile_res.open ("history_adjoint_FSI.csv");

    myfile_res << "BGS_Iter\t";

    for (iVar = 0; iVar < nVar_Flow; iVar++){
      myfile_res << "ResFlow[" << iVar << "]\t";
    }

    for (iVar = 0; iVar < nVar_Struct; iVar++){
      myfile_res << "ResFEA[" << iVar << "]\t";
    }


    bool de_effects = config_container[ZONE_0]->GetDE_Effects();
    for (iVar = 0; iVar < config_container[ZONE_0]->GetnElasticityMod(); iVar++)
        myfile_res << "Sens_E_" << iVar << "\t";

    for (iVar = 0; iVar < config_container[ZONE_0]->GetnPoissonRatio(); iVar++)
      myfile_res << "Sens_Nu_" << iVar << "\t";

    if (de_effects){
        for (iVar = 0; iVar < config_container[ZONE_0]->GetnElectric_Field(); iVar++)
          myfile_res << "Sens_EField_" << iVar << "\t";
    }

    myfile_res << endl;

    myfile_res.close();
  }

  // TEST: for implementation of python framework in standalone structural problems
  if ((config_container[ZONE_1]->GetDV_FEA() != NODV_FEA) && (rank == MASTER_NODE)){

    /*--- Header of the temporary output file ---*/
    ofstream myfile_res;

    switch (config_container[ZONE_1]->GetDV_FEA()) {
      case YOUNG_MODULUS:
        myfile_res.open("grad_young.opt");
        break;
      case POISSON_RATIO:
        myfile_res.open("grad_poisson.opt");
        break;
      case DENSITY_VAL:
      case DEAD_WEIGHT:
        myfile_res.open("grad_density.opt");
        break;
      case ELECTRIC_FIELD:
        myfile_res.open("grad_efield.opt");
        break;
      default:
        myfile_res.open("grad.opt");
        break;
    }

    unsigned short iDV;
    unsigned short nDV = solver_container[ZONE_1][INST_0][MESH_0][ADJFEA_SOL]->GetnDVFEA();

    myfile_res << "INDEX" << "\t" << "GRAD" << endl;

    myfile_res.precision(15);

    for (iDV = 0; iDV < nDV; iDV++){
      myfile_res << iDV;
      myfile_res << "\t";
      myfile_res << scientific << solver_container[ZONE_1][INST_0][MESH_0][ADJFEA_SOL]->GetGlobal_Sens_DVFEA(iDV);
      myfile_res << endl;
    }

    myfile_res.close();
  }

  /*--- TODO: This is a workaround until the TestCases.py script incorporates new classes for nested loops. ---*/
  config_container[ZONE_0]->SetnExtIter(1);
  config_container[ZONE_1]->SetnExtIter(1);

}

CDiscAdjFSIDriver::~CDiscAdjFSIDriver(void) {

  delete [] direct_iteration;
  delete [] init_res_flow;
  delete [] init_res_struct;
  delete [] residual_flow;
  delete [] residual_struct;
  delete [] residual_flow_rel;
  delete [] residual_struct_rel;

}

void CDiscAdjFSIDriver::Update(){

}

void CDiscAdjFSIDriver::DynamicMeshUpdate(unsigned long ExtIter){

}

void CDiscAdjFSIDriver::Run( ) {

  /*--- As of now, we are coding it for just 2 zones. ---*/
  /*--- This will become more general, but we need to modify the configuration for that ---*/
  unsigned short ZONE_FLOW = 0, ZONE_STRUCT = 1;
  unsigned short iZone;
  bool BGS_Converged = false;

  unsigned long IntIter = 0; for (iZone = 0; iZone < nZone; iZone++) config_container[iZone]->SetIntIter(IntIter);
  unsigned long iOuterIter = 0; for (iZone = 0; iZone < nZone; iZone++) config_container[iZone]->SetOuterIter(iOuterIter);
  unsigned long nOuterIter = config_container[ZONE_FLOW]->GetnIterFSI();

  ofstream myfile_struc, myfile_flow, myfile_geo;

  Preprocess(ZONE_FLOW, ZONE_STRUCT, ALL_VARIABLES);


  for (iOuterIter = 0; iOuterIter < nOuterIter && !BGS_Converged; iOuterIter++){

    if (rank == MASTER_NODE){
      cout << endl << "                    ****** BGS ITERATION ";
      cout << iOuterIter;
      cout << " ******" << endl;
    }

    for (iZone = 0; iZone < nZone; iZone++) config_container[iZone]->SetOuterIter(iOuterIter);
    
    /*--- Start with structural terms if OF is based on displacements ---*/

    if (Kind_Objective_Function == FEM_OBJECTIVE_FUNCTION)
      Iterate_Block(ZONE_FLOW, ZONE_STRUCT, FEA_DISP_VARS);

    /*--- Iterate fluid (including cross term) ---*/

    Iterate_Block(ZONE_FLOW, ZONE_STRUCT, FLOW_CONS_VARS);

    /*--- Compute mesh (it is a cross term dF / dMv ) ---*/

    Iterate_Block(ZONE_FLOW, ZONE_STRUCT, MESH_COORDS);

    /*--- Compute mesh cross term (dM / dSv) ---*/

    Iterate_Block(ZONE_FLOW, ZONE_STRUCT, FEM_CROSS_TERM_GEOMETRY);
    
    /*--- End with structural terms if OF is based on fluid variables ---*/
    
    if (Kind_Objective_Function == FLOW_OBJECTIVE_FUNCTION)
      Iterate_Block(ZONE_FLOW, ZONE_STRUCT, FEA_DISP_VARS);

    /*--- Check convergence of the BGS method ---*/
    BGS_Converged = BGSConvergence(iOuterIter, ZONE_FLOW, ZONE_STRUCT);
  }


  Postprocess(ZONE_FLOW, ZONE_STRUCT);

}


void CDiscAdjFSIDriver::Preprocess(unsigned short ZONE_FLOW,
                  unsigned short ZONE_STRUCT,
                  unsigned short kind_recording){

  unsigned long IntIter = 0, iPoint;
  config_container[ZONE_0]->SetIntIter(IntIter);
  unsigned short ExtIter = config_container[ZONE_FLOW]->GetExtIter();

  bool dual_time_1st = (config_container[ZONE_FLOW]->GetUnsteady_Simulation() == DT_STEPPING_1ST);
  bool dual_time_2nd = (config_container[ZONE_FLOW]->GetUnsteady_Simulation() == DT_STEPPING_2ND);
  bool turbulent = (config_container[ZONE_FLOW]->GetKind_Solver() == DISC_ADJ_RANS);
  bool dual_time = (dual_time_1st || dual_time_2nd);
  unsigned short iMesh;
  int Direct_Iter_Flow;
  bool update_geo = false;

  /*----------------------------------------------------------------------------*/
  /*------------------------------ FLOW SOLUTION -------------------------------*/
  /*----------------------------------------------------------------------------*/

  /*--- For the unsteady adjoint, load direct solutions from restart files. ---*/

  if (config_container[ZONE_FLOW]->GetUnsteady_Simulation()) {

    Direct_Iter_Flow = SU2_TYPE::Int(config_container[ZONE_FLOW]->GetUnst_AdjointIter()) - SU2_TYPE::Int(ExtIter) - 2;

    /*--- For dual-time stepping we want to load the already converged solution at timestep n ---*/

    if (dual_time) {
      Direct_Iter_Flow += 1;
    }

    if (ExtIter == 0){

      if (dual_time_2nd) {

        /*--- Load solution at timestep n-2 ---*/

        iteration_container[ZONE_FLOW][INST_0]->LoadUnsteady_Solution(geometry_container, solver_container,config_container, ZONE_FLOW, INST_0, Direct_Iter_Flow-2);

        /*--- Push solution back to correct array ---*/

        for (iMesh=0; iMesh<=config_container[ZONE_FLOW]->GetnMGLevels();iMesh++) {
          for(iPoint=0; iPoint<geometry_container[ZONE_FLOW][INST_0][iMesh]->GetnPoint();iPoint++) {
            solver_container[ZONE_FLOW][INST_0][iMesh][FLOW_SOL]->node[iPoint]->Set_Solution_time_n();
            solver_container[ZONE_FLOW][INST_0][iMesh][FLOW_SOL]->node[iPoint]->Set_Solution_time_n1();
            if (turbulent) {
              solver_container[ZONE_FLOW][INST_0][iMesh][TURB_SOL]->node[iPoint]->Set_Solution_time_n();
              solver_container[ZONE_FLOW][INST_0][iMesh][TURB_SOL]->node[iPoint]->Set_Solution_time_n1();
            }
          }
        }
      }
      if (dual_time) {

        /*--- Load solution at timestep n-1 ---*/

        iteration_container[ZONE_FLOW][INST_0]->LoadUnsteady_Solution(geometry_container, solver_container,config_container, ZONE_FLOW, INST_0, Direct_Iter_Flow-1);

        /*--- Push solution back to correct array ---*/

        for (iMesh=0; iMesh<=config_container[ZONE_FLOW]->GetnMGLevels();iMesh++) {
          for(iPoint=0; iPoint<geometry_container[ZONE_FLOW][INST_0][iMesh]->GetnPoint();iPoint++) {
            solver_container[ZONE_FLOW][INST_0][iMesh][FLOW_SOL]->node[iPoint]->Set_Solution_time_n();
            if (turbulent) {
              solver_container[ZONE_FLOW][INST_0][iMesh][TURB_SOL]->node[iPoint]->Set_Solution_time_n();
            }
          }
        }
      }

      /*--- Load solution timestep n ---*/

      iteration_container[ZONE_FLOW][INST_0]->LoadUnsteady_Solution(geometry_container, solver_container,config_container, ZONE_FLOW, INST_0, Direct_Iter_Flow);

    }


    if ((ExtIter > 0) && dual_time){

      /*--- Load solution timestep n - 2 ---*/

      iteration_container[ZONE_FLOW][INST_0]->LoadUnsteady_Solution(geometry_container, solver_container,config_container, ZONE_FLOW, INST_0, Direct_Iter_Flow - 2);

      /*--- Temporarily store the loaded solution in the Solution_Old array ---*/

      for (iMesh=0; iMesh<=config_container[ZONE_FLOW]->GetnMGLevels();iMesh++) {
        for(iPoint=0; iPoint<geometry_container[ZONE_FLOW][INST_0][iMesh]->GetnPoint();iPoint++) {
           solver_container[ZONE_FLOW][INST_0][iMesh][FLOW_SOL]->node[iPoint]->Set_OldSolution();
           if (turbulent){
             solver_container[ZONE_FLOW][INST_0][iMesh][TURB_SOL]->node[iPoint]->Set_OldSolution();
           }
        }
      }

      /*--- Set Solution at timestep n to solution at n-1 ---*/

      for (iMesh=0; iMesh<=config_container[ZONE_FLOW]->GetnMGLevels();iMesh++) {
        for(iPoint=0; iPoint<geometry_container[ZONE_FLOW][INST_0][iMesh]->GetnPoint();iPoint++) {
          solver_container[ZONE_FLOW][INST_0][iMesh][FLOW_SOL]->node[iPoint]->SetSolution(solver_container[ZONE_FLOW][INST_0][iMesh][FLOW_SOL]->node[iPoint]->GetSolution_time_n());
          if (turbulent) {
            solver_container[ZONE_FLOW][INST_0][iMesh][TURB_SOL]->node[iPoint]->SetSolution(solver_container[ZONE_FLOW][INST_0][iMesh][TURB_SOL]->node[iPoint]->GetSolution_time_n());
          }
        }
      }
      if (dual_time_1st){
      /*--- Set Solution at timestep n-1 to the previously loaded solution ---*/
        for (iMesh=0; iMesh<=config_container[ZONE_FLOW]->GetnMGLevels();iMesh++) {
          for(iPoint=0; iPoint<geometry_container[ZONE_FLOW][INST_0][iMesh]->GetnPoint();iPoint++) {
            solver_container[ZONE_FLOW][INST_0][iMesh][FLOW_SOL]->node[iPoint]->Set_Solution_time_n(solver_container[ZONE_FLOW][INST_0][iMesh][FLOW_SOL]->node[iPoint]->GetSolution_time_n1());
            if (turbulent) {
              solver_container[ZONE_FLOW][INST_0][iMesh][TURB_SOL]->node[iPoint]->Set_Solution_time_n(solver_container[ZONE_FLOW][INST_0][iMesh][TURB_SOL]->node[iPoint]->GetSolution_time_n1());
            }
          }
        }
      }
      if (dual_time_2nd){
        /*--- Set Solution at timestep n-1 to solution at n-2 ---*/
        for (iMesh=0; iMesh<=config_container[ZONE_FLOW]->GetnMGLevels();iMesh++) {
          for(iPoint=0; iPoint<geometry_container[ZONE_FLOW][INST_0][iMesh]->GetnPoint();iPoint++) {
            solver_container[ZONE_FLOW][INST_0][iMesh][FLOW_SOL]->node[iPoint]->Set_Solution_time_n(solver_container[ZONE_FLOW][INST_0][iMesh][FLOW_SOL]->node[iPoint]->GetSolution_time_n1());
            if (turbulent) {
              solver_container[ZONE_FLOW][INST_0][iMesh][TURB_SOL]->node[iPoint]->Set_Solution_time_n(solver_container[ZONE_FLOW][INST_0][iMesh][TURB_SOL]->node[iPoint]->GetSolution_time_n1());
            }
          }
        }
        /*--- Set Solution at timestep n-2 to the previously loaded solution ---*/
        for (iMesh=0; iMesh<=config_container[ZONE_FLOW]->GetnMGLevels();iMesh++) {
          for(iPoint=0; iPoint<geometry_container[ZONE_FLOW][INST_0][iMesh]->GetnPoint();iPoint++) {
            solver_container[ZONE_FLOW][INST_0][iMesh][FLOW_SOL]->node[iPoint]->Set_Solution_time_n1(solver_container[ZONE_FLOW][INST_0][iMesh][FLOW_SOL]->node[iPoint]->GetSolution_Old());
            if (turbulent) {
              solver_container[ZONE_FLOW][INST_0][iMesh][TURB_SOL]->node[iPoint]->Set_Solution_time_n1(solver_container[ZONE_FLOW][INST_0][iMesh][TURB_SOL]->node[iPoint]->GetSolution_Old());
            }
          }
        }
      }
    }
  }
  else{

    /*--- Load the restart (we need to use the routine in order to get the GEOMETRY, otherwise it's restarted from the base mesh ---*/

    solver_container[ZONE_FLOW][INST_0][MESH_0][FLOW_SOL]->LoadRestart(geometry_container[ZONE_FLOW][INST_0], solver_container[ZONE_FLOW][INST_0], config_container[ZONE_FLOW], 0, true);

  if (ExtIter == 0 || dual_time) {

    for (iMesh=0; iMesh<=config_container[ZONE_FLOW]->GetnMGLevels();iMesh++) {
      for (iPoint = 0; iPoint < geometry_container[ZONE_FLOW][INST_0][iMesh]->GetnPoint(); iPoint++) {
        solver_container[ZONE_FLOW][INST_0][iMesh][ADJFLOW_SOL]->node[iPoint]->SetSolution_Direct(solver_container[ZONE_FLOW][INST_0][iMesh][FLOW_SOL]->node[iPoint]->GetSolution());
      }
    }
    if (turbulent && !config_container[ZONE_FLOW]->GetFrozen_Visc_Disc()) {
      for (iPoint = 0; iPoint < geometry_container[ZONE_FLOW][INST_0][MESH_0]->GetnPoint(); iPoint++) {
        solver_container[ZONE_FLOW][INST_0][MESH_0][ADJTURB_SOL]->node[iPoint]->SetSolution_Direct(solver_container[ZONE_FLOW][INST_0][MESH_0][TURB_SOL]->node[iPoint]->GetSolution());
      }
    }
  }

    /*--- Store geometry of the converged solution also in the adjoint solver in order to be able to reset it later ---*/

    for (iPoint = 0; iPoint < geometry_container[ZONE_FLOW][INST_0][MESH_0]->GetnPoint(); iPoint++){
      solver_container[ZONE_FLOW][INST_0][MESH_0][ADJFLOW_SOL]->node[iPoint]->SetGeometry_Direct(geometry_container[ZONE_FLOW][INST_0][MESH_0]->node[iPoint]->GetCoord());
    }

  }

  /*----------------------------------------------------------------------------*/
  /*-------------------------- STRUCTURAL SOLUTION -----------------------------*/
  /*----------------------------------------------------------------------------*/

  IntIter = 0;
  config_container[ZONE_STRUCT]->SetIntIter(IntIter);
  ExtIter = config_container[ZONE_STRUCT]->GetExtIter();
  bool dynamic = (config_container[ZONE_STRUCT]->GetDynamic_Analysis() == DYNAMIC);

  int Direct_Iter_FEA;

  /*--- For the dynamic adjoint, load direct solutions from restart files. ---*/

  if (dynamic) {

    Direct_Iter_FEA = SU2_TYPE::Int(config_container[ZONE_STRUCT]->GetUnst_AdjointIter()) - SU2_TYPE::Int(ExtIter) - 1;

    /*--- We want to load the already converged solution at timesteps n and n-1 ---*/

    /*--- Load solution at timestep n-1 ---*/

    iteration_container[ZONE_STRUCT][INST_0]->LoadDynamic_Solution(geometry_container, solver_container,config_container, ZONE_STRUCT, INST_0, Direct_Iter_FEA-1);

    /*--- Push solution back to correct array ---*/

    for(iPoint=0; iPoint<geometry_container[ZONE_STRUCT][INST_0][MESH_0]->GetnPoint();iPoint++){
      solver_container[ZONE_STRUCT][INST_0][MESH_0][FEA_SOL]->node[iPoint]->SetSolution_time_n();
    }

    /*--- Push solution back to correct array ---*/

    for(iPoint=0; iPoint<geometry_container[ZONE_STRUCT][INST_0][MESH_0]->GetnPoint();iPoint++){
      solver_container[ZONE_STRUCT][INST_0][MESH_0][FEA_SOL]->node[iPoint]->SetSolution_Accel_time_n();
    }

    /*--- Push solution back to correct array ---*/

    for(iPoint=0; iPoint<geometry_container[ZONE_STRUCT][INST_0][MESH_0]->GetnPoint();iPoint++){
      solver_container[ZONE_STRUCT][INST_0][MESH_0][FEA_SOL]->node[iPoint]->SetSolution_Vel_time_n();
    }

    /*--- Load solution timestep n ---*/

    iteration_container[ZONE_STRUCT][INST_0]->LoadDynamic_Solution(geometry_container, solver_container,config_container, ZONE_STRUCT, INST_0, Direct_Iter_FEA);

    /*--- Store FEA solution also in the adjoint solver in order to be able to reset it later ---*/

    for (iPoint = 0; iPoint < geometry_container[ZONE_STRUCT][INST_0][MESH_0]->GetnPoint(); iPoint++){
      solver_container[ZONE_STRUCT][INST_0][MESH_0][ADJFEA_SOL]->node[iPoint]->SetSolution_Direct(solver_container[ZONE_STRUCT][INST_0][MESH_0][FEA_SOL]->node[iPoint]->GetSolution());
    }

    for (iPoint = 0; iPoint < geometry_container[ZONE_STRUCT][INST_0][MESH_0]->GetnPoint(); iPoint++){
      solver_container[ZONE_STRUCT][INST_0][MESH_0][ADJFEA_SOL]->node[iPoint]->SetSolution_Accel_Direct(solver_container[ZONE_STRUCT][INST_0][MESH_0][FEA_SOL]->node[iPoint]->GetSolution_Accel());
    }

    for (iPoint = 0; iPoint < geometry_container[ZONE_STRUCT][INST_0][MESH_0]->GetnPoint(); iPoint++){
      solver_container[ZONE_STRUCT][INST_0][MESH_0][ADJFEA_SOL]->node[iPoint]->SetSolution_Vel_Direct(solver_container[ZONE_STRUCT][INST_0][MESH_0][FEA_SOL]->node[iPoint]->GetSolution_Vel());
    }

  }
  else {

    solver_container[ZONE_STRUCT][INST_0][MESH_0][FEA_SOL]->LoadRestart(geometry_container[ZONE_STRUCT][INST_0], solver_container[ZONE_STRUCT][INST_0], config_container[ZONE_STRUCT], 0, update_geo);

    /*--- Store FEA solution also in the adjoint solver in order to be able to reset it later ---*/

    for (iPoint = 0; iPoint < geometry_container[ZONE_STRUCT][INST_0][MESH_0]->GetnPoint(); iPoint++){
      solver_container[ZONE_STRUCT][INST_0][MESH_0][ADJFEA_SOL]->node[iPoint]->SetSolution_Direct(solver_container[ZONE_STRUCT][INST_0][MESH_0][FEA_SOL]->node[iPoint]->GetSolution());
    }

  }

  /*----------------------------------------------------------------------------*/
  /*--------------------- ADJOINT SOLVER PREPROCESSING -------------------------*/
  /*----------------------------------------------------------------------------*/

  solver_container[ZONE_FLOW][INST_0][MESH_0][ADJFLOW_SOL]->Preprocessing(geometry_container[ZONE_FLOW][INST_0][MESH_0], solver_container[ZONE_FLOW][INST_0][MESH_0],  config_container[ZONE_FLOW] , MESH_0, 0, RUNTIME_ADJFLOW_SYS, false);

  if (turbulent){
    solver_container[ZONE_FLOW][INST_0][MESH_0][ADJTURB_SOL]->Preprocessing(geometry_container[ZONE_FLOW][INST_0][MESH_0], solver_container[ZONE_FLOW][INST_0][MESH_0],  config_container[ZONE_FLOW] , MESH_0, 0, RUNTIME_ADJTURB_SYS, false);
  }

  solver_container[ZONE_STRUCT][INST_0][MESH_0][ADJFEA_SOL]->Preprocessing(geometry_container[ZONE_STRUCT][INST_0][MESH_0], solver_container[ZONE_STRUCT][INST_0][MESH_0],  config_container[ZONE_STRUCT] , MESH_0, 0, RUNTIME_ADJFEA_SYS, false);



}

void CDiscAdjFSIDriver::PrintDirect_Residuals(unsigned short ZONE_FLOW,
                                                          unsigned short ZONE_STRUCT,
                                                          unsigned short kind_recording){

  unsigned short ExtIter = config_container[ZONE_FLOW]->GetExtIter();
  bool turbulent = (config_container[ZONE_FLOW]->GetKind_Solver() == DISC_ADJ_RANS);
  bool nonlinear_analysis = (config_container[ZONE_STRUCT]->GetGeometricConditions() == LARGE_DEFORMATIONS);   // Nonlinear analysis.
  bool unsteady = config_container[ZONE_FLOW]->GetUnsteady_Simulation() != NONE;
  bool dynamic = (config_container[ZONE_STRUCT]->GetDynamic_Analysis() == DYNAMIC);

  su2double val_OFunction = 0.0;
  string kind_OFunction;

  cout.precision(6);
  cout.setf(ios::scientific, ios::floatfield);

  if ((kind_recording == FLOW_CONS_VARS) || (kind_recording == MESH_COORDS)) {

    /*--- Print residuals in the first iteration ---*/

    if (rank == MASTER_NODE && ((ExtIter == 0) || unsteady )){
      cout << "log10[RMS Density]: "<< log10(solver_container[ZONE_FLOW][INST_0][MESH_0][FLOW_SOL]->GetRes_RMS(0))
                     <<", Drag: " <<solver_container[ZONE_FLOW][INST_0][MESH_0][FLOW_SOL]->GetTotal_CD()
                     <<", Lift: " << solver_container[ZONE_FLOW][INST_0][MESH_0][FLOW_SOL]->GetTotal_CL() << "." << endl;

      if (turbulent){
        cout << "log10[RMS k]: " << log10(solver_container[ZONE_FLOW][INST_0][MESH_0][TURB_SOL]->GetRes_RMS(0)) << endl;
      }
      if (Kind_Objective_Function == FLOW_OBJECTIVE_FUNCTION){
        switch (config_container[ZONE_FLOW]->GetKind_ObjFunc()){
        case DRAG_COEFFICIENT:
          kind_OFunction = "(Drag coefficient): ";
          val_OFunction = solver_container[ZONE_FLOW][INST_0][MESH_0][FLOW_SOL]->GetTotal_CD();
          break;
        case LIFT_COEFFICIENT:
          kind_OFunction = "(Lift coefficient): ";
          val_OFunction = solver_container[ZONE_FLOW][INST_0][MESH_0][FLOW_SOL]->GetTotal_CL();
          break;
        case SIDEFORCE_COEFFICIENT:
          kind_OFunction = "(Sideforce coefficient): ";
          val_OFunction = solver_container[ZONE_FLOW][INST_0][MESH_0][FLOW_SOL]->GetTotal_CSF();
          break;
        case EFFICIENCY:
          kind_OFunction = "(Efficiency): ";
          val_OFunction = solver_container[ZONE_FLOW][INST_0][MESH_0][FLOW_SOL]->GetTotal_CEff();
          break;
        case MOMENT_X_COEFFICIENT:
          kind_OFunction = "(Moment X coefficient): ";
          val_OFunction = solver_container[ZONE_FLOW][INST_0][MESH_0][FLOW_SOL]->GetTotal_CMx();
          break;
        case MOMENT_Y_COEFFICIENT:
          kind_OFunction = "(Moment Y coefficient): ";
          val_OFunction = solver_container[ZONE_FLOW][INST_0][MESH_0][FLOW_SOL]->GetTotal_CMy();
          break;
        case MOMENT_Z_COEFFICIENT:
          kind_OFunction = "(Moment Z coefficient): ";
          val_OFunction = solver_container[ZONE_FLOW][INST_0][MESH_0][FLOW_SOL]->GetTotal_CMz();
          break;
        case EQUIVALENT_AREA:
          kind_OFunction = "(Equivalent area): ";
          val_OFunction = solver_container[ZONE_FLOW][INST_0][MESH_0][FLOW_SOL]->GetTotal_CEquivArea();
          break;
        default:
          val_OFunction = 0.0;  // If the objective function is computed in a different physical problem
          break;
        }
        cout << "Objective function " << kind_OFunction << val_OFunction << endl;
      }
    }

  }

  if ((kind_recording == FEA_DISP_VARS) || (kind_recording == FLOW_CROSS_TERM) || (kind_recording == GEOMETRY_CROSS_TERM)) {

    if (rank == MASTER_NODE && ((ExtIter == 0) || dynamic )){
      if (nonlinear_analysis){
        cout << "UTOL-A: "   << log10(solver_container[ZONE_STRUCT][INST_0][MESH_0][FEA_SOL]->GetRes_FEM(0))
             << ", RTOL-A: " << log10(solver_container[ZONE_STRUCT][INST_0][MESH_0][FEA_SOL]->GetRes_FEM(1))
             << ", ETOL-A: " << log10(solver_container[ZONE_STRUCT][INST_0][MESH_0][FEA_SOL]->GetRes_FEM(2)) << "." << endl;
      }
      else{
        if (solver_container[ZONE_STRUCT][INST_0][MESH_0][FEA_SOL]->GetnVar() == 2){
          cout << "log10[RMS Ux]: "   << log10(solver_container[ZONE_STRUCT][INST_0][MESH_0][FEA_SOL]->GetRes_RMS(0))
               << ", log10[RMS Uy]: " << log10(solver_container[ZONE_STRUCT][INST_0][MESH_0][FEA_SOL]->GetRes_RMS(1)) << "." << endl;

        }
        else{
          cout << "log10[RMS Ux]: "   << log10(solver_container[ZONE_STRUCT][INST_0][MESH_0][FEA_SOL]->GetRes_RMS(0))
               << ", log10[RMS Uy]: " << log10(solver_container[ZONE_STRUCT][INST_0][MESH_0][FEA_SOL]->GetRes_RMS(1))
               << ", log10[RMS Uz]: " << log10(solver_container[ZONE_STRUCT][INST_0][MESH_0][FEA_SOL]->GetRes_RMS(2))<< "." << endl;
        }

      }
      if (Kind_Objective_Function == FEM_OBJECTIVE_FUNCTION){
        switch (config_container[ZONE_STRUCT]->GetKind_ObjFunc()){
        case REFERENCE_GEOMETRY:
          kind_OFunction = "(Reference Geometry): ";
          val_OFunction = solver_container[ZONE_STRUCT][INST_0][MESH_0][FEA_SOL]->GetTotal_OFRefGeom();
          break;
        case REFERENCE_NODE:
          kind_OFunction = "(Reference Node): ";
          val_OFunction = solver_container[ZONE_STRUCT][INST_0][MESH_0][FEA_SOL]->GetTotal_OFRefNode();
          break;
        case VOLUME_FRACTION:
          kind_OFunction = "(Volume Fraction): ";
          val_OFunction = solver_container[ZONE_STRUCT][INST_0][MESH_0][FEA_SOL]->GetTotal_OFVolFrac();
          break;
        default:
          val_OFunction = 0.0;  // If the objective function is computed in a different physical problem
          break;
        }
        cout << "Objective function " << kind_OFunction << val_OFunction << endl;
      }
    }

  }

}

void CDiscAdjFSIDriver::Iterate_Direct(unsigned short ZONE_FLOW, unsigned short ZONE_STRUCT, unsigned short kind_recording){

  if ((kind_recording == FLOW_CONS_VARS) ||
      (kind_recording == MESH_COORDS)) {

    Fluid_Iteration_Direct(ZONE_FLOW, ZONE_STRUCT);


  }

  if ((kind_recording == FEA_DISP_VARS) ||
      (kind_recording == FLOW_CROSS_TERM) ||
      (kind_recording == GEOMETRY_CROSS_TERM)) {

    Structural_Iteration_Direct(ZONE_FLOW, ZONE_STRUCT);

  }


  if (kind_recording == FEM_CROSS_TERM_GEOMETRY) {

    Mesh_Deformation_Direct(ZONE_FLOW, ZONE_STRUCT);

  }


}

void CDiscAdjFSIDriver::Fluid_Iteration_Direct(unsigned short ZONE_FLOW, unsigned short ZONE_STRUCT) {

  bool turbulent = (config_container[ZONE_FLOW]->GetKind_Solver() == DISC_ADJ_RANS);
  bool frozen_visc = config_container[ZONE_FLOW]->GetFrozen_Visc_Disc();

  /*-----------------------------------------------------------------*/
  /*------------------- Set Dependency on Geometry ------------------*/
  /*-----------------------------------------------------------------*/

  geometry_container[ZONE_FLOW][INST_0][MESH_0]->UpdateGeometry(geometry_container[ZONE_FLOW][INST_0], config_container[ZONE_FLOW]);

  solver_container[ZONE_FLOW][INST_0][MESH_0][FLOW_SOL]->InitiateComms(geometry_container[ZONE_FLOW][INST_0][MESH_0], config_container[ZONE_FLOW], SOLUTION);
  solver_container[ZONE_FLOW][INST_0][MESH_0][FLOW_SOL]->CompleteComms(geometry_container[ZONE_FLOW][INST_0][MESH_0], config_container[ZONE_FLOW], SOLUTION);
  
  solver_container[ZONE_FLOW][INST_0][MESH_0][FLOW_SOL]->Preprocessing(geometry_container[ZONE_FLOW][INST_0][MESH_0],solver_container[ZONE_FLOW][INST_0][MESH_0], config_container[ZONE_FLOW], MESH_0, NO_RK_ITER, RUNTIME_FLOW_SYS, true);

  if (turbulent && !frozen_visc) {
    solver_container[ZONE_FLOW][INST_0][MESH_0][TURB_SOL]->Postprocessing(geometry_container[ZONE_FLOW][INST_0][MESH_0], solver_container[ZONE_FLOW][INST_0][MESH_0], config_container[ZONE_FLOW], MESH_0);
    
    solver_container[ZONE_FLOW][INST_0][MESH_0][TURB_SOL]->InitiateComms(geometry_container[ZONE_FLOW][INST_0][MESH_0], config_container[ZONE_FLOW], SOLUTION_EDDY);
    solver_container[ZONE_FLOW][INST_0][MESH_0][TURB_SOL]->CompleteComms(geometry_container[ZONE_FLOW][INST_0][MESH_0], config_container[ZONE_FLOW], SOLUTION_EDDY);

  }

  /*-----------------------------------------------------------------*/
  /*----------------- Iterate the flow solver -----------------------*/
  /*---- Sets all the cross dependencies for the flow variables -----*/
  /*-----------------------------------------------------------------*/

  config_container[ZONE_FLOW]->SetIntIter(0);

  direct_iteration[ZONE_FLOW]->Iterate(output, integration_container, geometry_container,
      solver_container, numerics_container, config_container,
      surface_movement, grid_movement, FFDBox, ZONE_FLOW, INST_0);

  /*-----------------------------------------------------------------*/
  /*--------------------- Set MPI Solution --------------------------*/
  /*-----------------------------------------------------------------*/

  solver_container[ZONE_FLOW][INST_0][MESH_0][FLOW_SOL]->InitiateComms(geometry_container[ZONE_FLOW][INST_0][MESH_0], config_container[ZONE_FLOW], SOLUTION);
  solver_container[ZONE_FLOW][INST_0][MESH_0][FLOW_SOL]->CompleteComms(geometry_container[ZONE_FLOW][INST_0][MESH_0], config_container[ZONE_FLOW], SOLUTION);

}

void CDiscAdjFSIDriver::Structural_Iteration_Direct(unsigned short ZONE_FLOW, unsigned short ZONE_STRUCT) {

  bool turbulent = (config_container[ZONE_FLOW]->GetKind_Solver() == DISC_ADJ_RANS);
  bool frozen_visc = config_container[ZONE_FLOW]->GetFrozen_Visc_Disc();

  /*-----------------------------------------------------------------*/
  /*---------- Set Dependencies on Geometry and Flow ----------------*/
  /*-----------------------------------------------------------------*/

  solver_container[ZONE_STRUCT][INST_0][MESH_0][FEA_SOL]->InitiateComms(geometry_container[ZONE_STRUCT][INST_0][MESH_0], config_container[ZONE_STRUCT], SOLUTION_FEA);
  solver_container[ZONE_STRUCT][INST_0][MESH_0][FEA_SOL]->CompleteComms(geometry_container[ZONE_STRUCT][INST_0][MESH_0], config_container[ZONE_STRUCT], SOLUTION_FEA);

  geometry_container[ZONE_FLOW][INST_0][MESH_0]->UpdateGeometry(geometry_container[ZONE_FLOW][INST_0], config_container[ZONE_FLOW]);

  solver_container[ZONE_FLOW][INST_0][MESH_0][FLOW_SOL]->InitiateComms(geometry_container[ZONE_FLOW][INST_0][MESH_0], config_container[ZONE_FLOW], SOLUTION);
  solver_container[ZONE_FLOW][INST_0][MESH_0][FLOW_SOL]->CompleteComms(geometry_container[ZONE_FLOW][INST_0][MESH_0], config_container[ZONE_FLOW], SOLUTION);

  solver_container[ZONE_FLOW][INST_0][MESH_0][FLOW_SOL]->Preprocessing(geometry_container[ZONE_FLOW][INST_0][MESH_0],solver_container[ZONE_FLOW][INST_0][MESH_0], config_container[ZONE_FLOW], MESH_0, NO_RK_ITER, RUNTIME_FLOW_SYS, true);

  if (turbulent && !frozen_visc) {
    solver_container[ZONE_FLOW][INST_0][MESH_0][TURB_SOL]->Postprocessing(geometry_container[ZONE_FLOW][INST_0][MESH_0], solver_container[ZONE_FLOW][INST_0][MESH_0], config_container[ZONE_FLOW], MESH_0);
    
    solver_container[ZONE_FLOW][INST_0][MESH_0][TURB_SOL]->InitiateComms(geometry_container[ZONE_FLOW][INST_0][MESH_0], config_container[ZONE_FLOW], SOLUTION_EDDY);
    solver_container[ZONE_FLOW][INST_0][MESH_0][TURB_SOL]->CompleteComms(geometry_container[ZONE_FLOW][INST_0][MESH_0], config_container[ZONE_FLOW], SOLUTION_EDDY);

  }
  
  /*-----------------------------------------------------------------*/
  /*-------------------- Transfer Tractions -------------------------*/
  /*-----------------------------------------------------------------*/

  Transfer_Tractions(ZONE_FLOW, ZONE_STRUCT);

  /*-----------------------------------------------------------------*/
  /*--------------- Iterate the structural solver -------------------*/
  /*-----------------------------------------------------------------*/

  direct_iteration[ZONE_STRUCT]->Iterate(output, integration_container, geometry_container,
                                        solver_container, numerics_container, config_container,
                                        surface_movement, grid_movement, FFDBox, ZONE_STRUCT, INST_0);

  /*-----------------------------------------------------------------*/
  /*--------------------- Set MPI Solution --------------------------*/
  /*-----------------------------------------------------------------*/

  solver_container[ZONE_STRUCT][INST_0][MESH_0][FEA_SOL]->InitiateComms(geometry_container[ZONE_STRUCT][INST_0][MESH_0], config_container[ZONE_STRUCT], SOLUTION_FEA);
  solver_container[ZONE_STRUCT][INST_0][MESH_0][FEA_SOL]->CompleteComms(geometry_container[ZONE_STRUCT][INST_0][MESH_0], config_container[ZONE_STRUCT], SOLUTION_FEA);

}

void CDiscAdjFSIDriver::Mesh_Deformation_Direct(unsigned short ZONE_FLOW, unsigned short ZONE_STRUCT) {

  unsigned long IntIter = config_container[ZONE_STRUCT]->GetIntIter();
  unsigned long ExtIter = config_container[ZONE_STRUCT]->GetExtIter();

  /*-----------------------------------------------------------------*/
  /*--------------------- Set MPI Solution --------------------------*/
  /*-----------------------------------------------------------------*/

  geometry_container[ZONE_FLOW][INST_0][MESH_0]->UpdateGeometry(geometry_container[ZONE_FLOW][INST_0], config_container[ZONE_FLOW]);

  solver_container[ZONE_FLOW][INST_0][MESH_0][FLOW_SOL]->InitiateComms(geometry_container[ZONE_FLOW][INST_0][MESH_0], config_container[ZONE_FLOW], SOLUTION);
  solver_container[ZONE_FLOW][INST_0][MESH_0][FLOW_SOL]->CompleteComms(geometry_container[ZONE_FLOW][INST_0][MESH_0], config_container[ZONE_FLOW], SOLUTION);

  solver_container[ZONE_FLOW][INST_0][MESH_0][FLOW_SOL]->Preprocessing(geometry_container[ZONE_FLOW][INST_0][MESH_0],solver_container[ZONE_FLOW][INST_0][MESH_0], config_container[ZONE_FLOW], MESH_0, NO_RK_ITER, RUNTIME_FLOW_SYS, true);

  solver_container[ZONE_STRUCT][INST_0][MESH_0][FEA_SOL]->InitiateComms(geometry_container[ZONE_STRUCT][INST_0][MESH_0], config_container[ZONE_STRUCT], SOLUTION_FEA);
  solver_container[ZONE_STRUCT][INST_0][MESH_0][FEA_SOL]->CompleteComms(geometry_container[ZONE_STRUCT][INST_0][MESH_0], config_container[ZONE_STRUCT], SOLUTION_FEA);

  /*-----------------------------------------------------------------*/
  /*------------------- Transfer Displacements ----------------------*/
  /*-----------------------------------------------------------------*/

  Transfer_Displacements(ZONE_STRUCT, ZONE_FLOW);

  /*-----------------------------------------------------------------*/
  /*------------------- Set the Grid movement -----------------------*/
  /*---- No longer done in the preprocess of the flow iteration -----*/
  /*---- as the flag Grid_Movement is set to false in this case -----*/
  /*-----------------------------------------------------------------*/

  direct_iteration[ZONE_FLOW]->SetGrid_Movement(geometry_container, surface_movement,
                                                   grid_movement, FFDBox, solver_container,
                                                   config_container, ZONE_FLOW, INST_0, IntIter, ExtIter);

  geometry_container[ZONE_FLOW][INST_0][MESH_0]->UpdateGeometry(geometry_container[ZONE_FLOW][INST_0], config_container[ZONE_FLOW]);

  solver_container[ZONE_STRUCT][INST_0][MESH_0][FEA_SOL]->InitiateComms(geometry_container[ZONE_STRUCT][INST_0][MESH_0], config_container[ZONE_STRUCT], SOLUTION_FEA);
  solver_container[ZONE_STRUCT][INST_0][MESH_0][FEA_SOL]->CompleteComms(geometry_container[ZONE_STRUCT][INST_0][MESH_0], config_container[ZONE_STRUCT], SOLUTION_FEA);

}

void CDiscAdjFSIDriver::SetRecording(unsigned short ZONE_FLOW,
                                              unsigned short ZONE_STRUCT,
                                              unsigned short kind_recording){

  unsigned long IntIter = config_container[ZONE_0]->GetIntIter();
  bool unsteady = (config_container[ZONE_FLOW]->GetUnsteady_Simulation() != NONE);
  bool dynamic = (config_container[ZONE_STRUCT]->GetDynamic_Analysis() == DYNAMIC);

  string kind_DirectIteration = " ";
  string kind_AdjointIteration = " ";

  if (unsteady || dynamic){
    SU2_MPI::Error("DYNAMIC ADJOINT SOLVER NOT IMPLEMENTED FOR FSI APPLICATIONS", CURRENT_FUNCTION);
  }


  if (rank == MASTER_NODE){
    cout << endl;
    switch (kind_recording){
    case FLOW_CONS_VARS:
      kind_AdjointIteration = "Flow iteration: flow input -> flow output";
      kind_DirectIteration = "flow ";
      break;
    case MESH_COORDS:
      kind_AdjointIteration = "Geometry cross term from flow: geometry input -> flow output";
      kind_DirectIteration = "flow ";
      break;
    case FEA_DISP_VARS:
      kind_AdjointIteration = "Structural iteration: structural input -> structural output";
      kind_DirectIteration = "structural ";
      break;
    case FLOW_CROSS_TERM:
      kind_AdjointIteration = "Flow cross term: flow input -> structural output";
      kind_DirectIteration = "structural ";
      break;
    case GEOMETRY_CROSS_TERM:
      kind_AdjointIteration = "Geometry cross term from structure: geometry input -> structural output";
      kind_DirectIteration = "structural ";
      break;
    case FEM_CROSS_TERM_GEOMETRY:
      kind_AdjointIteration = "Structural cross term from geometry: structural input -> geometry output";
      kind_DirectIteration = "mesh deformation ";
      break;
    }
    cout << kind_AdjointIteration << endl;
    cout << "Direct " << kind_DirectIteration << "iteration to store computational graph." << endl;
    switch (kind_recording){
    case FLOW_CONS_VARS: case MESH_COORDS:
    case FEA_DISP_VARS: case FLOW_CROSS_TERM: case GEOMETRY_CROSS_TERM:
      cout << "Compute residuals to check the convergence of the direct problem." << endl; break;
    case FEM_CROSS_TERM_GEOMETRY:
      cout << "Deform the grid using the converged solution of the direct problem." << endl; break;
    }
  }


  AD::Reset();

  if (CurrentRecording != kind_recording && (CurrentRecording != NONE) ){

    /*--- Clear indices ---*/

    PrepareRecording(ZONE_FLOW, ZONE_STRUCT, ALL_VARIABLES);

    /*--- Clear indices of coupling variables ---*/

    SetDependencies(ZONE_FLOW, ZONE_STRUCT, ALL_VARIABLES);

    /*--- Run one iteration while tape is passive - this clears all indices ---*/
    Iterate_Direct(ZONE_FLOW, ZONE_STRUCT, kind_recording);

  }

  /*--- Prepare for recording ---*/

  PrepareRecording(ZONE_FLOW, ZONE_STRUCT, kind_recording);

  /*--- Start the recording of all operations ---*/

  AD::StartRecording();

  /*--- Register input variables ---*/

  RegisterInput(ZONE_FLOW, ZONE_STRUCT, kind_recording);

  /*--- Set dependencies for flow, geometry and structural solvers ---*/

  SetDependencies(ZONE_FLOW, ZONE_STRUCT, kind_recording);

  /*--- Run a direct iteration ---*/
  Iterate_Direct(ZONE_FLOW, ZONE_STRUCT, kind_recording);

  /*--- Register objective function and output variables ---*/

  RegisterOutput(ZONE_FLOW, ZONE_STRUCT, kind_recording);

  /*--- Stop the recording ---*/
  AD::StopRecording();

  /*--- Set the recording status ---*/

  CurrentRecording = kind_recording;

  /* --- Reset the number of the internal iterations---*/

  config_container[ZONE_0]->SetIntIter(IntIter);


}

void CDiscAdjFSIDriver::PrepareRecording(unsigned short ZONE_FLOW,
                                                   unsigned short ZONE_STRUCT,
                                                   unsigned short kind_recording){

  unsigned short iMesh;
  bool turbulent = (config_container[ZONE_FLOW]->GetKind_Solver() == DISC_ADJ_RANS);

  /*--- Set fluid variables to direct solver values ---*/
  for (iMesh = 0; iMesh <= config_container[ZONE_FLOW]->GetnMGLevels(); iMesh++){
    solver_container[ZONE_FLOW][INST_0][iMesh][ADJFLOW_SOL]->SetRecording(geometry_container[ZONE_FLOW][INST_0][MESH_0], config_container[ZONE_FLOW]);
  }
  if (turbulent){
    solver_container[ZONE_FLOW][INST_0][MESH_0][ADJTURB_SOL]->SetRecording(geometry_container[ZONE_FLOW][INST_0][MESH_0], config_container[ZONE_FLOW]);
  }

  /*--- Set geometry to the converged values ---*/

  solver_container[ZONE_FLOW][INST_0][MESH_0][ADJFLOW_SOL]->SetMesh_Recording(geometry_container[ZONE_FLOW][INST_0], grid_movement[ZONE_FLOW][INST_0], config_container[ZONE_FLOW]);

  /*--- Set structural variables to direct solver values ---*/

  solver_container[ZONE_STRUCT][INST_0][MESH_0][ADJFEA_SOL]->SetRecording(geometry_container[ZONE_STRUCT][INST_0][MESH_0], config_container[ZONE_STRUCT]);

}

void CDiscAdjFSIDriver::RegisterInput(unsigned short ZONE_FLOW,
                                               unsigned short ZONE_STRUCT,
                                               unsigned short kind_recording){
  
  /*--- Register flow variables ---*/
  if (kind_recording == FLOW_CONS_VARS) {
    iteration_container[ZONE_FLOW][INST_0]->RegisterInput(solver_container, geometry_container, config_container, ZONE_FLOW, INST_0, kind_recording);
  }

  /*--- Register geometry variables ---*/
  if (kind_recording == MESH_COORDS) {
    iteration_container[ZONE_FLOW][INST_0]->RegisterInput(solver_container, geometry_container, config_container, ZONE_FLOW, INST_0, kind_recording);
  }
  
  /*--- Register structural variables ---*/
  if (kind_recording == FEM_CROSS_TERM_GEOMETRY) {
    iteration_container[ZONE_STRUCT][INST_0]->RegisterInput(solver_container, geometry_container, config_container, ZONE_STRUCT, INST_0, kind_recording);
  }

  /*--- Register all variables ---*/
  if (kind_recording == FEA_DISP_VARS) {
    iteration_container[ZONE_STRUCT][INST_0]->RegisterInput(solver_container, geometry_container, config_container, ZONE_STRUCT, INST_0, FEA_DISP_VARS);
    iteration_container[ZONE_FLOW][INST_0]->RegisterInput(solver_container, geometry_container, config_container, ZONE_FLOW, INST_0, FLOW_CROSS_TERM);
    iteration_container[ZONE_FLOW][INST_0]->RegisterInput(solver_container, geometry_container, config_container, ZONE_FLOW, INST_0, GEOMETRY_CROSS_TERM);
  }

}

void CDiscAdjFSIDriver::SetDependencies(unsigned short ZONE_FLOW,
                                                  unsigned short ZONE_STRUCT,
                                                  unsigned short kind_recording){

  /*--- Add dependencies for geometrical and turbulent variables ---*/

  iteration_container[ZONE_FLOW][INST_0]->SetDependencies(solver_container, geometry_container, numerics_container, config_container, ZONE_FLOW, INST_0, kind_recording);

  /*--- Add dependencies for E, Nu, Rho, and Rho_DL variables ---*/

  iteration_container[ZONE_STRUCT][INST_0]->SetDependencies(solver_container, geometry_container, numerics_container, config_container, ZONE_STRUCT, INST_0, kind_recording);


}

void CDiscAdjFSIDriver::RegisterOutput(unsigned short ZONE_FLOW,
                                                 unsigned short ZONE_STRUCT,
                                                 unsigned short kind_recording){

  bool turbulent = (config_container[ZONE_FLOW]->GetKind_Solver() == DISC_ADJ_RANS);
  bool frozen_visc = config_container[ZONE_FLOW]->GetFrozen_Visc_Disc();


  /*--- Register a flow-type objective function and the conservative variables of the flow as output of the iteration. ---*/
  if ((kind_recording == FLOW_CONS_VARS) ||
      (kind_recording == MESH_COORDS)) {
    solver_container[ZONE_FLOW][INST_0][MESH_0][ADJFLOW_SOL]->RegisterObj_Func(config_container[ZONE_FLOW]);

    solver_container[ZONE_FLOW][INST_0][MESH_0][ADJFLOW_SOL]->RegisterOutput(geometry_container[ZONE_FLOW][INST_0][MESH_0],config_container[ZONE_FLOW]);

    if (turbulent && !frozen_visc) {
      solver_container[ZONE_FLOW][INST_0][MESH_0][ADJTURB_SOL]->RegisterOutput(geometry_container[ZONE_FLOW][INST_0][MESH_0],config_container[ZONE_FLOW]);
    }
  }


  /*--- Register a structural-type objective function and the displacements of the structure as output of the iteration. ---*/
  if (kind_recording == FEA_DISP_VARS) {
    solver_container[ZONE_STRUCT][INST_0][MESH_0][ADJFEA_SOL]->RegisterObj_Func(config_container[ZONE_STRUCT]);

    solver_container[ZONE_STRUCT][INST_0][MESH_0][ADJFEA_SOL]->RegisterOutput(geometry_container[ZONE_STRUCT][INST_0][MESH_0],config_container[ZONE_STRUCT]);
  }


  /*--- The FEM_CROSS_TERM_GEOMETRY evaluates the mesh routines, they do not throw any dependency on the objective function. ---*/
  /*--- Register the displacements of the fluid nodes as output of the iteration. ---*/
  if (kind_recording == FEM_CROSS_TERM_GEOMETRY) {
    geometry_container[ZONE_FLOW][INST_0][MESH_0]->RegisterOutput_Coordinates(config_container[ZONE_FLOW]);
  }

}


void CDiscAdjFSIDriver::Iterate_Block(unsigned short ZONE_FLOW,
                                                unsigned short ZONE_STRUCT,
                                                unsigned short kind_recording){

  unsigned long IntIter=0, nIntIter = 1;
  bool dual_time_1st = (config_container[ZONE_0]->GetUnsteady_Simulation() == DT_STEPPING_1ST);
  bool dual_time_2nd = (config_container[ZONE_0]->GetUnsteady_Simulation() == DT_STEPPING_2ND);
  bool dual_time = (dual_time_1st || dual_time_2nd);
  bool dynamic = (config_container[ZONE_STRUCT]->GetDynamic_Analysis() == DYNAMIC);

  bool adjoint_convergence = false;

  /*--- Record one direct iteration with kind_recording as input ---*/

  SetRecording(ZONE_FLOW, ZONE_STRUCT, kind_recording);

  /*--- Print the residuals of the direct subiteration ---*/

  PrintDirect_Residuals(ZONE_FLOW, ZONE_STRUCT, kind_recording);

  /*--- Run the iteration ---*/

  switch (kind_recording){
  case FLOW_CONS_VARS:
    nIntIter = config_container[ZONE_FLOW]->GetUnst_nIntIter();
    break;
  case FEA_DISP_VARS:
    nIntIter = config_container[ZONE_STRUCT]->GetDyn_nIntIter();
    break;
  case MESH_COORDS:
  case FEM_CROSS_TERM_GEOMETRY:
  case FLOW_CROSS_TERM:
  case GEOMETRY_CROSS_TERM:
    nIntIter = 1;
    break;
  }

  for (unsigned short iZone = 0; iZone < config_container[ZONE_FLOW]->GetnZone(); iZone++)
    config_container[iZone]->SetIntIter(IntIter);

  for(IntIter = 0; IntIter < nIntIter; IntIter++){

    /*--- Set the internal iteration ---*/

    for (unsigned short iZone = 0; iZone < config_container[ZONE_FLOW]->GetnZone(); iZone++)
      config_container[iZone]->SetIntIter(IntIter);

    /*--- Set the adjoint values of the flow and objective function ---*/

    InitializeAdjoint(ZONE_FLOW, ZONE_STRUCT, kind_recording);

    /*--- Run the adjoint computation ---*/

    AD::ComputeAdjoint();

    /*--- Extract the adjoints of the input variables and store them for the next iteration ---*/

    ExtractAdjoint(ZONE_FLOW, ZONE_STRUCT, kind_recording);

    /*--- Clear all adjoints to re-use the stored computational graph in the next iteration ---*/
    AD::ClearAdjoints();

    /*--- Check the convergence of the adjoint block ---*/

    adjoint_convergence = CheckConvergence(IntIter, ZONE_FLOW, ZONE_STRUCT, kind_recording);

    /*--- Write the convergence history (only screen output) ---*/

    ConvergenceHistory(IntIter, nIntIter, ZONE_FLOW, ZONE_STRUCT, kind_recording);

    /*--- Break the loop if converged ---*/

    if (adjoint_convergence) break;


  }

  if (dual_time){
    integration_container[ZONE_FLOW][INST_0][ADJFLOW_SOL]->SetConvergence(false);
  }
  if (dynamic){
    integration_container[ZONE_FLOW][INST_0][ADJFLOW_SOL]->SetConvergence(false);
  }

}


void CDiscAdjFSIDriver::InitializeAdjoint(unsigned short ZONE_FLOW,
                                                     unsigned short ZONE_STRUCT,
                                                     unsigned short kind_recording){

  bool turbulent = (config_container[ZONE_FLOW]->GetKind_Solver() == DISC_ADJ_RANS);
  bool frozen_visc = config_container[ZONE_FLOW]->GetFrozen_Visc_Disc();

  /*--- Seed a fluid-type objective function and initialize the adjoints of fluid conservative variables. ---*/
  if ((kind_recording == FLOW_CONS_VARS) ||
      (kind_recording == MESH_COORDS)) {
    solver_container[ZONE_FLOW][INST_0][MESH_0][ADJFLOW_SOL]->SetAdj_ObjFunc(geometry_container[ZONE_FLOW][INST_0][MESH_0],
                                                                             config_container[ZONE_FLOW]);

    solver_container[ZONE_FLOW][INST_0][MESH_0][ADJFLOW_SOL]->SetAdjoint_Output(geometry_container[ZONE_FLOW][INST_0][MESH_0],
                                                                                config_container[ZONE_FLOW]);
    if (turbulent && !frozen_visc) {
      solver_container[ZONE_FLOW][INST_0][MESH_0][ADJTURB_SOL]->SetAdjoint_Output(geometry_container[ZONE_FLOW][INST_0][MESH_0],
                                                                                  config_container[ZONE_FLOW]);
    }
  }

  /*--- Seed a structural-type objective function and initialize the adjoints of structural displacements. ---*/
  if (kind_recording == FEA_DISP_VARS) {
    solver_container[ZONE_STRUCT][INST_0][MESH_0][ADJFEA_SOL]->SetAdj_ObjFunc(geometry_container[ZONE_STRUCT][INST_0][MESH_0],
                                                                              config_container[ZONE_STRUCT]);
    
    solver_container[ZONE_STRUCT][INST_0][MESH_0][ADJFEA_SOL]->SetAdjoint_Output(geometry_container[ZONE_STRUCT][INST_0][MESH_0],
                                                                                 config_container[ZONE_STRUCT]);
  }

  /*--- Initialize the adjoints of fluid grid nodes. ---*/
  if (kind_recording == FEM_CROSS_TERM_GEOMETRY) {
    solver_container[ZONE_FLOW][INST_0][MESH_0][ADJFLOW_SOL]->SetAdjoint_OutputMesh(geometry_container[ZONE_FLOW][INST_0][MESH_0],
                                                                                    config_container[ZONE_FLOW]);
  }
}

void CDiscAdjFSIDriver::ExtractAdjoint(unsigned short ZONE_FLOW,
                                                  unsigned short ZONE_STRUCT,
                                                  unsigned short kind_recording){

  bool turbulent = (config_container[ZONE_FLOW]->GetKind_Solver() == DISC_ADJ_RANS);
  bool frozen_visc = config_container[ZONE_FLOW]->GetFrozen_Visc_Disc();

  /*--- Extract the adjoint of the fluid conservative variables ---*/

  if (kind_recording == FLOW_CONS_VARS) {

    /*--- Extract the adjoints of the conservative input variables and store them for the next iteration ---*/

    solver_container[ZONE_FLOW][INST_0][MESH_0][ADJFLOW_SOL]->ExtractAdjoint_Solution(geometry_container[ZONE_FLOW][INST_0][MESH_0],
                                                      config_container[ZONE_FLOW]);

    solver_container[ZONE_FLOW][INST_0][MESH_0][ADJFLOW_SOL]->ExtractAdjoint_Variables(geometry_container[ZONE_FLOW][INST_0][MESH_0],
                                                      config_container[ZONE_FLOW]);

    if (turbulent && !frozen_visc) {
      solver_container[ZONE_FLOW][INST_0][MESH_0][ADJTURB_SOL]->ExtractAdjoint_Solution(geometry_container[ZONE_FLOW][INST_0][MESH_0],
                                                        config_container[ZONE_FLOW]);
    }

  }

  /*--- Extract the adjoint of the mesh coordinates ---*/

  if (kind_recording == MESH_COORDS) {

    /*--- Extract the adjoints of the flow geometry and store them for the next iteration ---*/

    solver_container[ZONE_FLOW][INST_0][MESH_0][ADJFLOW_SOL]->ExtractAdjoint_CrossTerm_Geometry_Flow(geometry_container[ZONE_FLOW][INST_0][MESH_0],
                                                      config_container[ZONE_FLOW]);

  }

  /*--- Extract the adjoint of the structural displacements ---*/

  if (kind_recording == FEA_DISP_VARS) {

    /*--- Extract the adjoints of the conservative input variables and store them for the next iteration ---*/

    solver_container[ZONE_STRUCT][INST_0][MESH_0][ADJFEA_SOL]->ExtractAdjoint_Solution(geometry_container[ZONE_STRUCT][INST_0][MESH_0],
                                                                               config_container[ZONE_STRUCT]);

    solver_container[ZONE_STRUCT][INST_0][MESH_0][ADJFEA_SOL]->ExtractAdjoint_Variables(geometry_container[ZONE_STRUCT][INST_0][MESH_0],
                                                                                config_container[ZONE_STRUCT]);

    solver_container[ZONE_FLOW][INST_0][MESH_0][ADJFLOW_SOL]->ExtractAdjoint_CrossTerm(geometry_container[ZONE_FLOW][INST_0][MESH_0],
                                                      config_container[ZONE_FLOW]);

    if (turbulent && !frozen_visc)
      solver_container[ZONE_FLOW][INST_0][MESH_0][ADJTURB_SOL]->ExtractAdjoint_CrossTerm(geometry_container[ZONE_FLOW][INST_0][MESH_0],
                                                                                         config_container[ZONE_FLOW]);

    solver_container[ZONE_FLOW][INST_0][MESH_0][ADJFLOW_SOL]->ExtractAdjoint_CrossTerm_Geometry(geometry_container[ZONE_FLOW][INST_0][MESH_0],
                                                                                                config_container[ZONE_FLOW]);
  }


  if (kind_recording == FEM_CROSS_TERM_GEOMETRY) {

    /*--- Extract the adjoints of the displacements (input variables) and store them for the next iteration ---*/

    solver_container[ZONE_STRUCT][INST_0][MESH_0][ADJFEA_SOL]->ExtractAdjoint_CrossTerm_Geometry(geometry_container[ZONE_STRUCT][INST_0][MESH_0],
                                                                                config_container[ZONE_STRUCT]);
  }

}


bool CDiscAdjFSIDriver::CheckConvergence(unsigned long IntIter,
                                                   unsigned short ZONE_FLOW,
                                                   unsigned short ZONE_STRUCT,
                                                   unsigned short kind_recording){

  bool flow_convergence    = false,
        struct_convergence  = false;

  bool adjoint_convergence = false;

  su2double residual_1, residual_2;

  if (kind_recording == FLOW_CONS_VARS) {

      /*--- Set the convergence criteria (only residual possible as of now) ---*/

      residual_1 = log10(solver_container[ZONE_FLOW][INST_0][MESH_0][ADJFLOW_SOL]->GetRes_RMS(0));
      residual_2 = log10(solver_container[ZONE_FLOW][INST_0][MESH_0][ADJFLOW_SOL]->GetRes_RMS(1));

      flow_convergence = ((residual_1 < config_container[ZONE_FLOW]->GetMinLogResidual()) &&
                          (residual_2 < config_container[ZONE_FLOW]->GetMinLogResidual()));

  }

  if (kind_recording == FEA_DISP_VARS) {

    /*--- Set the convergence criteria (only residual possible as of now) ---*/

    residual_1 = log10(solver_container[ZONE_STRUCT][INST_0][MESH_0][ADJFEA_SOL]->GetRes_RMS(0));
    residual_2 = log10(solver_container[ZONE_STRUCT][INST_0][MESH_0][ADJFEA_SOL]->GetRes_RMS(1));

    // Temporary, until function is added
    struct_convergence = ((residual_1 < config_container[ZONE_STRUCT]->GetResidual_FEM_UTOL()) &&
                          (residual_2 < config_container[ZONE_STRUCT]->GetResidual_FEM_UTOL()));

  }

  switch (kind_recording){
  case FLOW_CONS_VARS:      adjoint_convergence = flow_convergence; break;
  case MESH_COORDS:  adjoint_convergence = true; break;
  case FEA_DISP_VARS:       adjoint_convergence = struct_convergence; break;
  case FLOW_CROSS_TERM:     adjoint_convergence = true; break;
  case FEM_CROSS_TERM_GEOMETRY:      adjoint_convergence = true; break;
  case GEOMETRY_CROSS_TERM: adjoint_convergence = true; break;
  default:                  adjoint_convergence = false; break;
  }

  /*--- Apply the same convergence criteria to all the processors ---*/

#ifdef HAVE_MPI

  unsigned short *sbuf_conv = NULL, *rbuf_conv = NULL;
  sbuf_conv = new unsigned short[1]; sbuf_conv[0] = 0;
  rbuf_conv = new unsigned short[1]; rbuf_conv[0] = 0;

  /*--- Convergence criteria ---*/

  sbuf_conv[0] = adjoint_convergence;
  SU2_MPI::Reduce(sbuf_conv, rbuf_conv, 1, MPI_UNSIGNED_SHORT, MPI_SUM, MASTER_NODE, MPI_COMM_WORLD);

  /*-- Compute global convergence criteria in the master node --*/

  sbuf_conv[0] = 0;
  if (rank == MASTER_NODE) {
    if (rbuf_conv[0] == size) sbuf_conv[0] = 1;
    else sbuf_conv[0] = 0;
  }

  SU2_MPI::Bcast(sbuf_conv, 1, MPI_UNSIGNED_SHORT, MASTER_NODE, MPI_COMM_WORLD);

  if (sbuf_conv[0] == 1) { adjoint_convergence = true;}
  else { adjoint_convergence = false;}

  delete [] sbuf_conv;
  delete [] rbuf_conv;

#endif

  return adjoint_convergence;

}

void CDiscAdjFSIDriver::ConvergenceHistory(unsigned long IntIter,
                                                      unsigned long nIntIter,
                                                      unsigned short ZONE_FLOW,
                                                      unsigned short ZONE_STRUCT,
                                                      unsigned short kind_recording){

  unsigned long BGS_Iter = config_container[ZONE_FLOW]->GetOuterIter();


  ofstream ConvHist_file;
  if (rank == MASTER_NODE)
    output->SetConvHistory_Header(&ConvHist_file, config_container[ZONE_0], ZONE_0, INST_0);


  if (kind_recording == FLOW_CONS_VARS) {

    if (rank == MASTER_NODE){
      if (IntIter == 0){
        cout << endl;
        cout << " IntIter" << "    BGSIter" << "   Res[Psi_Rho]" << "     Res[Psi_E]" << endl;
      }

      if (IntIter % config_container[ZONE_FLOW]->GetWrt_Con_Freq() == 0){
        /*--- Output the flow convergence ---*/
        /*--- This is temporary as it requires several changes in the output structure ---*/
        cout.width(8);     cout << IntIter;
        cout.width(11);    cout << BGS_Iter + 1;
        cout.precision(6); cout.setf(ios::fixed, ios::floatfield);
        cout.width(15);    cout << log10(solver_container[ZONE_FLOW][INST_0][MESH_0][ADJFLOW_SOL]->GetRes_RMS(0));
        cout.width(15);    cout << log10(solver_container[ZONE_FLOW][INST_0][MESH_0][ADJFLOW_SOL]->GetRes_RMS(1));
        cout << endl;
      }

    }
  }

  if (kind_recording == FEA_DISP_VARS) {

    /*--- Set the convergence criteria (only residual possible) ---*/
    output->SetConvHistory_Body(NULL, geometry_container, solver_container, config_container, integration_container, true, 0.0, ZONE_STRUCT, INST_0);

  }


}


bool CDiscAdjFSIDriver::BGSConvergence(unsigned long IntIter,
                                                 unsigned short ZONE_FLOW,
                                                 unsigned short ZONE_STRUCT){

  unsigned short iMarker;
  unsigned short nVar_Flow = solver_container[ZONE_FLOW][INST_0][MESH_0][ADJFLOW_SOL]->GetnVar(),
                   nVar_Struct = solver_container[ZONE_STRUCT][INST_0][MESH_0][ADJFEA_SOL]->GetnVar();
  unsigned short iRes;

  bool flow_converged_absolute = false,
        flow_converged_relative = false,
        struct_converged_absolute = false,
        struct_converged_relative = false;

  bool Convergence = false;

  /*--- Apply BC's to the structural adjoint - otherwise, clamped nodes have too values that make no sense... ---*/
  for (iMarker = 0; iMarker < config_container[ZONE_STRUCT]->GetnMarker_All(); iMarker++)
  switch (config_container[ZONE_STRUCT]->GetMarker_All_KindBC(iMarker)) {
    case CLAMPED_BOUNDARY:
    solver_container[ZONE_STRUCT][INST_0][MESH_0][ADJFEA_SOL]->BC_Clamped_Post(geometry_container[ZONE_STRUCT][INST_0][MESH_0],
        solver_container[ZONE_STRUCT][INST_0][MESH_0], numerics_container[ZONE_STRUCT][INST_0][MESH_0][FEA_SOL][FEA_TERM],
        config_container[ZONE_STRUCT], iMarker);
    break;
  }

  /*--- Compute the residual for the flow and structural zones ---*/

  /*--- Flow ---*/

  solver_container[ZONE_FLOW][INST_0][MESH_0][ADJFLOW_SOL]->ComputeResidual_Multizone(geometry_container[ZONE_FLOW][INST_0][MESH_0],
                                                                        config_container[ZONE_FLOW]);

  /*--- Structure ---*/

  solver_container[ZONE_STRUCT][INST_0][MESH_0][ADJFEA_SOL]->ComputeResidual_Multizone(geometry_container[ZONE_STRUCT][INST_0][MESH_0],
                                                                         config_container[ZONE_STRUCT]);


  /*--- Retrieve residuals ---*/

  /*--- Flow residuals ---*/

  for (iRes = 0; iRes < nVar_Flow; iRes++){
    residual_flow[iRes] = log10(solver_container[ZONE_FLOW][INST_0][MESH_0][ADJFLOW_SOL]->GetRes_BGS(iRes));
    if (IntIter == 0) init_res_flow[iRes] = residual_flow[iRes];
    residual_flow_rel[iRes] = fabs(residual_flow[iRes] - init_res_flow[iRes]);
  }

  /*--- Structure residuals ---*/

  for (iRes = 0; iRes < nVar_Struct; iRes++){
    residual_struct[iRes] = log10(solver_container[ZONE_STRUCT][INST_0][MESH_0][ADJFEA_SOL]->GetRes_BGS(iRes));
    if (IntIter == 0) init_res_struct[iRes] = residual_struct[iRes];
    residual_struct_rel[iRes] = fabs(residual_struct[iRes] - init_res_struct[iRes]);
  }

  /*--- Check convergence ---*/
  flow_converged_absolute = ((residual_flow[0] < flow_criteria) && (residual_flow[nVar_Flow-1] < flow_criteria));
  flow_converged_relative = ((residual_flow_rel[0] > flow_criteria_rel) && (residual_flow_rel[nVar_Flow-1] > flow_criteria_rel));

  struct_converged_absolute = ((residual_struct[0] < structure_criteria) && (residual_struct[nVar_Flow-1] < structure_criteria));
  struct_converged_relative = ((residual_struct_rel[0] > structure_criteria_rel) && (residual_struct_rel[nVar_Flow-1] > structure_criteria_rel));

  Convergence = ((flow_converged_absolute && struct_converged_absolute) ||
                 (flow_converged_absolute && struct_converged_relative) ||
                 (flow_converged_relative && struct_converged_relative) ||
                 (flow_converged_relative && struct_converged_absolute));

  if (rank == MASTER_NODE){

    cout << endl << "-------------------------------------------------------------------------" << endl;
    cout << endl;
    cout << "Convergence summary for BGS iteration ";
    cout << IntIter << endl;
    cout << endl;
    /*--- TODO: This is a workaround until the TestCases.py script incorporates new classes for nested loops. ---*/
    cout << "Iter[ID]" << "  BGSRes[Psi_Rho]" << "  BGSRes[Psi_E]" << "  BGSRes[Psi_Ux]" << "  BGSRes[Psi_Uy]" << endl;
    cout.precision(6); cout.setf(ios::fixed, ios::floatfield);
    cout.width(8); cout << IntIter*1000;
    cout.width(17); cout << residual_flow[0];
    cout.width(15); cout << residual_flow[nVar_Flow-1];
    cout.width(16); cout << residual_struct[0];
    cout.width(16); cout << residual_struct[1];
    cout << endl;
    cout << endl;
    cout << "-------------------------------------------------------------------------" << endl;


    bool write_history = true;
    unsigned short iVar;

    /*--- Header of the temporary output file ---*/
    if ((write_history) && (rank == MASTER_NODE)){
      ofstream myfile_res;
      bool de_effects = config_container[ZONE_STRUCT]->GetDE_Effects();

      myfile_res.open ("history_adjoint_FSI.csv", ios::app);

      myfile_res << IntIter << "\t";

      myfile_res.precision(15);

      for (iVar = 0; iVar < nVar_Flow; iVar++){
        myfile_res << fixed << residual_flow[iVar] << "\t";
      }

      for (iVar = 0; iVar < nVar_Struct; iVar++){
        myfile_res << fixed << residual_struct[iVar] << "\t";
      }

      for (iVar = 0; iVar < config_container[ZONE_STRUCT]->GetnElasticityMod(); iVar++)
         myfile_res << scientific << solver_container[ZONE_STRUCT][INST_0][MESH_0][ADJFEA_SOL]->GetGlobal_Sens_E(iVar) << "\t";
      for (iVar = 0; iVar < config_container[ZONE_STRUCT]->GetnPoissonRatio(); iVar++)
         myfile_res << scientific << solver_container[ZONE_STRUCT][INST_0][MESH_0][ADJFEA_SOL]->GetGlobal_Sens_Nu(iVar) << "\t";
      if (de_effects){
        for (iVar = 0; iVar < config_container[ZONE_STRUCT]->GetnElectric_Field(); iVar++)
          myfile_res << scientific << solver_container[ZONE_STRUCT][INST_0][MESH_0][ADJFEA_SOL]->GetGlobal_Sens_EField(0) << "\t";
      }

      myfile_res << endl;

      myfile_res.close();
    }

    // TEST: for implementation of python framework in coupled FSI problems
    if ((config_container[ZONE_1]->GetDV_FEA() != NODV_FEA) && (rank == MASTER_NODE)){

      /*--- Header of the temporary output file ---*/
      ofstream myfile_res;

      switch (config_container[ZONE_1]->GetDV_FEA()) {
        case YOUNG_MODULUS:
          myfile_res.open("grad_young.opt");
          break;
        case POISSON_RATIO:
          myfile_res.open("grad_poisson.opt");
          break;
        case DENSITY_VAL:
        case DEAD_WEIGHT:
          myfile_res.open("grad_density.opt");
          break;
        case ELECTRIC_FIELD:
          myfile_res.open("grad_efield.opt");
          break;
        default:
          myfile_res.open("grad.opt");
          break;
      }

      unsigned short iDV;
      unsigned short nDV = solver_container[ZONE_1][INST_0][MESH_0][ADJFEA_SOL]->GetnDVFEA();

      myfile_res << "INDEX" << "\t" << "GRAD" << endl;

      myfile_res.precision(15);

      for (iDV = 0; iDV < nDV; iDV++){
        myfile_res << iDV;
        myfile_res << "\t";
        myfile_res << scientific << solver_container[ZONE_1][INST_0][MESH_0][ADJFEA_SOL]->GetGlobal_Sens_DVFEA(iDV);
        myfile_res << endl;
      }

      myfile_res.close();
    }


  }

  /*--- Apply the same convergence criteria to all the processors ---*/

#ifdef HAVE_MPI

  unsigned short *sbuf_conv = NULL, *rbuf_conv = NULL;
  sbuf_conv = new unsigned short[1]; sbuf_conv[0] = 0;
  rbuf_conv = new unsigned short[1]; rbuf_conv[0] = 0;

  /*--- Convergence criteria ---*/

  sbuf_conv[0] = Convergence;
  SU2_MPI::Reduce(sbuf_conv, rbuf_conv, 1, MPI_UNSIGNED_SHORT, MPI_SUM, MASTER_NODE, MPI_COMM_WORLD);

  /*-- Compute global convergence criteria in the master node --*/

  sbuf_conv[0] = 0;
  if (rank == MASTER_NODE) {
    if (rbuf_conv[0] == size) sbuf_conv[0] = 1;
    else sbuf_conv[0] = 0;
  }

  SU2_MPI::Bcast(sbuf_conv, 1, MPI_UNSIGNED_SHORT, MASTER_NODE, MPI_COMM_WORLD);

  if (sbuf_conv[0] == 1) { Convergence = true;}
  else { Convergence = false;}

  delete [] sbuf_conv;
  delete [] rbuf_conv;

#endif

  /*--- Update the solution for the flow and structural zones ---*/

  /*--- Flow ---*/

  solver_container[ZONE_FLOW][INST_0][MESH_0][ADJFLOW_SOL]->UpdateSolution_BGS(geometry_container[ZONE_FLOW][INST_0][MESH_0],
                                                                       config_container[ZONE_FLOW]);

  /*--- Structure ---*/

  solver_container[ZONE_STRUCT][INST_0][MESH_0][ADJFEA_SOL]->UpdateSolution_BGS(geometry_container[ZONE_STRUCT][INST_0][MESH_0],
                                                                       config_container[ZONE_STRUCT]);

  return Convergence;
}

void CDiscAdjFSIDriver::Postprocess(unsigned short ZONE_FLOW,
                                             unsigned short ZONE_STRUCT) {

  unsigned short iMarker;

  /*--- Apply BC's to the structural adjoint after the solution has converged (to avoid unphysical values in clamped nodes) ---*/
  for (iMarker = 0; iMarker < config_container[ZONE_STRUCT]->GetnMarker_All(); iMarker++)
  switch (config_container[ZONE_STRUCT]->GetMarker_All_KindBC(iMarker)) {
    case CLAMPED_BOUNDARY:
    solver_container[ZONE_STRUCT][INST_0][MESH_0][ADJFEA_SOL]->BC_Clamped_Post(geometry_container[ZONE_STRUCT][INST_0][MESH_0],
        solver_container[ZONE_STRUCT][INST_0][MESH_0], numerics_container[ZONE_STRUCT][INST_0][MESH_0][FEA_SOL][FEA_TERM],
        config_container[ZONE_STRUCT], iMarker);
    break;
  }


}

void CDiscAdjFSIDriver::Transfer_Displacements(unsigned short donorZone, unsigned short targetZone) {


  transfer_container[donorZone][targetZone]->Broadcast_InterfaceData(solver_container[donorZone][INST_0][MESH_0][FEA_SOL],solver_container[targetZone][INST_0][MESH_0][FLOW_SOL],
                                                                     geometry_container[donorZone][INST_0][MESH_0],geometry_container[targetZone][INST_0][MESH_0],
                                                                     config_container[donorZone], config_container[targetZone]);

}

void CDiscAdjFSIDriver::Transfer_Tractions(unsigned short donorZone, unsigned short targetZone) {

  transfer_container[donorZone][targetZone]->Broadcast_InterfaceData(solver_container[donorZone][INST_0][MESH_0][FEA_SOL],solver_container[targetZone][INST_0][MESH_0][FLOW_SOL],
                                                                     geometry_container[donorZone][INST_0][MESH_0],geometry_container[targetZone][INST_0][MESH_0],
                                                                     config_container[donorZone], config_container[targetZone]);
}


CMultiphysicsZonalDriver::CMultiphysicsZonalDriver(char* confFile,
                                                   unsigned short val_nZone,
                                                   SU2_Comm MPICommunicator) : CDriver(confFile,
                                                                                       val_nZone,
                                                                                       MPICommunicator) { }

CMultiphysicsZonalDriver::~CMultiphysicsZonalDriver(void) { }

void CMultiphysicsZonalDriver::Run() {

  unsigned short iZone, jZone, checkConvergence;
  unsigned long IntIter, nIntIter;
  bool unsteady;

  /*--- Check whether the driver is capable of solving the problem ---*/

  for (iZone = 0; iZone < nZone; iZone++) {
    for (jZone = 0; jZone < nZone; jZone++) {

      if (iZone != jZone) {
        bool not_capable_fsi        = (   (transfer_types[iZone][jZone] == FLOW_TRACTION)
                                      ||  (transfer_types[iZone][jZone] == STRUCTURAL_DISPLACEMENTS)
                                      ||  (transfer_types[iZone][jZone] == STRUCTURAL_DISPLACEMENTS_DISC_ADJ));
        bool not_capable_turbo      = transfer_types[iZone][jZone] == MIXING_PLANE;
        bool not_capable_ConsVar    = transfer_types[iZone][jZone] == CONSERVATIVE_VARIABLES;

        if (not_capable_fsi)
          SU2_MPI::Error("Coupling between fluids and elastic solids not provided. Please use designated FSI driver instead.", CURRENT_FUNCTION);

        if (not_capable_turbo)
          SU2_MPI::Error("Turbo machinery environment not provided. Please use designated turbo machinery driver instead.", CURRENT_FUNCTION);

        if (not_capable_ConsVar)
          SU2_MPI::Error("Exchange of conservative variables not necessarily well defined. Exiting.", CURRENT_FUNCTION);
      }
    }
  }

  /*--- Run a single iteration of a multi-zone problem by looping over all
   zones and executing the iterations. Note that data transers between zones
   and other intermediate procedures may be required. ---*/

  unsteady = (config_container[ZONE_0]->GetUnsteady_Simulation() == DT_STEPPING_1ST) || (config_container[MESH_0]->GetUnsteady_Simulation() == DT_STEPPING_2ND);

  /*--- Zone preprocessing ---*/

  for (iZone = 0; iZone < nZone; iZone++) {
    iteration_container[iZone][INST_0]->Preprocess(output, integration_container, geometry_container, solver_container, numerics_container, config_container, surface_movement, grid_movement, FFDBox, iZone, INST_0);
    config_container[iZone]->SetDelta_UnstTimeND(config_container[ZONE_0]->GetDelta_UnstTimeND());
  }

  /*--- Updating zone interface communication patterns,
   needed only for unsteady simulation since for steady problems
   this is done once in the interpolator_container constructor
   at the beginning of the computation ---*/

  if ( unsteady ) {
    for (iZone = 0; iZone < nZone; iZone++) {
      for (jZone = 0; jZone < nZone; jZone++)
        if(jZone != iZone && interpolator_container[iZone][jZone] != NULL)
        interpolator_container[iZone][jZone]->Set_TransferCoeff(config_container);
    }
  }

  /*--- Begin Unsteady pseudo-time stepping internal loop, if not unsteady it does only one step --*/

  if (unsteady)
    nIntIter = config_container[MESH_0]->GetUnst_nIntIter();
  else
    nIntIter = 1;

  for (IntIter = 0; IntIter < nIntIter; IntIter++) {

    /*--- For each zone runs one single iteration including the data transfers to it ---*/

    for (iZone = 0; iZone < nZone; iZone++) {

      // When running a unsteady simulation, we have to adapt CFL values here.
      if (unsteady && (config_container[ZONE_0]->GetCFL_Adapt() == YES)) {
          output->SetCFL_Number(solver_container, config_container, iZone);
      }

      config_container[iZone]->SetIntIter(IntIter);

      for (jZone = 0; jZone < nZone; jZone++)
        if(jZone != iZone && transfer_container[jZone][iZone] != NULL)
          Transfer_Data(jZone, iZone);

      iteration_container[iZone][INST_0]->Iterate(output, integration_container, geometry_container, solver_container, numerics_container, config_container, surface_movement, grid_movement, FFDBox, iZone, INST_0);
    }

    /*--- Check convergence in each zone --*/

    checkConvergence = 0;
    for (iZone = 0; iZone < nZone; iZone++) {

      if ((config_container[iZone]->GetKind_Solver() == EULER)
          || (config_container[iZone]->GetKind_Solver() == NAVIER_STOKES)
          || (config_container[iZone]->GetKind_Solver() == RANS))
        checkConvergence += (int) integration_container[iZone][INST_0][FLOW_SOL]->GetConvergence();
      else if ((config_container[iZone]->GetKind_Solver() == DISC_ADJ_EULER)
               || (config_container[iZone]->GetKind_Solver() == DISC_ADJ_NAVIER_STOKES)
               || (config_container[iZone]->GetKind_Solver() == DISC_ADJ_RANS))
        checkConvergence += (int) integration_container[iZone][INST_0][ADJFLOW_SOL]->GetConvergence();
      else if ((config_container[iZone]->GetKind_Solver() == HEAT_EQUATION_FVM))
        checkConvergence += (int) integration_container[iZone][INST_0][HEAT_SOL]->GetConvergence();
    }

    /*--- If convergence was reached in every zone --*/

    if (checkConvergence == nZone) break;
  }

}

void CMultiphysicsZonalDriver::Update() {

  for(iZone = 0; iZone < nZone; iZone++)
    iteration_container[iZone][INST_0]->Update(output, integration_container, geometry_container,
         solver_container, numerics_container, config_container,
         surface_movement, grid_movement, FFDBox, iZone, INST_0);
}

void CMultiphysicsZonalDriver::DynamicMeshUpdate(unsigned long ExtIter) {

  bool harmonic_balance;

  for (iZone = 0; iZone < nZone; iZone++) {
   harmonic_balance = (config_container[iZone]->GetUnsteady_Simulation() == HARMONIC_BALANCE);
    /*--- Dynamic mesh update ---*/
    if ((config_container[iZone]->GetGrid_Movement()) && (!harmonic_balance)) {
      iteration_container[iZone][INST_0]->SetGrid_Movement(geometry_container, surface_movement, grid_movement, FFDBox, solver_container, config_container, iZone, INST_0, 0, ExtIter );
    }
  }

}

void CMultiphysicsZonalDriver::Transfer_Data(unsigned short donorZone, unsigned short targetZone) {

  if (transfer_types[donorZone][targetZone] == SLIDING_INTERFACE) {
    transfer_container[donorZone][targetZone]->Broadcast_InterfaceData(solver_container[donorZone][INST_0][MESH_0][FLOW_SOL],solver_container[targetZone][INST_0][MESH_0][FLOW_SOL],
                                                                       geometry_container[donorZone][INST_0][MESH_0],geometry_container[targetZone][INST_0][MESH_0],
                                                                       config_container[donorZone], config_container[targetZone]);
    if (config_container[targetZone]->GetKind_Solver() == RANS)
      transfer_container[donorZone][targetZone]->Broadcast_InterfaceData(solver_container[donorZone][INST_0][MESH_0][TURB_SOL],solver_container[targetZone][INST_0][MESH_0][TURB_SOL],
                                                                         geometry_container[donorZone][INST_0][MESH_0],geometry_container[targetZone][INST_0][MESH_0],
                                                                         config_container[donorZone], config_container[targetZone]);
  }
  else if (transfer_types[donorZone][targetZone] == CONJUGATE_HEAT_FS) {
    transfer_container[donorZone][targetZone]->Broadcast_InterfaceData(solver_container[donorZone][INST_0][MESH_0][FLOW_SOL],solver_container[targetZone][INST_0][MESH_0][HEAT_SOL],
                                                                       geometry_container[donorZone][INST_0][MESH_0],geometry_container[targetZone][INST_0][MESH_0],
                                                                       config_container[donorZone], config_container[targetZone]);
  }
  else if (transfer_types[donorZone][targetZone] == CONJUGATE_HEAT_WEAKLY_FS) {
    transfer_container[donorZone][targetZone]->Broadcast_InterfaceData(solver_container[donorZone][INST_0][MESH_0][HEAT_SOL],solver_container[targetZone][INST_0][MESH_0][HEAT_SOL],
                                                                       geometry_container[donorZone][INST_0][MESH_0],geometry_container[targetZone][INST_0][MESH_0],
                                                                       config_container[donorZone], config_container[targetZone]);
  }
  else if (transfer_types[donorZone][targetZone] == CONJUGATE_HEAT_SF) {
    transfer_container[donorZone][targetZone]->Broadcast_InterfaceData(solver_container[donorZone][INST_0][MESH_0][HEAT_SOL],solver_container[targetZone][INST_0][MESH_0][FLOW_SOL],
                                                                       geometry_container[donorZone][INST_0][MESH_0],geometry_container[targetZone][INST_0][MESH_0],
                                                                       config_container[donorZone], config_container[targetZone]);
  }
  else if (transfer_types[donorZone][targetZone] == CONJUGATE_HEAT_WEAKLY_SF) {
    transfer_container[donorZone][targetZone]->Broadcast_InterfaceData(solver_container[donorZone][INST_0][MESH_0][HEAT_SOL],solver_container[targetZone][INST_0][MESH_0][HEAT_SOL],
                                                                       geometry_container[donorZone][INST_0][MESH_0],geometry_container[targetZone][INST_0][MESH_0],
                                                                       config_container[donorZone], config_container[targetZone]);
  }
  else if ((transfer_types[donorZone][targetZone] == NO_TRANSFER)
           || (transfer_types[donorZone][targetZone] == ZONES_ARE_EQUAL)
           || (transfer_types[donorZone][targetZone] == NO_COMMON_INTERFACE)) { }
  else {
    cout << "WARNING: One of the intended interface transfer routines is not known to the chosen driver and has not been executed." << endl;
  }

}<|MERGE_RESOLUTION|>--- conflicted
+++ resolved
@@ -1268,41 +1268,24 @@
   
   switch (config->GetKind_Solver()) {
     case TEMPLATE_SOLVER: template_solver = true; break;
-<<<<<<< HEAD
     case EULER : euler = true; scalar = (config->GetKind_Scalar_Model() != NONE); break;
     case NAVIER_STOKES: ns = true; scalar = (config->GetKind_Scalar_Model() != NONE); heat_fvm = config->GetWeakly_Coupled_Heat(); break;
     case RANS : ns = true; turbulent = true; if (config->GetKind_Trans_Model() == LM) transition = true; scalar = (config->GetKind_Scalar_Model() != NONE); heat_fvm = config->GetWeakly_Coupled_Heat(); break;
-    case POISSON_EQUATION: poisson = true; break;
-    case WAVE_EQUATION: wave = true; break;
-=======
-    case EULER : euler = true; break;
-    case NAVIER_STOKES: ns = true; heat_fvm = config->GetWeakly_Coupled_Heat(); break;
-    case RANS : ns = true; turbulent = true; if (config->GetKind_Trans_Model() == LM) transition = true; heat_fvm = config->GetWeakly_Coupled_Heat(); break;
     case FEM_EULER : fem_euler = true; break;
     case FEM_NAVIER_STOKES: fem_ns = true; break;
     case FEM_RANS : fem_ns = true; fem_turbulent = true; if(config->GetKind_Trans_Model() == LM) fem_transition = true; break;
     case FEM_LES : fem_ns = true; break;
->>>>>>> 27f3875c
     case HEAT_EQUATION_FVM: heat_fvm = true; break;
     case FEM_ELASTICITY: fem = true; break;
-<<<<<<< HEAD
     case ADJ_EULER : euler = true; adj_euler = true; scalar = (config->GetKind_Scalar_Model() != NONE); break;
-    case ADJ_NAVIER_STOKES : ns = true; turbulent = (config->GetKind_Turb_Model() != NONE); scalar = (config->GetKind_Scalar_Model() != NONE); adj_ns = true; break;
+    case ADJ_NAVIER_STOKES : ns = true; turbulent = (config->GetKind_Turb_Model() != NONE); adj_ns = true; scalar = (config->GetKind_Scalar_Model() != NONE); break;
     case ADJ_RANS : ns = true; turbulent = true; scalar = (config->GetKind_Scalar_Model() != NONE); adj_ns = true; adj_turb = (!config->GetFrozen_Visc_Cont()); break;
     case DISC_ADJ_EULER: euler = true; scalar = (config->GetKind_Scalar_Model() != NONE); disc_adj = true; break;
     case DISC_ADJ_NAVIER_STOKES: ns = true; disc_adj = true; scalar = (config->GetKind_Scalar_Model() != NONE); heat_fvm = config->GetWeakly_Coupled_Heat(); break;
     case DISC_ADJ_RANS: ns = true; turbulent = true; disc_adj = true; disc_adj_turb = (!config->GetFrozen_Visc_Disc()); scalar = (config->GetKind_Scalar_Model() != NONE); heat_fvm = config->GetWeakly_Coupled_Heat(); break;
-=======
-    case ADJ_EULER : euler = true; adj_euler = true; break;
-    case ADJ_NAVIER_STOKES : ns = true; turbulent = (config->GetKind_Turb_Model() != NONE); adj_ns = true; break;
-    case ADJ_RANS : ns = true; turbulent = true; adj_ns = true; adj_turb = (!config->GetFrozen_Visc_Cont()); break;
-    case DISC_ADJ_EULER: euler = true; disc_adj = true; break;
-    case DISC_ADJ_NAVIER_STOKES: ns = true; disc_adj = true; heat_fvm = config->GetWeakly_Coupled_Heat(); break;
-    case DISC_ADJ_RANS: ns = true; turbulent = true; disc_adj = true; disc_adj_turb = (!config->GetFrozen_Visc_Disc()); heat_fvm = config->GetWeakly_Coupled_Heat(); break;
     case DISC_ADJ_FEM_EULER: fem_euler = true; disc_adj = true; break;
     case DISC_ADJ_FEM_NS: fem_ns = true; disc_adj = true; break;
     case DISC_ADJ_FEM_RANS: fem_ns = true; fem_turbulent = true; disc_adj = true; if(config->GetKind_Trans_Model() == LM) fem_transition = true; break;
->>>>>>> 27f3875c
     case DISC_ADJ_FEM: fem = true; disc_adj_fem = true; break;
     case DISC_ADJ_HEAT: heat_fvm = true; disc_adj_heat = true; break;
   }
@@ -1394,7 +1377,7 @@
         if (iMGlevel == MESH_0) DOFsPerPoint += solver_container[val_iInst][iMGlevel][TRANS_SOL]->GetnVar();
       }
     }
-<<<<<<< HEAD
+
     if (scalar) {
       if (passive_scalar) {
         solver_container[val_iInst][iMGlevel][SCALAR_SOL] = new CPassiveScalarSolver(geometry[val_iInst][iMGlevel], config, iMGlevel);
@@ -1403,10 +1386,7 @@
       }
       if (iMGlevel == MESH_0) DOFsPerPoint += solver_container[val_iInst][iMGlevel][SCALAR_SOL]->GetnVar();
     }
-    if (poisson) {
-      solver_container[val_iInst][iMGlevel][POISSON_SOL] = new CPoissonSolver(geometry[val_iInst][iMGlevel], config);
-      if (iMGlevel == MESH_0) DOFsPerPoint += solver_container[val_iInst][iMGlevel][POISSON_SOL]->GetnVar();
-=======
+
     if (fem_euler) {
       if( fem_dg_flow ) {
         if( fem_dg_shock_persson ) {
@@ -1416,7 +1396,6 @@
           solver_container[val_iInst][iMGlevel][FLOW_SOL] = new CFEM_DG_EulerSolver(geometry[val_iInst][iMGlevel], config, iMGlevel);
         }
       }
->>>>>>> 27f3875c
     }
     if (fem_ns) {
       if( fem_dg_flow )
@@ -1545,19 +1524,10 @@
 
   switch (config->GetKind_Solver()) {
     case TEMPLATE_SOLVER: template_solver = true; break;
-<<<<<<< HEAD
     case EULER : euler = true; scalar = (config->GetKind_Scalar_Model() != NONE); break;
     case NAVIER_STOKES: ns = true; scalar = (config->GetKind_Scalar_Model() != NONE); break;
     case RANS : ns = true; turbulent = true; scalar = (config->GetKind_Scalar_Model() != NONE); break;
-    case POISSON_EQUATION: poisson = true; break;
-    case WAVE_EQUATION: wave = true; break;
-    case HEAT_EQUATION: heat = true; break;
-=======
-    case EULER : euler = true; break;
-    case NAVIER_STOKES: ns = true; break;
-    case RANS : ns = true; turbulent = true; break;
     case HEAT_EQUATION_FVM: heat = true; break;
->>>>>>> 27f3875c
     case FEM_ELASTICITY: fem = true; break;
     case ADJ_EULER : euler = true; scalar = (config->GetKind_Scalar_Model() != NONE); adj_euler = true; break;
     case ADJ_NAVIER_STOKES : ns = true; turbulent = (config->GetKind_Turb_Model() != NONE); scalar = (config->GetKind_Scalar_Model() != NONE); adj_ns = true; break;
@@ -1645,15 +1615,9 @@
 
   bool euler, ns, turbulent,
   adj_euler, adj_ns, adj_turb,
-<<<<<<< HEAD
-  poisson, wave, heat, heat_fvm,
-  fem,
-  template_solver, disc_adj, disc_adj_fem, disc_adj_turb;
-  bool scalar;
-=======
   heat_fvm, fem, fem_euler, fem_ns, fem_dg_flow,
   template_solver, disc_adj, disc_adj_fem, disc_adj_turb, disc_adj_heat;
->>>>>>> 27f3875c
+  bool scalar;
   int val_iter = 0;
 
   /*--- Initialize some useful booleans ---*/
@@ -1663,17 +1627,11 @@
   fem_euler        = false;  fem_ns       = false;  fem_dg_flow = false;
   disc_adj         = false;
   fem              = false;  disc_adj_fem     = false;
-<<<<<<< HEAD
-  heat             = false;  disc_adj_turb    = false;
-  heat_fvm         = false;  template_solver  = false;
-  scalar           = false;
-  
-=======
   disc_adj_turb    = false;
   heat_fvm         = false;  disc_adj_heat    = false;
   template_solver  = false;
-
->>>>>>> 27f3875c
+  scalar           = false;
+
   /*--- Check for restarts and use the LoadRestart() routines. ---*/
 
   bool restart      = config->GetRestart();
@@ -1704,41 +1662,24 @@
 
   switch (config->GetKind_Solver()) {
     case TEMPLATE_SOLVER: template_solver = true; break;
-<<<<<<< HEAD
     case EULER : euler = true; scalar = (config->GetKind_Scalar_Model() != NONE); break;
     case NAVIER_STOKES: ns = true; scalar = (config->GetKind_Scalar_Model() != NONE); heat_fvm = config->GetWeakly_Coupled_Heat(); break;
     case RANS : ns = true; turbulent = true; scalar = (config->GetKind_Scalar_Model() != NONE); heat_fvm = config->GetWeakly_Coupled_Heat(); break;
-    case POISSON_EQUATION: poisson = true; break;
-    case WAVE_EQUATION: wave = true; break;
-=======
-    case EULER : euler = true; break;
-    case NAVIER_STOKES: ns = true; heat_fvm = config->GetWeakly_Coupled_Heat(); break;
-    case RANS : ns = true; turbulent = true; heat_fvm = config->GetWeakly_Coupled_Heat(); break;
     case FEM_EULER : fem_euler = true; break;
     case FEM_NAVIER_STOKES: fem_ns = true; break;
     case FEM_RANS : fem_ns = true; break;
     case FEM_LES : fem_ns = true; break;
->>>>>>> 27f3875c
     case HEAT_EQUATION_FVM: heat_fvm = true; break;
     case FEM_ELASTICITY: fem = true; break;
-<<<<<<< HEAD
     case ADJ_EULER : euler = true; scalar = (config->GetKind_Scalar_Model() != NONE); adj_euler = true; break;
     case ADJ_NAVIER_STOKES : ns = true; turbulent = (config->GetKind_Turb_Model() != NONE); scalar = (config->GetKind_Scalar_Model() != NONE); adj_ns = true; break;
     case ADJ_RANS : ns = true; turbulent = true; scalar = (config->GetKind_Scalar_Model() != NONE); adj_ns = true; adj_turb = (!config->GetFrozen_Visc_Cont()); break;
     case DISC_ADJ_EULER: euler = true; scalar = (config->GetKind_Scalar_Model() != NONE); disc_adj = true; break;
     case DISC_ADJ_NAVIER_STOKES: ns = true; scalar = (config->GetKind_Scalar_Model() != NONE); disc_adj = true; heat_fvm = config->GetWeakly_Coupled_Heat(); break;
     case DISC_ADJ_RANS: ns = true; turbulent = true; scalar = (config->GetKind_Scalar_Model() != NONE); disc_adj = true; disc_adj_turb = (!config->GetFrozen_Visc_Disc()); heat_fvm = config->GetWeakly_Coupled_Heat(); break;
-=======
-    case ADJ_EULER : euler = true; adj_euler = true; break;
-    case ADJ_NAVIER_STOKES : ns = true; turbulent = (config->GetKind_Turb_Model() != NONE); adj_ns = true; break;
-    case ADJ_RANS : ns = true; turbulent = true; adj_ns = true; adj_turb = (!config->GetFrozen_Visc_Cont()); break;
-    case DISC_ADJ_EULER: euler = true; disc_adj = true; break;
-    case DISC_ADJ_NAVIER_STOKES: ns = true; disc_adj = true; heat_fvm = config->GetWeakly_Coupled_Heat(); break;
-    case DISC_ADJ_RANS: ns = true; turbulent = true; disc_adj = true; disc_adj_turb = (!config->GetFrozen_Visc_Disc()); heat_fvm = config->GetWeakly_Coupled_Heat(); break;
     case DISC_ADJ_FEM_EULER: fem_euler = true; disc_adj = true; break;
     case DISC_ADJ_FEM_NS: fem_ns = true; disc_adj = true; break;
     case DISC_ADJ_FEM_RANS: fem_ns = true; turbulent = true; disc_adj = true; disc_adj_turb = (!config->GetFrozen_Visc_Disc()); break;
->>>>>>> 27f3875c
     case DISC_ADJ_FEM: fem = true; disc_adj_fem = true; break;
     case DISC_ADJ_HEAT: heat_fvm = true; disc_adj_heat = true; break;
 
@@ -1846,41 +1787,24 @@
   
   switch (config->GetKind_Solver()) {
     case TEMPLATE_SOLVER: template_solver = true; break;
-<<<<<<< HEAD
     case EULER : euler = true; scalar = (config->GetKind_Scalar_Model() != NONE); break;
     case NAVIER_STOKES: ns = true; scalar = (config->GetKind_Scalar_Model() != NONE); heat_fvm = config->GetWeakly_Coupled_Heat(); break;
     case RANS : ns = true; turbulent = true; if (config->GetKind_Trans_Model() == LM) transition = true; scalar = (config->GetKind_Scalar_Model() != NONE); heat_fvm = config->GetWeakly_Coupled_Heat(); break;
-    case POISSON_EQUATION: poisson = true; break;
-    case WAVE_EQUATION: wave = true; break;
-=======
-    case EULER : euler = true; break;
-    case NAVIER_STOKES: ns = true; heat_fvm = config->GetWeakly_Coupled_Heat(); break;
-    case RANS : ns = true; turbulent = true; if (config->GetKind_Trans_Model() == LM) transition = true; heat_fvm = config->GetWeakly_Coupled_Heat(); break;
     case FEM_EULER : euler = true; break;
     case FEM_NAVIER_STOKES:
     case FEM_LES: ns = true; break;
     case FEM_RANS: ns = true; turbulent = true; if (config->GetKind_Trans_Model() == LM) transition = true; break;
->>>>>>> 27f3875c
     case HEAT_EQUATION_FVM: heat_fvm = true; break;
     case FEM_ELASTICITY: fem = true; break;
-<<<<<<< HEAD
     case ADJ_EULER : euler = true; scalar = (config->GetKind_Scalar_Model() != NONE); adj_euler = true; break;
     case ADJ_NAVIER_STOKES : ns = true; turbulent = (config->GetKind_Turb_Model() != NONE); scalar = (config->GetKind_Scalar_Model() != NONE); adj_ns = true; break;
-    case ADJ_RANS : ns = true; turbulent = true; adj_ns = true; scalar = (config->GetKind_Scalar_Model() != NONE); adj_turb = (!config->GetFrozen_Visc_Cont()); break;
+    case ADJ_RANS : ns = true; turbulent = true; scalar = (config->GetKind_Scalar_Model() != NONE); adj_ns = true; adj_turb = (!config->GetFrozen_Visc_Cont()); break;
     case DISC_ADJ_EULER: euler = true; scalar = (config->GetKind_Scalar_Model() != NONE); disc_adj = true; break;
-    case DISC_ADJ_NAVIER_STOKES: ns = true; scalar = (config->GetKind_Scalar_Model() != NONE); disc_adj = true; heat_fvm = config->GetWeakly_Coupled_Heat(); break;
+    case DISC_ADJ_NAVIER_STOKES: ns = true; disc_adj = true; scalar = (config->GetKind_Scalar_Model() != NONE); heat_fvm = config->GetWeakly_Coupled_Heat(); break;
     case DISC_ADJ_RANS: ns = true; turbulent = true; scalar = (config->GetKind_Scalar_Model() != NONE); disc_adj = true; disc_adj_turb = (!config->GetFrozen_Visc_Disc()); heat_fvm = config->GetWeakly_Coupled_Heat(); break;
-=======
-    case ADJ_EULER : euler = true; adj_euler = true; break;
-    case ADJ_NAVIER_STOKES : ns = true; turbulent = (config->GetKind_Turb_Model() != NONE); adj_ns = true; break;
-    case ADJ_RANS : ns = true; turbulent = true; adj_ns = true; adj_turb = (!config->GetFrozen_Visc_Cont()); break;
-    case DISC_ADJ_EULER: euler = true; disc_adj = true; break;
-    case DISC_ADJ_NAVIER_STOKES: ns = true; disc_adj = true; heat_fvm = config->GetWeakly_Coupled_Heat(); break;
-    case DISC_ADJ_RANS: ns = true; turbulent = true; disc_adj = true; disc_adj_turb = (!config->GetFrozen_Visc_Disc()); heat_fvm = config->GetWeakly_Coupled_Heat(); break;
     case DISC_ADJ_FEM_EULER: euler = true; disc_adj = true; break;
     case DISC_ADJ_FEM_NS: ns = true; disc_adj = true; break;
     case DISC_ADJ_FEM_RANS: ns = true; turbulent = true; disc_adj = true; disc_adj_turb = (!config->GetFrozen_Visc_Disc()); break;
->>>>>>> 27f3875c
     case DISC_ADJ_FEM: fem = true; disc_adj_fem = true; break;
     case DISC_ADJ_HEAT: heat_fvm = true; disc_adj_heat = true; break;
   }
@@ -1945,24 +1869,12 @@
         delete solver_container[val_iInst][iMGlevel][TRANS_SOL];
       }
     }
-<<<<<<< HEAD
-    
     if (scalar) {
       if (passive_scalar || progress_variable) {
         delete solver_container[val_iInst][iMGlevel][SCALAR_SOL];
       }
     }
-    
-    if (poisson) {
-      delete solver_container[val_iInst][iMGlevel][POISSON_SOL];
-    }
-    if (wave) {
-      delete solver_container[val_iInst][iMGlevel][WAVE_SOL];
-    }
-    if (heat || heat_fvm) {
-=======
     if (heat_fvm) {
->>>>>>> 27f3875c
       delete solver_container[val_iInst][iMGlevel][HEAT_SOL];
     }
     if (fem) {
@@ -1982,16 +1894,10 @@
 void CDriver::Integration_Preprocessing(CIntegration ***integration_container,
     CGeometry ***geometry, CConfig *config, unsigned short val_iInst) {
 
-<<<<<<< HEAD
-  bool euler, adj_euler, ns, adj_ns, turbulent, adj_turb, poisson, wave, fem,
-      heat, heat_fvm, template_solver, transition, disc_adj, disc_adj_fem, scalar;
-  
-=======
   bool euler, adj_euler, ns, adj_ns, turbulent, adj_turb, fem,
       fem_euler, fem_ns, fem_turbulent,
-      heat_fvm, template_solver, transition, disc_adj, disc_adj_fem, disc_adj_heat;
-
->>>>>>> 27f3875c
+      heat_fvm, template_solver, transition, disc_adj, disc_adj_fem, disc_adj_heat, scalar;
+
   /*--- Initialize some useful booleans ---*/
   euler            = false; adj_euler        = false;
   ns               = false; adj_ns           = false;
@@ -2009,41 +1915,24 @@
   /*--- Assign booleans ---*/
   switch (config->GetKind_Solver()) {
     case TEMPLATE_SOLVER: template_solver = true; break;
-<<<<<<< HEAD
     case EULER : euler = true; scalar = (config->GetKind_Scalar_Model() != NONE); break;
-    case NAVIER_STOKES: ns = true;  scalar = (config->GetKind_Scalar_Model() != NONE); heat_fvm = config->GetWeakly_Coupled_Heat(); break;
+    case NAVIER_STOKES: ns = true; scalar = (config->GetKind_Scalar_Model() != NONE); heat_fvm = config->GetWeakly_Coupled_Heat(); break;
     case RANS : ns = true; turbulent = true; if (config->GetKind_Trans_Model() == LM) transition = true; scalar = (config->GetKind_Scalar_Model() != NONE); heat_fvm = config->GetWeakly_Coupled_Heat(); break;
-    case POISSON_EQUATION: poisson = true; break;
-    case WAVE_EQUATION: wave = true; break;
-=======
-    case EULER : euler = true; break;
-    case NAVIER_STOKES: ns = true;  heat_fvm = config->GetWeakly_Coupled_Heat(); break;
-    case RANS : ns = true; turbulent = true; if (config->GetKind_Trans_Model() == LM) transition = true; heat_fvm = config->GetWeakly_Coupled_Heat(); break;
     case FEM_EULER : fem_euler = true; break;
     case FEM_NAVIER_STOKES: fem_ns = true; break;
     case FEM_RANS : fem_ns = true; fem_turbulent = true; break;
     case FEM_LES :  fem_ns = true; break;
->>>>>>> 27f3875c
     case HEAT_EQUATION_FVM: heat_fvm = true; break;
     case FEM_ELASTICITY: fem = true; break;
-<<<<<<< HEAD
     case ADJ_EULER : euler = true; scalar = (config->GetKind_Scalar_Model() != NONE); adj_euler = true; break;
     case ADJ_NAVIER_STOKES : ns = true; turbulent = (config->GetKind_Turb_Model() != NONE); scalar = (config->GetKind_Scalar_Model() != NONE); adj_ns = true; break;
     case ADJ_RANS : ns = true; turbulent = true; scalar = (config->GetKind_Scalar_Model() != NONE); adj_ns = true; adj_turb = (!config->GetFrozen_Visc_Cont()); break;
     case DISC_ADJ_EULER : euler = true; scalar = (config->GetKind_Scalar_Model() != NONE); disc_adj = true; break;
-    case DISC_ADJ_NAVIER_STOKES: ns = true; scalar = (config->GetKind_Scalar_Model() != NONE); disc_adj = true; heat_fvm = config->GetWeakly_Coupled_Heat(); break;
-    case DISC_ADJ_RANS : ns = true; turbulent = true; scalar = (config->GetKind_Scalar_Model() != NONE); disc_adj = true; heat_fvm = config->GetWeakly_Coupled_Heat(); break;
-=======
-    case ADJ_EULER : euler = true; adj_euler = true; break;
-    case ADJ_NAVIER_STOKES : ns = true; turbulent = (config->GetKind_Turb_Model() != NONE); adj_ns = true; break;
-    case ADJ_RANS : ns = true; turbulent = true; adj_ns = true; adj_turb = (!config->GetFrozen_Visc_Cont()); break;
-    case DISC_ADJ_EULER : euler = true; disc_adj = true; break;
     case DISC_ADJ_FEM_EULER: fem_euler = true; disc_adj = true; break;
     case DISC_ADJ_FEM_NS: fem_ns = true; disc_adj = true; break;
     case DISC_ADJ_FEM_RANS: fem_ns = true; fem_turbulent = true; disc_adj = true; break;
-    case DISC_ADJ_NAVIER_STOKES: ns = true; disc_adj = true; heat_fvm = config->GetWeakly_Coupled_Heat(); break;
-    case DISC_ADJ_RANS : ns = true; turbulent = true; disc_adj = true; heat_fvm = config->GetWeakly_Coupled_Heat(); break;
->>>>>>> 27f3875c
+    case DISC_ADJ_NAVIER_STOKES: ns = true; scalar = (config->GetKind_Scalar_Model() != NONE); disc_adj = true; heat_fvm = config->GetWeakly_Coupled_Heat(); break;
+    case DISC_ADJ_RANS : ns = true; turbulent = true; scalar = (config->GetKind_Scalar_Model() != NONE); disc_adj = true; heat_fvm = config->GetWeakly_Coupled_Heat(); break;
     case DISC_ADJ_FEM: fem = true; disc_adj_fem = true; break;
     case DISC_ADJ_HEAT: heat_fvm = true; disc_adj_heat = true; break;
   }
@@ -2056,14 +1945,8 @@
   if (ns) integration_container[val_iInst][FLOW_SOL] = new CMultiGridIntegration(config);
   if (turbulent) integration_container[val_iInst][TURB_SOL] = new CSingleGridIntegration(config);
   if (transition) integration_container[val_iInst][TRANS_SOL] = new CSingleGridIntegration(config);
-<<<<<<< HEAD
   if (scalar) integration_container[val_iInst][SCALAR_SOL] = new CMultiGridIntegration(config);
-  if (poisson) integration_container[val_iInst][POISSON_SOL] = new CSingleGridIntegration(config);
-  if (wave) integration_container[val_iInst][WAVE_SOL] = new CSingleGridIntegration(config);
-  if (heat || heat_fvm) integration_container[val_iInst][HEAT_SOL] = new CSingleGridIntegration(config);
-=======
   if (heat_fvm) integration_container[val_iInst][HEAT_SOL] = new CSingleGridIntegration(config);
->>>>>>> 27f3875c
   if (fem) integration_container[val_iInst][FEA_SOL] = new CStructuralIntegration(config);
 
   /*--- Allocate integration container for finite element flow solver. ---*/
@@ -2088,14 +1971,10 @@
 
 void CDriver::Integration_Postprocessing(CIntegration ***integration_container,
     CGeometry **geometry, CConfig *config, unsigned short val_iInst) {
-<<<<<<< HEAD
-  bool euler, adj_euler, ns, adj_ns, turbulent, adj_turb, poisson, wave, fem,
-      heat, heat_fvm, template_solver, transition, disc_adj, disc_adj_fem, scalar;
-=======
+
   bool euler, adj_euler, ns, adj_ns, turbulent, adj_turb, fem,
       fem_euler, fem_ns, fem_turbulent,
-      heat_fvm, template_solver, transition, disc_adj, disc_adj_fem, disc_adj_heat;
->>>>>>> 27f3875c
+      heat_fvm, template_solver, transition, disc_adj, disc_adj_fem, disc_adj_heat, scalar;
 
   /*--- Initialize some useful booleans ---*/
   euler            = false; adj_euler        = false;
@@ -2114,41 +1993,24 @@
   /*--- Assign booleans ---*/
   switch (config->GetKind_Solver()) {
     case TEMPLATE_SOLVER: template_solver = true; break;
-<<<<<<< HEAD
     case EULER : euler = true; scalar = (config->GetKind_Scalar_Model() != NONE); break;
     case NAVIER_STOKES: ns = true; scalar = (config->GetKind_Scalar_Model() != NONE); heat_fvm = config->GetWeakly_Coupled_Heat(); break;
     case RANS : ns = true; turbulent = true; if (config->GetKind_Trans_Model() == LM) transition = true; scalar = (config->GetKind_Scalar_Model() != NONE); heat_fvm = config->GetWeakly_Coupled_Heat(); break;
-    case POISSON_EQUATION: poisson = true; break;
-    case WAVE_EQUATION: wave = true; break;
-=======
-    case EULER : euler = true; break;
-    case NAVIER_STOKES: ns = true; heat_fvm = config->GetWeakly_Coupled_Heat(); break;
-    case RANS : ns = true; turbulent = true; if (config->GetKind_Trans_Model() == LM) transition = true; heat_fvm = config->GetWeakly_Coupled_Heat(); break;
     case FEM_EULER : fem_euler = true; break;
     case FEM_NAVIER_STOKES: fem_ns = true; break;
     case FEM_RANS : fem_ns = true; fem_turbulent = true; break;
     case FEM_LES :  fem_ns = true; break;
->>>>>>> 27f3875c
     case HEAT_EQUATION_FVM: heat_fvm = true; break;
     case FEM_ELASTICITY: fem = true; break;
-<<<<<<< HEAD
     case ADJ_EULER : euler = true; scalar = (config->GetKind_Scalar_Model() != NONE); adj_euler = true; break;
     case ADJ_NAVIER_STOKES : ns = true; turbulent = (config->GetKind_Turb_Model() != NONE); scalar = (config->GetKind_Scalar_Model() != NONE); adj_ns = true; break;
     case ADJ_RANS : ns = true; turbulent = true; scalar = (config->GetKind_Scalar_Model() != NONE); adj_ns = true; adj_turb = (!config->GetFrozen_Visc_Cont()); break;
     case DISC_ADJ_EULER : euler = true; scalar = (config->GetKind_Scalar_Model() != NONE); disc_adj = true; break;
     case DISC_ADJ_NAVIER_STOKES: ns = true; scalar = (config->GetKind_Scalar_Model() != NONE); disc_adj = true; heat_fvm = config->GetWeakly_Coupled_Heat(); break;
     case DISC_ADJ_RANS : ns = true; turbulent = true; scalar = (config->GetKind_Scalar_Model() != NONE); disc_adj = true; heat_fvm = config->GetWeakly_Coupled_Heat(); break;
-=======
-    case ADJ_EULER : euler = true; adj_euler = true; break;
-    case ADJ_NAVIER_STOKES : ns = true; turbulent = (config->GetKind_Turb_Model() != NONE); adj_ns = true; break;
-    case ADJ_RANS : ns = true; turbulent = true; adj_ns = true; adj_turb = (!config->GetFrozen_Visc_Cont()); break;
-    case DISC_ADJ_EULER : euler = true; disc_adj = true; break;
-    case DISC_ADJ_NAVIER_STOKES: ns = true; disc_adj = true; heat_fvm = config->GetWeakly_Coupled_Heat(); break;
-    case DISC_ADJ_RANS : ns = true; turbulent = true; disc_adj = true; heat_fvm = config->GetWeakly_Coupled_Heat(); break;
     case DISC_ADJ_FEM_EULER: fem_euler = true; disc_adj = true; break;
     case DISC_ADJ_FEM_NS: fem_ns = true; disc_adj = true; break;
     case DISC_ADJ_FEM_RANS: fem_ns = true; fem_turbulent = true; disc_adj = true; break;
->>>>>>> 27f3875c
     case DISC_ADJ_FEM: fem = true; disc_adj_fem = true; break;
     case DISC_ADJ_HEAT: heat_fvm = true; disc_adj_heat = true; break;
   }
@@ -2160,14 +2022,8 @@
   if (euler || ns) delete integration_container[val_iInst][FLOW_SOL];
   if (turbulent) delete integration_container[val_iInst][TURB_SOL];
   if (transition) delete integration_container[val_iInst][TRANS_SOL];
-<<<<<<< HEAD
   if (scalar) delete integration_container[val_iInst][SCALAR_SOL];
-  if (poisson) delete integration_container[val_iInst][POISSON_SOL];
-  if (wave) delete integration_container[val_iInst][WAVE_SOL];
-  if (heat || heat_fvm) delete integration_container[val_iInst][HEAT_SOL];
-=======
   if (heat_fvm) delete integration_container[val_iInst][HEAT_SOL];
->>>>>>> 27f3875c
   if (fem) delete integration_container[val_iInst][FEA_SOL];
   if (disc_adj_fem) delete integration_container[val_iInst][ADJFEA_SOL];
   if (disc_adj_heat) delete integration_container[val_iInst][ADJHEAT_SOL];
@@ -2237,21 +2093,13 @@
   /*--- Assign booleans ---*/
   switch (config->GetKind_Solver()) {
     case TEMPLATE_SOLVER: template_solver = true; break;
-<<<<<<< HEAD
     case EULER : case DISC_ADJ_EULER: euler = true; scalar = (config->GetKind_Scalar_Model() != NONE); break;
     case NAVIER_STOKES: case DISC_ADJ_NAVIER_STOKES: ns = true; scalar = (config->GetKind_Scalar_Model() != NONE); heat_fvm = config->GetWeakly_Coupled_Heat(); break;
     case RANS : case DISC_ADJ_RANS:  ns = true; turbulent = true; if (config->GetKind_Trans_Model() == LM) transition = true; scalar = (config->GetKind_Scalar_Model() != NONE); heat_fvm = config->GetWeakly_Coupled_Heat(); break;
-    case POISSON_EQUATION: poisson = true; break;
-    case WAVE_EQUATION: wave = true; break;
-=======
-    case EULER : case DISC_ADJ_EULER: euler = true; break;
-    case NAVIER_STOKES: case DISC_ADJ_NAVIER_STOKES: ns = true; heat_fvm = config->GetWeakly_Coupled_Heat(); break;
-    case RANS : case DISC_ADJ_RANS:  ns = true; turbulent = true; if (config->GetKind_Trans_Model() == LM) transition = true; heat_fvm = config->GetWeakly_Coupled_Heat(); break;
     case FEM_EULER : case DISC_ADJ_FEM_EULER : fem_euler = true; break;
     case FEM_NAVIER_STOKES: case DISC_ADJ_FEM_NS : fem_ns = true; break;
     case FEM_RANS : case DISC_ADJ_FEM_RANS : fem_ns = true; fem_turbulent = true; break;
     case FEM_LES :  fem_ns = true; break;
->>>>>>> 27f3875c
     case HEAT_EQUATION_FVM: heat_fvm = true; break;
     case FEM_ELASTICITY: case DISC_ADJ_FEM: fem = true; break;
     case ADJ_EULER : euler = true; scalar = (config->GetKind_Scalar_Model() != NONE); adj_euler = true; break;
@@ -2292,15 +2140,11 @@
   if (ns)           nVar_Flow = solver_container[val_iInst][MESH_0][FLOW_SOL]->GetnVar();
   if (turbulent)    nVar_Turb = solver_container[val_iInst][MESH_0][TURB_SOL]->GetnVar();
   if (transition)   nVar_Trans = solver_container[val_iInst][MESH_0][TRANS_SOL]->GetnVar();
-<<<<<<< HEAD
   if (scalar)       nVar_Scalar = solver_container[val_iInst][MESH_0][SCALAR_SOL]->GetnVar();
-  if (poisson)      nVar_Poisson = solver_container[val_iInst][MESH_0][POISSON_SOL]->GetnVar();
-=======
 
   if (fem_euler)        nVar_Flow = solver_container[val_iInst][MESH_0][FLOW_SOL]->GetnVar();
   if (fem_ns)           nVar_Flow = solver_container[val_iInst][MESH_0][FLOW_SOL]->GetnVar();
   //if (fem_turbulent)    nVar_Turb = solver_container[val_iInst][MESH_0][FEM_TURB_SOL]->GetnVar();
->>>>>>> 27f3875c
   
   if (fem)          nVar_FEM = solver_container[val_iInst][MESH_0][FEA_SOL]->GetnVar();
   if (heat_fvm)     nVar_Heat = solver_container[val_iInst][MESH_0][HEAT_SOL]->GetnVar();
@@ -2742,7 +2586,6 @@
     }
   }
   
-<<<<<<< HEAD
   /*--- Solver definition for the scalar transport model problem ---*/
   
   if (scalar) {
@@ -2793,21 +2636,7 @@
       }
     }
   }
-  
-  /*--- Solver definition for the poisson potential problem ---*/
-  if (poisson) {
-    
-    /*--- Definition of the viscous scheme for each equation and mesh level ---*/
-    numerics_container[val_iInst][MESH_0][POISSON_SOL][VISC_TERM] = new CGalerkin_Flow(nDim, nVar_Poisson, config);
-    
-    /*--- Definition of the source term integration scheme for each equation and mesh level ---*/
-    numerics_container[val_iInst][MESH_0][POISSON_SOL][SOURCE_FIRST_TERM] = new CSourceNothing(nDim, nVar_Poisson, config);
-    numerics_container[val_iInst][MESH_0][POISSON_SOL][SOURCE_SECOND_TERM] = new CSourceNothing(nDim, nVar_Poisson, config);
-    
-  }
-  
-=======
->>>>>>> 27f3875c
+
   /*--- Solver definition of the finite volume heat solver  ---*/
   if (heat_fvm) {
 
@@ -3143,21 +2972,13 @@
   /*--- Assign booleans ---*/
   switch (config->GetKind_Solver()) {
     case TEMPLATE_SOLVER: template_solver = true; break;
-<<<<<<< HEAD
     case EULER : case DISC_ADJ_EULER: euler = true; scalar = (config->GetKind_Scalar_Model() != NONE); heat_fvm = config->GetWeakly_Coupled_Heat(); break;
-    case NAVIER_STOKES: case DISC_ADJ_NAVIER_STOKES: ns = true;   scalar = (config->GetKind_Scalar_Model() != NONE); heat_fvm = config->GetWeakly_Coupled_Heat(); break;
-    case RANS : case DISC_ADJ_RANS:  ns = true; turbulent = true; if (config->GetKind_Trans_Model() == LM) transition = true;  scalar = (config->GetKind_Scalar_Model() != NONE); break;
-    case POISSON_EQUATION: poisson = true; break;
-    case WAVE_EQUATION: wave = true; break;
-=======
-    case EULER : case DISC_ADJ_EULER: euler = true;  heat_fvm = config->GetWeakly_Coupled_Heat(); break;
-    case NAVIER_STOKES: case DISC_ADJ_NAVIER_STOKES: ns = true;  heat_fvm = config->GetWeakly_Coupled_Heat(); break;
-    case RANS : case DISC_ADJ_RANS:  ns = true; turbulent = true; if (config->GetKind_Trans_Model() == LM) transition = true; break;
+    case NAVIER_STOKES: case DISC_ADJ_NAVIER_STOKES: ns = true; scalar = (config->GetKind_Scalar_Model() != NONE); heat_fvm = config->GetWeakly_Coupled_Heat(); break;
+    case RANS : case DISC_ADJ_RANS:  ns = true; turbulent = true; if (config->GetKind_Trans_Model() == LM) transition = true; scalar = (config->GetKind_Scalar_Model() != NONE); break;
     case FEM_EULER : case DISC_ADJ_FEM_EULER : fem_euler = true; break;
     case FEM_NAVIER_STOKES: case DISC_ADJ_FEM_NS : fem_ns = true; break;
     case FEM_RANS : case DISC_ADJ_FEM_RANS : fem_ns = true; fem_turbulent = true; break;
     case FEM_LES :  fem_ns = true; break;
->>>>>>> 27f3875c
     case HEAT_EQUATION_FVM: heat_fvm = true; break;
     case FEM_ELASTICITY: case DISC_ADJ_FEM: fem = true; break;
     case ADJ_EULER : euler = true;  scalar = (config->GetKind_Scalar_Model() != NONE); adj_euler = true; break;

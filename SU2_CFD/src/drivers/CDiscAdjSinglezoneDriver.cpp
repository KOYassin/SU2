--- conflicted
+++ resolved
@@ -68,13 +68,8 @@
 
   switch (config->GetKind_Solver()) {
 
-<<<<<<< HEAD
-    case DISC_ADJ_EULER: case DISC_ADJ_NAVIER_STOKES: case DISC_ADJ_RANS:
-    case DISC_ADJ_INC_EULER: case DISC_ADJ_INC_NAVIER_STOKES: case DISC_ADJ_INC_RANS:
-=======
   case DISC_ADJ_EULER: case DISC_ADJ_NAVIER_STOKES: case DISC_ADJ_RANS:
   case DISC_ADJ_INC_EULER: case DISC_ADJ_INC_NAVIER_STOKES: case DISC_ADJ_INC_RANS:
->>>>>>> 78363e1d
     if (rank == MASTER_NODE)
       cout << "Direct iteration: Euler/Navier-Stokes/RANS equation." << endl;
     if (turbo) {

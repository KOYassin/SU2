/*!
 * \file solution_direct_turbulent.cpp
 * \brief Main subrotuines for solving direct problems
 * \author F. Palacios, A. Bueno
 * \version 4.3.0 "Cardinal"
 *
 * SU2 Lead Developers: Dr. Francisco Palacios (Francisco.D.Palacios@boeing.com).
 *                      Dr. Thomas D. Economon (economon@stanford.edu).
 *
 * SU2 Developers: Prof. Juan J. Alonso's group at Stanford University.
 *                 Prof. Piero Colonna's group at Delft University of Technology.
 *                 Prof. Nicolas R. Gauger's group at Kaiserslautern University of Technology.
 *                 Prof. Alberto Guardone's group at Polytechnic University of Milan.
 *                 Prof. Rafael Palacios' group at Imperial College London.
 *                 Prof. Edwin van der Weide's group at the University of Twente.
 *                 Prof. Vincent Terrapon's group at the University of Liege.
 *
 * Copyright (C) 2012-2016 SU2, the open-source CFD code.
 *
 * SU2 is free software; you can redistribute it and/or
 * modify it under the terms of the GNU Lesser General Public
 * License as published by the Free Software Foundation; either
 * version 2.1 of the License, or (at your option) any later version.
 *
 * SU2 is distributed in the hope that it will be useful,
 * but WITHOUT ANY WARRANTY; without even the implied warranty of
 * MERCHANTABILITY or FITNESS FOR A PARTICULAR PURPOSE. See the GNU
 * Lesser General Public License for more details.
 *
 * You should have received a copy of the GNU Lesser General Public
 * License along with SU2. If not, see <http://www.gnu.org/licenses/>.
 */

#include "../include/solver_structure.hpp"

CTurbSolver::CTurbSolver(void) : CSolver() {
  
  FlowPrimVar_i = NULL;
  FlowPrimVar_j = NULL;
  lowerlimit    = NULL;
  upperlimit    = NULL;
  
}

CTurbSolver::CTurbSolver(CConfig *config) : CSolver() {
  
  Gamma = config->GetGamma();
  Gamma_Minus_One = Gamma - 1.0;
  
  FlowPrimVar_i = NULL;
  FlowPrimVar_j = NULL;
  lowerlimit    = NULL;
  upperlimit    = NULL;
  
}

CTurbSolver::~CTurbSolver(void) {
  
  if (FlowPrimVar_i != NULL) delete [] FlowPrimVar_i;
  if (FlowPrimVar_j != NULL) delete [] FlowPrimVar_j;
  if (lowerlimit != NULL) delete [] lowerlimit;
  if (upperlimit != NULL) delete [] upperlimit;
  
}

void CTurbSolver::Set_MPI_Solution(CGeometry *geometry, CConfig *config) {
  unsigned short iVar, iMarker, MarkerS, MarkerR;
  unsigned long iVertex, iPoint, nVertexS, nVertexR, nBufferS_Vector, nBufferR_Vector, nBufferS_Scalar, nBufferR_Scalar;
  su2double *Buffer_Receive_U = NULL, *Buffer_Send_U = NULL, *Buffer_Receive_muT = NULL, *Buffer_Send_muT = NULL;
  
#ifdef HAVE_MPI
  int send_to, receive_from;
  MPI_Status status;
#endif
  
  for (iMarker = 0; iMarker < config->GetnMarker_All(); iMarker++) {
    
    if ((config->GetMarker_All_KindBC(iMarker) == SEND_RECEIVE) &&
        (config->GetMarker_All_SendRecv(iMarker) > 0)) {
      
      MarkerS = iMarker;  MarkerR = iMarker+1;
      
#ifdef HAVE_MPI
      send_to = config->GetMarker_All_SendRecv(MarkerS)-1;
      receive_from = abs(config->GetMarker_All_SendRecv(MarkerR))-1;
#endif
  
      nVertexS = geometry->nVertex[MarkerS];  nVertexR = geometry->nVertex[MarkerR];
      nBufferS_Vector = nVertexS*nVar;        nBufferR_Vector = nVertexR*nVar;
      nBufferS_Scalar = nVertexS;             nBufferR_Scalar = nVertexR;
      
      /*--- Allocate Receive and send buffers  ---*/
      Buffer_Receive_U = new su2double [nBufferR_Vector];
      Buffer_Send_U = new su2double[nBufferS_Vector];
      
      Buffer_Receive_muT = new su2double [nBufferR_Scalar];
      Buffer_Send_muT = new su2double[nBufferS_Scalar];
      
      /*--- Copy the solution that should be sended ---*/
      for (iVertex = 0; iVertex < nVertexS; iVertex++) {
        iPoint = geometry->vertex[MarkerS][iVertex]->GetNode();
        Buffer_Send_muT[iVertex] = node[iPoint]->GetmuT();
        for (iVar = 0; iVar < nVar; iVar++)
          Buffer_Send_U[iVar*nVertexS+iVertex] = node[iPoint]->GetSolution(iVar);
      }
      
#ifdef HAVE_MPI
      
      /*--- Send/Receive information using Sendrecv ---*/
      SU2_MPI::Sendrecv(Buffer_Send_U, nBufferS_Vector, MPI_DOUBLE, send_to, 0,
                   Buffer_Receive_U, nBufferR_Vector, MPI_DOUBLE, receive_from, 0, MPI_COMM_WORLD, &status);
      SU2_MPI::Sendrecv(Buffer_Send_muT, nBufferS_Scalar, MPI_DOUBLE, send_to, 1,
                   Buffer_Receive_muT, nBufferR_Scalar, MPI_DOUBLE, receive_from, 1, MPI_COMM_WORLD, &status);
#else
      
      /*--- Receive information without MPI ---*/
      for (iVertex = 0; iVertex < nVertexR; iVertex++) {
        iPoint = geometry->vertex[MarkerR][iVertex]->GetNode();
        Buffer_Receive_muT[iVertex] = node[iPoint]->GetmuT();
        for (iVar = 0; iVar < nVar; iVar++)
          Buffer_Receive_U[iVar*nVertexR+iVertex] = Buffer_Send_U[iVar*nVertexR+iVertex];
      }
      
#endif
      
      /*--- Deallocate send buffer ---*/
      delete [] Buffer_Send_U;
      delete [] Buffer_Send_muT;
      
      /*--- Do the coordinate transformation ---*/
      for (iVertex = 0; iVertex < nVertexR; iVertex++) {
        
        /*--- Find point and its type of transformation ---*/
        iPoint = geometry->vertex[MarkerR][iVertex]->GetNode();
        
        /*--- Copy conservative variables. ---*/
        node[iPoint]->SetmuT(Buffer_Receive_muT[iVertex]);
        for (iVar = 0; iVar < nVar; iVar++)
          node[iPoint]->SetSolution(iVar, Buffer_Receive_U[iVar*nVertexR+iVertex]);
        
      }
      
      /*--- Deallocate receive buffer ---*/
      delete [] Buffer_Receive_muT;
      delete [] Buffer_Receive_U;
      
    }
    
  }
  
}

void CTurbSolver::Set_MPI_Solution_Old(CGeometry *geometry, CConfig *config) {
  unsigned short iVar, iMarker, MarkerS, MarkerR;
  unsigned long iVertex, iPoint, nVertexS, nVertexR, nBufferS_Vector, nBufferR_Vector;
  su2double *Buffer_Receive_U = NULL, *Buffer_Send_U = NULL;
  
#ifdef HAVE_MPI
  int send_to, receive_from;
  MPI_Status status;
#endif
  
  for (iMarker = 0; iMarker < config->GetnMarker_All(); iMarker++) {
    
    if ((config->GetMarker_All_KindBC(iMarker) == SEND_RECEIVE) &&
        (config->GetMarker_All_SendRecv(iMarker) > 0)) {
      
      MarkerS = iMarker;  MarkerR = iMarker+1;
      
#ifdef HAVE_MPI
      send_to = config->GetMarker_All_SendRecv(MarkerS)-1;
      receive_from = abs(config->GetMarker_All_SendRecv(MarkerR))-1;
#endif

      nVertexS = geometry->nVertex[MarkerS];  nVertexR = geometry->nVertex[MarkerR];
      nBufferS_Vector = nVertexS*nVar;        nBufferR_Vector = nVertexR*nVar;
      
      /*--- Allocate Receive and send buffers  ---*/
      Buffer_Receive_U = new su2double [nBufferR_Vector];
      Buffer_Send_U = new su2double[nBufferS_Vector];
      
      /*--- Copy the solution old that should be sended ---*/
      for (iVertex = 0; iVertex < nVertexS; iVertex++) {
        iPoint = geometry->vertex[MarkerS][iVertex]->GetNode();
        for (iVar = 0; iVar < nVar; iVar++)
          Buffer_Send_U[iVar*nVertexS+iVertex] = node[iPoint]->GetSolution_Old(iVar);
      }
      
#ifdef HAVE_MPI
      
      /*--- Send/Receive information using Sendrecv ---*/
      SU2_MPI::Sendrecv(Buffer_Send_U, nBufferS_Vector, MPI_DOUBLE, send_to, 0,
                   Buffer_Receive_U, nBufferR_Vector, MPI_DOUBLE, receive_from, 0, MPI_COMM_WORLD, &status);
#else
      
      /*--- Receive information without MPI ---*/
      for (iVertex = 0; iVertex < nVertexR; iVertex++) {
        for (iVar = 0; iVar < nVar; iVar++)
          Buffer_Receive_U[iVar*nVertexR+iVertex] = Buffer_Send_U[iVar*nVertexR+iVertex];
      }
      
#endif
      
      /*--- Deallocate send buffer ---*/
      delete [] Buffer_Send_U;
      
      /*--- Do the coordinate transformation ---*/
      for (iVertex = 0; iVertex < nVertexR; iVertex++) {
        
        /*--- Find point and its type of transformation ---*/
        iPoint = geometry->vertex[MarkerR][iVertex]->GetNode();
        
        /*--- Copy transformed conserved variables back into buffer. ---*/
        for (iVar = 0; iVar < nVar; iVar++)
          node[iPoint]->SetSolution_Old(iVar, Buffer_Receive_U[iVar*nVertexR+iVertex]);
        
      }
      
      /*--- Deallocate receive buffer ---*/
      delete [] Buffer_Receive_U;
      
    }
    
  }
}

void CTurbSolver::Set_MPI_Solution_Gradient(CGeometry *geometry, CConfig *config) {
  unsigned short iVar, iDim, iMarker, iPeriodic_Index, MarkerS, MarkerR;
  unsigned long iVertex, iPoint, nVertexS, nVertexR, nBufferS_Vector, nBufferR_Vector;
  su2double rotMatrix[3][3], *angles, theta, cosTheta, sinTheta, phi, cosPhi, sinPhi, psi, cosPsi, sinPsi,
  *Buffer_Receive_Gradient = NULL, *Buffer_Send_Gradient = NULL;
  
  su2double **Gradient = new su2double* [nVar];
  for (iVar = 0; iVar < nVar; iVar++)
    Gradient[iVar] = new su2double[nDim];
  
#ifdef HAVE_MPI
  int send_to, receive_from;
  MPI_Status status;
#endif
  
  for (iMarker = 0; iMarker < config->GetnMarker_All(); iMarker++) {
    
    if ((config->GetMarker_All_KindBC(iMarker) == SEND_RECEIVE) &&
        (config->GetMarker_All_SendRecv(iMarker) > 0)) {
      
      MarkerS = iMarker;  MarkerR = iMarker+1;
      
#ifdef HAVE_MPI
      send_to = config->GetMarker_All_SendRecv(MarkerS)-1;
      receive_from = abs(config->GetMarker_All_SendRecv(MarkerR))-1;
#endif
 
      nVertexS = geometry->nVertex[MarkerS];  nVertexR = geometry->nVertex[MarkerR];
      nBufferS_Vector = nVertexS*nVar*nDim;        nBufferR_Vector = nVertexR*nVar*nDim;
      
      /*--- Allocate Receive and send buffers  ---*/
      Buffer_Receive_Gradient = new su2double [nBufferR_Vector];
      Buffer_Send_Gradient = new su2double[nBufferS_Vector];
      
      /*--- Copy the solution old that should be sended ---*/
      for (iVertex = 0; iVertex < nVertexS; iVertex++) {
        iPoint = geometry->vertex[MarkerS][iVertex]->GetNode();
        for (iVar = 0; iVar < nVar; iVar++)
          for (iDim = 0; iDim < nDim; iDim++)
            Buffer_Send_Gradient[iDim*nVar*nVertexS+iVar*nVertexS+iVertex] = node[iPoint]->GetGradient(iVar, iDim);
      }
      
#ifdef HAVE_MPI
      
      /*--- Send/Receive information using Sendrecv ---*/
      SU2_MPI::Sendrecv(Buffer_Send_Gradient, nBufferS_Vector, MPI_DOUBLE, send_to, 0,
                   Buffer_Receive_Gradient, nBufferR_Vector, MPI_DOUBLE, receive_from, 0, MPI_COMM_WORLD, &status);
#else
      
      /*--- Receive information without MPI ---*/
      for (iVertex = 0; iVertex < nVertexR; iVertex++) {
        for (iVar = 0; iVar < nVar; iVar++)
          for (iDim = 0; iDim < nDim; iDim++)
            Buffer_Receive_Gradient[iDim*nVar*nVertexR+iVar*nVertexR+iVertex] = Buffer_Send_Gradient[iDim*nVar*nVertexR+iVar*nVertexR+iVertex];
      }
      
#endif
      
      /*--- Deallocate send buffer ---*/
      delete [] Buffer_Send_Gradient;
      
      /*--- Do the coordinate transformation ---*/
      for (iVertex = 0; iVertex < nVertexR; iVertex++) {
        
        /*--- Find point and its type of transformation ---*/
        iPoint = geometry->vertex[MarkerR][iVertex]->GetNode();
        iPeriodic_Index = geometry->vertex[MarkerR][iVertex]->GetRotation_Type();
        
        /*--- Retrieve the supplied periodic information. ---*/
        angles = config->GetPeriodicRotation(iPeriodic_Index);
        
        /*--- Store angles separately for clarity. ---*/
        theta    = angles[0];   phi    = angles[1];     psi    = angles[2];
        cosTheta = cos(theta);  cosPhi = cos(phi);      cosPsi = cos(psi);
        sinTheta = sin(theta);  sinPhi = sin(phi);      sinPsi = sin(psi);
        
        /*--- Compute the rotation matrix. Note that the implicit
         ordering is rotation about the x-axis, y-axis,
         then z-axis. Note that this is the transpose of the matrix
         used during the preprocessing stage. ---*/
        rotMatrix[0][0] = cosPhi*cosPsi;    rotMatrix[1][0] = sinTheta*sinPhi*cosPsi - cosTheta*sinPsi;     rotMatrix[2][0] = cosTheta*sinPhi*cosPsi + sinTheta*sinPsi;
        rotMatrix[0][1] = cosPhi*sinPsi;    rotMatrix[1][1] = sinTheta*sinPhi*sinPsi + cosTheta*cosPsi;     rotMatrix[2][1] = cosTheta*sinPhi*sinPsi - sinTheta*cosPsi;
        rotMatrix[0][2] = -sinPhi;          rotMatrix[1][2] = sinTheta*cosPhi;                              rotMatrix[2][2] = cosTheta*cosPhi;
        
        /*--- Copy conserved variables before performing transformation. ---*/
        for (iVar = 0; iVar < nVar; iVar++)
          for (iDim = 0; iDim < nDim; iDim++)
            Gradient[iVar][iDim] = Buffer_Receive_Gradient[iDim*nVar*nVertexR+iVar*nVertexR+iVertex];
        
        /*--- Need to rotate the gradients for all conserved variables. ---*/
        for (iVar = 0; iVar < nVar; iVar++) {
          if (nDim == 2) {
            Gradient[iVar][0] = rotMatrix[0][0]*Buffer_Receive_Gradient[0*nVar*nVertexR+iVar*nVertexR+iVertex] + rotMatrix[0][1]*Buffer_Receive_Gradient[1*nVar*nVertexR+iVar*nVertexR+iVertex];
            Gradient[iVar][1] = rotMatrix[1][0]*Buffer_Receive_Gradient[0*nVar*nVertexR+iVar*nVertexR+iVertex] + rotMatrix[1][1]*Buffer_Receive_Gradient[1*nVar*nVertexR+iVar*nVertexR+iVertex];
          }
          else {
            Gradient[iVar][0] = rotMatrix[0][0]*Buffer_Receive_Gradient[0*nVar*nVertexR+iVar*nVertexR+iVertex] + rotMatrix[0][1]*Buffer_Receive_Gradient[1*nVar*nVertexR+iVar*nVertexR+iVertex] + rotMatrix[0][2]*Buffer_Receive_Gradient[2*nVar*nVertexR+iVar*nVertexR+iVertex];
            Gradient[iVar][1] = rotMatrix[1][0]*Buffer_Receive_Gradient[0*nVar*nVertexR+iVar*nVertexR+iVertex] + rotMatrix[1][1]*Buffer_Receive_Gradient[1*nVar*nVertexR+iVar*nVertexR+iVertex] + rotMatrix[1][2]*Buffer_Receive_Gradient[2*nVar*nVertexR+iVar*nVertexR+iVertex];
            Gradient[iVar][2] = rotMatrix[2][0]*Buffer_Receive_Gradient[0*nVar*nVertexR+iVar*nVertexR+iVertex] + rotMatrix[2][1]*Buffer_Receive_Gradient[1*nVar*nVertexR+iVar*nVertexR+iVertex] + rotMatrix[2][2]*Buffer_Receive_Gradient[2*nVar*nVertexR+iVar*nVertexR+iVertex];
          }
        }
        
        /*--- Store the received information ---*/
        for (iVar = 0; iVar < nVar; iVar++)
          for (iDim = 0; iDim < nDim; iDim++)
            node[iPoint]->SetGradient(iVar, iDim, Gradient[iVar][iDim]);
        
      }
      
      /*--- Deallocate receive buffer ---*/
      delete [] Buffer_Receive_Gradient;
      
    }
    
  }
  
  for (iVar = 0; iVar < nVar; iVar++)
    delete [] Gradient[iVar];
  delete [] Gradient;
  
}

void CTurbSolver::Set_MPI_Solution_Limiter(CGeometry *geometry, CConfig *config) {
  unsigned short iVar, iMarker, MarkerS, MarkerR;
  unsigned long iVertex, iPoint, nVertexS, nVertexR, nBufferS_Vector, nBufferR_Vector;
  su2double *Buffer_Receive_Limit = NULL, *Buffer_Send_Limit = NULL;
  
  su2double *Limiter = new su2double [nVar];
  
#ifdef HAVE_MPI
  int send_to, receive_from;
  MPI_Status status;
#endif
  
  for (iMarker = 0; iMarker < config->GetnMarker_All(); iMarker++) {
    
    if ((config->GetMarker_All_KindBC(iMarker) == SEND_RECEIVE) &&
        (config->GetMarker_All_SendRecv(iMarker) > 0)) {
      
      MarkerS = iMarker;  MarkerR = iMarker+1;
      
#ifdef HAVE_MPI
      send_to = config->GetMarker_All_SendRecv(MarkerS)-1;
      receive_from = abs(config->GetMarker_All_SendRecv(MarkerR))-1;
#endif
  
      nVertexS = geometry->nVertex[MarkerS];  nVertexR = geometry->nVertex[MarkerR];
      nBufferS_Vector = nVertexS*nVar;        nBufferR_Vector = nVertexR*nVar;
      
      /*--- Allocate Receive and send buffers  ---*/
      Buffer_Receive_Limit = new su2double [nBufferR_Vector];
      Buffer_Send_Limit = new su2double[nBufferS_Vector];
      
      /*--- Copy the solution old that should be sended ---*/
      for (iVertex = 0; iVertex < nVertexS; iVertex++) {
        iPoint = geometry->vertex[MarkerS][iVertex]->GetNode();
        for (iVar = 0; iVar < nVar; iVar++)
          Buffer_Send_Limit[iVar*nVertexS+iVertex] = node[iPoint]->GetLimiter(iVar);
      }
      
#ifdef HAVE_MPI
      
      /*--- Send/Receive information using Sendrecv ---*/
      SU2_MPI::Sendrecv(Buffer_Send_Limit, nBufferS_Vector, MPI_DOUBLE, send_to, 0,
                   Buffer_Receive_Limit, nBufferR_Vector, MPI_DOUBLE, receive_from, 0, MPI_COMM_WORLD, &status);
#else
      
      /*--- Receive information without MPI ---*/
      for (iVertex = 0; iVertex < nVertexR; iVertex++) {
        for (iVar = 0; iVar < nVar; iVar++)
          Buffer_Receive_Limit[iVar*nVertexR+iVertex] = Buffer_Send_Limit[iVar*nVertexR+iVertex];
      }
      
#endif
      
      /*--- Deallocate send buffer ---*/
      delete [] Buffer_Send_Limit;
      
      /*--- Do the coordinate transformation ---*/
      for (iVertex = 0; iVertex < nVertexR; iVertex++) {
        
        /*--- Find point and its type of transformation ---*/
        iPoint = geometry->vertex[MarkerR][iVertex]->GetNode();
        
        /*--- Copy transformed conserved variables back into buffer. ---*/
        for (iVar = 0; iVar < nVar; iVar++)
          node[iPoint]->SetLimiter(iVar, Buffer_Receive_Limit[iVar*nVertexR+iVertex]);
        
      }
      
      /*--- Deallocate receive buffer ---*/
      delete [] Buffer_Receive_Limit;
      
    }
    
  }
  
  delete [] Limiter;
  
}


void CTurbSolver::Upwind_Residual(CGeometry *geometry, CSolver **solver_container, CNumerics *numerics, CConfig *config, unsigned short iMesh) {
  
  su2double *Turb_i, *Turb_j, *Limiter_i = NULL, *Limiter_j = NULL, *V_i, *V_j, **Gradient_i, **Gradient_j, Project_Grad_i, Project_Grad_j;
  unsigned long iEdge, iPoint, jPoint;
  unsigned short iDim, iVar;
  
  bool second_order  = ((config->GetSpatialOrder() == SECOND_ORDER) || (config->GetSpatialOrder() == SECOND_ORDER_LIMITER));
  bool limiter       = (config->GetSpatialOrder() == SECOND_ORDER_LIMITER);
  bool grid_movement = config->GetGrid_Movement();
  
  for (iEdge = 0; iEdge < geometry->GetnEdge(); iEdge++) {
    
    /*--- Points in edge and normal vectors ---*/
    
    iPoint = geometry->edge[iEdge]->GetNode(0);
    jPoint = geometry->edge[iEdge]->GetNode(1);
    numerics->SetNormal(geometry->edge[iEdge]->GetNormal());
    
    /*--- Primitive variables w/o reconstruction ---*/
    
    V_i = solver_container[FLOW_SOL]->node[iPoint]->GetPrimitive();
    V_j = solver_container[FLOW_SOL]->node[jPoint]->GetPrimitive();
    numerics->SetPrimitive(V_i, V_j);
    
    /*--- Turbulent variables w/o reconstruction ---*/
    
    Turb_i = node[iPoint]->GetSolution();
    Turb_j = node[jPoint]->GetSolution();
    numerics->SetTurbVar(Turb_i, Turb_j);
    
    /*--- Grid Movement ---*/
    
    if (grid_movement)
      numerics->SetGridVel(geometry->node[iPoint]->GetGridVel(), geometry->node[jPoint]->GetGridVel());
    
    if (second_order) {

      for (iDim = 0; iDim < nDim; iDim++) {
        Vector_i[iDim] = 0.5*(geometry->node[jPoint]->GetCoord(iDim) - geometry->node[iPoint]->GetCoord(iDim));
        Vector_j[iDim] = 0.5*(geometry->node[iPoint]->GetCoord(iDim) - geometry->node[jPoint]->GetCoord(iDim));
      }
      
      /*--- Mean flow primitive variables using gradient reconstruction and limiters ---*/
      
      Gradient_i = solver_container[FLOW_SOL]->node[iPoint]->GetGradient_Primitive();
      Gradient_j = solver_container[FLOW_SOL]->node[jPoint]->GetGradient_Primitive();
      if (limiter) {
        Limiter_i = solver_container[FLOW_SOL]->node[iPoint]->GetLimiter_Primitive();
        Limiter_j = solver_container[FLOW_SOL]->node[jPoint]->GetLimiter_Primitive();
      }
      
      for (iVar = 0; iVar < solver_container[FLOW_SOL]->GetnPrimVarGrad(); iVar++) {
        Project_Grad_i = 0.0; Project_Grad_j = 0.0;
        for (iDim = 0; iDim < nDim; iDim++) {
          Project_Grad_i += Vector_i[iDim]*Gradient_i[iVar][iDim];
          Project_Grad_j += Vector_j[iDim]*Gradient_j[iVar][iDim];
        }
        if (limiter) {
          FlowPrimVar_i[iVar] = V_i[iVar] + Limiter_i[iVar]*Project_Grad_i;
          FlowPrimVar_j[iVar] = V_j[iVar] + Limiter_j[iVar]*Project_Grad_j;
        }
        else {
          FlowPrimVar_i[iVar] = V_i[iVar] + Project_Grad_i;
          FlowPrimVar_j[iVar] = V_j[iVar] + Project_Grad_j;
        }
      }
      
      numerics->SetPrimitive(FlowPrimVar_i, FlowPrimVar_j);
      
      /*--- Turbulent variables using gradient reconstruction and limiters ---*/
      
      Gradient_i = node[iPoint]->GetGradient();
      Gradient_j = node[jPoint]->GetGradient();
      if (limiter) {
        Limiter_i = node[iPoint]->GetLimiter();
        Limiter_j = node[jPoint]->GetLimiter();
      }
      
      for (iVar = 0; iVar < nVar; iVar++) {
        Project_Grad_i = 0.0; Project_Grad_j = 0.0;
        for (iDim = 0; iDim < nDim; iDim++) {
          Project_Grad_i += Vector_i[iDim]*Gradient_i[iVar][iDim];
          Project_Grad_j += Vector_j[iDim]*Gradient_j[iVar][iDim];
        }
        if (limiter) {
          Solution_i[iVar] = Turb_i[iVar] + Limiter_i[iVar]*Project_Grad_i;
          Solution_j[iVar] = Turb_j[iVar] + Limiter_j[iVar]*Project_Grad_j;
        }
        else {
          Solution_i[iVar] = Turb_i[iVar] + Project_Grad_i;
          Solution_j[iVar] = Turb_j[iVar] + Project_Grad_j;
        }
      }
      
      numerics->SetTurbVar(Solution_i, Solution_j);
      
    }
    
    /*--- Add and subtract residual ---*/
    
    numerics->ComputeResidual(Residual, Jacobian_i, Jacobian_j, config);
    
    LinSysRes.AddBlock(iPoint, Residual);
    LinSysRes.SubtractBlock(jPoint, Residual);
    
    /*--- Implicit part ---*/
    
    Jacobian.AddBlock(iPoint, iPoint, Jacobian_i);
    Jacobian.AddBlock(iPoint, jPoint, Jacobian_j);
    Jacobian.SubtractBlock(jPoint, iPoint, Jacobian_i);
    Jacobian.SubtractBlock(jPoint, jPoint, Jacobian_j);
    
  }
  
}

void CTurbSolver::Viscous_Residual(CGeometry *geometry, CSolver **solver_container, CNumerics *numerics,
                                   CConfig *config, unsigned short iMesh, unsigned short iRKStep) {
  unsigned long iEdge, iPoint, jPoint;
  
  for (iEdge = 0; iEdge < geometry->GetnEdge(); iEdge++) {
    
    /*--- Points in edge ---*/
    
    iPoint = geometry->edge[iEdge]->GetNode(0);
    jPoint = geometry->edge[iEdge]->GetNode(1);
    
    /*--- Points coordinates, and normal vector ---*/
    
    numerics->SetCoord(geometry->node[iPoint]->GetCoord(),
                       geometry->node[jPoint]->GetCoord());
    numerics->SetNormal(geometry->edge[iEdge]->GetNormal());
    
    /*--- Conservative variables w/o reconstruction ---*/
    
    numerics->SetPrimitive(solver_container[FLOW_SOL]->node[iPoint]->GetPrimitive(),
                           solver_container[FLOW_SOL]->node[jPoint]->GetPrimitive());
    
    /*--- Turbulent variables w/o reconstruction, and its gradients ---*/
    
    numerics->SetTurbVar(node[iPoint]->GetSolution(), node[jPoint]->GetSolution());
    numerics->SetTurbVarGradient(node[iPoint]->GetGradient(), node[jPoint]->GetGradient());
    
    /*--- Menter's first blending function (only SST)---*/
    if (config->GetKind_Turb_Model() == SST)
      numerics->SetF1blending(node[iPoint]->GetF1blending(), node[jPoint]->GetF1blending());
    
    /*--- Compute residual, and Jacobians ---*/
    
    numerics->ComputeResidual(Residual, Jacobian_i, Jacobian_j, config);
    
    /*--- Add and subtract residual, and update Jacobians ---*/
    
    LinSysRes.SubtractBlock(iPoint, Residual);
    LinSysRes.AddBlock(jPoint, Residual);
    
    Jacobian.SubtractBlock(iPoint, iPoint, Jacobian_i);
    Jacobian.SubtractBlock(iPoint, jPoint, Jacobian_j);
    Jacobian.AddBlock(jPoint, iPoint, Jacobian_i);
    Jacobian.AddBlock(jPoint, jPoint, Jacobian_j);
    
  }
  
}

void CTurbSolver::BC_Sym_Plane(CGeometry *geometry, CSolver **solver_container, CNumerics *conv_numerics, CNumerics *visc_numerics, CConfig *config, unsigned short val_marker) {
  
  /*--- Convective fluxes across symmetry plane are equal to zero. ---*/

}

void CTurbSolver::BC_Euler_Wall(CGeometry *geometry, CSolver **solver_container,
                                CNumerics *numerics, CConfig *config, unsigned short val_marker) {
  
  /*--- Convective fluxes across euler wall are equal to zero. ---*/

}

void CTurbSolver::ImplicitEuler_Iteration(CGeometry *geometry, CSolver **solver_container, CConfig *config) {
  
  unsigned short iVar;
  unsigned long iPoint, total_index;
  su2double Delta, Vol, density_old = 0.0, density = 0.0;
  
  bool adjoint = config->GetContinuous_Adjoint();
  bool compressible = (config->GetKind_Regime() == COMPRESSIBLE);
  bool incompressible = (config->GetKind_Regime() == INCOMPRESSIBLE);
  
  /*--- Set maximum residual to zero ---*/
  
  for (iVar = 0; iVar < nVar; iVar++) {
    SetRes_RMS(iVar, 0.0);
    SetRes_Max(iVar, 0.0, 0);
  }
  
  /*--- Build implicit system ---*/
  
  for (iPoint = 0; iPoint < nPointDomain; iPoint++) {
    
    /*--- Read the volume ---*/
    
    Vol = geometry->node[iPoint]->GetVolume();
    
    /*--- Modify matrix diagonal to assure diagonal dominance ---*/
    
    Delta = Vol / (config->GetCFLRedCoeff_Turb()*solver_container[FLOW_SOL]->node[iPoint]->GetDelta_Time());
    Jacobian.AddVal2Diag(iPoint, Delta);
    
    /*--- Right hand side of the system (-Residual) and initial guess (x = 0) ---*/
    
    for (iVar = 0; iVar < nVar; iVar++) {
      total_index = iPoint*nVar+iVar;
      LinSysRes[total_index] = - LinSysRes[total_index];
      LinSysSol[total_index] = 0.0;
      AddRes_RMS(iVar, LinSysRes[total_index]*LinSysRes[total_index]);
      AddRes_Max(iVar, fabs(LinSysRes[total_index]), geometry->node[iPoint]->GetGlobalIndex(), geometry->node[iPoint]->GetCoord());
    }
  }
  
  /*--- Initialize residual and solution at the ghost points ---*/
  
  for (iPoint = nPointDomain; iPoint < nPoint; iPoint++) {
    for (iVar = 0; iVar < nVar; iVar++) {
      total_index = iPoint*nVar + iVar;
      LinSysRes[total_index] = 0.0;
      LinSysSol[total_index] = 0.0;
    }
  }
  
  /*--- Solve or smooth the linear system ---*/
  
  CSysSolve system;
  system.Solve(Jacobian, LinSysRes, LinSysSol, geometry, config);
  
  /*--- Update solution (system written in terms of increments) ---*/
  
  if (!adjoint) {
    
    /*--- Update and clip trubulent solution ---*/
    
    switch (config->GetKind_Turb_Model()) {
        
      case SA:
        
        for (iPoint = 0; iPoint < nPointDomain; iPoint++) {
          node[iPoint]->AddClippedSolution(0, config->GetRelaxation_Factor_Turb()*LinSysSol[iPoint], lowerlimit[0], upperlimit[0]);
        }
        
        break;
        
      case SA_NEG:
        
        for (iPoint = 0; iPoint < nPointDomain; iPoint++) {
          node[iPoint]->AddSolution(0, config->GetRelaxation_Factor_Turb()*LinSysSol[iPoint]);
        }
        
        break;

      case SST:
        
        for (iPoint = 0; iPoint < nPointDomain; iPoint++) {
          
          if (compressible) {
            density_old = solver_container[FLOW_SOL]->node[iPoint]->GetSolution_Old(0);
            density     = solver_container[FLOW_SOL]->node[iPoint]->GetDensity();
          }
          if (incompressible) {
            density_old = solver_container[FLOW_SOL]->node[iPoint]->GetDensity();
            density     = solver_container[FLOW_SOL]->node[iPoint]->GetDensity();
          }
          
          for (iVar = 0; iVar < nVar; iVar++) {
            node[iPoint]->AddConservativeSolution(iVar, config->GetRelaxation_Factor_Turb()*LinSysSol[iPoint*nVar+iVar], density, density_old, lowerlimit[iVar], upperlimit[iVar]);
          }
          
        }
        
        break;
        
    }
  }
  
  
  /*--- MPI solution ---*/
  
  Set_MPI_Solution(geometry, config);
  
  /*--- Compute the root mean square residual ---*/
  
  SetResidual_RMS(geometry, config);
  
}

void CTurbSolver::SetResidual_DualTime(CGeometry *geometry, CSolver **solver_container, CConfig *config,
                                       unsigned short iRKStep, unsigned short iMesh, unsigned short RunTime_EqSystem) {
  
  /*--- Local variables ---*/
  
  unsigned short iVar, jVar, iMarker, iDim;
  unsigned long iPoint, jPoint, iEdge, iVertex;
  
  su2double *U_time_nM1, *U_time_n, *U_time_nP1;
  su2double Volume_nM1, Volume_nP1, TimeStep;
  su2double Density_nM1, Density_n, Density_nP1;
  su2double *Normal = NULL, *GridVel_i = NULL, *GridVel_j = NULL, Residual_GCL;
  
  bool implicit      = (config->GetKind_TimeIntScheme_Turb() == EULER_IMPLICIT);
  bool grid_movement = config->GetGrid_Movement();
  
  /*--- Store the physical time step ---*/
  
  TimeStep = config->GetDelta_UnstTimeND();
  
  /*--- Compute the dual time-stepping source term for static meshes ---*/
  
  if (!grid_movement) {
    
    /*--- Loop over all nodes (excluding halos) ---*/
    
    for (iPoint = 0; iPoint < nPointDomain; iPoint++) {
      
      /*--- Retrieve the solution at time levels n-1, n, and n+1. Note that
       we are currently iterating on U^n+1 and that U^n & U^n-1 are fixed,
       previous solutions that are stored in memory. ---*/
      
      U_time_nM1 = node[iPoint]->GetSolution_time_n1();
      U_time_n   = node[iPoint]->GetSolution_time_n();
      U_time_nP1 = node[iPoint]->GetSolution();
      
      /*--- CV volume at time n+1. As we are on a static mesh, the volume
       of the CV will remained fixed for all time steps. ---*/
      
      Volume_nP1 = geometry->node[iPoint]->GetVolume();
      
      /*--- Compute the dual time-stepping source term based on the chosen
       time discretization scheme (1st- or 2nd-order).---*/
      
      if (config->GetKind_Turb_Model() == SST) {
        
        /*--- If this is the SST model, we need to multiply by the density
         in order to get the conservative variables ---*/
        Density_nM1 = solver_container[FLOW_SOL]->node[iPoint]->GetSolution_time_n1()[0];
        Density_n   = solver_container[FLOW_SOL]->node[iPoint]->GetSolution_time_n()[0];
        Density_nP1 = solver_container[FLOW_SOL]->node[iPoint]->GetSolution()[0];
        
        for (iVar = 0; iVar < nVar; iVar++) {
          if (config->GetUnsteady_Simulation() == DT_STEPPING_1ST)
            Residual[iVar] = ( Density_nP1*U_time_nP1[iVar] - Density_n*U_time_n[iVar])*Volume_nP1 / TimeStep;
          if (config->GetUnsteady_Simulation() == DT_STEPPING_2ND)
            Residual[iVar] = ( 3.0*Density_nP1*U_time_nP1[iVar] - 4.0*Density_n*U_time_n[iVar]
                              +1.0*Density_nM1*U_time_nM1[iVar])*Volume_nP1 / (2.0*TimeStep);
        }
        
      } else {
        
        for (iVar = 0; iVar < nVar; iVar++) {
          if (config->GetUnsteady_Simulation() == DT_STEPPING_1ST)
            Residual[iVar] = (U_time_nP1[iVar] - U_time_n[iVar])*Volume_nP1 / TimeStep;
          if (config->GetUnsteady_Simulation() == DT_STEPPING_2ND)
            Residual[iVar] = ( 3.0*U_time_nP1[iVar] - 4.0*U_time_n[iVar]
                              +1.0*U_time_nM1[iVar])*Volume_nP1 / (2.0*TimeStep);
        }
      }
      
      /*--- Store the residual and compute the Jacobian contribution due
       to the dual time source term. ---*/
      
      LinSysRes.AddBlock(iPoint, Residual);
      if (implicit) {
        for (iVar = 0; iVar < nVar; iVar++) {
          for (jVar = 0; jVar < nVar; jVar++) Jacobian_i[iVar][jVar] = 0.0;
          if (config->GetUnsteady_Simulation() == DT_STEPPING_1ST)
            Jacobian_i[iVar][iVar] = Volume_nP1 / TimeStep;
          if (config->GetUnsteady_Simulation() == DT_STEPPING_2ND)
            Jacobian_i[iVar][iVar] = (Volume_nP1*3.0)/(2.0*TimeStep);
        }
        Jacobian.AddBlock(iPoint, iPoint, Jacobian_i);
      }
    }
    
  } else {
    
    /*--- For unsteady flows on dynamic meshes (rigidly transforming or
     dynamically deforming), the Geometric Conservation Law (GCL) should be
     satisfied in conjunction with the ALE formulation of the governing
     equations. The GCL prevents accuracy issues caused by grid motion, i.e.
     a uniform free-stream should be preserved through a moving grid. First,
     we will loop over the edges and boundaries to compute the GCL component
     of the dual time source term that depends on grid velocities. ---*/
    
    for (iEdge = 0; iEdge < geometry->GetnEdge(); iEdge++) {
      
      /*--- Get indices for nodes i & j plus the face normal ---*/
      
      iPoint = geometry->edge[iEdge]->GetNode(0);
      jPoint = geometry->edge[iEdge]->GetNode(1);
      Normal = geometry->edge[iEdge]->GetNormal();
      
      /*--- Grid velocities stored at nodes i & j ---*/
      
      GridVel_i = geometry->node[iPoint]->GetGridVel();
      GridVel_j = geometry->node[jPoint]->GetGridVel();
      
      /*--- Compute the GCL term by averaging the grid velocities at the
       edge mid-point and dotting with the face normal. ---*/
      
      Residual_GCL = 0.0;
      for (iDim = 0; iDim < nDim; iDim++)
        Residual_GCL += 0.5*(GridVel_i[iDim]+GridVel_j[iDim])*Normal[iDim];
      
      /*--- Compute the GCL component of the source term for node i ---*/
      
      U_time_n = node[iPoint]->GetSolution_time_n();
      
      /*--- Multiply by density at node i for the SST model ---*/
      
      if (config->GetKind_Turb_Model() == SST) {
        Density_n = solver_container[FLOW_SOL]->node[iPoint]->GetSolution_time_n()[0];
        for (iVar = 0; iVar < nVar; iVar++)
          Residual[iVar] = Density_n*U_time_n[iVar]*Residual_GCL;
      } else {
        for (iVar = 0; iVar < nVar; iVar++)
          Residual[iVar] = U_time_n[iVar]*Residual_GCL;
      }
      LinSysRes.AddBlock(iPoint, Residual);
      
      /*--- Compute the GCL component of the source term for node j ---*/
      
      U_time_n = node[jPoint]->GetSolution_time_n();
      
      /*--- Multiply by density at node j for the SST model ---*/
      
      if (config->GetKind_Turb_Model() == SST) {
        Density_n = solver_container[FLOW_SOL]->node[jPoint]->GetSolution_time_n()[0];
        for (iVar = 0; iVar < nVar; iVar++)
          Residual[iVar] = Density_n*U_time_n[iVar]*Residual_GCL;
      } else {
        for (iVar = 0; iVar < nVar; iVar++)
          Residual[iVar] = U_time_n[iVar]*Residual_GCL;
      }
      LinSysRes.SubtractBlock(jPoint, Residual);
      
    }
    
    /*---	Loop over the boundary edges ---*/
    
    for (iMarker = 0; iMarker < geometry->GetnMarker(); iMarker++) {
      if (config->GetMarker_All_KindBC(iMarker) != INTERNAL_BOUNDARY)
      for (iVertex = 0; iVertex < geometry->GetnVertex(iMarker); iVertex++) {
        
        /*--- Get the index for node i plus the boundary face normal ---*/
        
        iPoint = geometry->vertex[iMarker][iVertex]->GetNode();
        Normal = geometry->vertex[iMarker][iVertex]->GetNormal();
        
        /*--- Grid velocities stored at boundary node i ---*/
        
        GridVel_i = geometry->node[iPoint]->GetGridVel();
        
        /*--- Compute the GCL term by dotting the grid velocity with the face
         normal. The normal is negated to match the boundary convention. ---*/
        
        Residual_GCL = 0.0;
        for (iDim = 0; iDim < nDim; iDim++)
          Residual_GCL -= 0.5*(GridVel_i[iDim]+GridVel_i[iDim])*Normal[iDim];
        
        /*--- Compute the GCL component of the source term for node i ---*/
        
        U_time_n = node[iPoint]->GetSolution_time_n();
        
        /*--- Multiply by density at node i for the SST model ---*/
        
        if (config->GetKind_Turb_Model() == SST) {
          Density_n = solver_container[FLOW_SOL]->node[iPoint]->GetSolution_time_n()[0];
          for (iVar = 0; iVar < nVar; iVar++)
            Residual[iVar] = Density_n*U_time_n[iVar]*Residual_GCL;
        } else {
          for (iVar = 0; iVar < nVar; iVar++)
            Residual[iVar] = U_time_n[iVar]*Residual_GCL;
        }
        LinSysRes.AddBlock(iPoint, Residual);
      }
    }
    
    /*--- Loop over all nodes (excluding halos) to compute the remainder
     of the dual time-stepping source term. ---*/
    
    for (iPoint = 0; iPoint < nPointDomain; iPoint++) {
      
      /*--- Retrieve the solution at time levels n-1, n, and n+1. Note that
       we are currently iterating on U^n+1 and that U^n & U^n-1 are fixed,
       previous solutions that are stored in memory. ---*/
      
      U_time_nM1 = node[iPoint]->GetSolution_time_n1();
      U_time_n   = node[iPoint]->GetSolution_time_n();
      U_time_nP1 = node[iPoint]->GetSolution();
      
      /*--- CV volume at time n-1 and n+1. In the case of dynamically deforming
       grids, the volumes will change. On rigidly transforming grids, the
       volumes will remain constant. ---*/
      
      Volume_nM1 = geometry->node[iPoint]->GetVolume_nM1();
      Volume_nP1 = geometry->node[iPoint]->GetVolume();
      
      /*--- Compute the dual time-stepping source residual. Due to the
       introduction of the GCL term above, the remainder of the source residual
       due to the time discretization has a new form.---*/
      
      if (config->GetKind_Turb_Model() == SST) {
        
        /*--- If this is the SST model, we need to multiply by the density
         in order to get the conservative variables ---*/
        Density_nM1 = solver_container[FLOW_SOL]->node[iPoint]->GetSolution_time_n1()[0];
        Density_n   = solver_container[FLOW_SOL]->node[iPoint]->GetSolution_time_n()[0];
        Density_nP1 = solver_container[FLOW_SOL]->node[iPoint]->GetSolution()[0];
        
        for (iVar = 0; iVar < nVar; iVar++) {
          if (config->GetUnsteady_Simulation() == DT_STEPPING_1ST)
            Residual[iVar] = (Density_nP1*U_time_nP1[iVar] - Density_n*U_time_n[iVar])*(Volume_nP1/TimeStep);
          if (config->GetUnsteady_Simulation() == DT_STEPPING_2ND)
            Residual[iVar] = (Density_nP1*U_time_nP1[iVar] - Density_n*U_time_n[iVar])*(3.0*Volume_nP1/(2.0*TimeStep))
            + (Density_nM1*U_time_nM1[iVar] - Density_n*U_time_n[iVar])*(Volume_nM1/(2.0*TimeStep));
        }
        
      } else {
        
        for (iVar = 0; iVar < nVar; iVar++) {
          if (config->GetUnsteady_Simulation() == DT_STEPPING_1ST)
            Residual[iVar] = (U_time_nP1[iVar] - U_time_n[iVar])*(Volume_nP1/TimeStep);
          if (config->GetUnsteady_Simulation() == DT_STEPPING_2ND)
            Residual[iVar] = (U_time_nP1[iVar] - U_time_n[iVar])*(3.0*Volume_nP1/(2.0*TimeStep))
            + (U_time_nM1[iVar] - U_time_n[iVar])*(Volume_nM1/(2.0*TimeStep));
        }
      }
      
      /*--- Store the residual and compute the Jacobian contribution due
       to the dual time source term. ---*/
      
      LinSysRes.AddBlock(iPoint, Residual);
      if (implicit) {
        for (iVar = 0; iVar < nVar; iVar++) {
          for (jVar = 0; jVar < nVar; jVar++) Jacobian_i[iVar][jVar] = 0.0;
          if (config->GetUnsteady_Simulation() == DT_STEPPING_1ST)
            Jacobian_i[iVar][iVar] = Volume_nP1/TimeStep;
          if (config->GetUnsteady_Simulation() == DT_STEPPING_2ND)
            Jacobian_i[iVar][iVar] = (3.0*Volume_nP1)/(2.0*TimeStep);
        }
        Jacobian.AddBlock(iPoint, iPoint, Jacobian_i);
      }
    }
  }
  
}


void CTurbSolver::LoadRestart(CGeometry **geometry, CSolver ***solver, CConfig *config, int val_iter) {

  /*--- Restart the solution from file information ---*/
  unsigned short iVar, iMesh;
  unsigned long iPoint, index, iChildren, Point_Fine;
  su2double dull_val, Area_Children, Area_Parent, *Solution_Fine;
  bool compressible   = (config->GetKind_Regime() == COMPRESSIBLE);
  bool incompressible = (config->GetKind_Regime() == INCOMPRESSIBLE);
  bool dual_time = ((config->GetUnsteady_Simulation() == DT_STEPPING_1ST) ||
                    (config->GetUnsteady_Simulation() == DT_STEPPING_2ND));
  bool time_stepping = (config->GetUnsteady_Simulation() == TIME_STEPPING);
  string UnstExt, text_line;
  ifstream restart_file;
  string restart_filename = config->GetSolution_FlowFileName();
  int rank = MASTER_NODE;
#ifdef HAVE_MPI
  MPI_Comm_rank(MPI_COMM_WORLD, &rank);
#endif

  /*--- Modify file name for an unsteady restart ---*/
  if (dual_time|| time_stepping)
    restart_filename = config->GetUnsteady_FileName(restart_filename, val_iter);

  /*--- Open the restart file, throw an error if this fails. ---*/
  restart_file.open(restart_filename.data(), ios::in);
  if (restart_file.fail()) {
    if (rank == MASTER_NODE)
      cout << "There is no flow restart file!! " << restart_filename.data() << "."<< endl;
    exit(EXIT_FAILURE);
  }

  /*--- In case this is a parallel simulation, we need to perform the
   Global2Local index transformation first. ---*/
  long *Global2Local = NULL;
  Global2Local = new long[geometry[MESH_0]->GetGlobal_nPointDomain()];
  /*--- First, set all indices to a negative value by default ---*/
  for (iPoint = 0; iPoint < geometry[MESH_0]->GetGlobal_nPointDomain(); iPoint++) {
    Global2Local[iPoint] = -1;
  }

  /*--- Now fill array with the transform values only for local points ---*/
  for (iPoint = 0; iPoint < geometry[MESH_0]->GetnPointDomain(); iPoint++) {
    Global2Local[geometry[MESH_0]->node[iPoint]->GetGlobalIndex()] = iPoint;
  }

  /*--- Read all lines in the restart file ---*/
  long iPoint_Local = 0; unsigned long iPoint_Global = 0;

  /*--- Skip flow variables ---*/
  unsigned short skipVars = 0;

  if (compressible) {
    if (nDim == 2) skipVars += 6;
    if (nDim == 3) skipVars += 8;
  }
  if (incompressible) {
    if (nDim == 2) skipVars += 5;
    if (nDim == 3) skipVars += 7;
  }

  /*--- The first line is the header ---*/
  getline (restart_file, text_line);

  while (getline (restart_file, text_line)) {
    istringstream point_line(text_line);

    /*--- Retrieve local index. If this node from the restart file lives
     on a different processor, the value of iPoint_Local will be -1, as
     initialized above. Otherwise, the local index for this node on the
     current processor will be returned and used to instantiate the vars. ---*/
    iPoint_Local = Global2Local[iPoint_Global];
    if (iPoint_Local >= 0) {
      point_line >> index;
      for (iVar = 0; iVar < skipVars; iVar++) { point_line >> dull_val;}
      for (iVar = 0; iVar < nVar; iVar++) { point_line >> Solution[iVar];}
      node[iPoint_Local]->SetSolution(Solution);

    }
    iPoint_Global++;
  }

  /*--- Close the restart file ---*/
  restart_file.close();

  /*--- Free memory needed for the transformation ---*/
  delete [] Global2Local;

  /*--- MPI solution and compute the eddy viscosity ---*/
  solver[MESH_0][TURB_SOL]->Set_MPI_Solution(geometry[MESH_0], config);
  solver[MESH_0][TURB_SOL]->Postprocessing(geometry[MESH_0], solver[MESH_0], config, MESH_0);

  /*--- Interpolate the solution down to the coarse multigrid levels ---*/
  for (iMesh = 1; iMesh <= config->GetnMGLevels(); iMesh++) {
    for (iPoint = 0; iPoint < geometry[iMesh]->GetnPoint(); iPoint++) {
      Area_Parent = geometry[iMesh]->node[iPoint]->GetVolume();
      for (iVar = 0; iVar < nVar; iVar++) Solution[iVar] = 0.0;
      for (iChildren = 0; iChildren < geometry[iMesh]->node[iPoint]->GetnChildren_CV(); iChildren++) {
        Point_Fine = geometry[iMesh]->node[iPoint]->GetChildren_CV(iChildren);
        Area_Children = geometry[iMesh-1]->node[Point_Fine]->GetVolume();
        Solution_Fine = solver[iMesh-1][TURB_SOL]->node[Point_Fine]->GetSolution();
        for (iVar = 0; iVar < nVar; iVar++) {
          Solution[iVar] += Solution_Fine[iVar]*Area_Children/Area_Parent;
        }
      }
      solver[iMesh][TURB_SOL]->node[iPoint]->SetSolution(Solution);
    }
    solver[iMesh][TURB_SOL]->Set_MPI_Solution(geometry[iMesh], config);
    solver[iMesh][TURB_SOL]->Postprocessing(geometry[iMesh], solver[iMesh], config, iMesh);
  }

}

CTurbSASolver::CTurbSASolver(void) : CTurbSolver() { }

CTurbSASolver::CTurbSASolver(CGeometry *geometry, CConfig *config, unsigned short iMesh, CFluidModel* FluidModel) : CTurbSolver() {
  unsigned short iVar, iDim, nLineLets;
  unsigned long iPoint, index;
  su2double Density_Inf, Viscosity_Inf, Factor_nu_Inf, Factor_nu_Engine, Factor_nu_ActDisk, dull_val;
  
  unsigned short iZone = config->GetiZone();
  unsigned short nZone = geometry->GetnZone();
  bool restart = (config->GetRestart() || config->GetRestart_Flow());
  bool adjoint = (config->GetContinuous_Adjoint()) || (config->GetDiscrete_Adjoint());
  bool compressible = (config->GetKind_Regime() == COMPRESSIBLE);
  bool incompressible = (config->GetKind_Regime() == INCOMPRESSIBLE);
  bool dual_time = ((config->GetUnsteady_Simulation() == DT_STEPPING_1ST) ||
                    (config->GetUnsteady_Simulation() == DT_STEPPING_2ND));
  bool time_stepping = config->GetUnsteady_Simulation() == TIME_STEPPING;

  int rank = MASTER_NODE;
#ifdef HAVE_MPI
  MPI_Comm_rank(MPI_COMM_WORLD, &rank);
#endif
  
  Gamma = config->GetGamma();
  Gamma_Minus_One = Gamma - 1.0;
  
  /*--- Dimension of the problem --> dependent of the turbulent model ---*/
  
  nVar = 1;
  nPoint = geometry->GetnPoint();
  nPointDomain = geometry->GetnPointDomain();
  
  /*--- Initialize nVarGrad for deallocation ---*/
  
  nVarGrad = nVar;
  
  /*--- Define geometry constants in the solver structure ---*/
  
  nDim = geometry->GetnDim();
  node = new CVariable*[nPoint];
  
  /*--- Single grid simulation ---*/
  
  if (iMesh == MESH_0 || config->GetMGCycle() == FULLMG_CYCLE) {
    
    /*--- Define some auxiliar vector related with the residual ---*/
    
    Residual = new su2double[nVar];     for (iVar = 0; iVar < nVar; iVar++) Residual[iVar]  = 0.0;
    Residual_RMS = new su2double[nVar]; for (iVar = 0; iVar < nVar; iVar++) Residual_RMS[iVar]  = 0.0;
    Residual_i = new su2double[nVar];   for (iVar = 0; iVar < nVar; iVar++) Residual_i[iVar]  = 0.0;
    Residual_j = new su2double[nVar];   for (iVar = 0; iVar < nVar; iVar++) Residual_j[iVar]  = 0.0;
    Residual_Max = new su2double[nVar]; for (iVar = 0; iVar < nVar; iVar++) Residual_Max[iVar]  = 0.0;
    
    /*--- Define some structures for locating max residuals ---*/
    
    Point_Max = new unsigned long[nVar];
    for (iVar = 0; iVar < nVar; iVar++) Point_Max[iVar] = 0;
    Point_Max_Coord = new su2double*[nVar];
    for (iVar = 0; iVar < nVar; iVar++) {
      Point_Max_Coord[iVar] = new su2double[nDim];
      for (iDim = 0; iDim < nDim; iDim++) Point_Max_Coord[iVar][iDim] = 0.0;
    }
    
    /*--- Define some auxiliar vector related with the solution ---*/
    
    Solution = new su2double[nVar];
    Solution_i = new su2double[nVar]; Solution_j = new su2double[nVar];
    
    /*--- Define some auxiliar vector related with the geometry ---*/
    
    Vector_i = new su2double[nDim]; Vector_j = new su2double[nDim];
    
    /*--- Define some auxiliar vector related with the flow solution ---*/
    
    FlowPrimVar_i = new su2double [nDim+7]; FlowPrimVar_j = new su2double [nDim+7];
    
    /*--- Jacobians and vector structures for implicit computations ---*/
    
    Jacobian_i = new su2double* [nVar];
    Jacobian_j = new su2double* [nVar];
    for (iVar = 0; iVar < nVar; iVar++) {
      Jacobian_i[iVar] = new su2double [nVar];
      Jacobian_j[iVar] = new su2double [nVar];
    }
    
    /*--- Initialization of the structure of the whole Jacobian ---*/
    
    if (rank == MASTER_NODE) cout << "Initialize Jacobian structure (SA model)." << endl;
    Jacobian.Initialize(nPoint, nPointDomain, nVar, nVar, true, geometry, config);
    
    if ((config->GetKind_Linear_Solver_Prec() == LINELET) ||
        (config->GetKind_Linear_Solver() == SMOOTHER_LINELET)) {
      nLineLets = Jacobian.BuildLineletPreconditioner(geometry, config);
      if (rank == MASTER_NODE) cout << "Compute linelet structure. " << nLineLets << " elements in each line (average)." << endl;
    }
    
    LinSysSol.Initialize(nPoint, nPointDomain, nVar, 0.0);
    LinSysRes.Initialize(nPoint, nPointDomain, nVar, 0.0);
    
    if (config->GetExtraOutput()) {
      if (nDim == 2) { nOutputVariables = 13; }
      else if (nDim == 3) { nOutputVariables = 19; }
      OutputVariables.Initialize(nPoint, nPointDomain, nOutputVariables, 0.0);
      OutputHeadingNames = new string[nOutputVariables];
    }
    
    /*--- Computation of gradients by least squares ---*/
    
    if (config->GetKind_Gradient_Method() == WEIGHTED_LEAST_SQUARES) {
      /*--- S matrix := inv(R)*traspose(inv(R)) ---*/
      Smatrix = new su2double* [nDim];
      for (iDim = 0; iDim < nDim; iDim++)
        Smatrix[iDim] = new su2double [nDim];
      
      /*--- c vector := transpose(WA)*(Wb) ---*/
      
      cvector = new su2double* [nVar];
      for (iVar = 0; iVar < nVar; iVar++)
        cvector[iVar] = new su2double [nDim];
    }
    
  }
  
  /*--- Initialize lower and upper limits---*/
  
  lowerlimit = new su2double[nVar];
  upperlimit = new su2double[nVar];
  
  lowerlimit[0] = 1.0e-10;
  upperlimit[0] = 1.0;
  

  /*--- Read farfield conditions from config ---*/
  
  Density_Inf   = config->GetDensity_FreeStreamND();
  Viscosity_Inf = config->GetViscosity_FreeStreamND();
  
  /*--- Factor_nu_Inf in [3.0, 5.0] ---*/
  
  Factor_nu_Inf = config->GetNuFactor_FreeStream();
  nu_tilde_Inf  = Factor_nu_Inf*Viscosity_Inf/Density_Inf;

  /*--- Factor_nu_Engine ---*/
  Factor_nu_Engine = config->GetNuFactor_Engine();
  nu_tilde_Engine  = Factor_nu_Engine*Viscosity_Inf/Density_Inf;

  /*--- Factor_nu_ActDisk ---*/
  Factor_nu_ActDisk = config->GetNuFactor_ActDisk();
  nu_tilde_ActDisk  = Factor_nu_ActDisk*Viscosity_Inf/Density_Inf;

  /*--- Eddy viscosity at infinity ---*/
  su2double Ji, Ji_3, fv1, cv1_3 = 7.1*7.1*7.1;
  su2double muT_Inf;
  Ji = nu_tilde_Inf/Viscosity_Inf*Density_Inf;
  Ji_3 = Ji*Ji*Ji;
  fv1 = Ji_3/(Ji_3+cv1_3);
  muT_Inf = Density_Inf*fv1*nu_tilde_Inf;
  
  /*--- Restart the solution from file information ---*/
  if (!restart || (iMesh != MESH_0)) {
    for (iPoint = 0; iPoint < nPoint; iPoint++)
      node[iPoint] = new CTurbSAVariable(nu_tilde_Inf, muT_Inf, nDim, nVar, config);
  }
  else {
    
    /*--- Restart the solution from file information ---*/
    ifstream restart_file;
    string filename = config->GetSolution_FlowFileName();
    su2double Density, StaticEnergy, Laminar_Viscosity, nu, nu_hat, muT = 0.0, U[5];
    int Unst_RestartIter;

    /*--- Modify file name for multizone problems ---*/
    if (nZone >1)
      filename= config->GetMultizone_FileName(filename, iZone);
    
    /*--- Modify file name for an unsteady restart ---*/
    if (dual_time) {
      if (adjoint) {
        Unst_RestartIter = SU2_TYPE::Int(config->GetUnst_AdjointIter()) - 1;
      } else if (config->GetUnsteady_Simulation() == DT_STEPPING_1ST)
        Unst_RestartIter = SU2_TYPE::Int(config->GetUnst_RestartIter())-1;
      else
        Unst_RestartIter = SU2_TYPE::Int(config->GetUnst_RestartIter())-2;
      filename = config->GetUnsteady_FileName(filename, Unst_RestartIter);
    }

    /*--- Modify file name for a simple unsteady restart ---*/

    if (time_stepping) {
      if (adjoint) {
        Unst_RestartIter = SU2_TYPE::Int(config->GetUnst_AdjointIter()) - 1;
      } else {
        Unst_RestartIter = SU2_TYPE::Int(config->GetUnst_RestartIter())-1;
      }
      filename = config->GetUnsteady_FileName(filename, Unst_RestartIter);
    }
    
    /*--- Open the restart file, throw an error if this fails. ---*/
    restart_file.open(filename.data(), ios::in);
    if (restart_file.fail()) {
      cout << "There is no turbulent restart file!!" << endl;
      exit(EXIT_FAILURE);
    }
    
    /*--- In case this is a parallel simulation, we need to perform the
     Global2Local index transformation first. ---*/
    long *Global2Local;
    Global2Local = new long[geometry->GetGlobal_nPointDomain()];
    /*--- First, set all indices to a negative value by default ---*/
    for (iPoint = 0; iPoint < geometry->GetGlobal_nPointDomain(); iPoint++) {
      Global2Local[iPoint] = -1;
    }
    /*--- Now fill array with the transform values only for local points ---*/
    for (iPoint = 0; iPoint < nPointDomain; iPoint++) {
      Global2Local[geometry->node[iPoint]->GetGlobalIndex()] = iPoint;
    }
    
    /*--- Read all lines in the restart file ---*/
    long iPoint_Local; unsigned long iPoint_Global = 0; string text_line;
    
    /*--- The first line is the header ---*/
    getline (restart_file, text_line);
    
    while (getline (restart_file, text_line)) {
      istringstream point_line(text_line);
      
      /*--- Retrieve local index. If this node from the restart file lives
       on a different processor, the value of iPoint_Local will be -1.
       Otherwise, the local index for this node on the current processor
       will be returned and used to instantiate the vars. ---*/
      iPoint_Local = Global2Local[iPoint_Global];
      if (iPoint_Local >= 0) {
        if (compressible) {
          if (nDim == 2) point_line >> index >> dull_val >> dull_val >> U[0] >> U[1] >> U[2] >> U[3] >> Solution[0];
          if (nDim == 3) point_line >> index >> dull_val >> dull_val >> dull_val >> U[0] >> U[1] >> U[2] >> U[3] >> U[4] >> Solution[0];
          
          Density = U[0];
          if (nDim == 2)
        	  StaticEnergy = U[3]/U[0] - (U[1]*U[1] + U[2]*U[2])/(2.0*U[0]*U[0]);
          else
        	  StaticEnergy = U[4]/U[0] - (U[1]*U[1] + U[2]*U[2] + U[3]*U[3] )/(2.0*U[0]*U[0]);

          FluidModel->SetTDState_rhoe(Density, StaticEnergy);
          Laminar_Viscosity = FluidModel->GetLaminarViscosity();
          nu     = Laminar_Viscosity/Density;
          nu_hat = Solution[0];
          Ji     = nu_hat/nu;
          Ji_3   = Ji*Ji*Ji;
          fv1    = Ji_3/(Ji_3+cv1_3);
          muT    = Density*fv1*nu_hat;
          
        }
        if (incompressible) {
          if (nDim == 2) point_line >> index >> dull_val >> dull_val >> dull_val >> dull_val >> dull_val >> Solution[0];
          if (nDim == 3) point_line >> index >> dull_val >> dull_val >> dull_val >> dull_val >> dull_val >> dull_val >> dull_val >> Solution[0];
          muT = muT_Inf;
        }
        
        /*--- Instantiate the solution at this node, note that the eddy viscosity should be recomputed ---*/
        node[iPoint_Local] = new CTurbSAVariable(Solution[0], muT, nDim, nVar, config);
      }
      iPoint_Global++;
    }
    
    /*--- Instantiate the variable class with an arbitrary solution
     at any halo/periodic nodes. The initial solution can be arbitrary,
     because a send/recv is performed immediately in the solver. ---*/
    for (iPoint = nPointDomain; iPoint < nPoint; iPoint++) {
      node[iPoint] = new CTurbSAVariable(Solution[0], muT_Inf, nDim, nVar, config);
    }
    
    /*--- Close the restart file ---*/
    restart_file.close();
    
    /*--- Free memory needed for the transformation ---*/
    delete [] Global2Local;
  }
  
  /*--- MPI solution ---*/
  Set_MPI_Solution(geometry, config);
  
}

CTurbSASolver::~CTurbSASolver(void) {
  
}

void CTurbSASolver::Preprocessing(CGeometry *geometry, CSolver **solver_container, CConfig *config, unsigned short iMesh, unsigned short iRKStep, unsigned short RunTime_EqSystem, bool Output) {
  
  unsigned long iPoint;

  unsigned long ExtIter      = config->GetExtIter();
  bool limiter_flow          = ((config->GetSpatialOrder_Flow() == SECOND_ORDER_LIMITER) && (ExtIter <= config->GetLimiterIter()));

  for (iPoint = 0; iPoint < nPoint; iPoint ++) {
    
    /*--- Initialize the residual vector ---*/
    
    LinSysRes.SetBlock_Zero(iPoint);
    
  }
  
  /*--- Initialize the Jacobian matrices ---*/
  
  Jacobian.SetValZero();

  if (config->GetKind_Gradient_Method() == GREEN_GAUSS) SetSolution_Gradient_GG(geometry, config);
  if (config->GetKind_Gradient_Method() == WEIGHTED_LEAST_SQUARES) SetSolution_Gradient_LS(geometry, config);

  /*--- Upwind second order reconstruction ---*/

  if (config->GetSpatialOrder() == SECOND_ORDER_LIMITER) SetSolution_Limiter(geometry, config);

  if (limiter_flow) solver_container[FLOW_SOL]->SetPrimitive_Limiter(geometry, config);

}

void CTurbSASolver::Postprocessing(CGeometry *geometry, CSolver **solver_container, CConfig *config, unsigned short iMesh) {
  
  su2double rho = 0.0, mu = 0.0, nu, *nu_hat, muT, Ji, Ji_3, fv1;
  su2double cv1_3 = 7.1*7.1*7.1;
  unsigned long iPoint;
  
  bool compressible = (config->GetKind_Regime() == COMPRESSIBLE);
  bool incompressible = (config->GetKind_Regime() == INCOMPRESSIBLE);
  bool neg_spalart_allmaras = (config->GetKind_Turb_Model() == SA_NEG);
  
  
  /*--- Compute eddy viscosity ---*/
  
  for (iPoint = 0; iPoint < nPoint; iPoint ++) {
    
    if (compressible) {
      rho = solver_container[FLOW_SOL]->node[iPoint]->GetDensity();
      mu  = solver_container[FLOW_SOL]->node[iPoint]->GetLaminarViscosity();
    }
    if (incompressible) {
      rho = solver_container[FLOW_SOL]->node[iPoint]->GetDensity();
      mu  = solver_container[FLOW_SOL]->node[iPoint]->GetLaminarViscosity();
    }
    
    nu  = mu/rho;
    nu_hat = node[iPoint]->GetSolution();
    
    Ji   = nu_hat[0]/nu;
    Ji_3 = Ji*Ji*Ji;
    fv1  = Ji_3/(Ji_3+cv1_3);
    
    muT = rho*fv1*nu_hat[0];
    
    if (neg_spalart_allmaras && (muT < 0.0)) muT = 0.0;
    
    node[iPoint]->SetmuT(muT);
    
  }
  
}

void CTurbSASolver::Source_Residual(CGeometry *geometry, CSolver **solver_container, CNumerics *numerics, CNumerics *second_numerics,
                                    CConfig *config, unsigned short iMesh) {
  unsigned long iPoint;
  
<<<<<<< HEAD
  bool time_spectral = (config->GetUnsteady_Simulation() == TIME_SPECTRAL);
=======
  bool freesurface   = (config->GetKind_Regime() == FREESURFACE);
  bool harmonic_balance = (config->GetUnsteady_Simulation() == HARMONIC_BALANCE);
>>>>>>> 29ab279d
  bool transition    = (config->GetKind_Trans_Model() == LM);
  
  for (iPoint = 0; iPoint < nPointDomain; iPoint++) {
    
    /*--- Conservative variables w/o reconstruction ---*/
    
    numerics->SetPrimitive(solver_container[FLOW_SOL]->node[iPoint]->GetPrimitive(), NULL);
    
    /*--- Gradient of the primitive and conservative variables ---*/
    
    numerics->SetPrimVarGradient(solver_container[FLOW_SOL]->node[iPoint]->GetGradient_Primitive(), NULL);
    
    /*--- Set vorticity and strain rate magnitude ---*/
    
    numerics->SetVorticity(solver_container[FLOW_SOL]->node[iPoint]->GetVorticity(), NULL);

    numerics->SetStrainMag(solver_container[FLOW_SOL]->node[iPoint]->GetStrainMag(), 0.0);
    
    /*--- Set intermittency ---*/
    
    if (transition) {
      numerics->SetIntermittency(solver_container[TRANS_SOL]->node[iPoint]->GetIntermittency());
    }
    
    /*--- Turbulent variables w/o reconstruction, and its gradient ---*/
    
    numerics->SetTurbVar(node[iPoint]->GetSolution(), NULL);
    numerics->SetTurbVarGradient(node[iPoint]->GetGradient(), NULL);
    
    /*--- Set volume ---*/
    
    numerics->SetVolume(geometry->node[iPoint]->GetVolume());
    
    /*--- Set distance to the surface ---*/
    
    numerics->SetDistance(geometry->node[iPoint]->GetWall_Distance(), 0.0);
    
    /*--- Compute the source term ---*/
    
    numerics->ComputeResidual(Residual, Jacobian_i, NULL, config);
    
    /*--- Subtract residual and the Jacobian ---*/
    
    LinSysRes.SubtractBlock(iPoint, Residual);
    
    Jacobian.SubtractBlock(iPoint, iPoint, Jacobian_i);
    
  }
  
  if (harmonic_balance) {
    
    su2double Volume, Source;
    unsigned short nVar_Turb = solver_container[TURB_SOL]->GetnVar();
    
    /*--- Loop over points ---*/
    
    for (iPoint = 0; iPoint < nPointDomain; iPoint++) {
      
      /*--- Get control volume ---*/
      
      Volume = geometry->node[iPoint]->GetVolume();
      
      /*--- Access stored harmonic balance source term ---*/
      
      for (unsigned short iVar = 0; iVar < nVar_Turb; iVar++) {
        Source = node[iPoint]->GetHarmonicBalance_Source(iVar);
        Residual[iVar] = Source*Volume;
      }
      
      /*--- Add Residual ---*/
      
      LinSysRes.AddBlock(iPoint, Residual);
      
    }
  }
  
}

void CTurbSASolver::Source_Template(CGeometry *geometry, CSolver **solver_container, CNumerics *numerics,
                                    CConfig *config, unsigned short iMesh) {
  
}

void CTurbSASolver::BC_HeatFlux_Wall(CGeometry *geometry, CSolver **solver_container, CNumerics *conv_numerics, CNumerics *visc_numerics, CConfig *config, unsigned short val_marker) {
  unsigned long iPoint, iVertex;
  unsigned short iVar;
  
  for (iVertex = 0; iVertex < geometry->nVertex[val_marker]; iVertex++) {
    iPoint = geometry->vertex[val_marker][iVertex]->GetNode();
    
    /*--- Check if the node belongs to the domain (i.e, not a halo node) ---*/
    
    if (geometry->node[iPoint]->GetDomain()) {
      
      /*--- Get the velocity vector ---*/
      
      for (iVar = 0; iVar < nVar; iVar++)
        Solution[iVar] = 0.0;
      
      node[iPoint]->SetSolution_Old(Solution);
      LinSysRes.SetBlock_Zero(iPoint);
      
      /*--- includes 1 in the diagonal ---*/
      
      Jacobian.DeleteValsRowi(iPoint);
    }
  }
  
}

void CTurbSASolver::BC_Isothermal_Wall(CGeometry *geometry, CSolver **solver_container, CNumerics *conv_numerics, CNumerics *visc_numerics, CConfig *config,
                                       unsigned short val_marker) {
  unsigned long iPoint, iVertex;
  unsigned short iVar;
  
  for (iVertex = 0; iVertex < geometry->nVertex[val_marker]; iVertex++) {
    iPoint = geometry->vertex[val_marker][iVertex]->GetNode();
    
    /*--- Check if the node belongs to the domain (i.e, not a halo node) ---*/
    
    if (geometry->node[iPoint]->GetDomain()) {
      
      /*--- Get the velocity vector ---*/
      for (iVar = 0; iVar < nVar; iVar++)
        Solution[iVar] = 0.0;
      
      node[iPoint]->SetSolution_Old(Solution);
      LinSysRes.SetBlock_Zero(iPoint);
      
      /*--- Includes 1 in the diagonal ---*/
      
      Jacobian.DeleteValsRowi(iPoint);
    }
  }
  
}

void CTurbSASolver::BC_Far_Field(CGeometry *geometry, CSolver **solver_container, CNumerics *conv_numerics, CNumerics *visc_numerics, CConfig *config, unsigned short val_marker) {
  
  unsigned long iPoint, iVertex;
  unsigned short iVar, iDim;
  su2double *Normal, *V_infty, *V_domain;
  
  bool grid_movement	= config->GetGrid_Movement();
  
  Normal = new su2double[nDim];
  
  for (iVertex = 0; iVertex < geometry->nVertex[val_marker]; iVertex++) {
    
    iPoint = geometry->vertex[val_marker][iVertex]->GetNode();
    
    /*--- Check if the node belongs to the domain (i.e, not a halo node) ---*/
    
    if (geometry->node[iPoint]->GetDomain()) {
      
      /*--- Allocate the value at the infinity ---*/
      
      V_infty = solver_container[FLOW_SOL]->GetCharacPrimVar(val_marker, iVertex);
      
      /*--- Retrieve solution at the farfield boundary node ---*/
      
      V_domain = solver_container[FLOW_SOL]->node[iPoint]->GetPrimitive();
      
      /*--- Grid Movement ---*/
      
      if (grid_movement)
        conv_numerics->SetGridVel(geometry->node[iPoint]->GetGridVel(), geometry->node[iPoint]->GetGridVel());
      
      conv_numerics->SetPrimitive(V_domain, V_infty);
      
      /*--- Set turbulent variable at the wall, and at infinity ---*/
      
      for (iVar = 0; iVar < nVar; iVar++)
        Solution_i[iVar] = node[iPoint]->GetSolution(iVar);
      Solution_j[0] = nu_tilde_Inf;
      conv_numerics->SetTurbVar(Solution_i, Solution_j);
      
      /*--- Set Normal (it is necessary to change the sign) ---*/
      
      geometry->vertex[val_marker][iVertex]->GetNormal(Normal);
      for (iDim = 0; iDim < nDim; iDim++)
        Normal[iDim] = -Normal[iDim];
      conv_numerics->SetNormal(Normal);
      
      /*--- Compute residuals and Jacobians ---*/
      
      conv_numerics->ComputeResidual(Residual, Jacobian_i, Jacobian_j, config);
      
      /*--- Add residuals and Jacobians ---*/
      
      LinSysRes.AddBlock(iPoint, Residual);
      Jacobian.AddBlock(iPoint, iPoint, Jacobian_i);
      
    }
  }
  
  delete [] Normal;
  
}

void CTurbSASolver::BC_Inlet(CGeometry *geometry, CSolver **solver_container, CNumerics *conv_numerics, CNumerics *visc_numerics, CConfig *config, unsigned short val_marker) {
  
  unsigned short iDim;
  unsigned long iVertex, iPoint, Point_Normal;
  su2double *V_inlet, *V_domain, *Normal;
  
  Normal = new su2double[nDim];
  
  bool grid_movement  = config->GetGrid_Movement();
  string Marker_Tag = config->GetMarker_All_TagBound(val_marker);
  
  /*--- Loop over all the vertices on this boundary marker ---*/
  
  for (iVertex = 0; iVertex < geometry->nVertex[val_marker]; iVertex++) {
    
    iPoint = geometry->vertex[val_marker][iVertex]->GetNode();
    
    /*--- Check if the node belongs to the domain (i.e., not a halo node) ---*/
    
    if (geometry->node[iPoint]->GetDomain()) {
      
      /*--- Index of the closest interior node ---*/
      
      Point_Normal = geometry->vertex[val_marker][iVertex]->GetNormal_Neighbor();
      
      /*--- Normal vector for this vertex (negate for outward convention) ---*/
      
      geometry->vertex[val_marker][iVertex]->GetNormal(Normal);
      for (iDim = 0; iDim < nDim; iDim++) Normal[iDim] = -Normal[iDim];
      
      /*--- Allocate the value at the inlet ---*/
      
      V_inlet = solver_container[FLOW_SOL]->GetCharacPrimVar(val_marker, iVertex);
      
      /*--- Retrieve solution at the farfield boundary node ---*/
      
      V_domain = solver_container[FLOW_SOL]->node[iPoint]->GetPrimitive();
      
      /*--- Set various quantities in the solver class ---*/
      
      conv_numerics->SetPrimitive(V_domain, V_inlet);
      
      /*--- Set the turbulent variable states (prescribed for an inflow) ---*/
      
      Solution_i[0] = node[iPoint]->GetSolution(0);
      Solution_j[0] = nu_tilde_Inf;
      
      conv_numerics->SetTurbVar(Solution_i, Solution_j);
      
      /*--- Set various other quantities in the conv_numerics class ---*/
      
      conv_numerics->SetNormal(Normal);
      
      if (grid_movement)
        conv_numerics->SetGridVel(geometry->node[iPoint]->GetGridVel(),
                                  geometry->node[iPoint]->GetGridVel());
      
      /*--- Compute the residual using an upwind scheme ---*/
      
      conv_numerics->ComputeResidual(Residual, Jacobian_i, Jacobian_j, config);
      LinSysRes.AddBlock(iPoint, Residual);
      
      /*--- Jacobian contribution for implicit integration ---*/
      
      Jacobian.AddBlock(iPoint, iPoint, Jacobian_i);
      
      /*--- Viscous contribution ---*/
      
      visc_numerics->SetCoord(geometry->node[iPoint]->GetCoord(), geometry->node[Point_Normal]->GetCoord());
      visc_numerics->SetNormal(Normal);
      
      /*--- Conservative variables w/o reconstruction ---*/
      
      visc_numerics->SetPrimitive(V_domain, V_inlet);
      
      /*--- Turbulent variables w/o reconstruction, and its gradients ---*/
      
      visc_numerics->SetTurbVar(Solution_i, Solution_j);
      visc_numerics->SetTurbVarGradient(node[iPoint]->GetGradient(), node[iPoint]->GetGradient());
      
      /*--- Compute residual, and Jacobians ---*/
      
      visc_numerics->ComputeResidual(Residual, Jacobian_i, Jacobian_j, config);
      
      /*--- Subtract residual, and update Jacobians ---*/
      
      LinSysRes.SubtractBlock(iPoint, Residual);
      Jacobian.SubtractBlock(iPoint, iPoint, Jacobian_i);
      
    }
  }
  
  /*--- Free locally allocated memory ---*/
  delete[] Normal;
  
}

void CTurbSASolver::BC_Outlet(CGeometry *geometry, CSolver **solver_container, CNumerics *conv_numerics, CNumerics *visc_numerics,
                              CConfig *config, unsigned short val_marker) {
  unsigned long iPoint, iVertex, Point_Normal;
  unsigned short iVar, iDim;
  su2double *V_outlet, *V_domain, *Normal;
  
  bool grid_movement  = config->GetGrid_Movement();
  
  Normal = new su2double[nDim];
  
  /*--- Loop over all the vertices on this boundary marker ---*/
  
  for (iVertex = 0; iVertex < geometry->nVertex[val_marker]; iVertex++) {
    iPoint = geometry->vertex[val_marker][iVertex]->GetNode();
    
    /*--- Check if the node belongs to the domain (i.e., not a halo node) ---*/
    
    if (geometry->node[iPoint]->GetDomain()) {
      
      /*--- Index of the closest interior node ---*/
      
      Point_Normal = geometry->vertex[val_marker][iVertex]->GetNormal_Neighbor();
      
      /*--- Allocate the value at the outlet ---*/
      
      V_outlet = solver_container[FLOW_SOL]->GetCharacPrimVar(val_marker, iVertex);
      
      /*--- Retrieve solution at the farfield boundary node ---*/
      
      V_domain = solver_container[FLOW_SOL]->node[iPoint]->GetPrimitive();
      
      /*--- Set various quantities in the solver class ---*/
      
      conv_numerics->SetPrimitive(V_domain, V_outlet);
      
      /*--- Set the turbulent variables. Here we use a Neumann BC such
       that the turbulent variable is copied from the interior of the
       domain to the outlet before computing the residual.
       Solution_i --> TurbVar_internal,
       Solution_j --> TurbVar_outlet ---*/
      
      for (iVar = 0; iVar < nVar; iVar++) {
        Solution_i[iVar] = node[iPoint]->GetSolution(iVar);
        Solution_j[iVar] = node[iPoint]->GetSolution(iVar);
      }
      conv_numerics->SetTurbVar(Solution_i, Solution_j);
      
      /*--- Set Normal (negate for outward convention) ---*/
      
      geometry->vertex[val_marker][iVertex]->GetNormal(Normal);
      for (iDim = 0; iDim < nDim; iDim++)
        Normal[iDim] = -Normal[iDim];
      conv_numerics->SetNormal(Normal);
      
      if (grid_movement)
        conv_numerics->SetGridVel(geometry->node[iPoint]->GetGridVel(),
                                  geometry->node[iPoint]->GetGridVel());
      
      /*--- Compute the residual using an upwind scheme ---*/
      
      conv_numerics->ComputeResidual(Residual, Jacobian_i, Jacobian_j, config);
      LinSysRes.AddBlock(iPoint, Residual);
      
      /*--- Jacobian contribution for implicit integration ---*/
      
      Jacobian.AddBlock(iPoint, iPoint, Jacobian_i);
      
      /*--- Viscous contribution ---*/
      visc_numerics->SetCoord(geometry->node[iPoint]->GetCoord(), geometry->node[Point_Normal]->GetCoord());
      visc_numerics->SetNormal(Normal);
      
      /*--- Conservative variables w/o reconstruction ---*/
      
      visc_numerics->SetPrimitive(V_domain, V_outlet);
      
      /*--- Turbulent variables w/o reconstruction, and its gradients ---*/
      
      visc_numerics->SetTurbVar(Solution_i, Solution_j);
      visc_numerics->SetTurbVarGradient(node[iPoint]->GetGradient(), node[iPoint]->GetGradient());
      
      /*--- Compute residual, and Jacobians ---*/
      
      visc_numerics->ComputeResidual(Residual, Jacobian_i, Jacobian_j, config);
      
      /*--- Subtract residual, and update Jacobians ---*/
      
      LinSysRes.SubtractBlock(iPoint, Residual);
      Jacobian.SubtractBlock(iPoint, iPoint, Jacobian_i);
      
    }
  }
  
  /*--- Free locally allocated memory ---*/
  
  delete[] Normal;
  
}

void CTurbSASolver::BC_Engine_Inflow(CGeometry *geometry, CSolver **solver_container, CNumerics *conv_numerics, CNumerics *visc_numerics, CConfig *config, unsigned short val_marker) {
  
  unsigned long iPoint, iVertex;
  unsigned short iDim;
  su2double *V_inflow, *V_domain, *Normal;
  
  Normal = new su2double[nDim];
  
  /*--- Loop over all the vertices on this boundary marker ---*/
  
  for (iVertex = 0; iVertex < geometry->nVertex[val_marker]; iVertex++) {
    
    iPoint = geometry->vertex[val_marker][iVertex]->GetNode();
    
    /*--- Check if the node belongs to the domain (i.e., not a halo node) ---*/
    
    if (geometry->node[iPoint]->GetDomain()) {
      
      /*--- Allocate the value at the infinity ---*/
      
      V_inflow = solver_container[FLOW_SOL]->GetCharacPrimVar(val_marker, iVertex);
      
      /*--- Retrieve solution at the farfield boundary node ---*/
      
      V_domain = solver_container[FLOW_SOL]->node[iPoint]->GetPrimitive();
      
      /*--- Set various quantities in the solver class ---*/
      
      conv_numerics->SetPrimitive(V_domain, V_inflow);
      
      /*--- Set the turbulent variables. Here we use a Neumann BC such
       that the turbulent variable is copied from the interior of the
       domain to the outlet before computing the residual. ---*/
      
      conv_numerics->SetTurbVar(node[iPoint]->GetSolution(), node[iPoint]->GetSolution());
      
      /*--- Set Normal (negate for outward convention) ---*/
      
      geometry->vertex[val_marker][iVertex]->GetNormal(Normal);
      for (iDim = 0; iDim < nDim; iDim++)
        Normal[iDim] = -Normal[iDim];
      conv_numerics->SetNormal(Normal);
      
      /*--- Compute the residual using an upwind scheme ---*/
      
      conv_numerics->ComputeResidual(Residual, Jacobian_i, Jacobian_j, config);
      LinSysRes.AddBlock(iPoint, Residual);
      
      /*--- Jacobian contribution for implicit integration ---*/
      
      Jacobian.AddBlock(iPoint, iPoint, Jacobian_i);
      
      /*--- Viscous contribution ---*/
      
      visc_numerics->SetCoord(geometry->node[iPoint]->GetCoord(), geometry->node[iPoint]->GetCoord());
      visc_numerics->SetNormal(Normal);
      
      /*--- Conservative variables w/o reconstruction ---*/
      
      visc_numerics->SetPrimitive(V_domain, V_inflow);
      
      /*--- Turbulent variables w/o reconstruction, and its gradients ---*/
      
      visc_numerics->SetTurbVar(node[iPoint]->GetSolution(), node[iPoint]->GetSolution());
      visc_numerics->SetTurbVarGradient(node[iPoint]->GetGradient(), node[iPoint]->GetGradient());
      
      /*--- Compute residual, and Jacobians ---*/
      
      visc_numerics->ComputeResidual(Residual, Jacobian_i, Jacobian_j, config);
      
      /*--- Subtract residual, and update Jacobians ---*/
      
      LinSysRes.SubtractBlock(iPoint, Residual);
      Jacobian.SubtractBlock(iPoint, iPoint, Jacobian_i);
      
    }
  }
  
  /*--- Free locally allocated memory ---*/
  
  delete[] Normal;
  
}

void CTurbSASolver::BC_Engine_Exhaust(CGeometry *geometry, CSolver **solver_container, CNumerics *conv_numerics, CNumerics *visc_numerics, CConfig *config, unsigned short val_marker) {
  
  unsigned short iDim;
  unsigned long iVertex, iPoint;
  su2double *V_exhaust, *V_domain, *Normal;
  
  Normal = new su2double[nDim];
  
  string Marker_Tag = config->GetMarker_All_TagBound(val_marker);
  
  /*--- Loop over all the vertices on this boundary marker ---*/
  
  for (iVertex = 0; iVertex < geometry->nVertex[val_marker]; iVertex++) {
    
    iPoint = geometry->vertex[val_marker][iVertex]->GetNode();
    
    /*--- Check if the node belongs to the domain (i.e., not a halo node) ---*/
    
    if (geometry->node[iPoint]->GetDomain()) {
      
      /*--- Normal vector for this vertex (negate for outward convention) ---*/
      
      geometry->vertex[val_marker][iVertex]->GetNormal(Normal);
      for (iDim = 0; iDim < nDim; iDim++) Normal[iDim] = -Normal[iDim];
      
      /*--- Allocate the value at the infinity ---*/
      
      V_exhaust = solver_container[FLOW_SOL]->GetCharacPrimVar(val_marker, iVertex);
      
      /*--- Retrieve solution at the farfield boundary node ---*/
      
      V_domain = solver_container[FLOW_SOL]->node[iPoint]->GetPrimitive();
      
      /*--- Set various quantities in the solver class ---*/
      
      conv_numerics->SetPrimitive(V_domain, V_exhaust);
      
      /*--- Set the turbulent variable states (prescribed for an inflow) ---*/
      
      Solution_i[0] = node[iPoint]->GetSolution(0);
      Solution_j[0] = nu_tilde_Engine;
      
      conv_numerics->SetTurbVar(Solution_i, Solution_j);
      
      /*--- Set various other quantities in the conv_numerics class ---*/
      
      conv_numerics->SetNormal(Normal);
      
      /*--- Compute the residual using an upwind scheme ---*/
      
      conv_numerics->ComputeResidual(Residual, Jacobian_i, Jacobian_j, config);
      LinSysRes.AddBlock(iPoint, Residual);
      
      /*--- Jacobian contribution for implicit integration ---*/
      
      Jacobian.AddBlock(iPoint, iPoint, Jacobian_i);
      
      /*--- Viscous contribution ---*/
      
      visc_numerics->SetCoord(geometry->node[iPoint]->GetCoord(), geometry->node[iPoint]->GetCoord());
      visc_numerics->SetNormal(Normal);
      
      /*--- Conservative variables w/o reconstruction ---*/
      
      visc_numerics->SetPrimitive(V_domain, V_exhaust);
      
      /*--- Turbulent variables w/o reconstruction, and its gradients ---*/
      
      visc_numerics->SetTurbVar(Solution_i, Solution_j);
      visc_numerics->SetTurbVarGradient(node[iPoint]->GetGradient(), node[iPoint]->GetGradient());
      
      /*--- Compute residual, and Jacobians ---*/
      
      visc_numerics->ComputeResidual(Residual, Jacobian_i, Jacobian_j, config);
      
      /*--- Subtract residual, and update Jacobians ---*/
      
      LinSysRes.SubtractBlock(iPoint, Residual);
      Jacobian.SubtractBlock(iPoint, iPoint, Jacobian_i);
      
    }
  }
  
  /*--- Free locally allocated memory ---*/
  
  delete[] Normal;
  
}

void CTurbSASolver::BC_ActDisk_Inlet(CGeometry *geometry, CSolver **solver_container, CNumerics *conv_numerics,
                                     CNumerics *visc_numerics, CConfig *config, unsigned short val_marker) {
  
  BC_ActDisk(geometry, solver_container, conv_numerics, visc_numerics,
             config,  val_marker, true);
  
}

void CTurbSASolver::BC_ActDisk_Outlet(CGeometry *geometry, CSolver **solver_container, CNumerics *conv_numerics,
                                      CNumerics *visc_numerics, CConfig *config, unsigned short val_marker) {
  
  BC_ActDisk(geometry, solver_container, conv_numerics, visc_numerics,
             config,  val_marker, false);
  
}

void CTurbSASolver::BC_ActDisk(CGeometry *geometry, CSolver **solver_container, CNumerics *conv_numerics, CNumerics *visc_numerics,
                               CConfig *config, unsigned short val_marker, bool inlet_surface) {
  
  unsigned long iPoint, iVertex, GlobalIndex_donor, GlobalIndex, iPoint_Normal;
  su2double *V_outlet, *V_inlet, *V_domain, *Normal, *UnitNormal, Area, Vn;
  bool ReverseFlow;
  unsigned short iDim;
  
  bool grid_movement = config->GetGrid_Movement();
  
  Normal = new su2double[nDim];
  UnitNormal = new su2double[nDim];
  
  /*--- Loop over all the vertices on this boundary marker ---*/
  
  for (iVertex = 0; iVertex < geometry->nVertex[val_marker]; iVertex++) {
    
    iPoint = geometry->vertex[val_marker][iVertex]->GetNode();
    iPoint_Normal = geometry->vertex[val_marker][iVertex]->GetNormal_Neighbor();
    GlobalIndex_donor = solver_container[FLOW_SOL]->GetDonorGlobalIndex(val_marker, iVertex);
    GlobalIndex = geometry->node[iPoint]->GetGlobalIndex();
    
    /*--- Check if the node belongs to the domain (i.e., not a halo node) ---*/
    
    if ((geometry->node[iPoint]->GetDomain()) && (GlobalIndex != GlobalIndex_donor)) {
      
      /*--- Normal vector for this vertex (negate for outward convention) ---*/
      
      geometry->vertex[val_marker][iVertex]->GetNormal(Normal);
      for (iDim = 0; iDim < nDim; iDim++) Normal[iDim] = -Normal[iDim];
      conv_numerics->SetNormal(Normal);
      
      Area = 0.0;
      for (iDim = 0; iDim < nDim; iDim++) Area += Normal[iDim]*Normal[iDim];
      Area = sqrt (Area);
      
      for (iDim = 0; iDim < nDim; iDim++)
        UnitNormal[iDim] = Normal[iDim]/Area;
      
      /*--- Retrieve solution at the farfield boundary node ---*/
      
      V_domain = solver_container[FLOW_SOL]->node[iPoint]->GetPrimitive();
      
      /*--- Check the flow direction. Project the flow into the normal to the inlet face ---*/
      
      Vn = 0.0; ReverseFlow = false;
      for (iDim = 0; iDim < nDim; iDim++) {  Vn += V_domain[iDim+1]*UnitNormal[iDim]; }
      
      if ((inlet_surface) && (Vn < 0.0)) { ReverseFlow = true; }
      if ((!inlet_surface) && (Vn > 0.0)) { ReverseFlow = true; }
      
      /*--- Do not anything if there is a
       reverse flow, Euler b.c. for the direct problem ---*/
      
      if (!ReverseFlow) {
        
        /*--- Allocate the value at the infinity ---*/
        
        if (inlet_surface) {
          V_inlet = solver_container[FLOW_SOL]->GetCharacPrimVar(val_marker, iVertex);
          V_outlet = solver_container[FLOW_SOL]->GetDonorPrimVar(val_marker, iVertex);
          conv_numerics->SetPrimitive(V_domain, V_inlet);
        }
        else {
          V_outlet = solver_container[FLOW_SOL]->GetCharacPrimVar(val_marker, iVertex);
          V_inlet = solver_container[FLOW_SOL]->GetDonorPrimVar(val_marker, iVertex);
          conv_numerics->SetPrimitive(V_domain, V_outlet);
        }
        
        /*--- Set the turb. variable solution
         set  the turbulent variables. Here we use a Neumann BC such
         that the turbulent variable is copied from the interior of the
         domain to the outlet before computing the residual.
         or set the turbulent variable states (prescribed for an inflow)  ----*/
        
        Solution_i[0] = node[iPoint]->GetSolution(0);
        
        //      if (inlet_surface) Solution_j[0] = 0.5*(node[iPoint]->GetSolution(0)+V_outlet [nDim+9]);
        //      else Solution_j[0] = 0.5*(node[iPoint]->GetSolution(0)+V_inlet [nDim+9]);
        
        //      /*--- Inflow analysis (interior extrapolation) ---*/
        //      if (((inlet_surface) && (!ReverseFlow)) || ((!inlet_surface) && (ReverseFlow))) {
        //        Solution_j[0] = 2.0*node[iPoint]->GetSolution(0) - node[iPoint_Normal]->GetSolution(0);
        //      }
        
        //      /*--- Outflow analysis ---*/
        //      else {
        //        if (inlet_surface) Solution_j[0] = Factor_nu_ActDisk*V_outlet [nDim+9];
        //        else { Solution_j[0] = Factor_nu_ActDisk*V_inlet [nDim+9]; }
        //      }
        
        /*--- Inflow analysis (interior extrapolation) ---*/
        if (((inlet_surface) && (!ReverseFlow)) || ((!inlet_surface) && (ReverseFlow))) {
          Solution_j[0] = node[iPoint]->GetSolution(0);
        }
        
        /*--- Outflow analysis ---*/
        else {
          Solution_j[0] = nu_tilde_ActDisk;
        }
        
        conv_numerics->SetTurbVar(Solution_i, Solution_j);
        
        /*--- Grid Movement ---*/
        
        if (grid_movement)
          conv_numerics->SetGridVel(geometry->node[iPoint]->GetGridVel(), geometry->node[iPoint]->GetGridVel());
        
        /*--- Compute the residual using an upwind scheme ---*/
        
        conv_numerics->ComputeResidual(Residual, Jacobian_i, Jacobian_j, config);
        LinSysRes.AddBlock(iPoint, Residual);
        
        /*--- Jacobian contribution for implicit integration ---*/
        
        Jacobian.AddBlock(iPoint, iPoint, Jacobian_i);
        
        /*--- Viscous contribution ---*/
        
        visc_numerics->SetNormal(Normal);
        visc_numerics->SetCoord(geometry->node[iPoint]->GetCoord(), geometry->node[iPoint_Normal]->GetCoord());
        
        /*--- Conservative variables w/o reconstruction ---*/
        
        if (inlet_surface) visc_numerics->SetPrimitive(V_domain, V_inlet);
        else visc_numerics->SetPrimitive(V_domain, V_outlet);
        
        /*--- Turbulent variables w/o reconstruction, and its gradients ---*/
        
        visc_numerics->SetTurbVar(Solution_i, Solution_j);
        
        visc_numerics->SetTurbVarGradient(node[iPoint]->GetGradient(), node[iPoint]->GetGradient());
        
        /*--- Compute residual, and Jacobians ---*/
        
        visc_numerics->ComputeResidual(Residual, Jacobian_i, Jacobian_j, config);
        
        /*--- Subtract residual, and update Jacobians ---*/
        
        //				LinSysRes.SubtractBlock(iPoint, Residual);
        //				Jacobian.SubtractBlock(iPoint, iPoint, Jacobian_i);
        
      }
    }
  }
  
  /*--- Free locally allocated memory ---*/
  
  delete[] Normal;
  delete[] UnitNormal;
  
}

void CTurbSASolver::BC_Interface_Boundary(CGeometry *geometry, CSolver **solver_container, CNumerics *numerics,
                                          CConfig *config, unsigned short val_marker) {
  
  //  unsigned long iVertex, iPoint, jPoint;
  //  unsigned short iVar, iDim;
  //
  //  su2double *Vector = new su2double[nDim];
  //
  //#ifndef HAVE_MPI
  //
  //  for (iVertex = 0; iVertex < geometry->nVertex[val_marker]; iVertex++) {
  //    iPoint = geometry->vertex[val_marker][iVertex]->GetNode();
  //
  //    if (geometry->node[iPoint]->GetDomain()) {
  //
  //      /*--- Find the associate pair to the original node ---*/
  //      jPoint = geometry->vertex[val_marker][iVertex]->GetDonorPoint();
  //
  //      if (iPoint != jPoint) {
  //
  //        /*--- Store the solution for both points ---*/
  //        for (iVar = 0; iVar < nVar; iVar++) {
  //          Solution_i[iVar] = node[iPoint]->GetSolution(iVar);
  //          Solution_j[iVar] = node[jPoint]->GetSolution(iVar);
  //        }
  //
  //        /*--- Set Conservative Variables ---*/
  //        numerics->SetTurbVar(Solution_i, Solution_j);
  //
  //        /*--- Retrieve flow solution for both points ---*/
  //        for (iVar = 0; iVar < solver_container[FLOW_SOL]->GetnVar(); iVar++) {
  //          FlowPrimVar_i[iVar] = solver_container[FLOW_SOL]->node[iPoint]->GetSolution(iVar);
  //          FlowPrimVar_j[iVar] = solver_container[FLOW_SOL]->node[jPoint]->GetSolution(iVar);
  //        }
  //
  //        /*--- Set Flow Variables ---*/
  //        numerics->SetConservative(FlowPrimVar_i, FlowPrimVar_j);
  //
  //        /*--- Set the normal vector ---*/
  //        geometry->vertex[val_marker][iVertex]->GetNormal(Vector);
  //        for (iDim = 0; iDim < nDim; iDim++)
  //          Vector[iDim] = -Vector[iDim];
  //        numerics->SetNormal(Vector);
  //
  //        /*--- Add Residuals and Jacobians ---*/
  //        numerics->ComputeResidual(Residual, Jacobian_i, Jacobian_j, config);
  //        LinSysRes.AddBlock(iPoint, Residual);
  //        Jacobian.AddBlock(iPoint, iPoint, Jacobian_i);
  //
  //      }
  //    }
  //  }
  //
  //#else
  //
  //  int rank = MPI::COMM_WORLD.Get_rank(), jProcessor;
  //  su2double *Conserv_Var, *Flow_Var;
  //  bool compute;
  //
  //  unsigned short Buffer_Size = nVar+solver_container[FLOW_SOL]->GetnVar();
  //  su2double *Buffer_Send_U = new su2double [Buffer_Size];
  //  su2double *Buffer_Receive_U = new su2double [Buffer_Size];
  //
  //  /*--- Do the send process, by the moment we are sending each
  //   node individually, this must be changed ---*/
  //  for (iVertex = 0; iVertex < geometry->nVertex[val_marker]; iVertex++) {
  //    iPoint = geometry->vertex[val_marker][iVertex]->GetNode();
  //    if (geometry->node[iPoint]->GetDomain()) {
  //
  //      /*--- Find the associate pair to the original node ---*/
  //      jPoint = geometry->vertex[val_marker][iVertex]->GetPeriodicPointDomain()[0];
  //      jProcessor = geometry->vertex[val_marker][iVertex]->GetPeriodicPointDomain()[1];
  //
  //      if ((iPoint == jPoint) && (jProcessor == rank)) compute = false;
  //      else compute = true;
  //
  //      /*--- We only send the information that belong to other boundary ---*/
  //      if ((jProcessor != rank) && compute) {
  //
  //        Conserv_Var = node[iPoint]->GetSolution();
  //        Flow_Var = solver_container[FLOW_SOL]->node[iPoint]->GetSolution();
  //
  //        for (iVar = 0; iVar < nVar; iVar++)
  //          Buffer_Send_U[iVar] = Conserv_Var[iVar];
  //
  //        for (iVar = 0; iVar < solver_container[FLOW_SOL]->GetnVar(); iVar++)
  //          Buffer_Send_U[nVar+iVar] = Flow_Var[iVar];
  //
  //        MPI::COMM_WORLD.Bsend(Buffer_Send_U, Buffer_Size, MPI::DOUBLE, jProcessor, iPoint);
  //
  //      }
  //    }
  //  }
  //
  //  for (iVertex = 0; iVertex < geometry->nVertex[val_marker]; iVertex++) {
  //
  //    iPoint = geometry->vertex[val_marker][iVertex]->GetNode();
  //
  //    if (geometry->node[iPoint]->GetDomain()) {
  //
  //      /*--- Find the associate pair to the original node ---*/
  //      jPoint = geometry->vertex[val_marker][iVertex]->GetPeriodicPointDomain()[0];
  //      jProcessor = geometry->vertex[val_marker][iVertex]->GetPeriodicPointDomain()[1];
  //
  //      if ((iPoint == jPoint) && (jProcessor == rank)) compute = false;
  //      else compute = true;
  //
  //      if (compute) {
  //
  //        /*--- We only receive the information that belong to other boundary ---*/
  //        if (jProcessor != rank) {
  //          MPI::COMM_WORLD.Recv(Buffer_Receive_U, Buffer_Size, MPI::DOUBLE, jProcessor, jPoint);
  //        }
  //        else {
  //
  //          for (iVar = 0; iVar < nVar; iVar++)
  //            Buffer_Receive_U[iVar] = node[jPoint]->GetSolution(iVar);
  //
  //          for (iVar = 0; iVar < solver_container[FLOW_SOL]->GetnVar(); iVar++)
  //            Buffer_Send_U[nVar+iVar] = solver_container[FLOW_SOL]->node[jPoint]->GetSolution(iVar);
  //
  //        }
  //
  //        /*--- Store the solution for both points ---*/
  //        for (iVar = 0; iVar < nVar; iVar++) {
  //          Solution_i[iVar] = node[iPoint]->GetSolution(iVar);
  //          Solution_j[iVar] = Buffer_Receive_U[iVar];
  //        }
  //
  //        /*--- Set Turbulent Variables ---*/
  //        numerics->SetTurbVar(Solution_i, Solution_j);
  //
  //        /*--- Retrieve flow solution for both points ---*/
  //        for (iVar = 0; iVar < solver_container[FLOW_SOL]->GetnVar(); iVar++) {
  //          FlowPrimVar_i[iVar] = solver_container[FLOW_SOL]->node[iPoint]->GetSolution(iVar);
  //          FlowPrimVar_j[iVar] = Buffer_Receive_U[nVar + iVar];
  //        }
  //
  //        /*--- Set Flow Variables ---*/
  //        numerics->SetConservative(FlowPrimVar_i, FlowPrimVar_j);
  //
  //        geometry->vertex[val_marker][iVertex]->GetNormal(Vector);
  //        for (iDim = 0; iDim < nDim; iDim++)
  //          Vector[iDim] = -Vector[iDim];
  //        numerics->SetNormal(Vector);
  //
  //        numerics->ComputeResidual(Residual, Jacobian_i, Jacobian_j, config);
  //        LinSysRes.AddBlock(iPoint, Residual);
  //        Jacobian.AddBlock(iPoint, iPoint, Jacobian_i);
  //
  //      }
  //    }
  //  }
  //
  //  delete[] Buffer_Send_U;
  //  delete[] Buffer_Receive_U;
  //
  //#endif
  //
  //  delete[] Vector;
  //
}

void CTurbSASolver::BC_NearField_Boundary(CGeometry *geometry, CSolver **solver_container, CNumerics *numerics,
                                          CConfig *config, unsigned short val_marker) {
  
  //  unsigned long iVertex, iPoint, jPoint;
  //  unsigned short iVar, iDim;
  //
  //  su2double *Vector = new su2double[nDim];
  //
  //#ifndef HAVE_MPI
  //
  //  for (iVertex = 0; iVertex < geometry->nVertex[val_marker]; iVertex++) {
  //    iPoint = geometry->vertex[val_marker][iVertex]->GetNode();
  //
  //    if (geometry->node[iPoint]->GetDomain()) {
  //
  //      /*--- Find the associate pair to the original node ---*/
  //      jPoint = geometry->vertex[val_marker][iVertex]->GetDonorPoint();
  //
  //      if (iPoint != jPoint) {
  //
  //        /*--- Store the solution for both points ---*/
  //        for (iVar = 0; iVar < nVar; iVar++) {
  //          Solution_i[iVar] = node[iPoint]->GetSolution(iVar);
  //          Solution_j[iVar] = node[jPoint]->GetSolution(iVar);
  //        }
  //
  //        /*--- Set Conservative Variables ---*/
  //        numerics->SetTurbVar(Solution_i, Solution_j);
  //
  //        /*--- Retrieve flow solution for both points ---*/
  //        for (iVar = 0; iVar < solver_container[FLOW_SOL]->GetnVar(); iVar++) {
  //          FlowPrimVar_i[iVar] = solver_container[FLOW_SOL]->node[iPoint]->GetSolution(iVar);
  //          FlowPrimVar_j[iVar] = solver_container[FLOW_SOL]->node[jPoint]->GetSolution(iVar);
  //        }
  //
  //        /*--- Set Flow Variables ---*/
  //        numerics->SetConservative(FlowPrimVar_i, FlowPrimVar_j);
  //
  //        /*--- Set the normal vector ---*/
  //        geometry->vertex[val_marker][iVertex]->GetNormal(Vector);
  //        for (iDim = 0; iDim < nDim; iDim++)
  //          Vector[iDim] = -Vector[iDim];
  //        numerics->SetNormal(Vector);
  //
  //        /*--- Add Residuals and Jacobians ---*/
  //        numerics->ComputeResidual(Residual, Jacobian_i, Jacobian_j, config);
  //        LinSysRes.AddBlock(iPoint, Residual);
  //        Jacobian.AddBlock(iPoint, iPoint, Jacobian_i);
  //
  //      }
  //    }
  //  }
  //
  //#else
  //
  //  int rank = MPI::COMM_WORLD.Get_rank(), jProcessor;
  //  su2double *Conserv_Var, *Flow_Var;
  //  bool compute;
  //
  //  unsigned short Buffer_Size = nVar+solver_container[FLOW_SOL]->GetnVar();
  //  su2double *Buffer_Send_U = new su2double [Buffer_Size];
  //  su2double *Buffer_Receive_U = new su2double [Buffer_Size];
  //
  //  /*--- Do the send process, by the moment we are sending each
  //   node individually, this must be changed ---*/
  //  for (iVertex = 0; iVertex < geometry->nVertex[val_marker]; iVertex++) {
  //    iPoint = geometry->vertex[val_marker][iVertex]->GetNode();
  //    if (geometry->node[iPoint]->GetDomain()) {
  //
  //      /*--- Find the associate pair to the original node ---*/
  //      jPoint = geometry->vertex[val_marker][iVertex]->GetPeriodicPointDomain()[0];
  //      jProcessor = geometry->vertex[val_marker][iVertex]->GetPeriodicPointDomain()[1];
  //
  //      if ((iPoint == jPoint) && (jProcessor == rank)) compute = false;
  //      else compute = true;
  //
  //      /*--- We only send the information that belong to other boundary ---*/
  //      if ((jProcessor != rank) && compute) {
  //
  //        Conserv_Var = node[iPoint]->GetSolution();
  //        Flow_Var = solver_container[FLOW_SOL]->node[iPoint]->GetSolution();
  //
  //        for (iVar = 0; iVar < nVar; iVar++)
  //          Buffer_Send_U[iVar] = Conserv_Var[iVar];
  //
  //        for (iVar = 0; iVar < solver_container[FLOW_SOL]->GetnVar(); iVar++)
  //          Buffer_Send_U[nVar+iVar] = Flow_Var[iVar];
  //
  //        MPI::COMM_WORLD.Bsend(Buffer_Send_U, Buffer_Size, MPI::DOUBLE, jProcessor, iPoint);
  //
  //      }
  //    }
  //  }
  //
  //  for (iVertex = 0; iVertex < geometry->nVertex[val_marker]; iVertex++) {
  //
  //    iPoint = geometry->vertex[val_marker][iVertex]->GetNode();
  //
  //    if (geometry->node[iPoint]->GetDomain()) {
  //
  //      /*--- Find the associate pair to the original node ---*/
  //      jPoint = geometry->vertex[val_marker][iVertex]->GetPeriodicPointDomain()[0];
  //      jProcessor = geometry->vertex[val_marker][iVertex]->GetPeriodicPointDomain()[1];
  //
  //      if ((iPoint == jPoint) && (jProcessor == rank)) compute = false;
  //      else compute = true;
  //
  //      if (compute) {
  //
  //        /*--- We only receive the information that belong to other boundary ---*/
  //        if (jProcessor != rank) {
  //          MPI::COMM_WORLD.Recv(Buffer_Receive_U, Buffer_Size, MPI::DOUBLE, jProcessor, jPoint);
  //        }
  //        else {
  //
  //          for (iVar = 0; iVar < nVar; iVar++)
  //            Buffer_Receive_U[iVar] = node[jPoint]->GetSolution(iVar);
  //
  //          for (iVar = 0; iVar < solver_container[FLOW_SOL]->GetnVar(); iVar++)
  //            Buffer_Send_U[nVar+iVar] = solver_container[FLOW_SOL]->node[jPoint]->GetSolution(iVar);
  //
  //        }
  //
  //        /*--- Store the solution for both points ---*/
  //        for (iVar = 0; iVar < nVar; iVar++) {
  //          Solution_i[iVar] = node[iPoint]->GetSolution(iVar);
  //          Solution_j[iVar] = Buffer_Receive_U[iVar];
  //        }
  //
  //        /*--- Set Turbulent Variables ---*/
  //        numerics->SetTurbVar(Solution_i, Solution_j);
  //
  //        /*--- Retrieve flow solution for both points ---*/
  //        for (iVar = 0; iVar < solver_container[FLOW_SOL]->GetnVar(); iVar++) {
  //          FlowPrimVar_i[iVar] = solver_container[FLOW_SOL]->node[iPoint]->GetSolution(iVar);
  //          FlowPrimVar_j[iVar] = Buffer_Receive_U[nVar + iVar];
  //        }
  //
  //        /*--- Set Flow Variables ---*/
  //        numerics->SetConservative(FlowPrimVar_i, FlowPrimVar_j);
  //
  //        geometry->vertex[val_marker][iVertex]->GetNormal(Vector);
  //        for (iDim = 0; iDim < nDim; iDim++)
  //          Vector[iDim] = -Vector[iDim];
  //        numerics->SetNormal(Vector);
  //
  //        numerics->ComputeResidual(Residual, Jacobian_i, Jacobian_j, config);
  //        LinSysRes.AddBlock(iPoint, Residual);
  //        Jacobian.AddBlock(iPoint, iPoint, Jacobian_i);
  //
  //      }
  //    }
  //  }
  //
  //  delete[] Buffer_Send_U;
  //  delete[] Buffer_Receive_U;
  //
  //#endif
  //
  //  delete[] Vector;
  //
}

CTurbSSTSolver::CTurbSSTSolver(void) : CTurbSolver() {
  
  /*--- Array initialization ---*/
  constants = NULL;
  
}

CTurbSSTSolver::CTurbSSTSolver(CGeometry *geometry, CConfig *config, unsigned short iMesh) : CTurbSolver() {
  unsigned short iVar, iDim, nLineLets;
  unsigned long iPoint, index;
  su2double dull_val;
  ifstream restart_file;
  string text_line;
  
  unsigned short iZone = config->GetiZone();
  unsigned short nZone = geometry->GetnZone();
  bool restart = (config->GetRestart() || config->GetRestart_Flow());
  bool adjoint = (config->GetContinuous_Adjoint()) || (config->GetDiscrete_Adjoint());
  bool compressible = (config->GetKind_Regime() == COMPRESSIBLE);
  bool incompressible = (config->GetKind_Regime() == INCOMPRESSIBLE);
  bool dual_time = ((config->GetUnsteady_Simulation() == DT_STEPPING_1ST) ||
                    (config->GetUnsteady_Simulation() == DT_STEPPING_2ND));
	bool time_stepping = (config->GetUnsteady_Simulation() == TIME_STEPPING);

  int rank = MASTER_NODE;
#ifdef HAVE_MPI
  MPI_Comm_rank(MPI_COMM_WORLD, &rank);
#endif
  
  /*--- Array initialization ---*/
  
  constants = NULL;
  
  Gamma = config->GetGamma();
  Gamma_Minus_One = Gamma - 1.0;
  
  /*--- Dimension of the problem --> dependent of the turbulent model ---*/
  
  nVar = 2;
  nPoint = geometry->GetnPoint();
  nPointDomain = geometry->GetnPointDomain();
  
  /*--- Initialize nVarGrad for deallocation ---*/
  
  nVarGrad = nVar;
  
  /*--- Define geometry constants in the solver structure ---*/
  
  nDim = geometry->GetnDim();
  node = new CVariable*[nPoint];
  
  /*--- Single grid simulation ---*/
  
  if (iMesh == MESH_0) {
    
    /*--- Define some auxiliary vector related with the residual ---*/
    
    Residual = new su2double[nVar];     for (iVar = 0; iVar < nVar; iVar++) Residual[iVar]  = 0.0;
    Residual_RMS = new su2double[nVar]; for (iVar = 0; iVar < nVar; iVar++) Residual_RMS[iVar]  = 0.0;
    Residual_i = new su2double[nVar];   for (iVar = 0; iVar < nVar; iVar++) Residual_i[iVar]  = 0.0;
    Residual_j = new su2double[nVar];   for (iVar = 0; iVar < nVar; iVar++) Residual_j[iVar]  = 0.0;
    Residual_Max = new su2double[nVar]; for (iVar = 0; iVar < nVar; iVar++) Residual_Max[iVar]  = 0.0;
    
    /*--- Define some structures for locating max residuals ---*/
    
    Point_Max = new unsigned long[nVar];
    for (iVar = 0; iVar < nVar; iVar++) Point_Max[iVar] = 0;
    Point_Max_Coord = new su2double*[nVar];
    for (iVar = 0; iVar < nVar; iVar++) {
      Point_Max_Coord[iVar] = new su2double[nDim];
      for (iDim = 0; iDim < nDim; iDim++) Point_Max_Coord[iVar][iDim] = 0.0;
    }
    
    /*--- Define some auxiliary vector related with the solution ---*/
    
    Solution = new su2double[nVar];
    Solution_i = new su2double[nVar]; Solution_j = new su2double[nVar];
    
    /*--- Define some auxiliary vector related with the geometry ---*/
    
    Vector_i = new su2double[nDim]; Vector_j = new su2double[nDim];
    
    /*--- Define some auxiliary vector related with the flow solution ---*/
    
    FlowPrimVar_i = new su2double [nDim+7]; FlowPrimVar_j = new su2double [nDim+7];
    
    /*--- Jacobians and vector structures for implicit computations ---*/
    
    Jacobian_i = new su2double* [nVar];
    Jacobian_j = new su2double* [nVar];
    for (iVar = 0; iVar < nVar; iVar++) {
      Jacobian_i[iVar] = new su2double [nVar];
      Jacobian_j[iVar] = new su2double [nVar];
    }
    
    /*--- Initialization of the structure of the whole Jacobian ---*/
    
    if (rank == MASTER_NODE) cout << "Initialize Jacobian structure (SST model)." << endl;
    Jacobian.Initialize(nPoint, nPointDomain, nVar, nVar, true, geometry, config);
    
    if ((config->GetKind_Linear_Solver_Prec() == LINELET) ||
        (config->GetKind_Linear_Solver() == SMOOTHER_LINELET)) {
      nLineLets = Jacobian.BuildLineletPreconditioner(geometry, config);
      if (rank == MASTER_NODE) cout << "Compute linelet structure. " << nLineLets << " elements in each line (average)." << endl;
    }
    
    LinSysSol.Initialize(nPoint, nPointDomain, nVar, 0.0);
    LinSysRes.Initialize(nPoint, nPointDomain, nVar, 0.0);
  }
  
  /*--- Computation of gradients by least squares ---*/
  
  if (config->GetKind_Gradient_Method() == WEIGHTED_LEAST_SQUARES) {
    /*--- S matrix := inv(R)*traspose(inv(R)) ---*/
    Smatrix = new su2double* [nDim];
    for (iDim = 0; iDim < nDim; iDim++)
    Smatrix[iDim] = new su2double [nDim];
    /*--- c vector := transpose(WA)*(Wb) ---*/
    cvector = new su2double* [nVar];
    for (iVar = 0; iVar < nVar; iVar++)
    cvector[iVar] = new su2double [nDim];
  }
  
  /*--- Initialize value for model constants ---*/
  constants = new su2double[10];
  constants[0] = 0.85;   //sigma_k1
  constants[1] = 1.0;    //sigma_k2
  constants[2] = 0.5;    //sigma_om1
  constants[3] = 0.856;  //sigma_om2
  constants[4] = 0.075;  //beta_1
  constants[5] = 0.0828; //beta_2
  constants[6] = 0.09;   //betaStar
  constants[7] = 0.31;   //a1
  constants[8] = constants[4]/constants[6] - constants[2]*0.41*0.41/sqrt(constants[6]);  //alfa_1
  constants[9] = constants[5]/constants[6] - constants[3]*0.41*0.41/sqrt(constants[6]);  //alfa_2
  
  /*--- Initialize lower and upper limits---*/
  lowerlimit = new su2double[nVar];
  upperlimit = new su2double[nVar];
  
  lowerlimit[0] = 1.0e-10;
  upperlimit[0] = 1.0e10;
  
  lowerlimit[1] = 1.0e-4;
  upperlimit[1] = 1.0e15;
  
  /*--- Flow infinity initialization stuff ---*/
  su2double rhoInf, *VelInf, muLamInf, Intensity, viscRatio, muT_Inf;
  
  rhoInf    = config->GetDensity_FreeStreamND();
  VelInf    = config->GetVelocity_FreeStreamND();
  muLamInf  = config->GetViscosity_FreeStreamND();
  Intensity = config->GetTurbulenceIntensity_FreeStream();
  viscRatio = config->GetTurb2LamViscRatio_FreeStream();
  
  su2double VelMag = 0;
  for (iDim = 0; iDim < nDim; iDim++)
  VelMag += VelInf[iDim]*VelInf[iDim];
  VelMag = sqrt(VelMag);
  
  kine_Inf  = 3.0/2.0*(VelMag*VelMag*Intensity*Intensity);
  omega_Inf = rhoInf*kine_Inf/(muLamInf*viscRatio);
  
  /*--- Eddy viscosity, initialized without stress limiter at the infinity ---*/
  muT_Inf = rhoInf*kine_Inf/omega_Inf;
  
  /*--- Restart the solution from file information ---*/
  if (!restart || (iMesh != MESH_0)) {
    for (iPoint = 0; iPoint < nPoint; iPoint++)
    node[iPoint] = new CTurbSSTVariable(kine_Inf, omega_Inf, muT_Inf, nDim, nVar, constants, config);
  }
  else {
    
    /*--- Restart the solution from file information ---*/
    ifstream restart_file;
    string filename = config->GetSolution_FlowFileName();
    
    /*--- Modify file name for multizone problems ---*/
    if (nZone >1)
      filename= config->GetMultizone_FileName(filename, iZone);

    /*--- Modify file name for an unsteady restart ---*/
    if (dual_time || time_stepping) {
      int Unst_RestartIter;
      if (adjoint) {
        Unst_RestartIter = SU2_TYPE::Int(config->GetUnst_AdjointIter()) - 1;
      } else if (config->GetUnsteady_Simulation() == DT_STEPPING_1ST)
      Unst_RestartIter = SU2_TYPE::Int(config->GetUnst_RestartIter())-1;
      else
      Unst_RestartIter = SU2_TYPE::Int(config->GetUnst_RestartIter())-2;
      filename = config->GetUnsteady_FileName(filename, Unst_RestartIter);
    }

    
    /*--- Open the restart file, throw an error if this fails. ---*/
    restart_file.open(filename.data(), ios::in);
    if (restart_file.fail()) {
      cout << "There is no turbulent restart file!!" << endl;
      exit(EXIT_FAILURE);
    }
    
    /*--- In case this is a parallel simulation, we need to perform the
     Global2Local index transformation first. ---*/
    long *Global2Local;
    Global2Local = new long[geometry->GetGlobal_nPointDomain()];
    /*--- First, set all indices to a negative value by default ---*/
    for (iPoint = 0; iPoint < geometry->GetGlobal_nPointDomain(); iPoint++) {
      Global2Local[iPoint] = -1;
    }
    /*--- Now fill array with the transform values only for local points ---*/
    for (iPoint = 0; iPoint < nPointDomain; iPoint++) {
      Global2Local[geometry->node[iPoint]->GetGlobalIndex()] = iPoint;
    }
    
    /*--- Read all lines in the restart file ---*/
    long iPoint_Local; unsigned long iPoint_Global = 0; string text_line;
    
    /*--- The first line is the header ---*/
    getline (restart_file, text_line);
    
    
    while (getline (restart_file, text_line)) {
      istringstream point_line(text_line);
      
      /*--- Retrieve local index. If this node from the restart file lives
       on a different processor, the value of iPoint_Local will be -1.
       Otherwise, the local index for this node on the current processor
       will be returned and used to instantiate the vars. ---*/
      iPoint_Local = Global2Local[iPoint_Global];
      if (iPoint_Local >= 0) {
        
        if (compressible) {
          if (nDim == 2) point_line >> index >> dull_val >> dull_val >> dull_val >> dull_val >> dull_val >> dull_val >> Solution[0] >> Solution[1];
          if (nDim == 3) point_line >> index >> dull_val >> dull_val >> dull_val >> dull_val >> dull_val >> dull_val >> dull_val >> dull_val >> Solution[0] >> Solution[1];
        }
        if (incompressible) {
          if (nDim == 2) point_line >> index >> dull_val >> dull_val >> dull_val >> dull_val >> dull_val >> Solution[0] >> Solution[1];
          if (nDim == 3) point_line >> index >> dull_val >> dull_val >> dull_val >> dull_val >> dull_val >> dull_val >> dull_val >> Solution[0] >> Solution[1];
        }
        
        /*--- Instantiate the solution at this node, note that the muT_Inf should recomputed ---*/
        node[iPoint_Local] = new CTurbSSTVariable(Solution[0], Solution[1], muT_Inf, nDim, nVar, constants, config);
      }
      iPoint_Global++;
    }
    
    /*--- Instantiate the variable class with an arbitrary solution
     at any halo/periodic nodes. The initial solution can be arbitrary,
     because a send/recv is performed immediately in the solver. ---*/
    for (iPoint = nPointDomain; iPoint < nPoint; iPoint++) {
      node[iPoint] = new CTurbSSTVariable(Solution[0], Solution[1], muT_Inf, nDim, nVar, constants, config);
    }
    
    /*--- Close the restart file ---*/
    restart_file.close();
    
    /*--- Free memory needed for the transformation ---*/
    delete [] Global2Local;
  }
  
  /*--- MPI solution ---*/
  Set_MPI_Solution(geometry, config);
  
}

CTurbSSTSolver::~CTurbSSTSolver(void) {
  
  if (constants != NULL) delete [] constants;
  
}

void CTurbSSTSolver::Preprocessing(CGeometry *geometry, CSolver **solver_container, CConfig *config, unsigned short iMesh, unsigned short iRKStep, unsigned short RunTime_EqSystem, bool Output) {
  
  unsigned long iPoint;

  unsigned long ExtIter      = config->GetExtIter();
  bool limiter_flow          = ((config->GetSpatialOrder_Flow() == SECOND_ORDER_LIMITER) && (ExtIter <= config->GetLimiterIter()));

  for (iPoint = 0; iPoint < nPoint; iPoint ++) {
    
    /*--- Initialize the residual vector ---*/
    
    LinSysRes.SetBlock_Zero(iPoint);
    
  }
  
  /*--- Initialize the Jacobian matrices ---*/
  
  Jacobian.SetValZero();

  /*--- Upwind second order reconstruction ---*/
  
  if (config->GetKind_Gradient_Method() == GREEN_GAUSS) SetSolution_Gradient_GG(geometry, config);
  if (config->GetKind_Gradient_Method() == WEIGHTED_LEAST_SQUARES) SetSolution_Gradient_LS(geometry, config);

  if (config->GetSpatialOrder() == SECOND_ORDER_LIMITER) SetSolution_Limiter(geometry, config);
  
  if (limiter_flow) solver_container[FLOW_SOL]->SetPrimitive_Limiter(geometry, config);

}

void CTurbSSTSolver::Postprocessing(CGeometry *geometry, CSolver **solver_container, CConfig *config, unsigned short iMesh) {
  su2double rho = 0.0, mu = 0.0, dist, omega, kine, strMag, F2, muT, zeta;
  su2double a1 = constants[7];
  unsigned long iPoint;
  
  bool compressible = (config->GetKind_Regime() == COMPRESSIBLE);
  bool incompressible = (config->GetKind_Regime() == INCOMPRESSIBLE);
  
  /*--- Compute mean flow and turbulence gradients ---*/
  
  if (config->GetKind_Gradient_Method() == GREEN_GAUSS) {
//    solver_container[FLOW_SOL]->SetPrimitive_Gradient_GG(geometry, config);
    SetSolution_Gradient_GG(geometry, config);
  }
  if (config->GetKind_Gradient_Method() == WEIGHTED_LEAST_SQUARES) {
//    solver_container[FLOW_SOL]->SetPrimitive_Gradient_LS(geometry, config);
    SetSolution_Gradient_LS(geometry, config);
  }
  
  for (iPoint = 0; iPoint < nPoint; iPoint ++) {
    
    /*--- Compute blending functions and cross diffusion ---*/
    
    if (compressible) {
      rho  = solver_container[FLOW_SOL]->node[iPoint]->GetDensity();
      mu   = solver_container[FLOW_SOL]->node[iPoint]->GetLaminarViscosity();
    }
    if (incompressible) {
      rho  = solver_container[FLOW_SOL]->node[iPoint]->GetDensity();
      mu   = solver_container[FLOW_SOL]->node[iPoint]->GetLaminarViscosity();
    }
    
    dist = geometry->node[iPoint]->GetWall_Distance();
    
    strMag = solver_container[FLOW_SOL]->node[iPoint]->GetStrainMag();

    node[iPoint]->SetBlendingFunc(mu, dist, rho);
    
    F2 = node[iPoint]->GetF2blending();
    
    /*--- Compute the eddy viscosity ---*/
    
    kine  = node[iPoint]->GetSolution(0);
    omega = node[iPoint]->GetSolution(1);
    zeta = min(1.0/omega, a1/(strMag*F2));
    muT = min(max(rho*kine*zeta,0.0),1.0);
    node[iPoint]->SetmuT(muT);
    
  }
  
}

void CTurbSSTSolver::Source_Residual(CGeometry *geometry, CSolver **solver_container, CNumerics *numerics, CNumerics *second_numerics, CConfig *config, unsigned short iMesh) {
  
  unsigned long iPoint;
  
  for (iPoint = 0; iPoint < nPointDomain; iPoint++) {
    
    /*--- Conservative variables w/o reconstruction ---*/
    
    numerics->SetPrimitive(solver_container[FLOW_SOL]->node[iPoint]->GetPrimitive(), NULL);
    
    /*--- Gradient of the primitive and conservative variables ---*/
    
    numerics->SetPrimVarGradient(solver_container[FLOW_SOL]->node[iPoint]->GetGradient_Primitive(), NULL);
    
    /*--- Turbulent variables w/o reconstruction, and its gradient ---*/
    
    numerics->SetTurbVar(node[iPoint]->GetSolution(), NULL);
    numerics->SetTurbVarGradient(node[iPoint]->GetGradient(), NULL);
    
    /*--- Set volume ---*/
    
    numerics->SetVolume(geometry->node[iPoint]->GetVolume());
    
    /*--- Set distance to the surface ---*/
    
    numerics->SetDistance(geometry->node[iPoint]->GetWall_Distance(), 0.0);
    
    /*--- Menter's first blending function ---*/
    
    numerics->SetF1blending(node[iPoint]->GetF1blending(),0.0);
    
    /*--- Menter's second blending function ---*/
    
    numerics->SetF2blending(node[iPoint]->GetF2blending(),0.0);
    
    /*--- Set vorticity and strain rate magnitude ---*/
    
    numerics->SetVorticity(solver_container[FLOW_SOL]->node[iPoint]->GetVorticity(), NULL);
    
    numerics->SetStrainMag(solver_container[FLOW_SOL]->node[iPoint]->GetStrainMag(), 0.0);
    
    /*--- Cross diffusion ---*/
    
    numerics->SetCrossDiff(node[iPoint]->GetCrossDiff(),0.0);
    
    /*--- Compute the source term ---*/
    
    numerics->ComputeResidual(Residual, Jacobian_i, NULL, config);
    
    /*--- Subtract residual and the Jacobian ---*/
    
    LinSysRes.SubtractBlock(iPoint, Residual);
    Jacobian.SubtractBlock(iPoint, iPoint, Jacobian_i);
    
  }
  
}

void CTurbSSTSolver::Source_Template(CGeometry *geometry, CSolver **solver_container, CNumerics *numerics,
                                     CConfig *config, unsigned short iMesh) {
  
}

void CTurbSSTSolver::BC_HeatFlux_Wall(CGeometry *geometry, CSolver **solver_container, CNumerics *conv_numerics, CNumerics *visc_numerics, CConfig *config, unsigned short val_marker) {
  
  unsigned long iPoint, jPoint, iVertex, total_index;
  unsigned short iDim, iVar;
  su2double distance, density = 0.0, laminar_viscosity = 0.0, beta_1;
  
  bool compressible = (config->GetKind_Regime() == COMPRESSIBLE);
  bool incompressible = (config->GetKind_Regime() == INCOMPRESSIBLE);
  
  for (iVertex = 0; iVertex < geometry->nVertex[val_marker]; iVertex++) {
    iPoint = geometry->vertex[val_marker][iVertex]->GetNode();
    
    /*--- Check if the node belongs to the domain (i.e, not a halo node) ---*/
    if (geometry->node[iPoint]->GetDomain()) {
      
      /*--- distance to closest neighbor ---*/
      jPoint = geometry->vertex[val_marker][iVertex]->GetNormal_Neighbor();
      distance = 0.0;
      for (iDim = 0; iDim < nDim; iDim++) {
        distance += (geometry->node[iPoint]->GetCoord(iDim) - geometry->node[jPoint]->GetCoord(iDim))*
        (geometry->node[iPoint]->GetCoord(iDim) - geometry->node[jPoint]->GetCoord(iDim));
      }
      distance = sqrt(distance);
      
      /*--- Set wall values ---*/
      if (compressible) {
        density = solver_container[FLOW_SOL]->node[jPoint]->GetDensity();
        laminar_viscosity = solver_container[FLOW_SOL]->node[jPoint]->GetLaminarViscosity();
      }
      if (incompressible) {
        density = solver_container[FLOW_SOL]->node[jPoint]->GetDensity();
        laminar_viscosity = solver_container[FLOW_SOL]->node[jPoint]->GetLaminarViscosity();
      }
      
      beta_1 = constants[4];
      
      Solution[0] = 0.0;
      Solution[1] = 60.0*laminar_viscosity/(density*beta_1*distance*distance);
      
      /*--- Set the solution values and zero the residual ---*/
      node[iPoint]->SetSolution_Old(Solution);
      node[iPoint]->SetSolution(Solution);
      LinSysRes.SetBlock_Zero(iPoint);
      
      /*--- Change rows of the Jacobian (includes 1 in the diagonal) ---*/
      for (iVar = 0; iVar < nVar; iVar++) {
        total_index = iPoint*nVar+iVar;
        Jacobian.DeleteValsRowi(total_index);
      }
      
    }
  }
  
}

void CTurbSSTSolver::BC_Isothermal_Wall(CGeometry *geometry, CSolver **solver_container, CNumerics *conv_numerics, CNumerics *visc_numerics, CConfig *config,
                                        unsigned short val_marker) {
  
  unsigned long iPoint, jPoint, iVertex, total_index;
  unsigned short iDim, iVar;
  su2double distance, density = 0.0, laminar_viscosity = 0.0, beta_1;
  
  bool compressible = (config->GetKind_Regime() == COMPRESSIBLE);
  bool incompressible = (config->GetKind_Regime() == INCOMPRESSIBLE);
  
  for (iVertex = 0; iVertex < geometry->nVertex[val_marker]; iVertex++) {
    iPoint = geometry->vertex[val_marker][iVertex]->GetNode();
    
    /*--- Check if the node belongs to the domain (i.e, not a halo node) ---*/
    if (geometry->node[iPoint]->GetDomain()) {
      
      /*--- distance to closest neighbor ---*/
      jPoint = geometry->vertex[val_marker][iVertex]->GetNormal_Neighbor();
      distance = 0.0;
      for (iDim = 0; iDim < nDim; iDim++) {
        distance += (geometry->node[iPoint]->GetCoord(iDim) - geometry->node[jPoint]->GetCoord(iDim))*
        (geometry->node[iPoint]->GetCoord(iDim) - geometry->node[jPoint]->GetCoord(iDim));
      }
      distance = sqrt(distance);
      
      /*--- Set wall values ---*/
      if (compressible) {
        density = solver_container[FLOW_SOL]->node[jPoint]->GetDensity();
        laminar_viscosity = solver_container[FLOW_SOL]->node[jPoint]->GetLaminarViscosity();
      }
      if (incompressible) {
        density = solver_container[FLOW_SOL]->node[jPoint]->GetDensity();
        laminar_viscosity = solver_container[FLOW_SOL]->node[jPoint]->GetLaminarViscosity();
      }
      
      beta_1 = constants[4];
      
      Solution[0] = 0.0;
      Solution[1] = 60.0*laminar_viscosity/(density*beta_1*distance*distance);
      
      /*--- Set the solution values and zero the residual ---*/
      node[iPoint]->SetSolution_Old(Solution);
      node[iPoint]->SetSolution(Solution);
      LinSysRes.SetBlock_Zero(iPoint);
      
      /*--- Change rows of the Jacobian (includes 1 in the diagonal) ---*/
      for (iVar = 0; iVar < nVar; iVar++) {
        total_index = iPoint*nVar+iVar;
        Jacobian.DeleteValsRowi(total_index);
      }
      
    }
  }
  
}

void CTurbSSTSolver::BC_Far_Field(CGeometry *geometry, CSolver **solver_container, CNumerics *conv_numerics, CNumerics *visc_numerics, CConfig *config, unsigned short val_marker) {
  
  unsigned long iPoint, iVertex;
  su2double *Normal, *V_infty, *V_domain;
  unsigned short iVar, iDim;
  
  bool grid_movement = config->GetGrid_Movement();
  
  Normal = new su2double[nDim];
  
  for (iVertex = 0; iVertex < geometry->nVertex[val_marker]; iVertex++) {
    
    iPoint = geometry->vertex[val_marker][iVertex]->GetNode();
    
    /*--- Check if the node belongs to the domain (i.e, not a halo node) ---*/
    
    if (geometry->node[iPoint]->GetDomain()) {
      
      /*--- Allocate the value at the infinity ---*/
      
      V_infty = solver_container[FLOW_SOL]->GetCharacPrimVar(val_marker, iVertex);
      
      /*--- Retrieve solution at the farfield boundary node ---*/
      
      V_domain = solver_container[FLOW_SOL]->node[iPoint]->GetPrimitive();
      
      conv_numerics->SetPrimitive(V_domain, V_infty);
      
      /*--- Set turbulent variable at the wall, and at infinity ---*/
      
      for (iVar = 0; iVar < nVar; iVar++)
      Solution_i[iVar] = node[iPoint]->GetSolution(iVar);
      
      Solution_j[0] = kine_Inf;
      Solution_j[1] = omega_Inf;
      
      conv_numerics->SetTurbVar(Solution_i, Solution_j);
      
      /*--- Set Normal (it is necessary to change the sign) ---*/
      
      geometry->vertex[val_marker][iVertex]->GetNormal(Normal);
      for (iDim = 0; iDim < nDim; iDim++)
      Normal[iDim] = -Normal[iDim];
      conv_numerics->SetNormal(Normal);
      
      /*--- Grid Movement ---*/
      
      if (grid_movement)
      conv_numerics->SetGridVel(geometry->node[iPoint]->GetGridVel(), geometry->node[iPoint]->GetGridVel());
      
      /*--- Compute residuals and Jacobians ---*/
      
      conv_numerics->ComputeResidual(Residual, Jacobian_i, Jacobian_j, config);
      
      /*--- Add residuals and Jacobians ---*/
      
      LinSysRes.AddBlock(iPoint, Residual);
      Jacobian.AddBlock(iPoint, iPoint, Jacobian_i);
      
    }
  }
  
  delete [] Normal;
  
}

void CTurbSSTSolver::BC_Inlet(CGeometry *geometry, CSolver **solver_container, CNumerics *conv_numerics, CNumerics *visc_numerics, CConfig *config,
                              unsigned short val_marker) {
  
  unsigned short iVar, iDim;
  unsigned long iVertex, iPoint, Point_Normal;
  su2double *V_inlet, *V_domain, *Normal;
  
  Normal = new su2double[nDim];
  
  bool grid_movement  = config->GetGrid_Movement();
  
  string Marker_Tag = config->GetMarker_All_TagBound(val_marker);
  
  /*--- Loop over all the vertices on this boundary marker ---*/
  for (iVertex = 0; iVertex < geometry->nVertex[val_marker]; iVertex++) {
    
    iPoint = geometry->vertex[val_marker][iVertex]->GetNode();
    
    /*--- Check if the node belongs to the domain (i.e., not a halo node) ---*/
    if (geometry->node[iPoint]->GetDomain()) {
      
      /*--- Index of the closest interior node ---*/
      Point_Normal = geometry->vertex[val_marker][iVertex]->GetNormal_Neighbor();
      
      /*--- Normal vector for this vertex (negate for outward convention) ---*/
      geometry->vertex[val_marker][iVertex]->GetNormal(Normal);
      for (iDim = 0; iDim < nDim; iDim++) Normal[iDim] = -Normal[iDim];
      
      /*--- Allocate the value at the inlet ---*/
      V_inlet = solver_container[FLOW_SOL]->GetCharacPrimVar(val_marker, iVertex);

      /*--- Retrieve solution at the farfield boundary node ---*/
      V_domain = solver_container[FLOW_SOL]->node[iPoint]->GetPrimitive();
      
      /*--- Set various quantities in the solver class ---*/
      conv_numerics->SetPrimitive(V_domain, V_inlet);
      
      /*--- Set the turbulent variable states. Use free-stream SST
       values for the turbulent state at the inflow. ---*/
      for (iVar = 0; iVar < nVar; iVar++)
      Solution_i[iVar] = node[iPoint]->GetSolution(iVar);
      
      Solution_j[0]= kine_Inf;
      Solution_j[1]= omega_Inf;
      
      conv_numerics->SetTurbVar(Solution_i, Solution_j);
      
      /*--- Set various other quantities in the solver class ---*/
      conv_numerics->SetNormal(Normal);
      
      if (grid_movement)
      conv_numerics->SetGridVel(geometry->node[iPoint]->GetGridVel(),
                                geometry->node[iPoint]->GetGridVel());
      
      /*--- Compute the residual using an upwind scheme ---*/
      conv_numerics->ComputeResidual(Residual, Jacobian_i, Jacobian_j, config);
      LinSysRes.AddBlock(iPoint, Residual);
      
      /*--- Jacobian contribution for implicit integration ---*/
      Jacobian.AddBlock(iPoint, iPoint, Jacobian_i);
      
      /*--- Viscous contribution ---*/
      visc_numerics->SetCoord(geometry->node[iPoint]->GetCoord(), geometry->node[Point_Normal]->GetCoord());
      visc_numerics->SetNormal(Normal);
      
      /*--- Conservative variables w/o reconstruction ---*/
      visc_numerics->SetPrimitive(V_domain, V_inlet);
      
      /*--- Turbulent variables w/o reconstruction, and its gradients ---*/
      visc_numerics->SetTurbVar(Solution_i, Solution_j);
      visc_numerics->SetTurbVarGradient(node[iPoint]->GetGradient(), node[iPoint]->GetGradient());
      
      /*--- Menter's first blending function ---*/
      visc_numerics->SetF1blending(node[iPoint]->GetF1blending(), node[iPoint]->GetF1blending());
      
      /*--- Compute residual, and Jacobians ---*/
      visc_numerics->ComputeResidual(Residual, Jacobian_i, Jacobian_j, config);
      
      /*--- Subtract residual, and update Jacobians ---*/
      LinSysRes.SubtractBlock(iPoint, Residual);
      Jacobian.SubtractBlock(iPoint, iPoint, Jacobian_i);
      
    }
  }
  
  /*--- Free locally allocated memory ---*/
  delete[] Normal;
  
}

void CTurbSSTSolver::BC_Outlet(CGeometry *geometry, CSolver **solver_container, CNumerics *conv_numerics, CNumerics *visc_numerics, CConfig *config, unsigned short val_marker) {
  
  unsigned long iPoint, iVertex, Point_Normal;
  unsigned short iVar, iDim;
  su2double *V_outlet, *V_domain, *Normal;
  
  bool grid_movement  = config->GetGrid_Movement();
  
  Normal = new su2double[nDim];
  
  /*--- Loop over all the vertices on this boundary marker ---*/
  for (iVertex = 0; iVertex < geometry->nVertex[val_marker]; iVertex++) {
    iPoint = geometry->vertex[val_marker][iVertex]->GetNode();
    
    /*--- Check if the node belongs to the domain (i.e., not a halo node) ---*/
    if (geometry->node[iPoint]->GetDomain()) {
      
      /*--- Index of the closest interior node ---*/
      Point_Normal = geometry->vertex[val_marker][iVertex]->GetNormal_Neighbor();
      
      /*--- Allocate the value at the outlet ---*/
      V_outlet = solver_container[FLOW_SOL]->GetCharacPrimVar(val_marker, iVertex);
      
      /*--- Retrieve solution at the farfield boundary node ---*/
      V_domain = solver_container[FLOW_SOL]->node[iPoint]->GetPrimitive();
      
      /*--- Set various quantities in the solver class ---*/
      conv_numerics->SetPrimitive(V_domain, V_outlet);
      
      /*--- Set the turbulent variables. Here we use a Neumann BC such
       that the turbulent variable is copied from the interior of the
       domain to the outlet before computing the residual.
       Solution_i --> TurbVar_internal,
       Solution_j --> TurbVar_outlet ---*/
      for (iVar = 0; iVar < nVar; iVar++) {
        Solution_i[iVar] = node[iPoint]->GetSolution(iVar);
        Solution_j[iVar] = node[iPoint]->GetSolution(iVar);
      }
      conv_numerics->SetTurbVar(Solution_i, Solution_j);
      
      /*--- Set Normal (negate for outward convention) ---*/
      geometry->vertex[val_marker][iVertex]->GetNormal(Normal);
      for (iDim = 0; iDim < nDim; iDim++)
      Normal[iDim] = -Normal[iDim];
      conv_numerics->SetNormal(Normal);
      
      if (grid_movement)
      conv_numerics->SetGridVel(geometry->node[iPoint]->GetGridVel(),
                                geometry->node[iPoint]->GetGridVel());
      
      /*--- Compute the residual using an upwind scheme ---*/
      conv_numerics->ComputeResidual(Residual, Jacobian_i, Jacobian_j, config);
      LinSysRes.AddBlock(iPoint, Residual);
      
      /*--- Jacobian contribution for implicit integration ---*/
      Jacobian.AddBlock(iPoint, iPoint, Jacobian_i);
      
      /*--- Viscous contribution ---*/
      visc_numerics->SetCoord(geometry->node[iPoint]->GetCoord(), geometry->node[Point_Normal]->GetCoord());
      visc_numerics->SetNormal(Normal);
      
      /*--- Conservative variables w/o reconstruction ---*/
      visc_numerics->SetPrimitive(V_domain, V_outlet);
      
      /*--- Turbulent variables w/o reconstruction, and its gradients ---*/
      visc_numerics->SetTurbVar(Solution_i, Solution_j);
      visc_numerics->SetTurbVarGradient(node[iPoint]->GetGradient(), node[iPoint]->GetGradient());
      
      /*--- Menter's first blending function ---*/
      visc_numerics->SetF1blending(node[iPoint]->GetF1blending(), node[iPoint]->GetF1blending());
      
      /*--- Compute residual, and Jacobians ---*/
      visc_numerics->ComputeResidual(Residual, Jacobian_i, Jacobian_j, config);
      
      /*--- Subtract residual, and update Jacobians ---*/
      LinSysRes.SubtractBlock(iPoint, Residual);
      Jacobian.SubtractBlock(iPoint, iPoint, Jacobian_i);
      
    }
  }
  
  /*--- Free locally allocated memory ---*/
  delete[] Normal;
  
}

su2double* CTurbSSTSolver::GetConstants() {
  return constants;
}<|MERGE_RESOLUTION|>--- conflicted
+++ resolved
@@ -1454,12 +1454,7 @@
                                     CConfig *config, unsigned short iMesh) {
   unsigned long iPoint;
   
-<<<<<<< HEAD
-  bool time_spectral = (config->GetUnsteady_Simulation() == TIME_SPECTRAL);
-=======
-  bool freesurface   = (config->GetKind_Regime() == FREESURFACE);
   bool harmonic_balance = (config->GetUnsteady_Simulation() == HARMONIC_BALANCE);
->>>>>>> 29ab279d
   bool transition    = (config->GetKind_Trans_Model() == LM);
   
   for (iPoint = 0; iPoint < nPointDomain; iPoint++) {

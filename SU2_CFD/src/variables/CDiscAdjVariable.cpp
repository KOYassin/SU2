/*!
 * \file CDiscAdjVariable.cpp
 * \brief Main subroutines for the discrete adjoint variable structure.
 * \author T. Albring
 * \version 6.2.0 "Falcon"
 *
 * The current SU2 release has been coordinated by the
 * SU2 International Developers Society <www.su2devsociety.org>
 * with selected contributions from the open-source community.
 *
 * The main research teams contributing to the current release are:
 *  - Prof. Juan J. Alonso's group at Stanford University.
 *  - Prof. Piero Colonna's group at Delft University of Technology.
 *  - Prof. Nicolas R. Gauger's group at Kaiserslautern University of Technology.
 *  - Prof. Alberto Guardone's group at Polytechnic University of Milan.
 *  - Prof. Rafael Palacios' group at Imperial College London.
 *  - Prof. Vincent Terrapon's group at the University of Liege.
 *  - Prof. Edwin van der Weide's group at the University of Twente.
 *  - Lab. of New Concepts in Aeronautics at Tech. Institute of Aeronautics.
 *
 * Copyright 2012-2019, Francisco D. Palacios, Thomas D. Economon,
 *                      Tim Albring, and the SU2 contributors.
 *
 * SU2 is free software; you can redistribute it and/or
 * modify it under the terms of the GNU Lesser General Public
 * License as published by the Free Software Foundation; either
 * version 2.1 of the License, or (at your option) any later version.
 *
 * SU2 is distributed in the hope that it will be useful,
 * but WITHOUT ANY WARRANTY; without even the implied warranty of
 * MERCHANTABILITY or FITNESS FOR A PARTICULAR PURPOSE. See the GNU
 * Lesser General Public License for more details.
 *
 * You should have received a copy of the GNU Lesser General Public
 * License along with SU2. If not, see <http://www.gnu.org/licenses/>.
 */

#include "../../include/variables/CDiscAdjVariable.hpp"


<<<<<<< HEAD
CDiscAdjVariable::CDiscAdjVariable(const su2double* sol, Idx_t npoint, Idx_t ndim, Idx_t nvar, CConfig *config)
  : CVariable(npoint, ndim, nvar, config) {
  
  bool dual_time = (config->GetUnsteady_Simulation() == DT_STEPPING_1ST) ||
                   (config->GetUnsteady_Simulation() == DT_STEPPING_2ND);

  bool fsi = config->GetFSI_Simulation();

=======
  /*--- Initialize arrays to NULL ---*/

  Solution_Direct = NULL;
  Sensitivity     = NULL;

  DualTime_Derivative   = NULL;
  DualTime_Derivative_n = NULL;

  Geometry_Direct       = NULL;
  Solution_Geometry     = NULL;
  Solution_Geometry_Old = NULL;
  Cross_Term_Derivative = NULL;

  Solution_BGS            = NULL;
  Solution_BGS_k          = NULL;
  Solution_Geometry_BGS_k = NULL;

  Geometry_CrossTerm_Derivative      = NULL;
  Geometry_CrossTerm_Derivative_Flow = NULL;

}

CDiscAdjVariable::CDiscAdjVariable(su2double* val_solution, unsigned short val_ndim, unsigned short val_nvar,
                                   CConfig *config) : CVariable(val_ndim, val_nvar, config) {

  bool dual_time = (config->GetTime_Marching() == DT_STEPPING_1ST)
      || (config->GetTime_Marching() == DT_STEPPING_2ND);

  bool fsi = config->GetFSI_Simulation();

  /*--- Initialize arrays to NULL ---*/

  Solution_Direct = NULL;
  Sensitivity     = NULL;

  DualTime_Derivative   = NULL;
  DualTime_Derivative_n = NULL;

  Geometry_Direct       = NULL;
  Solution_Geometry     = NULL;
  Solution_Geometry_Old = NULL;
  Cross_Term_Derivative = NULL;

  Solution_BGS            = NULL;
  Solution_Geometry_BGS_k = NULL;

  Geometry_CrossTerm_Derivative      = NULL;
  Geometry_CrossTerm_Derivative_Flow = NULL;

>>>>>>> 08ee4a70
  if (dual_time) {
    DualTime_Derivative.resize(nPoint,nVar) = su2double(0.0);
    DualTime_Derivative_n.resize(nPoint,nVar) = su2double(0.0);

    Solution_time_n.resize(nPoint,nVar) = su2double(0.0);
    Solution_time_n1.resize(nPoint,nVar) = su2double(0.0);
  }

<<<<<<< HEAD
  Solution_Direct.resize(nPoint,nVar);
  Sensitivity.resize(nPoint,nDim) = su2double(0.0);

  for (Idx_t iPoint = 0; iPoint < nPoint; ++iPoint)
    for (Idx_t iVar = 0; iVar < nVar; iVar++)
      Solution(iPoint,iVar) = sol[iVar];

  if (fsi) {
    Geometry_Direct.resize(nPoint,nDim) = su2double(0.0);
    Solution_Geometry.resize(nPoint,nDim) = su2double(1e-16);
    Solution_Geometry_Old.resize(nPoint,nDim) = su2double(0.0);
    Cross_Term_Derivative.resize(nPoint,nVar) = su2double(0.0);
    Geometry_CrossTerm_Derivative.resize(nPoint,nDim) = su2double(0.0);
    Geometry_CrossTerm_Derivative_Flow.resize(nPoint,nDim) = su2double(0.0);
    
    Solution_BGS.resize(nPoint,nVar) = su2double(0.0);
    Solution_BGS_k.resize(nPoint,nVar) = su2double(0.0);
    Solution_Geometry_BGS_k.resize(nPoint,nDim) = su2double(0.0);
  }
}

void CDiscAdjVariable::Set_OldSolution_Geometry() { Solution_Geometry_Old = Solution_Geometry; }
=======
  if (fsi){
    Solution_Geometry       = new su2double[nDim];
    Geometry_Direct         = new su2double[nDim];
    Solution_Geometry_Old   = new su2double[nDim];
    Geometry_CrossTerm_Derivative = new su2double[nDim];
    Geometry_CrossTerm_Derivative_Flow = new su2double[nDim];
    Cross_Term_Derivative   = new su2double[nVar];
    Solution_BGS            = new su2double[nVar];
    Solution_Geometry_BGS_k = new su2double[nDim];
    for (iDim = 0; iDim < nDim; iDim++) {
      Geometry_Direct[iDim]       = 0.0;
      Solution_Geometry[iDim]     = 1e-16;
      Solution_Geometry_Old[iDim] = 0.0;
      Solution_Geometry_BGS_k[iDim] = 0.0;
      Geometry_CrossTerm_Derivative[iDim] = 0.0;
      Geometry_CrossTerm_Derivative_Flow[iDim] = 0.0;
    }
    for (iVar = 0; iVar < nVar; iVar++) {
      Cross_Term_Derivative[iVar] = 0.0;
      Solution_BGS[iVar]          = 0.0;
    }
  }
  
  if (config->GetMultizone_Problem())
    Set_BGSSolution_k();

}

CDiscAdjVariable::~CDiscAdjVariable() {

  if (Geometry_Direct       != NULL) delete [] Geometry_Direct;
  if (Solution_Geometry     != NULL) delete [] Solution_Geometry;
  if (Solution_Geometry_Old != NULL) delete [] Solution_Geometry_Old;
  if (Cross_Term_Derivative != NULL) delete [] Cross_Term_Derivative;
  if (Geometry_CrossTerm_Derivative != NULL) delete [] Geometry_CrossTerm_Derivative;
  if (Geometry_CrossTerm_Derivative_Flow != NULL) delete [] Geometry_CrossTerm_Derivative_Flow;
  if (Solution_BGS          != NULL) delete [] Solution_BGS;
  if (Solution_Geometry_BGS_k != NULL) delete [] Solution_Geometry_BGS_k;

  if (Solution_Direct != NULL) delete [] Solution_Direct;
  if (Sensitivity     != NULL) delete [] Sensitivity;

  if (DualTime_Derivative   != NULL) delete [] DualTime_Derivative;
  if (DualTime_Derivative_n != NULL) delete [] DualTime_Derivative_n;
>>>>>>> 08ee4a70

void CDiscAdjVariable::Set_BGSSolution_k() { Solution_BGS_k = Solution_BGS; }<|MERGE_RESOLUTION|>--- conflicted
+++ resolved
@@ -38,66 +38,14 @@
 #include "../../include/variables/CDiscAdjVariable.hpp"
 
 
-<<<<<<< HEAD
 CDiscAdjVariable::CDiscAdjVariable(const su2double* sol, Idx_t npoint, Idx_t ndim, Idx_t nvar, CConfig *config)
   : CVariable(npoint, ndim, nvar, config) {
   
-  bool dual_time = (config->GetUnsteady_Simulation() == DT_STEPPING_1ST) ||
-                   (config->GetUnsteady_Simulation() == DT_STEPPING_2ND);
+  bool dual_time = (config->GetTime_Marching() == DT_STEPPING_1ST) ||
+                   (config->GetTime_Marching() == DT_STEPPING_2ND);
 
   bool fsi = config->GetFSI_Simulation();
 
-=======
-  /*--- Initialize arrays to NULL ---*/
-
-  Solution_Direct = NULL;
-  Sensitivity     = NULL;
-
-  DualTime_Derivative   = NULL;
-  DualTime_Derivative_n = NULL;
-
-  Geometry_Direct       = NULL;
-  Solution_Geometry     = NULL;
-  Solution_Geometry_Old = NULL;
-  Cross_Term_Derivative = NULL;
-
-  Solution_BGS            = NULL;
-  Solution_BGS_k          = NULL;
-  Solution_Geometry_BGS_k = NULL;
-
-  Geometry_CrossTerm_Derivative      = NULL;
-  Geometry_CrossTerm_Derivative_Flow = NULL;
-
-}
-
-CDiscAdjVariable::CDiscAdjVariable(su2double* val_solution, unsigned short val_ndim, unsigned short val_nvar,
-                                   CConfig *config) : CVariable(val_ndim, val_nvar, config) {
-
-  bool dual_time = (config->GetTime_Marching() == DT_STEPPING_1ST)
-      || (config->GetTime_Marching() == DT_STEPPING_2ND);
-
-  bool fsi = config->GetFSI_Simulation();
-
-  /*--- Initialize arrays to NULL ---*/
-
-  Solution_Direct = NULL;
-  Sensitivity     = NULL;
-
-  DualTime_Derivative   = NULL;
-  DualTime_Derivative_n = NULL;
-
-  Geometry_Direct       = NULL;
-  Solution_Geometry     = NULL;
-  Solution_Geometry_Old = NULL;
-  Cross_Term_Derivative = NULL;
-
-  Solution_BGS            = NULL;
-  Solution_Geometry_BGS_k = NULL;
-
-  Geometry_CrossTerm_Derivative      = NULL;
-  Geometry_CrossTerm_Derivative_Flow = NULL;
-
->>>>>>> 08ee4a70
   if (dual_time) {
     DualTime_Derivative.resize(nPoint,nVar) = su2double(0.0);
     DualTime_Derivative_n.resize(nPoint,nVar) = su2double(0.0);
@@ -106,7 +54,6 @@
     Solution_time_n1.resize(nPoint,nVar) = su2double(0.0);
   }
 
-<<<<<<< HEAD
   Solution_Direct.resize(nPoint,nVar);
   Sensitivity.resize(nPoint,nDim) = su2double(0.0);
 
@@ -123,57 +70,11 @@
     Geometry_CrossTerm_Derivative_Flow.resize(nPoint,nDim) = su2double(0.0);
     
     Solution_BGS.resize(nPoint,nVar) = su2double(0.0);
-    Solution_BGS_k.resize(nPoint,nVar) = su2double(0.0);
     Solution_Geometry_BGS_k.resize(nPoint,nDim) = su2double(0.0);
   }
+
+  if (config->GetMultizone_Problem())
+    Set_BGSSolution_k();
 }
 
-void CDiscAdjVariable::Set_OldSolution_Geometry() { Solution_Geometry_Old = Solution_Geometry; }
-=======
-  if (fsi){
-    Solution_Geometry       = new su2double[nDim];
-    Geometry_Direct         = new su2double[nDim];
-    Solution_Geometry_Old   = new su2double[nDim];
-    Geometry_CrossTerm_Derivative = new su2double[nDim];
-    Geometry_CrossTerm_Derivative_Flow = new su2double[nDim];
-    Cross_Term_Derivative   = new su2double[nVar];
-    Solution_BGS            = new su2double[nVar];
-    Solution_Geometry_BGS_k = new su2double[nDim];
-    for (iDim = 0; iDim < nDim; iDim++) {
-      Geometry_Direct[iDim]       = 0.0;
-      Solution_Geometry[iDim]     = 1e-16;
-      Solution_Geometry_Old[iDim] = 0.0;
-      Solution_Geometry_BGS_k[iDim] = 0.0;
-      Geometry_CrossTerm_Derivative[iDim] = 0.0;
-      Geometry_CrossTerm_Derivative_Flow[iDim] = 0.0;
-    }
-    for (iVar = 0; iVar < nVar; iVar++) {
-      Cross_Term_Derivative[iVar] = 0.0;
-      Solution_BGS[iVar]          = 0.0;
-    }
-  }
-  
-  if (config->GetMultizone_Problem())
-    Set_BGSSolution_k();
-
-}
-
-CDiscAdjVariable::~CDiscAdjVariable() {
-
-  if (Geometry_Direct       != NULL) delete [] Geometry_Direct;
-  if (Solution_Geometry     != NULL) delete [] Solution_Geometry;
-  if (Solution_Geometry_Old != NULL) delete [] Solution_Geometry_Old;
-  if (Cross_Term_Derivative != NULL) delete [] Cross_Term_Derivative;
-  if (Geometry_CrossTerm_Derivative != NULL) delete [] Geometry_CrossTerm_Derivative;
-  if (Geometry_CrossTerm_Derivative_Flow != NULL) delete [] Geometry_CrossTerm_Derivative_Flow;
-  if (Solution_BGS          != NULL) delete [] Solution_BGS;
-  if (Solution_Geometry_BGS_k != NULL) delete [] Solution_Geometry_BGS_k;
-
-  if (Solution_Direct != NULL) delete [] Solution_Direct;
-  if (Sensitivity     != NULL) delete [] Sensitivity;
-
-  if (DualTime_Derivative   != NULL) delete [] DualTime_Derivative;
-  if (DualTime_Derivative_n != NULL) delete [] DualTime_Derivative_n;
->>>>>>> 08ee4a70
-
-void CDiscAdjVariable::Set_BGSSolution_k() { Solution_BGS_k = Solution_BGS; }+void CDiscAdjVariable::Set_OldSolution_Geometry() { Solution_Geometry_Old = Solution_Geometry; }
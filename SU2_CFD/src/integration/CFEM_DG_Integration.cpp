/*!
 * \file CFEM_DG_Integration.cpp
 * \brief Definition of time and space integration for the DG solver.
 * \author F. Palacios, T. Economon
 * \version 7.1.1 "Blackbird"
 *
 * SU2 Project Website: https://su2code.github.io
 *
 * The SU2 Project is maintained by the SU2 Foundation
 * (http://su2foundation.org)
 *
 * Copyright 2012-2021, SU2 Contributors (cf. AUTHORS.md)
 *
 * SU2 is free software; you can redistribute it and/or
 * modify it under the terms of the GNU Lesser General Public
 * License as published by the Free Software Foundation; either
 * version 2.1 of the License, or (at your option) any later version.
 *
 * SU2 is distributed in the hope that it will be useful,
 * but WITHOUT ANY WARRANTY; without even the implied warranty of
 * MERCHANTABILITY or FITNESS FOR A PARTICULAR PURPOSE. See the GNU
 * Lesser General Public License for more details.
 *
 * You should have received a copy of the GNU Lesser General Public
 * License along with SU2. If not, see <http://www.gnu.org/licenses/>.
 */

#include "../../include/integration/CFEM_DG_Integration.hpp"


CFEM_DG_Integration::CFEM_DG_Integration() : CIntegration() { }

void CFEM_DG_Integration::SingleGrid_Iteration(CGeometry ****geometry,
                                               CSolver *****solver_container,
                                               CNumerics ******numerics_container,
                                               CConfig **config,
                                               unsigned short RunTime_EqSystem,
                                               unsigned short iZone,
                                               unsigned short iInst) {

  const unsigned short Solver_Position = config[iZone]->GetContainerPosition(RunTime_EqSystem);
  const unsigned short FinestMesh = config[iZone]->GetFinestMesh();

  /*--- For now, we assume no geometric multigrid. ---*/
  const unsigned short iMesh = FinestMesh;

  /*--- Check if only the Jacobian of the spatial discretization must
        be computed. If so, call the appropriate function and return. ---*/
  if( config[iZone]->GetJacobian_Spatial_Discretization_Only() ) {

    /*--- Start an OpenMP parallel region covering the entire iteration. ---*/
    SU2_OMP_PARALLEL_(if(solver_container[iZone][iInst][MESH_0][Solver_Position]->GetHasHybridParallel()))
    {
      solver_container[iZone][iInst][iMesh][Solver_Position]->ComputeSpatialJacobian(geometry[iZone][iInst][iMesh],
                                                                                     solver_container[iZone][iInst][iMesh],
                                                                                     numerics_container[iZone][iInst][iMesh][Solver_Position],
                                                                                     config[iZone], iMesh, RunTime_EqSystem);
    } // end SU2_OMP_PARALLEL

    return;
  }

  /*--- Determine the number of stages in the time stepping algorithm.
        For the Runge-Kutta schemes this is the number of RK stages,
        while for ADER-DG this information is not used, because a more
        complicated algorithm must be used to facilitate time accurate
        local time stepping.  Note that we are currently hard-coding
        the classical RK4 scheme. ---*/
  bool useADER = false;
  unsigned short iLimit = 1;
  switch (config[iZone]->GetKind_TimeIntScheme()) {
    case RUNGE_KUTTA_EXPLICIT: iLimit = config[iZone]->GetnRKStep(); break;
    case CLASSICAL_RK4_EXPLICIT: iLimit = 4; break;
    case ADER_DG: iLimit = 1; useADER = true; break; 
    case EULER_EXPLICIT: case EULER_IMPLICIT: iLimit = 1; break;
  }

  /*--- In case an unsteady simulation is carried out, it is possible that a
        synchronization time step is specified. If so, set the boolean
        TimeSynSpecified to true, which leads to an outer loop in the
        algorithm below. ---*/
  bool TimeSyncSpecified   = false;
  const su2double TimeSync = config[iZone]->GetTime_Step()/config[iZone]->GetTime_Ref();
<<<<<<< HEAD
  if(config[iZone]->GetTime_Marching() == TIME_STEPPING &&
     config[iZone]->GetUnst_CFL()      != 0.0 &&
     TimeSync                          != 0.0) TimeSyncSpecified = true;
=======
  if(config[iZone]->GetTime_Marching() == TIME_MARCHING::TIME_STEPPING &&
     config[iZone]->GetUnst_CFL()            != 0.0           &&
     TimeSync                                != 0.0) TimeSyncSpecified = true;
>>>>>>> 1f7f6bb2

  /*--- Initialize the variables which control the outer time stepping loop. ---*/
  bool syncTimeReached = false;
  su2double timeEvolved = 0.0;

  /*--- Start an OpenMP parallel region covering the entire iteration. ---*/
  SU2_OMP_PARALLEL_(if(solver_container[iZone][iInst][MESH_0][Solver_Position]->GetHasHybridParallel()))
  {
    /*--- Outer loop, which is only active when a synchronization time has been
          specified for an unsteady simulation. ---*/
    while( !syncTimeReached ) {

      /* Compute the time step for stability. */
      solver_container[iZone][iInst][iMesh][Solver_Position]->SetTime_Step(geometry[iZone][iInst][iMesh],
                                                                           solver_container[iZone][iInst][iMesh],
                                                                           config[iZone], iMesh, config[iZone]->GetTimeIter());

      /* Possibly overrule the specified time step when a synchronization time was
         specified and determine whether or not the time loop must be continued.
         When TimeSyncSpecified is false, the loop is always terminated. */
      if( TimeSyncSpecified ) {
        solver_container[iZone][iInst][iMesh][Solver_Position]->CheckTimeSynchronization(config[iZone],
                                                                                         TimeSync, timeEvolved,
                                                                                         syncTimeReached);
      }
      else {
        SU2_OMP_SINGLE
        syncTimeReached = true;
      }

      /*--- For ADER in combination with time accurate local time stepping, the
            space and time integration are tightly coupled and cannot be treated
            segregatedly. Therefore a different function is called for ADER to
            carry out the space and time integration. ---*/
      if( useADER ) {
        solver_container[iZone][iInst][iMesh][Solver_Position]->ADER_SpaceTimeIntegration(geometry[iZone][iInst][iMesh],
                                                                                          solver_container[iZone][iInst][iMesh],
                                                                                          numerics_container[iZone][iInst][iMesh][Solver_Position],
                                                                                          config[iZone], iMesh, RunTime_EqSystem);
      }
      else {

        /*--- Time and space integration can be decoupled. ---*/
        for(unsigned short iStep=0; iStep<iLimit; ++iStep) {

          /*--- Preprocessing ---*/
          solver_container[iZone][iInst][iMesh][Solver_Position]->Preprocessing(geometry[iZone][iInst][iMesh], solver_container[iZone][iInst][iMesh],
                                                                                config[iZone], iMesh, iStep, RunTime_EqSystem, false);

          /*--- Space integration ---*/
          Space_Integration(geometry[iZone][iInst][iMesh], solver_container[iZone][iInst][iMesh],
                            numerics_container[iZone][iInst][iMesh][Solver_Position],
                            config[iZone], iMesh, iStep, RunTime_EqSystem);

          /*--- Time integration, update solution using the old solution plus the solution increment ---*/
          Time_Integration(geometry[iZone][iInst][iMesh], solver_container[iZone][iInst][iMesh],
                           config[iZone], iStep, RunTime_EqSystem);

          /*--- Postprocessing ---*/
          solver_container[iZone][iInst][iMesh][Solver_Position]->Postprocessing(geometry[iZone][iInst][iMesh], solver_container[iZone][iInst][iMesh],
                                                                                 config[iZone], iMesh);
        }
      }
    }

    /*--- Calculate the inviscid and viscous forces ---*/
    solver_container[iZone][iInst][FinestMesh][Solver_Position]->Pressure_Forces(geometry[iZone][iInst][iMesh], config[iZone]);
    solver_container[iZone][iInst][FinestMesh][Solver_Position]->Friction_Forces(geometry[iZone][iInst][iMesh], config[iZone]);

  } // end SU2_OMP_PARALLEL
}

void CFEM_DG_Integration::Space_Integration(CGeometry      *geometry,
                                            CSolver        **solver_container,
                                            CNumerics      **numerics,
                                            CConfig        *config,
                                            unsigned short iMesh,
                                            unsigned short iStep,
                                            unsigned short RunTime_EqSystem) {

  unsigned short MainSolver = config->GetContainerPosition(RunTime_EqSystem);

  /*--- Runge-Kutta type of time integration schemes. In the first step, i.e.
        if iStep == 0, set the old solution (working solution for the DG part),
        and if needed, the new solution. ---*/
  if (iStep == 0) {
    solver_container[MainSolver]->Set_OldSolution();

    if (config->GetKind_TimeIntScheme() == CLASSICAL_RK4_EXPLICIT) {
      solver_container[MainSolver]->Set_NewSolution();
    }
  }

  /*--- Compute the spatial residual by processing the task list. ---*/
  solver_container[MainSolver]->ProcessTaskList_DG(geometry, solver_container, numerics, config, iMesh);
}

void CFEM_DG_Integration::Time_Integration(CGeometry      *geometry,
                                           CSolver        **solver_container,
                                           CConfig        *config,
                                           unsigned short iStep,
                                           unsigned short RunTime_EqSystem) {

  unsigned short MainSolver = config->GetContainerPosition(RunTime_EqSystem);

  /*--- Perform the time integration ---*/
  switch (config->GetKind_TimeIntScheme()) {
    case (RUNGE_KUTTA_EXPLICIT):
      solver_container[MainSolver]->ExplicitRK_Iteration(geometry, solver_container, config, iStep);
      break;
    case (CLASSICAL_RK4_EXPLICIT):
      solver_container[MainSolver]->ClassicalRK4_Iteration(geometry, solver_container, config, iStep);
      break;
    default:
      SU2_MPI::Error("Time integration scheme not implemented.", CURRENT_FUNCTION);
  }
}<|MERGE_RESOLUTION|>--- conflicted
+++ resolved
@@ -55,7 +55,8 @@
                                                                                      solver_container[iZone][iInst][iMesh],
                                                                                      numerics_container[iZone][iInst][iMesh][Solver_Position],
                                                                                      config[iZone], iMesh, RunTime_EqSystem);
-    } // end SU2_OMP_PARALLEL
+    }
+    END_SU2_OMP_PARALLEL
 
     return;
   }
@@ -81,15 +82,9 @@
         algorithm below. ---*/
   bool TimeSyncSpecified   = false;
   const su2double TimeSync = config[iZone]->GetTime_Step()/config[iZone]->GetTime_Ref();
-<<<<<<< HEAD
-  if(config[iZone]->GetTime_Marching() == TIME_STEPPING &&
+  if(config[iZone]->GetTime_Marching() == TIME_MARCHING::TIME_STEPPING &&
      config[iZone]->GetUnst_CFL()      != 0.0 &&
      TimeSync                          != 0.0) TimeSyncSpecified = true;
-=======
-  if(config[iZone]->GetTime_Marching() == TIME_MARCHING::TIME_STEPPING &&
-     config[iZone]->GetUnst_CFL()            != 0.0           &&
-     TimeSync                                != 0.0) TimeSyncSpecified = true;
->>>>>>> 1f7f6bb2
 
   /*--- Initialize the variables which control the outer time stepping loop. ---*/
   bool syncTimeReached = false;
@@ -118,6 +113,7 @@
       else {
         SU2_OMP_SINGLE
         syncTimeReached = true;
+	END_SU2_OMP_SINGLE
       }
 
       /*--- For ADER in combination with time accurate local time stepping, the
@@ -159,7 +155,8 @@
     solver_container[iZone][iInst][FinestMesh][Solver_Position]->Pressure_Forces(geometry[iZone][iInst][iMesh], config[iZone]);
     solver_container[iZone][iInst][FinestMesh][Solver_Position]->Friction_Forces(geometry[iZone][iInst][iMesh], config[iZone]);
 
-  } // end SU2_OMP_PARALLEL
+  }
+  END_SU2_OMP_PARALLEL
 }
 
 void CFEM_DG_Integration::Space_Integration(CGeometry      *geometry,

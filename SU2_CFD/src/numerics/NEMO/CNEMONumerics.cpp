﻿/*!
 * \file CNEMONumerics.cpp
 * \brief Implementation of the base for NEMO numerics classes.
 *        Contains methods for common tasks, e.g. compute flux
 *        Jacobians.
 * \author S.R. Copeland, W. Maier, C. Garbacz
 * \version 7.0.6 "Blackbird"
 *
 * SU2 Project Website: https://su2code.github.io
 *
 * The SU2 Project is maintained by the SU2 Foundation
 * (http://su2foundation.org)
 *
 * Copyright 2012-2020, SU2 Contributors (cf. AUTHORS.md)
 *
 * SU2 is free software; you can redistribute it and/or
 * modify it under the terms of the GNU Lesser General Public
 * License as published by the Free Software Foundation; either
 * version 2.1 of the License, or (at your option) any later version.
 *
 * SU2 is distributed in the hope that it will be useful,
 * but WITHOUT ANY WARRANTY; without even the implied warranty of
 * MERCHANTABILITY or FITNESS FOR A PARTICULAR PURPOSE. See the GNU
 * Lesser General Public License for more details.
 *
 * You should have received a copy of the GNU Lesser General Public
 * License along with SU2. If not, see <http://www.gnu.org/licenses/>.
 */

#include "../../../include/numerics/NEMO/CNEMONumerics.hpp"

CNEMONumerics::CNEMONumerics(unsigned short val_nDim, unsigned short val_nVar,
                             unsigned short val_nPrimVar,
                             unsigned short val_nPrimVarGrad,
                             const CConfig* config) :
                             CNumerics(val_nDim, val_nVar, config) {

    nSpecies     = nVar - nDim - 2;
    nPrimVar     = val_nPrimVar;
    nPrimVarGrad = val_nPrimVarGrad;

    hs.resize(nSpecies,0.0);

    RHOS_INDEX    = 0; 
    T_INDEX       = nSpecies;
    TVE_INDEX     = nSpecies+1;
    VEL_INDEX     = nSpecies+2;
    P_INDEX       = nSpecies+nDim+2;
    RHO_INDEX     = nSpecies+nDim+3;
    H_INDEX       = nSpecies+nDim+4;
    A_INDEX       = nSpecies+nDim+5;
    RHOCVTR_INDEX = nSpecies+nDim+6;
    RHOCVVE_INDEX = nSpecies+nDim+7;  
    LAM_VISC_INDEX = nSpecies+nDim+8;
    EDDY_VISC_INDEX = nSpecies+nDim+9;

    /*--- Read from CConfig ---*/
    implicit   = (config->GetKind_TimeIntScheme_Flow() == EULER_IMPLICIT); 

    ionization = config->GetIonization();
    if (ionization) { nHeavy = nSpecies-1; nEl = 1; }
    else            { nHeavy = nSpecies;   nEl = 0; }

    /*--- Instatiate the correct fluid model ---*/
    switch (config->GetKind_FluidModel()) {
      case MUTATIONPP:
      fluidmodel = new CMutationTCLib(config);
      break;
      case USER_DEFINED_NONEQ:
      fluidmodel = new CUserDefinedTCLib(config, nDim, false);
      break;
    }
}

CNEMONumerics::~CNEMONumerics(void) {

  delete fluidmodel;
}


void CNEMONumerics::GetInviscidProjFlux(const su2double *val_U,
                                        const su2double *val_V,
                                        const su2double *val_normal,
                                        su2double *val_Proj_Flux) {
  unsigned short iSpecies, iVar;
  su2double rho, u, v, w, rhoEve, P, H;
  const su2double *rhos;

  /*--- Initialize vectors ---*/
  for (iVar = 0; iVar < nVar; iVar++)
    val_Proj_Flux[iVar] = 0.0;

  /*--- Rename for convienience ---*/
  rho    = val_V[RHO_INDEX];
  u      = val_V[VEL_INDEX];
  v      = val_V[VEL_INDEX+1];
  w      = val_V[VEL_INDEX+2];
  P      = val_V[P_INDEX];
  H      = val_V[H_INDEX];
  rhoEve = val_U[nSpecies+nDim+1];
  rhos = &val_V[RHOS_INDEX];

  if (nDim == 2) {

    /*--- iDim = 0 (x-direction) ---*/
    for (iSpecies = 0; iSpecies < nSpecies; iSpecies++)
      val_Proj_Flux[iSpecies]  = (rhos[iSpecies]*u) * val_normal[0];
    val_Proj_Flux[nSpecies]    = (rho*u*u + P)      * val_normal[0];
    val_Proj_Flux[nSpecies+1]  = (rho*u*v)          * val_normal[0];
    val_Proj_Flux[nSpecies+2]  = (rho*u*H)          * val_normal[0];
    val_Proj_Flux[nSpecies+3]  = (rhoEve*u)         * val_normal[0];

    /*---- iDim = 1 (y-direction) ---*/
    for (iSpecies = 0; iSpecies < nSpecies; iSpecies++)
      val_Proj_Flux[iSpecies] += (rhos[iSpecies]*v) * val_normal[1];
    val_Proj_Flux[nSpecies]   += (rho*v*u)          * val_normal[1];
    val_Proj_Flux[nSpecies+1] += (rho*v*v + P)      * val_normal[1];
    val_Proj_Flux[nSpecies+2] += (rho*v*H)          * val_normal[1];
    val_Proj_Flux[nSpecies+3] += (rhoEve*v)         * val_normal[1];
  }
  else {

    /*--- iDim = 0 (x-direction) ---*/
    for (iSpecies = 0; iSpecies < nSpecies; iSpecies++)
      val_Proj_Flux[iSpecies]  = (rhos[iSpecies]*u) * val_normal[0];
    val_Proj_Flux[nSpecies]    = (rho*u*u + P)      * val_normal[0];
    val_Proj_Flux[nSpecies+1]  = (rho*u*v)          * val_normal[0];
    val_Proj_Flux[nSpecies+2]  = (rho*u*w)          * val_normal[0];
    val_Proj_Flux[nSpecies+3]  = (rho*u*H)          * val_normal[0];
    val_Proj_Flux[nSpecies+4]  = (rhoEve*u)         * val_normal[0];

    /*--- iDim = 0 (y-direction) ---*/
    for (iSpecies = 0; iSpecies < nSpecies; iSpecies++)
      val_Proj_Flux[iSpecies] += (rhos[iSpecies]*v) * val_normal[1];
    val_Proj_Flux[nSpecies]   += (rho*v*u)          * val_normal[1];
    val_Proj_Flux[nSpecies+1] += (rho*v*v + P)      * val_normal[1];
    val_Proj_Flux[nSpecies+2] += (rho*v*w)          * val_normal[1];
    val_Proj_Flux[nSpecies+3] += (rho*v*H)          * val_normal[1];
    val_Proj_Flux[nSpecies+4] += (rhoEve*v)         * val_normal[1];

    /*--- iDim = 0 (z-direction) ---*/
    for (iSpecies = 0; iSpecies < nSpecies; iSpecies++)
      val_Proj_Flux[iSpecies] += (rhos[iSpecies]*w) * val_normal[2];
    val_Proj_Flux[nSpecies]   += (rho*w*u)          * val_normal[2];
    val_Proj_Flux[nSpecies+1] += (rho*w*v)          * val_normal[2];
    val_Proj_Flux[nSpecies+2] += (rho*w*w + P)      * val_normal[2];
    val_Proj_Flux[nSpecies+3] += (rho*w*H)          * val_normal[2];
    val_Proj_Flux[nSpecies+4] += (rhoEve*w)         * val_normal[2];
  }
}

void CNEMONumerics::GetInviscidProjJac(const su2double *val_U,    const su2double *val_V,
                                       const su2double *val_dPdU, const su2double *val_normal,
                                       const su2double val_scale,
                                       su2double **val_Proj_Jac_Tensor) {

  unsigned short iDim, jDim, iVar, jVar, iSpecies, jSpecies;
  su2double proj_vel, rho, u[MAXNDIM], rhoEve, H;
  const su2double *rhos;

  rhos = &val_V[RHOS_INDEX];
  
  /*--- Initialize the Jacobian tensor ---*/
  for (iVar = 0; iVar < nVar; iVar++)
    for (jVar = 0; jVar < nVar; jVar++)
      val_Proj_Jac_Tensor[iVar][jVar] = 0.0;

  /*--- Rename for convenience ---*/
  rho    = val_V[RHO_INDEX];
  H      = val_V[H_INDEX];
  //H = (val_U[nSpecies+nDim]+val_V[P_INDEX])/val_V[RHO_INDEX];
  rhoEve = val_U[nSpecies+nDim+1];
  for (iDim = 0; iDim < nDim; iDim++)
    u[iDim] = val_V[VEL_INDEX+iDim];

  /*--- Calculate projected velocity ---*/
  proj_vel = 0.0;
  for (iDim = 0; iDim < nDim; iDim++) {
    proj_vel += u[iDim]*val_normal[iDim];
  }

  /*--- Species density rows ---*/
  for (iSpecies = 0; iSpecies < nSpecies; iSpecies++) {
    for (jSpecies = 0; jSpecies < nSpecies; jSpecies++) {
      val_Proj_Jac_Tensor[iSpecies][jSpecies] += -(rhos[iSpecies]/rho) * proj_vel;
    }
    val_Proj_Jac_Tensor[iSpecies][iSpecies]   += proj_vel;
    for (iDim  = 0; iDim < nDim; iDim++) {
      val_Proj_Jac_Tensor[iSpecies][nSpecies+iDim] += (rhos[iSpecies]/rho) * val_normal[iDim];
      val_Proj_Jac_Tensor[nSpecies+iDim][iSpecies] += val_dPdU[iSpecies]*val_normal[iDim] - proj_vel*u[iDim];
    }
    val_Proj_Jac_Tensor[nSpecies+nDim][iSpecies]   += (val_dPdU[iSpecies]-H) * proj_vel;
    val_Proj_Jac_Tensor[nSpecies+nDim+1][iSpecies] += -proj_vel * rhoEve/rho;
  }

  /*--- Momentum rows ---*/
  for (iDim = 0; iDim < nDim; iDim++) {
    for (jDim = 0; jDim < nDim; jDim++) {
      val_Proj_Jac_Tensor[nSpecies+iDim][nSpecies+jDim] += val_dPdU[nSpecies+jDim]*val_normal[iDim] + u[iDim]*val_normal[jDim];
    }
    val_Proj_Jac_Tensor[nSpecies+iDim][nSpecies+iDim]   += proj_vel;
    val_Proj_Jac_Tensor[nSpecies+iDim][nSpecies+nDim]   += val_dPdU[nSpecies+nDim]*val_normal[iDim];
    val_Proj_Jac_Tensor[nSpecies+iDim][nSpecies+nDim+1] += val_dPdU[nSpecies+nDim+1]*val_normal[iDim];
  }

  /*--- Total energy row ---*/
  for (iDim = 0; iDim < nDim; iDim++)
    val_Proj_Jac_Tensor[nSpecies+nDim][nSpecies+iDim] += val_dPdU[nSpecies+iDim]*proj_vel + H*val_normal[iDim];
  val_Proj_Jac_Tensor[nSpecies+nDim][nSpecies+nDim]   += (1+val_dPdU[nSpecies+nDim])*proj_vel;
  val_Proj_Jac_Tensor[nSpecies+nDim][nSpecies+nDim+1] +=  val_dPdU[nSpecies+nDim+1] *proj_vel;

  /*--- Vib.-el. energy row ---*/
  for (iDim = 0; iDim < nDim; iDim++)
    val_Proj_Jac_Tensor[nSpecies+nDim+1][nSpecies+iDim] = rhoEve/rho*val_normal[iDim];
  val_Proj_Jac_Tensor[nSpecies+nDim+1][nSpecies+nDim+1] = proj_vel;

  for (iVar = 0; iVar < nVar; iVar++)
    for (jVar = 0; jVar < nVar; jVar++)
      val_Proj_Jac_Tensor[iVar][jVar] = val_scale * val_Proj_Jac_Tensor[iVar][jVar];
}

void CNEMONumerics::GetViscousProjFlux(su2double *val_primvar,
                                       su2double **val_gradprimvar,
                                       su2double *val_eve,
                                       const su2double *val_normal,
                                       su2double *val_diffusioncoeff,
                                       su2double val_lam_viscosity,
                                       su2double val_eddy_viscosity,
                                       su2double val_therm_conductivity,
                                       su2double val_therm_conductivity_ve,
                                       const CConfig *config) {

  // Requires a slightly non-standard primitive vector:
  // Assumes -     V = [Y1, ... , Yn, T, Tve, ... ]
  // and gradient GV = [GY1, ... , GYn, GT, GTve, ... ]
  // rather than the standard V = [r1, ... , rn, T, Tve, ... ]

  unsigned short iSpecies, iVar, iDim, jDim;
  su2double *Ds, *V, **GV, mu, ktr, kve, div_vel;
<<<<<<< HEAD
  su2double rho, T, RuSI, Ru;
  vector<su2double> Ms = fluidmodel->GetMolarMass();
=======
  su2double rho, T, Tve;
>>>>>>> 5b7f6bb3

  /*--- Initialize ---*/
  for (iVar = 0; iVar < nVar; iVar++) {
    Proj_Flux_Tensor[iVar] = 0.0;
    for (iDim = 0; iDim < nDim; iDim++)
      Flux_Tensor[iVar][iDim] = 0.0;
  }

  /*--- Rename for convenience ---*/
  Ds  = val_diffusioncoeff;
  mu  = val_lam_viscosity+val_eddy_viscosity;
  ktr = val_therm_conductivity;
  kve = val_therm_conductivity_ve;
  rho = val_primvar[RHO_INDEX];
  T   = val_primvar[T_INDEX];
  Tve  = val_primvar[TVE_INDEX];
  V   = val_primvar;
  GV  = val_gradprimvar;
  RuSI= UNIVERSAL_GAS_CONSTANT;
  Ru  = 1000.0*RuSI;

  hs = fluidmodel->GetSpeciesEnthalpy(T, Tve, val_eve);
  
  /*--- Scale thermal conductivity with turb visc ---*/
  //delete me todo
  // Need to determine proper way to incorporate eddy viscosity
  // This is only scaling Kve by same factor as ktr
  su2double Mass = 0.0;
  su2double tmp1, scl, Cptr;
  for (iSpecies=0;iSpecies<nSpecies;iSpecies++)
    Mass += V[iSpecies]*Ms[iSpecies];
  Cptr = V[RHOCVTR_INDEX]+Ru/Mass;
  tmp1 = Cptr*(val_eddy_viscosity/Prandtl_Turb);
  scl  = tmp1/ktr;
  ktr += Cptr*(val_eddy_viscosity/Prandtl_Turb);
  kve  = kve*(1.0+scl);
  //Cpve = V[RHOCVVE_INDEX]+Ru/Mass;
  //kve += Cpve*(val_eddy_viscosity/Prandtl_Turb);

  /*--- Calculate the velocity divergence ---*/
  div_vel = 0.0;
  for (iDim = 0 ; iDim < nDim; iDim++)
    div_vel += GV[VEL_INDEX+iDim][iDim];


  /*--- Pre-compute mixture quantities ---*/
  for (iDim = 0; iDim < nDim; iDim++) {
    Vector[iDim] = 0.0;
    for (iSpecies = 0; iSpecies < nHeavy; iSpecies++) {
      Vector[iDim] += rho*Ds[iSpecies]*GV[RHOS_INDEX+iSpecies][iDim];
    }
  }

  /*--- Compute the viscous stress tensor ---*/
  for (iDim = 0; iDim < nDim; iDim++)
    for (jDim = 0; jDim < nDim; jDim++)
      tau[iDim][jDim] = 0.0;
  for (iDim = 0 ; iDim < nDim; iDim++) {
    for (jDim = 0 ; jDim < nDim; jDim++) {
      tau[iDim][jDim] += mu * (val_gradprimvar[VEL_INDEX+jDim][iDim] +
          val_gradprimvar[VEL_INDEX+iDim][jDim]);
    }
    tau[iDim][iDim] -= TWO3*mu*div_vel;
  }

  /*--- Populate entries in the viscous flux vector ---*/
  for (iDim = 0; iDim < nDim; iDim++) {
    /*--- Species diffusion velocity ---*/
    for (iSpecies = 0; iSpecies < nHeavy; iSpecies++) { 
      Flux_Tensor[iSpecies][iDim] = rho*Ds[iSpecies]*GV[RHOS_INDEX+iSpecies][iDim]
          - V[RHOS_INDEX+iSpecies]*Vector[iDim];
    }
    if (ionization) {
      cout << "GetViscProjFlux -- NEED TO IMPLEMENT IONIZED FUNCTIONALITY!!!" << endl;
      exit(1);
    }

    /*--- Shear stress related terms ---*/
    Flux_Tensor[nSpecies+nDim][iDim] = 0.0;
    for (jDim = 0; jDim < nDim; jDim++) {
      Flux_Tensor[nSpecies+jDim][iDim]  = tau[iDim][jDim];
      Flux_Tensor[nSpecies+nDim][iDim] += tau[iDim][jDim]*val_primvar[VEL_INDEX+jDim];
    }

    /*--- Diffusion terms ---*/
    for (iSpecies = 0; iSpecies < nHeavy; iSpecies++) {
      Flux_Tensor[nSpecies+nDim][iDim]   += Flux_Tensor[iSpecies][iDim] * hs[iSpecies];
      Flux_Tensor[nSpecies+nDim+1][iDim] += Flux_Tensor[iSpecies][iDim] * val_eve[iSpecies];
    }

    /*--- Heat transfer terms ---*/
    Flux_Tensor[nSpecies+nDim][iDim]   += ktr*GV[T_INDEX][iDim] +
        kve*GV[TVE_INDEX][iDim];
    Flux_Tensor[nSpecies+nDim+1][iDim] += kve*GV[TVE_INDEX][iDim];
  }

  for (iVar = 0; iVar < nVar; iVar++) {
    for (iDim = 0; iDim < nDim; iDim++) {
      Proj_Flux_Tensor[iVar] += Flux_Tensor[iVar][iDim]*val_normal[iDim];
    }
  }
}

void CNEMONumerics::GetViscousProjJacs(su2double *val_Mean_PrimVar,
                                       su2double **val_Mean_GradPrimVar,
                                       su2double *val_Mean_Eve,
                                       su2double *val_Mean_Cvve,
                                       su2double *val_diffusion_coeff,
                                       su2double val_laminar_viscosity,
                                       su2double val_eddy_viscosity,
                                       su2double val_thermal_conductivity,
                                       su2double val_thermal_conductivity_ve,
                                       su2double val_dist_ij, su2double *val_normal,
                                       su2double val_dS, su2double *val_Fv,
                                       su2double **val_Jac_i, su2double **val_Jac_j,
                                       const CConfig *config) {

//  unsigned short iDim, iSpecies, jSpecies, iVar, jVar, kVar;
//  su2double rho, rho_i, rho_j, vel[3], T, Tve;
//  su2double mu, ktr, kve, *Ds, dij, Ru, RuSI;
//  su2double theta, thetax, thetay, thetaz;
//  su2double etax, etay, etaz;
//  su2double pix, piy, piz;
//  su2double sumY, sumY_i, sumY_j;
//
//  /*--- Initialize arrays ---*/
//  for (iVar = 0; iVar < nVar; iVar++) {
//    for (jVar = 0; jVar < nVar; jVar++) {
//      dFdVi[iVar][jVar] = 0.0;
//      dFdVj[iVar][jVar] = 0.0;
//      dVdUi[iVar][jVar] = 0.0;
//      dVdUj[iVar][jVar] = 0.0;
//    }
//  }
//
//  /*--- Initialize the Jacobian matrices ---*/
//  for (iVar = 0; iVar < nVar; iVar++) {
//    for (jVar = 0; jVar < nVar; jVar++) {
//      val_Jac_i[iVar][jVar] = 0.0;
//      val_Jac_j[iVar][jVar] = 0.0;
//    }
//  }
//
//  /*--- Initialize storage vectors & matrices ---*/
//  for (iVar = 0; iVar < nSpecies; iVar++) {
//    sumdFdYjh[iVar]   = 0.0;
//    sumdFdYjeve[iVar] = 0.0;
//    for (jVar = 0; jVar < nSpecies; jVar++) {
//      dFdYi[iVar][jVar] = 0.0;
//      dFdYj[iVar][jVar] = 0.0;
//      dJdr_i[iVar][jVar] = 0.0;
//      dJdr_j[iVar][jVar] = 0.0;
//    }
//  }
//
//
//  /*--- Calculate preliminary geometrical quantities ---*/
//  dij = val_dist_ij;
//  theta = 0.0;
//  for (iDim = 0; iDim < nDim; iDim++) {
//    theta += val_normal[iDim]*val_normal[iDim];
//  }
//
//
//  /*--- Rename for convenience ---*/
//  rho = val_Mean_PrimVar[RHO_INDEX];
//  rho_i = V_i[RHO_INDEX];
//  rho_j = V_j[RHO_INDEX];
//  T   = val_Mean_PrimVar[T_INDEX];
//  Tve = val_Mean_PrimVar[TVE_INDEX];
//  Ds  = val_diffusion_coeff;
//  mu  = val_laminar_viscosity;
//  ktr = val_thermal_conductivity;
//  kve = val_thermal_conductivity_ve;
//  RuSI= UNIVERSAL_GAS_CONSTANT;
//  Ru  = 1000.0*RuSI;
//
//  hs = fluidmodel->GetSpeciesEnthalpy(T, val_Mean_Eve);
//  for (iSpecies = 0; iSpecies < nSpecies; iSpecies++) {
//    Ys[iSpecies]   = val_Mean_PrimVar[RHOS_INDEX+iSpecies];
//    Ys_i[iSpecies] = V_i[RHOS_INDEX+iSpecies]/V_i[RHO_INDEX];
//    Ys_j[iSpecies] = V_j[RHOS_INDEX+iSpecies]/V_j[RHO_INDEX];
//    Cvtr[iSpecies] = (3.0/2.0 + xi[iSpecies]/2.0)*Ru/Ms[iSpecies];
//  }
//  for (iDim = 0; iDim < nDim; iDim++)
//    vel[iDim] = val_Mean_PrimVar[VEL_INDEX+iDim];
//
//  /*--- Calculate useful diffusion parameters ---*/
//  // Summation term of the diffusion fluxes
//  sumY = 0.0;
//  sumY_i = 0.0;
//  sumY_j = 0.0;
//  for (iSpecies = 0; iSpecies < nHeavy; iSpecies++) {
//    sumY_i += Ds[iSpecies]*theta/dij*Ys_i[iSpecies];
//    sumY_j += Ds[iSpecies]*theta/dij*Ys_j[iSpecies];
//    sumY   += Ds[iSpecies]*theta/dij*(Ys_j[iSpecies]-Ys_i[iSpecies]);
//  }
//
//
//  for (iSpecies = 0; iSpecies < nSpecies; iSpecies++) {
//    for (jSpecies  = 0; jSpecies < nSpecies; jSpecies++) {
//
//      // first term
//      dJdr_j[iSpecies][jSpecies] +=  0.5*(Ds[iSpecies]*theta/dij *
//                                          (Ys_j[iSpecies]*rho_i/rho_j +
//                                           Ys_i[iSpecies]));
//      dJdr_i[iSpecies][jSpecies] += -0.5*(Ds[iSpecies]*theta/dij *
//                                          (Ys_j[iSpecies] +
//                                           Ys_i[iSpecies]*rho_j/rho_i));
//
//      // second term
//      dJdr_j[iSpecies][jSpecies] +=
//          0.25*(Ys_i[iSpecies] - rho_i/rho_j*Ys_j[iSpecies])*sumY
//          + 0.25*(Ys_i[iSpecies]+Ys_j[iSpecies])*(rho_i+rho_j)*Ds[jSpecies]*theta/(dij*rho_j)
//          - 0.25*(Ys_i[iSpecies]+Ys_j[iSpecies])*(rho_i+rho_j)*sumY_j/rho_j;
//
//      dJdr_i[iSpecies][jSpecies] +=
//          0.25*(-rho_j/rho_i*Ys_i[iSpecies]+Ys_j[iSpecies])*sumY
//          - 0.25*(Ys_i[iSpecies]+Ys_j[iSpecies])*(rho_i+rho_j)*Ds[jSpecies]*theta/(dij*rho_i)
//          + 0.25*(Ys_i[iSpecies]+Ys_j[iSpecies])*(rho_i+rho_j)*sumY_i/rho_i;
//    }
//
//    // first term
//    dJdr_j[iSpecies][iSpecies] += -0.5*Ds[iSpecies]*theta/dij*(1+rho_i/rho_j);
//    dJdr_i[iSpecies][iSpecies] +=  0.5*Ds[iSpecies]*theta/dij*(1+rho_j/rho_i);
//
//    // second term
//    dJdr_j[iSpecies][iSpecies] += 0.25*(1.0+rho_i/rho_j)*sumY;
//    dJdr_i[iSpecies][iSpecies] += 0.25*(1.0+rho_j/rho_i)*sumY;
//  }
//
//  /*--- Calculate transformation matrix ---*/
//  for (iSpecies = 0; iSpecies < nSpecies; iSpecies++) {
//    dVdUi[iSpecies][iSpecies] = 1.0;
//    dVdUj[iSpecies][iSpecies] = 1.0;
//  }
//  for (iDim = 0; iDim < nDim; iDim++) {
//    for (iSpecies = 0; iSpecies < nSpecies; iSpecies++) {
//      dVdUi[nSpecies+iDim][iSpecies] = -V_i[VEL_INDEX+iDim]/V_i[RHO_INDEX];
//      dVdUj[nSpecies+iDim][iSpecies] = -V_j[VEL_INDEX+iDim]/V_j[RHO_INDEX];
//    }
//    dVdUi[nSpecies+iDim][nSpecies+iDim] = 1.0/V_i[RHO_INDEX];
//    dVdUj[nSpecies+iDim][nSpecies+iDim] = 1.0/V_j[RHO_INDEX];
//  }
//  for (iVar = 0; iVar < nVar; iVar++) {
//    dVdUi[nSpecies+nDim][iVar]   = dTdU_i[iVar];
//    dVdUj[nSpecies+nDim][iVar]   = dTdU_j[iVar];
//    dVdUi[nSpecies+nDim+1][iVar] = dTvedU_i[iVar];
//    dVdUj[nSpecies+nDim+1][iVar] = dTvedU_j[iVar];
//  }
//
//
//  if (nDim == 2) {
//
//    /*--- Geometry parameters ---*/
//    thetax = theta + val_normal[0]*val_normal[0]/3.0;
//    thetay = theta + val_normal[1]*val_normal[1]/3.0;
//    etaz   = val_normal[0]*val_normal[1]/3.0;
//    pix    = mu/dij * (thetax*vel[0] + etaz*vel[1]  );
//    piy    = mu/dij * (etaz*vel[0]   + thetay*vel[1]);
//
//    /*--- Populate primitive Jacobian ---*/
//
//    // X-momentum
//    dFdVj[nSpecies][nSpecies]     = mu*thetax/dij*val_dS;
//    dFdVj[nSpecies][nSpecies+1]   = mu*etaz/dij*val_dS;
//
//    // Y-momentum
//    dFdVj[nSpecies+1][nSpecies]   = mu*etaz/dij*val_dS;
//    dFdVj[nSpecies+1][nSpecies+1] = mu*thetay/dij*val_dS;
//
//    // Energy
//    dFdVj[nSpecies+2][nSpecies]   = pix*val_dS;
//    dFdVj[nSpecies+2][nSpecies+1] = piy*val_dS;
//    dFdVj[nSpecies+2][nSpecies+2] = ktr*theta/dij*val_dS;
//    dFdVj[nSpecies+2][nSpecies+3] = kve*theta/dij*val_dS;
//
//    // Vib-el Energy
//    dFdVj[nSpecies+3][nSpecies+3] = kve*theta/dij*val_dS;
//
//    for (iVar = 0; iVar < nVar; iVar++)
//      for (jVar = 0; jVar < nVar; jVar++)
//        dFdVi[iVar][jVar] = -dFdVj[iVar][jVar];
//
//    // Common terms
//    dFdVi[nSpecies+2][nSpecies]   += 0.5*val_Fv[nSpecies];
//    dFdVj[nSpecies+2][nSpecies]   += 0.5*val_Fv[nSpecies];
//    dFdVi[nSpecies+2][nSpecies+1] += 0.5*val_Fv[nSpecies+1];
//    dFdVj[nSpecies+2][nSpecies+1] += 0.5*val_Fv[nSpecies+1];
//    for (iSpecies = 0; iSpecies < nSpecies; iSpecies++) {
//      dFdVi[nSpecies+2][nSpecies+2] += 0.5*val_Fv[iSpecies]*(Ru/Ms[iSpecies] +
//                                                             Cvtr[iSpecies]   );
//      dFdVj[nSpecies+2][nSpecies+2] += 0.5*val_Fv[iSpecies]*(Ru/Ms[iSpecies] +
//                                                             Cvtr[iSpecies]   );
//      dFdVi[nSpecies+2][nSpecies+3] += 0.5*val_Fv[iSpecies]*val_Mean_Cvve[iSpecies];
//      dFdVj[nSpecies+2][nSpecies+3] += 0.5*val_Fv[iSpecies]*val_Mean_Cvve[iSpecies];
//      dFdVi[nSpecies+3][nSpecies+3] += 0.5*val_Fv[iSpecies]*val_Mean_Cvve[iSpecies];
//      dFdVj[nSpecies+3][nSpecies+3] += 0.5*val_Fv[iSpecies]*val_Mean_Cvve[iSpecies];
//    }
//
//    // Unique terms
//    for (iSpecies = 0; iSpecies < nSpecies; iSpecies++) {
//      for (jSpecies = 0; jSpecies < nSpecies; jSpecies++) {
//        dFdVj[iSpecies][jSpecies]   += -dJdr_j[iSpecies][jSpecies]*val_dS;
//        dFdVi[iSpecies][jSpecies]   += -dJdr_i[iSpecies][jSpecies]*val_dS;
//        dFdVj[nSpecies+2][iSpecies] += -dJdr_j[jSpecies][iSpecies]*hs[jSpecies]*val_dS;
//        dFdVi[nSpecies+2][iSpecies] += -dJdr_i[jSpecies][iSpecies]*hs[jSpecies]*val_dS;
//        dFdVj[nSpecies+3][iSpecies] += -dJdr_j[jSpecies][iSpecies]*val_Mean_Eve[jSpecies]*val_dS;
//        dFdVi[nSpecies+3][iSpecies] += -dJdr_i[jSpecies][iSpecies]*val_Mean_Eve[jSpecies]*val_dS;
//      }
//    }
//
//  } //nDim == 2
//  else {
//
//    /*--- Geometry parameters ---*/
//    thetax = theta + val_normal[0]*val_normal[0]/3.0;
//    thetay = theta + val_normal[1]*val_normal[1]/3.0;
//    thetaz = theta + val_normal[2]*val_normal[2]/3.0;
//    etax   = val_normal[1]*val_normal[2]/3.0;
//    etay   = val_normal[0]*val_normal[2]/3.0;
//    etaz   = val_normal[0]*val_normal[1]/3.0;
//    pix    = mu/dij * (thetax*vel[0] + etaz*vel[1]   + etay*vel[2]  );
//    piy    = mu/dij * (etaz*vel[0]   + thetay*vel[1] + etax*vel[2]  );
//    piz    = mu/dij * (etay*vel[0]   + etax*vel[1]   + thetaz*vel[2]);
//
//    /*--- Populate primitive Jacobian ---*/
//
//    // X-momentum
//    dFdVj[nSpecies][nSpecies]     = mu*thetax/dij*val_dS;
//    dFdVj[nSpecies][nSpecies+1]   = mu*etaz/dij*val_dS;
//    dFdVj[nSpecies][nSpecies+2]   = mu*etay/dij*val_dS;
//
//    // Y-momentum
//    dFdVj[nSpecies+1][nSpecies]   = mu*etaz/dij*val_dS;
//    dFdVj[nSpecies+1][nSpecies+1] = mu*thetay/dij*val_dS;
//    dFdVj[nSpecies+1][nSpecies+2] = mu*etax/dij*val_dS;
//
//    // Z-momentum
//    dFdVj[nSpecies+2][nSpecies]   = mu*etay/dij*val_dS;
//    dFdVj[nSpecies+2][nSpecies+1] = mu*etax/dij*val_dS;
//    dFdVj[nSpecies+2][nSpecies+2] = mu*thetaz/dij*val_dS;
//
//    // Energy
//    dFdVj[nSpecies+3][nSpecies]   = pix*val_dS;
//    dFdVj[nSpecies+3][nSpecies+1] = piy*val_dS;
//    dFdVj[nSpecies+3][nSpecies+2] = piz*val_dS;
//    dFdVj[nSpecies+3][nSpecies+3] = ktr*theta/dij*val_dS;
//    dFdVj[nSpecies+3][nSpecies+4] = kve*theta/dij*val_dS;
//
//    // Vib.-el energy
//    dFdVj[nSpecies+4][nSpecies+4] = kve*theta/dij*val_dS;
//
//    for (iVar = 0; iVar < nVar; iVar++)
//      for (jVar = 0; jVar < nVar; jVar++)
//        dFdVi[iVar][jVar] = -dFdVj[iVar][jVar];
//
//    // Common terms
//    for (iDim = 0; iDim < nDim; iDim++) {
//      dFdVi[nSpecies+3][nSpecies+iDim]   += 0.5*val_Fv[nSpecies+iDim];
//      dFdVj[nSpecies+3][nSpecies+iDim]   += 0.5*val_Fv[nSpecies+iDim];
//    }
//    for (iSpecies = 0; iSpecies < nSpecies; iSpecies++) {
//      dFdVi[nSpecies+3][nSpecies+3] += 0.5*val_Fv[iSpecies]*(Ru/Ms[iSpecies] +
//                                                             Cvtr[iSpecies]   );
//      dFdVj[nSpecies+3][nSpecies+3] += 0.5*val_Fv[iSpecies]*(Ru/Ms[iSpecies] +
//                                                             Cvtr[iSpecies]   );
//      dFdVi[nSpecies+3][nSpecies+4] += 0.5*val_Fv[iSpecies]*val_Mean_Cvve[iSpecies];
//      dFdVj[nSpecies+3][nSpecies+4] += 0.5*val_Fv[iSpecies]*val_Mean_Cvve[iSpecies];
//      dFdVi[nSpecies+4][nSpecies+4] += 0.5*val_Fv[iSpecies]*val_Mean_Cvve[iSpecies];
//      dFdVj[nSpecies+4][nSpecies+4] += 0.5*val_Fv[iSpecies]*val_Mean_Cvve[iSpecies];
//    }
//
//    // Unique terms
//    for (iSpecies = 0; iSpecies < nSpecies; iSpecies++) {
//      for (jSpecies = 0; jSpecies < nSpecies; jSpecies++) {
//        dFdVj[iSpecies][jSpecies]   += -dJdr_j[iSpecies][jSpecies]*val_dS;
//        dFdVi[iSpecies][jSpecies]   += -dJdr_i[iSpecies][jSpecies]*val_dS;
//        dFdVj[nSpecies+3][iSpecies] += -dJdr_j[jSpecies][iSpecies]*hs[jSpecies]*val_dS;
//        dFdVi[nSpecies+3][iSpecies] += -dJdr_i[jSpecies][iSpecies]*hs[jSpecies]*val_dS;
//        dFdVj[nSpecies+4][iSpecies] += -dJdr_j[jSpecies][iSpecies]*val_Mean_Eve[jSpecies]*val_dS;
//        dFdVi[nSpecies+4][iSpecies] += -dJdr_i[jSpecies][iSpecies]*val_Mean_Eve[jSpecies]*val_dS;
//      }
//    }
//
//  } // nDim == 3
//
//  /*--- dFv/dUij = dFv/dVij * dVij/dUij ---*/
//  for (iVar = 0; iVar < nVar; iVar++)
//    for (jVar = 0; jVar < nVar; jVar++)
//      for (kVar = 0; kVar < nVar; kVar++) {
//        val_Jac_i[iVar][jVar] += dFdVi[iVar][kVar]*dVdUi[kVar][jVar];
//        val_Jac_j[iVar][jVar] += dFdVj[iVar][kVar]*dVdUj[kVar][jVar];
//      }
}

void CNEMONumerics::GetPMatrix(const su2double *U, const su2double *V, const su2double *val_dPdU,
                               const su2double *val_normal, const su2double *l, const su2double *m,
                               su2double **val_p_tensor) const {

  // P matrix is equivalent to the L matrix in Gnoffo
  unsigned short iSpecies, iDim, iVar, jVar;
  su2double sqvel, rho, a, a2, eve;
  su2double vU, vV, vW;

  /*--- Initialize the P matrix to zero ---*/
  for (iVar = 0; iVar < nVar; iVar++)
    for (jVar = 0; jVar < nVar; jVar++)
      val_p_tensor[iVar][jVar] = 0.0;

  /*--- Pre-compute useful quantities ---*/
  sqvel = 0.0;
  rho = V[RHO_INDEX];
  eve = U[nSpecies+nDim+1]/rho;
  vU = 0.0;  vV = 0.0;  vW = 0.0;
  for (iDim = 0; iDim < nDim; iDim++) {
    vU    += V[VEL_INDEX+iDim] * val_normal[iDim];
    vV    += V[VEL_INDEX+iDim] * l[iDim];
    vW    += V[VEL_INDEX+iDim] * m[iDim];
    sqvel += V[VEL_INDEX+iDim] * V[VEL_INDEX+iDim];
  }
  a  = V[A_INDEX];
  a2 = V[A_INDEX]*V[A_INDEX];

  if(nDim == 2) {
    for (iSpecies = 0; iSpecies < nSpecies; iSpecies++) {
      val_p_tensor[iSpecies][iSpecies]   += 1.0/a2;
      val_p_tensor[iSpecies][nSpecies]   += 0.0;
      val_p_tensor[iSpecies][nSpecies+1] += V[RHOS_INDEX+iSpecies] / (2.0*rho*a2);
      val_p_tensor[iSpecies][nSpecies+2] += V[RHOS_INDEX+iSpecies] / (2.0*rho*a2);
      val_p_tensor[iSpecies][nSpecies+3] += 0.0;

      val_p_tensor[nSpecies][iSpecies]   += V[VEL_INDEX]   / a2;
      val_p_tensor[nSpecies+1][iSpecies] += V[VEL_INDEX+1] / a2;
      val_p_tensor[nSpecies+2][iSpecies] += (val_dPdU[nSpecies+nDim]*sqvel-val_dPdU[iSpecies])
          / (val_dPdU[nSpecies+nDim]*a2);
      val_p_tensor[nSpecies+3][iSpecies] += 0.0;
    }

    for (iDim = 0; iDim < nDim; iDim++){
      val_p_tensor[nSpecies+iDim][nSpecies]     += l[iDim];
      val_p_tensor[nSpecies+iDim][nSpecies+1]   += (V[VEL_INDEX+iDim]+a*val_normal[iDim]) / (2.0*a2);
      val_p_tensor[nSpecies+iDim][nSpecies+2]   += (V[VEL_INDEX+iDim]-a*val_normal[iDim]) / (2.0*a2);
      val_p_tensor[nSpecies+iDim][nSpecies+3]   += 0.0;
    }

    val_p_tensor[nSpecies+2][nSpecies]   += vV;
    val_p_tensor[nSpecies+2][nSpecies+1] += ((V[H_INDEX])+a*vU) / (2.0*a2);
    val_p_tensor[nSpecies+2][nSpecies+2] += ((V[H_INDEX])-a*vU) / (2.0*a2);
    val_p_tensor[nSpecies+2][nSpecies+3] += -val_dPdU[nSpecies+nDim+1] / (val_dPdU[nSpecies+nDim]*a2);

    val_p_tensor[nSpecies+3][nSpecies]   += 0.0;
    val_p_tensor[nSpecies+3][nSpecies+1] += eve / (2.0*a2);
    val_p_tensor[nSpecies+3][nSpecies+2] += eve / (2.0*a2);
    val_p_tensor[nSpecies+3][nSpecies+3] += 1.0 / a2;
  }
  else {

    for (iSpecies = 0; iSpecies < nSpecies; iSpecies++) {
      val_p_tensor[iSpecies][iSpecies]   = 1.0/a2;
      val_p_tensor[iSpecies][nSpecies]   = 0.0;
      val_p_tensor[iSpecies][nSpecies+1] = 0.0;
      val_p_tensor[iSpecies][nSpecies+2] = V[RHOS_INDEX+iSpecies] / (2.0*rho*a2);
      val_p_tensor[iSpecies][nSpecies+3] = V[RHOS_INDEX+iSpecies] / (2.0*rho*a2);
      val_p_tensor[iSpecies][nSpecies+4] = 0.0;

      val_p_tensor[nSpecies][iSpecies]   = V[VEL_INDEX]   / a2;
      val_p_tensor[nSpecies+1][iSpecies] = V[VEL_INDEX+1] / a2;
      val_p_tensor[nSpecies+2][iSpecies] = V[VEL_INDEX+2] / a2;
      val_p_tensor[nSpecies+3][iSpecies] = (val_dPdU[nSpecies+3]*sqvel-val_dPdU[iSpecies])
          / (val_dPdU[nSpecies+3]*a2);
      val_p_tensor[nSpecies+4][iSpecies] = 0.0;
    }

    for (iDim = 0; iDim < nDim; iDim++){
      val_p_tensor[nSpecies+iDim][nSpecies]     = l[iDim];
      val_p_tensor[nSpecies+iDim][nSpecies+1]   = m[iDim];
      val_p_tensor[nSpecies+iDim][nSpecies+2]   = (V[VEL_INDEX+iDim]+a*val_normal[iDim]) / (2.0*a2);
      val_p_tensor[nSpecies+iDim][nSpecies+3]   = (V[VEL_INDEX+iDim]-a*val_normal[iDim]) / (2.0*a2);
      val_p_tensor[nSpecies+iDim][nSpecies+4]   = 0.0;  
    }

    val_p_tensor[nSpecies+3][nSpecies]   = vV;
    val_p_tensor[nSpecies+3][nSpecies+1] = vW;
    val_p_tensor[nSpecies+3][nSpecies+2] = ((V[H_INDEX])+a*vU) / (2.0*a2);
    val_p_tensor[nSpecies+3][nSpecies+3] = ((V[H_INDEX])-a*vU) / (2.0*a2);
    val_p_tensor[nSpecies+3][nSpecies+4] = -val_dPdU[nSpecies+nDim+1] / (val_dPdU[nSpecies+nDim]*a2);

    val_p_tensor[nSpecies+4][nSpecies]   = 0.0;
    val_p_tensor[nSpecies+4][nSpecies+1] = 0.0;
    val_p_tensor[nSpecies+4][nSpecies+2] = eve / (2.0*a2);
    val_p_tensor[nSpecies+4][nSpecies+3] = eve / (2.0*a2);
    val_p_tensor[nSpecies+4][nSpecies+4] = 1.0 / a2;
  }
}

void CNEMONumerics::GetPMatrix_inv(const su2double *U, const su2double *V, const su2double *val_dPdU,
                                   const su2double *val_normal, const su2double *l, const su2double *m,
                                   su2double **val_invp_tensor) const {

  unsigned short iSpecies, jSpecies, iDim, iVar, jVar;
  su2double rho, a, a2, eve;
  su2double vU, vV, vW;

  for (iVar = 0; iVar < nVar; iVar++)
    for (jVar = 0; jVar < nVar; jVar++)
      val_invp_tensor[iVar][jVar] = 0.0;

  /*--- Pre-compute useful quantities ---*/
  rho = V[RHO_INDEX];
  eve = U[nSpecies+nDim+1]/rho;
  vU = 0.0;  vV = 0.0;  vW = 0.0;
  for (iDim = 0; iDim < nDim; iDim++) {
    vU += V[VEL_INDEX+iDim] * val_normal[iDim];
    vV += V[VEL_INDEX+iDim] * l[iDim];
    vW += V[VEL_INDEX+iDim] * m[iDim];
  }
  a  = V[A_INDEX];
  a2 = V[A_INDEX]*V[A_INDEX];

  if (nDim == 2) {

    for (iSpecies = 0; iSpecies < nSpecies; iSpecies++) {
      for (jSpecies = 0; jSpecies < nSpecies; jSpecies++) {
        val_invp_tensor[iSpecies][jSpecies] += -(V[RHOS_INDEX+iSpecies]/rho) * val_dPdU[jSpecies];
      }
      val_invp_tensor[iSpecies][iSpecies]   += a2;
      val_invp_tensor[iSpecies][nSpecies]   += val_dPdU[nSpecies+nDim] * V[VEL_INDEX] * (V[RHOS_INDEX+iSpecies]/rho);
      val_invp_tensor[iSpecies][nSpecies+1] += val_dPdU[nSpecies+nDim] * V[VEL_INDEX+1] * (V[RHOS_INDEX+iSpecies]/rho);
      val_invp_tensor[iSpecies][nSpecies+2] += -val_dPdU[nSpecies+nDim] * (V[RHOS_INDEX+iSpecies]/rho);
      val_invp_tensor[iSpecies][nSpecies+3] += -val_dPdU[nSpecies+nDim+1] * (V[RHOS_INDEX+iSpecies]/rho);

      val_invp_tensor[nSpecies][iSpecies]   += -vV;
      val_invp_tensor[nSpecies+1][iSpecies] += val_dPdU[iSpecies] - vU*a;
      val_invp_tensor[nSpecies+2][iSpecies] += val_dPdU[iSpecies] + vU*a;
      val_invp_tensor[nSpecies+3][iSpecies] += -eve * val_dPdU[iSpecies];
    }

    val_invp_tensor[nSpecies][nSpecies]     += l[0];
    val_invp_tensor[nSpecies][nSpecies+1]   += l[1];
    val_invp_tensor[nSpecies][nSpecies+2]   += 0.0;
    val_invp_tensor[nSpecies][nSpecies+3]   += 0.0;

    val_invp_tensor[nSpecies+1][nSpecies]   += a*val_normal[0] - val_dPdU[nSpecies+nDim]*V[VEL_INDEX];
    val_invp_tensor[nSpecies+1][nSpecies+1] += a*val_normal[1] - val_dPdU[nSpecies+nDim]*V[VEL_INDEX+1];
    val_invp_tensor[nSpecies+1][nSpecies+2] += val_dPdU[nSpecies+nDim];
    val_invp_tensor[nSpecies+1][nSpecies+3] += val_dPdU[nSpecies+nDim+1];

    val_invp_tensor[nSpecies+2][nSpecies]   += -a*val_normal[0] - val_dPdU[nSpecies+nDim]*V[VEL_INDEX];
    val_invp_tensor[nSpecies+2][nSpecies+1] += -a*val_normal[1] - val_dPdU[nSpecies+nDim]*V[VEL_INDEX+1];
    val_invp_tensor[nSpecies+2][nSpecies+2] += val_dPdU[nSpecies+nDim];
    val_invp_tensor[nSpecies+2][nSpecies+3] += val_dPdU[nSpecies+nDim+1];

    val_invp_tensor[nSpecies+3][nSpecies]   += val_dPdU[nSpecies+nDim] * V[VEL_INDEX] * eve;
    val_invp_tensor[nSpecies+3][nSpecies+1] += val_dPdU[nSpecies+nDim] * V[VEL_INDEX+1] * eve;
    val_invp_tensor[nSpecies+3][nSpecies+2] += -val_dPdU[nSpecies+nDim] * eve;
    val_invp_tensor[nSpecies+3][nSpecies+3] += a2 - val_dPdU[nSpecies+nDim+1]*eve;

  } else {

    for (iSpecies = 0; iSpecies < nSpecies; iSpecies++) {
      for (jSpecies = 0; jSpecies < nSpecies; jSpecies++) {
        val_invp_tensor[iSpecies][jSpecies] += -(V[RHOS_INDEX+iSpecies]/rho) * val_dPdU[jSpecies];
      }
      val_invp_tensor[iSpecies][iSpecies]   += a2;
      val_invp_tensor[iSpecies][nSpecies]   += val_dPdU[nSpecies+nDim] * V[VEL_INDEX] * (V[RHOS_INDEX+iSpecies]/rho);
      val_invp_tensor[iSpecies][nSpecies+1] += val_dPdU[nSpecies+nDim] * V[VEL_INDEX+1] * (V[RHOS_INDEX+iSpecies]/rho);
      val_invp_tensor[iSpecies][nSpecies+2] += val_dPdU[nSpecies+nDim] * V[VEL_INDEX+2] * (V[RHOS_INDEX+iSpecies]/rho);
      val_invp_tensor[iSpecies][nSpecies+3] += -val_dPdU[nSpecies+nDim] * (V[RHOS_INDEX+iSpecies]/rho);
      val_invp_tensor[iSpecies][nSpecies+4] += -val_dPdU[nSpecies+nDim+1] * (V[RHOS_INDEX+iSpecies]/rho);

      val_invp_tensor[nSpecies][iSpecies]   += -vV;
      val_invp_tensor[nSpecies+1][iSpecies] += -vW;
      val_invp_tensor[nSpecies+2][iSpecies] += val_dPdU[iSpecies] - vU*a;
      val_invp_tensor[nSpecies+3][iSpecies] += val_dPdU[iSpecies] + vU*a;
      val_invp_tensor[nSpecies+4][iSpecies] += -eve * val_dPdU[iSpecies];
    }

    val_invp_tensor[nSpecies][nSpecies]     += l[0];
    val_invp_tensor[nSpecies][nSpecies+1]   += l[1];
    val_invp_tensor[nSpecies][nSpecies+2]   += l[2];
    val_invp_tensor[nSpecies][nSpecies+3]   += 0.0;
    val_invp_tensor[nSpecies][nSpecies+4]   += 0.0;

    val_invp_tensor[nSpecies+1][nSpecies]   += m[0];
    val_invp_tensor[nSpecies+1][nSpecies+1] += m[1];
    val_invp_tensor[nSpecies+1][nSpecies+2] += m[2];
    val_invp_tensor[nSpecies+1][nSpecies+3] += 0.0;
    val_invp_tensor[nSpecies+1][nSpecies+4] += 0.0;

    val_invp_tensor[nSpecies+2][nSpecies]   += a*val_normal[0] - val_dPdU[nSpecies+nDim]*V[VEL_INDEX];
    val_invp_tensor[nSpecies+2][nSpecies+1] += a*val_normal[1] - val_dPdU[nSpecies+nDim]*V[VEL_INDEX+1];
    val_invp_tensor[nSpecies+2][nSpecies+2] += a*val_normal[2] - val_dPdU[nSpecies+nDim]*V[VEL_INDEX+2];
    val_invp_tensor[nSpecies+2][nSpecies+3] += val_dPdU[nSpecies+nDim];
    val_invp_tensor[nSpecies+2][nSpecies+4] += val_dPdU[nSpecies+nDim+1];

    val_invp_tensor[nSpecies+3][nSpecies]   += -a*val_normal[0] - val_dPdU[nSpecies+nDim]*V[VEL_INDEX];
    val_invp_tensor[nSpecies+3][nSpecies+1] += -a*val_normal[1] - val_dPdU[nSpecies+nDim]*V[VEL_INDEX+1];
    val_invp_tensor[nSpecies+3][nSpecies+2] += -a*val_normal[2] - val_dPdU[nSpecies+nDim]*V[VEL_INDEX+2];
    val_invp_tensor[nSpecies+3][nSpecies+3] += val_dPdU[nSpecies+nDim];
    val_invp_tensor[nSpecies+3][nSpecies+4] += val_dPdU[nSpecies+nDim+1];

    val_invp_tensor[nSpecies+4][nSpecies]   += val_dPdU[nSpecies+nDim] * V[VEL_INDEX] * eve;
    val_invp_tensor[nSpecies+4][nSpecies+1] += val_dPdU[nSpecies+nDim] * V[VEL_INDEX+1] * eve;
    val_invp_tensor[nSpecies+4][nSpecies+2] += val_dPdU[nSpecies+nDim] * V[VEL_INDEX+2] * eve;
    val_invp_tensor[nSpecies+4][nSpecies+3] += -val_dPdU[nSpecies+nDim] * eve;
    val_invp_tensor[nSpecies+4][nSpecies+4] += a2 - val_dPdU[nSpecies+nDim+1]*eve;
  }
}<|MERGE_RESOLUTION|>--- conflicted
+++ resolved
@@ -237,12 +237,8 @@
 
   unsigned short iSpecies, iVar, iDim, jDim;
   su2double *Ds, *V, **GV, mu, ktr, kve, div_vel;
-<<<<<<< HEAD
-  su2double rho, T, RuSI, Ru;
-  vector<su2double> Ms = fluidmodel->GetMolarMass();
-=======
-  su2double rho, T, Tve;
->>>>>>> 5b7f6bb3
+  su2double rho, T, Tve, RuSI, Ru;
+  vector<su2double> Ms = fluidmodel->GetSpeciesMolarMass();
 
   /*--- Initialize ---*/
   for (iVar = 0; iVar < nVar; iVar++) {

--- conflicted
+++ resolved
@@ -209,13 +209,9 @@
   su2double StrainMag_i, StrainMag_j;      /*!< \brief Strain rate magnitude. */
   su2double Dissipation_i, Dissipation_j;  /*!< \brief Dissipation. */
   su2double Dissipation_ij;
-<<<<<<< HEAD
   su2double Source_Term;
-=======
   su2double roughness_i = 0.0,             /*!< \brief Roughness of the wall nearest to point i. */
   roughness_j = 0.0;                       /*!< \brief Roughness of the wall nearest to point j. */
->>>>>>> c17aabd0
-
   su2double *l, *m;
 
   su2double **MeanReynoldsStress; /*!< \brief Mean Reynolds stress tensor  */

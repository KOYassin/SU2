/*!
 * \file numerics_structure.hpp
 * \brief Headers of the main subroutines for the dumerical definition of the problem.
 *        The subroutines and functions are in the <i>numerics_structure.cpp</i>,
 *        <i>numerics_convective.cpp</i>, <i>numerics_viscous.cpp</i>, and
 *        <i>numerics_source.cpp</i> files.
 * \author F. Palacios, T. Economon
 * \version 6.2.0 "Falcon"
 *
 * The current SU2 release has been coordinated by the
 * SU2 International Developers Society <www.su2devsociety.org>
 * with selected contributions from the open-source community.
 *
 * The main research teams contributing to the current release are:
 *  - Prof. Juan J. Alonso's group at Stanford University.
 *  - Prof. Piero Colonna's group at Delft University of Technology.
 *  - Prof. Nicolas R. Gauger's group at Kaiserslautern University of Technology.
 *  - Prof. Alberto Guardone's group at Polytechnic University of Milan.
 *  - Prof. Rafael Palacios' group at Imperial College London.
 *  - Prof. Vincent Terrapon's group at the University of Liege.
 *  - Prof. Edwin van der Weide's group at the University of Twente.
 *  - Lab. of New Concepts in Aeronautics at Tech. Institute of Aeronautics.
 *
 * Copyright 2012-2019, Francisco D. Palacios, Thomas D. Economon,
 *                      Tim Albring, and the SU2 contributors.
 *
 * SU2 is free software; you can redistribute it and/or
 * modify it under the terms of the GNU Lesser General Public
 * License as published by the Free Software Foundation; either
 * version 2.1 of the License, or (at your option) any later version.
 *
 * SU2 is distributed in the hope that it will be useful,
 * but WITHOUT ANY WARRANTY; without even the implied warranty of
 * MERCHANTABILITY or FITNESS FOR A PARTICULAR PURPOSE. See the GNU
 * Lesser General Public License for more details.
 *
 * You should have received a copy of the GNU Lesser General Public
 * License along with SU2. If not, see <http://www.gnu.org/licenses/>.
 */

#pragma once

#include "../../Common/include/mpi_structure.hpp"

#include <cmath>
#include <iostream>
#include <limits>
#include <cstdlib>

#include "../../Common/include/config_structure.hpp"
#include "../../Common/include/gauss_structure.hpp"
#include "../../Common/include/element_structure.hpp"
#include "fluid_model.hpp"

using namespace std;

/*!
 * \class CNumerics
 * \brief Class for defining the numerical methods.
 * \author F. Palacios, T. Economon
 */
class CNumerics {
protected:
  unsigned short nDim, nVar;  /*!< \brief Number of dimensions and variables. */
  su2double Gamma;        /*!< \brief Fluid's Gamma constant (ratio of specific heats). */
  su2double Gamma_Minus_One;    /*!< \brief Fluids's Gamma - 1.0  . */
  su2double Minf;    /*!< \brief Free stream Mach number . */
  su2double Gas_Constant;         /*!< \brief Gas constant. */
  su2double *Vector; /*!< \brief Auxiliary vector. */
  su2double *Enthalpy_formation;
  su2double Prandtl_Lam;        /*!< \brief Laminar Prandtl's number. */
  su2double Prandtl_Turb;    /*!< \brief Turbulent Prandtl's number. */
  
public:
  
  su2double
  **Flux_Tensor,  /*!< \brief Flux tensor (used for viscous and inviscid purposes. */
  *Proj_Flux_Tensor;    /*!< \brief Flux tensor projected in a direction. */
  
  su2double
  **tau,    /*!< \brief Viscous stress tensor. */
  **delta,      /*!< \brief Identity matrix. */
  **delta3;   /*!< \brief 3 row Identity matrix. */
  su2double
  *Diffusion_Coeff_i, /*!< \brief Species diffusion coefficients at point i. */
  *Diffusion_Coeff_j; /*!< \brief Species diffusion coefficients at point j. */
  su2double Laminar_Viscosity_i,  /*!< \brief Laminar viscosity at point i. */
  Laminar_Viscosity_j,    /*!< \brief Laminar viscosity at point j. */
  Laminar_Viscosity_id,  /*!< \brief Variation of laminar viscosity at point i. */
  Laminar_Viscosity_jd;    /*!< \brief Variation of laminar viscosity at point j. */
  su2double Thermal_Conductivity_i, /*!< \brief Thermal conductivity at point i. */
  Thermal_Conductivity_j, /*!< \brief Thermal conductivity at point j. */
  Thermal_Conductivity_ve_i, /*!< \brief Thermal conductivity at point i. */
  Thermal_Conductivity_ve_j, /*!< \brief Thermal conductivity at point j. */
  Thermal_Diffusivity_i, /*!< \brief Thermal diffusivity at point i. */
  Thermal_Diffusivity_j; /*!< \brief Thermal diffusivity at point j. */
  su2double Cp_i, /*!< \brief Cp at point i. */
  Cp_j;         /*!< \brief Cp at point j. */
  su2double *Theta_v; /*!< \brief Characteristic vibrational temperature */
  su2double Eddy_Viscosity_i,  /*!< \brief Eddy viscosity at point i. */
  Eddy_Viscosity_j;      /*!< \brief Eddy viscosity at point j. */
  su2double turb_ke_i,  /*!< \brief Turbulent kinetic energy at point i. */
  turb_ke_j;      /*!< \brief Turbulent kinetic energy at point j. */
  su2double Pressure_i,  /*!< \brief Pressure at point i. */
  Pressure_j;      /*!< \brief Pressure at point j. */
  su2double GravityForce_i,  /*!< \brief Gravity force at point i. */
  GravityForce_j;      /*!< \brief Gravity force at point j. */
  su2double Density_i,  /*!< \brief Density at point i. */
  Density_j;      /*!< \brief Density at point j. */
  su2double DensityInc_i,  /*!< \brief Incompressible density at point i. */
  DensityInc_j;      /*!< \brief Incompressible density at point j. */
  su2double BetaInc2_i,  /*!< \brief Beta incompressible at point i. */
  BetaInc2_j;      /*!< \brief Beta incompressible at point j. */
  su2double Lambda_i,  /*!< \brief Spectral radius at point i. */
  Lambda_j;      /*!< \brief Spectral radius at point j. */
  su2double LambdaComb_i,  /*!< \brief Spectral radius at point i. */
  LambdaComb_j;      /*!< \brief Spectral radius at point j. */
  su2double SoundSpeed_i,  /*!< \brief Sound speed at point i. */
  SoundSpeed_j;      /*!< \brief Sound speed at point j. */
  su2double Enthalpy_i,  /*!< \brief Enthalpy at point i. */
  Enthalpy_j;      /*!< \brief Enthalpy at point j. */
  su2double dist_i,  /*!< \brief Distance of point i to the nearest wall. */
  dist_j;      /*!< \brief Distance of point j to the nearest wall. */
  su2double Temp_i,  /*!< \brief Temperature at point i. */
  Temp_j;      /*!< \brief Temperature at point j. */
  su2double *Temp_tr_i, /*!< \brief Temperature transl-rot at point i. */
  *Temp_tr_j;/*!< \brief Temperature transl-rot at point j. */
  su2double *Temp_vib_i, /*!< \brief Temperature vibrational at point i. */
  *Temp_vib_j;/*!< \brief Temperature vibrational at point j. */
  su2double *Und_Lapl_i, /*!< \brief Undivided laplacians at point i. */
  *Und_Lapl_j;    /*!< \brief Undivided laplacians at point j. */
  su2double Sensor_i,  /*!< \brief Pressure sensor at point i. */
  Sensor_j;      /*!< \brief Pressure sensor at point j. */
  su2double *GridVel_i,  /*!< \brief Grid velocity at point i. */
  *GridVel_j;      /*!< \brief Grid velocity at point j. */
  su2double *U_i,    /*!< \brief Vector of conservative variables at point i. */
  *U_id,    /*!< \brief Vector of derivative of conservative variables at point i. */
  *UZeroOrder_i,  /*!< \brief Vector of conservative variables at point i without reconstruction. */
  *U_j,        /*!< \brief Vector of conservative variables at point j. */
  *UZeroOrder_j,  /*!< \brief Vector of conservative variables at point j without reconstruction. */
  *U_jd,        /*!< \brief Vector of derivative of conservative variables at point j. */
  *U_0,        /*!< \brief Vector of conservative variables at node 0. */
  *U_1,        /*!< \brief Vector of conservative variables at node 1. */
  *U_2,        /*!< \brief Vector of conservative variables at node 2. */
  *U_3;        /*!< \brief Vector of conservative variables at node 3. */
  su2double *V_i,    /*!< \brief Vector of primitive variables at point i. */
  *V_j;        /*!< \brief Vector of primitive variables at point j. */
  su2double *S_i,    /*!< \brief Vector of secondary variables at point i. */
  *S_j;        /*!< \brief Vector of secondary variables at point j. */
  su2double *Psi_i,    /*!< \brief Vector of adjoint variables at point i. */
  *Psi_j;        /*!< \brief Vector of adjoint variables at point j. */
  su2double *DeltaU_i,  /*!< \brief Vector of linearized variables at point i. */
  *DeltaU_j;      /*!< \brief Vector of linearized variables at point j. */
  su2double *TurbVar_i,  /*!< \brief Vector of turbulent variables at point i. */
  *TurbVar_id,  /*!< \brief Vector of derivative of turbulent variables at point i. */
  *TurbVar_j,      /*!< \brief Vector of turbulent variables at point j. */
  *TurbVar_jd;  /*!< \brief Vector of derivative of turbulent variables at point j. */
  su2double *TransVar_i,  /*!< \brief Vector of turbulent variables at point i. */
  *TransVar_j;      /*!< \brief Vector of turbulent variables at point j. */
  su2double *ScalarVar_i,  /*!< \brief Vector of scalar variables at point i. */
  *ScalarVar_j;      /*!< \brief Vector of scalar variables at point j. */
  su2double *TurbPsi_i,  /*!< \brief Vector of adjoint turbulent variables at point i. */
  *TurbPsi_j;      /*!< \brief Vector of adjoint turbulent variables at point j. */
  su2double **ConsVar_Grad_i,  /*!< \brief Gradient of conservative variables at point i. */
  **ConsVar_Grad_j,      /*!< \brief Gradient of conservative variables at point j. */
  **ConsVar_Grad_0,      /*!< \brief Gradient of conservative variables at point 0. */
  **ConsVar_Grad_1,      /*!< \brief Gradient of conservative variables at point 1. */
  **ConsVar_Grad_2,      /*!< \brief Gradient of conservative variables at point 2. */
  **ConsVar_Grad_3,      /*!< \brief Gradient of conservative variables at point 3. */
  **ConsVar_Grad;        /*!< \brief Gradient of conservative variables which is a scalar. */
  su2double **PrimVar_Grad_i,  /*!< \brief Gradient of primitive variables at point i. */
  **PrimVar_Grad_j;      /*!< \brief Gradient of primitive variables at point j. */
  su2double **PsiVar_Grad_i,    /*!< \brief Gradient of adjoint variables at point i. */
  **PsiVar_Grad_j;      /*!< \brief Gradient of adjoint variables at point j. */
  su2double **TurbVar_Grad_i,  /*!< \brief Gradient of turbulent variables at point i. */
  **TurbVar_Grad_j;      /*!< \brief Gradient of turbulent variables at point j. */
  su2double **ScalarVar_Grad_i,  /*!< \brief Gradient of scalar variables at point i. */
  **ScalarVar_Grad_j;      /*!< \brief Gradient of scalar variables at point j. */
  su2double **TransVar_Grad_i,  /*!< \brief Gradient of turbulent variables at point i. */
  **TransVar_Grad_j;      /*!< \brief Gradient of turbulent variables at point j. */
  su2double **TurbPsi_Grad_i,  /*!< \brief Gradient of adjoint turbulent variables at point i. */
  **TurbPsi_Grad_j;      /*!< \brief Gradient of adjoint turbulent variables at point j. */
  su2double *AuxVar_Grad_i,    /*!< \brief Gradient of an auxiliary variable at point i. */
  *AuxVar_Grad_j;        /*!< \brief Gradient of an auxiliary variable at point i. */
  su2double *Coord_i,  /*!< \brief Cartesians coordinates of point i. */
  *Coord_j,      /*!< \brief Cartesians coordinates of point j. */
  *Coord_0,      /*!< \brief Cartesians coordinates of point 0 (Galerkin method, triangle). */
  *Coord_1,      /*!< \brief Cartesians coordinates of point 1 (Galerkin method, tetrahedra). */
  *Coord_2,      /*!< \brief Cartesians coordinates of point 2 (Galerkin method, triangle). */
  *Coord_3;      /*!< \brief Cartesians coordinates of point 3 (Galerkin method, tetrahedra). */
  unsigned short Neighbor_i,  /*!< \brief Number of neighbors of the point i. */
  Neighbor_j;          /*!< \brief Number of neighbors of the point j. */
  su2double *Normal,  /*!< \brief Normal vector, it norm is the area of the face. */
  *UnitNormal,    /*!< \brief Unitary normal vector. */
  *UnitNormald;    /*!< \brief derivatve of unitary normal vector. */
  su2double TimeStep,    /*!< \brief Time step useful in dual time method. */
  Area,        /*!< \brief Area of the face i-j. */
  Volume;        /*!< \brief Volume of the control volume around point i. */
  su2double Volume_n,  /*!< \brief Volume of the control volume at time n. */
  Volume_nM1,    /*!< \brief Volume of the control volume at time n-1. */
  Volume_nP1;    /*!< \brief Volume of the control volume at time n+1. */
  su2double *U_n,  /*!< \brief Vector of conservative variables at time n. */
  *U_nM1,    /*!< \brief Vector of conservative variables at time n-1. */
  *U_nP1;    /*!< \brief Vector of conservative variables at time n+1. */
  su2double vel2_inf; /*!< \brief value of the square of freestream speed. */
  su2double *WindGust_i,  /*!< \brief Wind gust at point i. */
  *WindGust_j;      /*!< \brief Wind gust at point j. */
  su2double *WindGustDer_i,  /*!< \brief Wind gust derivatives at point i. */
  *WindGustDer_j;      /*!< \brief Wind gust derivatives at point j. */
  su2double *Vorticity_i, *Vorticity_j;  /*!< \brief Vorticity. */
  su2double StrainMag_i, StrainMag_j;   /*!< \brief Strain rate magnitude. */
  su2double Dissipation_i, Dissipation_j;
  su2double Dissipation_ij;
    
  su2double *l, *m;

  su2double **MeanReynoldsStress; /*!< \brief Mean Reynolds stress tensor  */
  su2double **MeanPerturbedRSM;   /*!< \brief Perturbed Reynolds stress tensor  */
  bool using_uq;                  /*!< \brief Flag for UQ methodology  */
  su2double PerturbedStrainMag;   /*!< \brief Strain magnitude calculated using perturbed stress tensor  */
  unsigned short Eig_Val_Comp;    /*!< \brief Component towards which perturbation is perfromed */
  su2double uq_delta_b;           /*!< \brief Magnitude of perturbation */
  su2double uq_urlx;                 /*!< \brief Under-relaxation factor for numerical stability */
  bool uq_permute;                   /*!< \brief Flag for eigenvector permutation */

  /* Supporting data structures for the eigenspace perturbation for UQ methodology */
  su2double **A_ij, **newA_ij, **Eig_Vec, **New_Eig_Vec, **Corners;
  su2double *Eig_Val, *Barycentric_Coord, *New_Coord;

  /*!
   * \brief Constructor of the class.
   */
  CNumerics(void);
  
  /*!
   * \overload
   * \param[in] val_nDim - Number of dimensions of the problem.
   * \param[in] val_nVar - Number of variables of the problem.
   * \param[in] config - Definition of the particular problem.
   */
  CNumerics(unsigned short val_nDim, unsigned short val_nVar, CConfig *config);
  
  /*!
   * \brief Destructor of the class.
   */
  virtual ~CNumerics(void);
  
  /*!
   * \brief Compute the determinant of a 3 by 3 matrix.
   * \param[in] val_matrix 3 by 3 matrix.
   * \result Determinant of the matrix
   */
  su2double Determinant_3x3(su2double A00, su2double A01, su2double A02,
                            su2double A10, su2double A11, su2double A12,
                            su2double A20, su2double A21, su2double A22);
  
  /*!
   * \brief Set the solution at different times.
   * \param[in] val_u_nM1 Conservative solution at time n-1.
   * \param[in] val_u_n Conservative solution at time n.
   * \param[in] val_u_nP1 Conservative solution at time n+1.
   */
  void SetPastSol(su2double *val_u_nM1, su2double *val_u_n, su2double *val_u_nP1);
  
  /*!
   * \brief Set the control volume at different times.
   * \param[in] val_volume_nM1 - Control volume at time n-1.
   * \param[in] val_volume_n - Control volume at time n.
   * \param[in] val_volume_nP1 - Control volume at time n+1.
   */
  void SetPastVolume(su2double val_volume_nM1, su2double val_volume_n, su2double val_volume_nP1);
  
  /*!
   * \brief Set the time step.
   * \param[in] val_timestep - Value of the time step.
   */
  void SetTimeStep(su2double val_timestep);
  
  /*!
   * \brief Get the Preconditioning Beta.
   * \return val_Beta - Value of the low Mach Preconditioner.
   */
  virtual su2double GetPrecond_Beta();
  
  /*!
   * \brief Set the freestream velocity square.
   * \param[in] SetVelocity2_Inf - Value of the square of the freestream velocity.
   */
  void SetVelocity2_Inf(su2double val_velocity2);
  
  /*!
   * \brief Set the value of the vorticity
   * \param[in] val_vorticity - Value of the vorticity.
   */
  void SetVorticity(su2double *val_vorticity_i, su2double *val_vorticity_j);
  
  /*!
   * \brief Set the value of the rate of strain magnitude.
   * \param[in] val_StrainMag_i - Value of the magnitude of rate of strain at point i.
   * \param[in] val_StrainMag_j - Value of the magnitude of rate of strain at point j.
   */
  void SetStrainMag(su2double val_strainmag_i, su2double val_strainmag_j);
  
  /*!
   * \brief Set the value of the conservative variables.
   * \param[in] val_u_i - Value of the conservative variable at point i.
   * \param[in] val_u_j - Value of the conservative variable at point j.
   */
  void SetConservative(su2double *val_u_i, su2double *val_u_j);
  
  /*!
   * \brief Set the value of the conservative variables withour reconstruction.
   * \param[in] val_u_i - Value of the conservative variable at point i.
   * \param[in] val_u_j - Value of the conservative variable at point j.
   */
  void SetConservative_ZeroOrder(su2double *val_u_i, su2double *val_u_j);

  /*!
   * \brief Set the value of the primitive variables.
   * \param[in] val_v_i - Value of the primitive variable at point i.
   * \param[in] val_v_j - Value of the primitive variable at point j.
   */
  void SetPrimitive(su2double *val_v_i, su2double *val_v_j);
  
  /*!
   * \brief Set the value of the primitive variables.
   * \param[in] val_v_i - Value of the primitive variable at point i.
   * \param[in] val_v_j - Value of the primitive variable at point j.
   */
  void SetSecondary(su2double *val_s_i, su2double *val_s_j);
  
  /*!
   * \brief Set the value of the conservative variables.
   * \param[in] val_u_0 - Value of the conservative variable at point 0.
   * \param[in] val_u_1 - Value of the conservative variable at point 1.
   * \param[in] val_u_2 - Value of the conservative variable at point 2.
   */
  void SetConservative(su2double *val_u_0, su2double *val_u_1, su2double *val_u_2);
  
  /*!
   * \brief Set the value of the conservative variables.
   * \param[in] val_u_0 - Value of the conservative variable at point 0.
   * \param[in] val_u_1 - Value of the conservative variable at point 1.
   * \param[in] val_u_2 - Value of the conservative variable at point 2.
   * \param[in] val_u_3 - Value of the conservative variable at point 3.
   */
  void SetConservative(su2double *val_u_0, su2double *val_u_1, su2double *val_u_2, su2double *val_u_3);
  
  /*!
   * \brief Set the gradient of the conservative variables.
   * \param[in] val_consvar_grad_i - Gradient of the conservative variable at point i.
   * \param[in] val_consvar_grad_j - Gradient of the conservative variable at point j.
   */
  void SetConsVarGradient(su2double **val_consvar_grad_i, su2double **val_consvar_grad_j);
  
  /*!
   * \brief Set the gradient of the conservative variables.
   * \param[in] val_consvar_grad_0 - Gradient of the conservative variable at point 0.
   * \param[in] val_consvar_grad_1 - Gradient of the conservative variable at point 1.
   * \param[in] val_consvar_grad_2 - Gradient of the conservative variable at point 2.
   */
  void SetConsVarGradient(su2double **val_consvar_grad_0,
                          su2double **val_consvar_grad_1,
                          su2double **val_consvar_grad_2);
  
  /*!
   * \brief Set the gradient of the conservative variables.
   * \param[in] val_consvar_grad_0 - Gradient of the conservative variable at point 0.
   * \param[in] val_consvar_grad_1 - Gradient of the conservative variable at point 1.
   * \param[in] val_consvar_grad_2 - Gradient of the conservative variable at point 2.
   * \param[in] val_consvar_grad_3 - Gradient of the conservative variable at point 3.
   */
  void SetConsVarGradient(su2double **val_consvar_grad_0,
                          su2double **val_consvar_grad_1,
                          su2double **val_consvar_grad_2,
                          su2double **val_consvar_grad_3);
  
  /*!
   * \brief Set the gradient of the conservative variables.
   * \param[in] val_consvar_grad - Gradient of the conservative variable which is a scalar.
   */
  void SetConsVarGradient(su2double **val_consvar_grad);
  
  /*!
   * \brief Set the gradient of the primitive variables.
   * \param[in] val_primvar_grad_i - Gradient of the primitive variable at point i.
   * \param[in] val_primvar_grad_j - Gradient of the primitive variable at point j.
   */
  void SetPrimVarGradient(su2double **val_primvar_grad_i,
                          su2double **val_primvar_grad_j);
  
  /*!
   * \brief Set the value of the adjoint variable.
   * \param[in] val_psi_i - Value of the adjoint variable at point i.
   * \param[in] val_psi_j - Value of the adjoint variable at point j.
   */
  void SetAdjointVar(su2double *val_psi_i, su2double *val_psi_j);
  
  /*!
   * \brief Set the gradient of the adjoint variables.
   * \param[in] val_psivar_grad_i - Gradient of the adjoint variable at point i.
   * \param[in] val_psivar_grad_j - Gradient of the adjoint variable at point j.
   */
  void SetAdjointVarGradient(su2double **val_psivar_grad_i, su2double **val_psivar_grad_j);
  
  /*!
   * \brief Set the value of the turbulent variable.
   * \param[in] val_turbvar_i - Value of the turbulent variable at point i.
   * \param[in] val_turbvar_j - Value of the turbulent variable at point j.
   */
  void SetTurbVar(su2double *val_turbvar_i, su2double *val_turbvar_j);
  
  /*!
   * \brief Set the value of the scalar transport variables.
   * \param[in] val_scalarvar_i - Value of the scalar transport variables at point i.
   * \param[in] val_scalarvar_j - Value of the scalar transport variables at point j.
   */
  void SetScalarVar(su2double *val_scalarvar_i, su2double *val_scalarvar_j);
  
  /*!
   * \brief Set the value of the turbulent variable.
   * \param[in] val_transvar_i - Value of the turbulent variable at point i.
   * \param[in] val_transvar_j - Value of the turbulent variable at point j.
   */
  void SetTransVar(su2double *val_transvar_i, su2double *val_transvar_j);
  
  /*!
   * \brief Set the gradient of the turbulent variables.
   * \param[in] val_turbvar_grad_i - Gradient of the turbulent variable at point i.
   * \param[in] val_turbvar_grad_j - Gradient of the turbulent variable at point j.
   */
  void SetTurbVarGradient(su2double **val_turbvar_grad_i, su2double **val_turbvar_grad_j);
  
  /*!
   * \brief Set the gradient of the scalar transport variables.
   * \param[in] val_scalarvar_grad_i - Gradient of the scalar transport variables at point i.
   * \param[in] val_scalarvar_grad_j - Gradient of the scalar transport variables at point j.
   */
  void SetScalarVarGradient(su2double **val_scalarvar_grad_i, su2double **val_scalarvar_grad_j);
  
  /*!
   * \brief Set the gradient of the turbulent variables.
   * \param[in] val_turbvar_grad_i - Gradient of the turbulent variable at point i.
   * \param[in] val_turbvar_grad_j - Gradient of the turbulent variable at point j.
   */
  void SetTransVarGradient(su2double **val_transvar_grad_i, su2double **val_transvar_grad_j);

  /*!
   * \brief Set the value of the adjoint turbulent variable.
   * \param[in] val_turbpsivar_i - Value of the adjoint turbulent variable at point i.
   * \param[in] val_turbpsivar_j - Value of the adjoint turbulent variable at point j.
   */
  void SetTurbAdjointVar(su2double *val_turbpsivar_i, su2double *val_turbpsivar_j);
  
  /*!
   * \brief Set the gradient of the adjoint turbulent variables.
   * \param[in] val_turbpsivar_grad_i - Gradient of the adjoint turbulent variable at point i.
   * \param[in] val_turbpsivar_grad_j - Gradient of the adjoint turbulent variable at point j.
   */
  void SetTurbAdjointGradient (su2double **val_turbpsivar_grad_i, su2double **val_turbpsivar_grad_j);
  
  /*!
   * \brief Set the value of the first blending function.
   * \param[in] val_F1_i - Value of the first Menter blending function at point i.
   * \param[in] val_F1_j - Value of the first Menter blending function at point j.
   */
  virtual void SetF1blending(su2double val_F1_i, su2double val_F1_j) {/* empty */};
  
  /*!
   * \brief Set the value of the second blending function.
   * \param[in] val_F1_i - Value of the second Menter blending function at point i.
   * \param[in] val_F1_j - Value of the second Menter blending function at point j.
   */
  virtual void SetF2blending(su2double val_F1_i, su2double val_F1_j) {/* empty */};
  
  /*!
   * \brief Set the value of the cross diffusion for the SST model.
   * \param[in] val_CDkw_i - Value of the cross diffusion at point i.
   * \param[in] val_CDkw_j - Value of the cross diffusion at point j.
   */
  virtual void SetCrossDiff(su2double val_CDkw_i, su2double val_CDkw_j) {/* empty */};
  
  /*!
   * \brief Set the gradient of the auxiliary variables.
   * \param[in] val_auxvargrad_i - Gradient of the auxiliary variable at point i.
   * \param[in] val_auxvargrad_j - Gradient of the auxiliary variable at point j.
   */
  void SetAuxVarGrad(su2double *val_auxvargrad_i, su2double *val_auxvargrad_j);
  
  /*!
   * \brief Set the diffusion coefficient
   * \param[in] val_diffusioncoeff_i - Value of the diffusion coefficients at i.
   * \param[in] val_diffusioncoeff_j - Value of the diffusion coefficients at j
   */
  void SetDiffusionCoeff(su2double* val_diffusioncoeff_i,
                         su2double* val_diffusioncoeff_j);
  
  /*!
   * \brief Set the laminar viscosity.
   * \param[in] val_laminar_viscosity_i - Value of the laminar viscosity at point i.
   * \param[in] val_laminar_viscosity_j - Value of the laminar viscosity at point j.
   */
  void SetLaminarViscosity(su2double val_laminar_viscosity_i,
                           su2double val_laminar_viscosity_j);
  
  /*!
   * \brief Set the thermal conductivity (translational/rotational)
   * \param[in] val_thermal_conductivity_i - Value of the thermal conductivity at point i.
   * \param[in] val_thermal_conductivity_j - Value of the thermal conductivity at point j.
   * \param[in] iSpecies - Value of the species.
   */
  void SetThermalConductivity(su2double val_thermal_conductivity_i,
                              su2double val_thermal_conductivity_j);
  
  /*!
   * \brief Set the thermal conductivity (translational/rotational)
   * \param[in] val_thermal_conductivity_i - Value of the thermal conductivity at point i.
   * \param[in] val_thermal_conductivity_j - Value of the thermal conductivity at point j.
   * \param[in] iSpecies - Value of the species.
   */
  void SetThermalConductivity_ve(su2double val_thermal_conductivity_ve_i,
                                 su2double val_thermal_conductivity_ve_j);
  
  /*!
   * \brief Set the thermal diffusivity (translational/rotational)
   * \param[in] val_thermal_diffusivity_i - Value of the thermal diffusivity at point i.
   * \param[in] val_thermal_diffusivity_j - Value of the thermal diffusivity at point j.
   * \param[in] iSpecies - Value of the species.
   */
  void SetThermalDiffusivity(su2double val_thermal_diffusivity_i,
                              su2double val_thermal_diffusivity_j);
  /*!
   * \brief Set the eddy viscosity.
   * \param[in] val_eddy_viscosity_i - Value of the eddy viscosity at point i.
   * \param[in] val_eddy_viscosity_j - Value of the eddy viscosity at point j.
   */
  void SetEddyViscosity(su2double val_eddy_viscosity_i,
                        su2double val_eddy_viscosity_j);
  
  /*!
   * \brief Set the turbulent kinetic energy.
   * \param[in] val_turb_ke_i - Value of the turbulent kinetic energy at point i.
   * \param[in] val_turb_ke_j - Value of the turbulent kinetic energy at point j.
   */
  void SetTurbKineticEnergy(su2double val_turb_ke_i, su2double val_turb_ke_j);
  
  /*!
   * \brief Set the value of the distance from the nearest wall.
   * \param[in] val_dist_i - Value of of the distance from point i to the nearest wall.
   * \param[in] val_dist_j - Value of of the distance from point j to the nearest wall.
   */
  void SetDistance(su2double val_dist_i, su2double val_dist_j);
  
  /*!
   * \brief Set coordinates of the points.
   * \param[in] val_coord_i - Coordinates of the point i.
   * \param[in] val_coord_j - Coordinates of the point j.
   */
  void SetCoord(su2double *val_coord_i, su2double *val_coord_j);
  
  /*!
   * \overload
   * \param[in] val_coord_0 - Coordinates of the point 0.
   * \param[in] val_coord_1 - Coordinates of the point 1.
   * \param[in] val_coord_2 - Coordinates of the point 2.
   */
  void SetCoord(su2double *val_coord_0, su2double *val_coord_1, su2double *val_coord_2);
  
  /*!
   * \overload
   * \param[in] val_coord_0 - Coordinates of the point 0.
   * \param[in] val_coord_1 - Coordinates of the point 1.
   * \param[in] val_coord_2 - Coordinates of the point 2.
   * \param[in] val_coord_3 - Coordinates of the point 3.
   */
  void SetCoord(su2double *val_coord_0, su2double *val_coord_1, su2double *val_coord_2,
                su2double *val_coord_3);
  
  /*!
   * \brief Set the velocity of the computational grid.
   * \param[in] val_gridvel_i - Grid velocity of the point i.
   * \param[in] val_gridvel_j - Grid velocity of the point j.
   */
  void SetGridVel(su2double *val_gridvel_i, su2double *val_gridvel_j);
  
  /*!
   * \brief Set the wind gust value.
   * \param[in] val_windgust_i - Wind gust of the point i.
   * \param[in] val_windgust_j - Wind gust of the point j.
   */
  void SetWindGust(su2double *val_windgust_i, su2double *val_windgust_j);
  
  /*!
   * \brief Set the wind gust derivatives values.
   * \param[in] val_windgust_i - Wind gust derivatives of the point i.
   * \param[in] val_windgust_j - Wind gust derivatives of the point j.
   */
  void SetWindGustDer(su2double *val_windgustder_i, su2double *val_windgustder_j);
  
  /*!
   * \brief Set the value of the pressure.
   * \param[in] val_pressure_i - Value of the pressure at point i.
   * \param[in] val_pressure_j - Value of the pressure at point j.
   */
  void SetPressure(su2double val_pressure_i, su2double val_pressure_j);
  
  /*!
   * \brief Set the value of the density for the incompressible solver.
   * \param[in] val_densityinc_i - Value of the pressure at point i.
   * \param[in] val_densityinc_j - Value of the pressure at point j.
   */
  void SetDensity(su2double val_densityinc_i, su2double val_densityinc_j);
  
  /*!
   * \brief Set the value of the beta for incompressible flows.
   * \param[in] val_betainc2_i - Value of beta for incompressible flows at point i.
   * \param[in] val_betainc2_j - Value of beta for incompressible flows at point j.
   */
  void SetBetaInc2(su2double val_betainc2_i, su2double val_betainc2_j);
  
  /*!
   * \brief Set the value of the sound speed.
   * \param[in] val_soundspeed_i - Value of the sound speed at point i.
   * \param[in] val_soundspeed_j - Value of the sound speed at point j.
   */
  void SetSoundSpeed(su2double val_soundspeed_i, su2double val_soundspeed_j);
  
  /*!
   * \brief Set the value of the temperature.
   * \param[in] val_temp_i - Value of the temperature at point i.
   * \param[in] val_temp_j - Value of the temperature at point j.
   */
  void SetTemperature(su2double val_temp_i, su2double val_temp_j);
  
  /*!
   * \brief Set the value of the enthalpy.
   * \param[in] val_enthalpy_i - Value of the enthalpy at point i.
   * \param[in] val_enthalpy_j - Value of the enthalpy at point j.
   */
  void SetEnthalpy(su2double val_enthalpy_i, su2double val_enthalpy_j);
  
  /*!
   * \brief Set the value of the spectral radius.
   * \param[in] val_lambda_i - Value of the spectral radius at point i.
   * \param[in] val_lambda_j - Value of the spectral radius at point j.
   */
  void SetLambda(su2double val_lambda_i, su2double val_lambda_j);
  
  /*!
   * \brief Set the value of undivided laplacian.
   * \param[in] val_und_lapl_i Undivided laplacian at point i.
   * \param[in] val_und_lapl_j Undivided laplacian at point j.
   */
  void SetUndivided_Laplacian(su2double *val_und_lapl_i, su2double *val_und_lapl_j);
  
  /*!
   * \brief Set the value of the pressure sensor.
   * \param[in] val_sensor_i Pressure sensor at point i.
   * \param[in] val_sensor_j Pressure sensor at point j.
   */
  void SetSensor(su2double val_sensor_i, su2double val_sensor_j);
  
  /*!
   * \brief Set the number of neighbor to a point.
   * \param[in] val_neighbor_i - Number of neighbor to point i.
   * \param[in] val_neighbor_j - Number of neighbor to point j.
   */
  void SetNeighbor(unsigned short val_neighbor_i, unsigned short val_neighbor_j);
  
  /*!
   * \brief Set the value of the normal vector to the face between two points.
   * \param[in] val_normal - Normal vector, the norm of the vector is the area of the face.
   */
  void SetNormal(su2double *val_normal);
  
  /*!
   * \brief Set the value of the volume of the control volume.
   * \param[in] val_volume Volume of the control volume.
   */
  void SetVolume(su2double val_volume);
  
  /*!
   * \brief Retrieves the value of the species density in the primitive variable vector.
   * \param[in] iRho_s
   */
  void SetRhosIndex(unsigned short val_Index);
  
  /*!
   * \brief Retrieves the value of the species density in the primitive variable vector.
   * \param[in] iRho_s
   */
  void SetRhoIndex(unsigned short val_Index);
  
  /*!
   * \brief Retrieves the value of the species density in the primitive variable vector.
   * \param[in] iRho_s
   */
  void SetPIndex(unsigned short val_Index);
  
  /*!
   * \brief Retrieves the value of the species density in the primitive variable vector.
   * \param[in] iRho_s
   */
  void SetTIndex(unsigned short val_Index);
  
  /*!
   * \brief Retrieves the value of the species density in the primitive variable vector.
   * \param[in] iRho_s
   */
  void SetTveIndex(unsigned short val_Index);
  
  /*!
   * \brief Retrieves the value of the velocity index in the primitive variable vector.
   * \param[in] i(rho*u)
   */
  void SetVelIndex(unsigned short val_Index);
  
  /*!
   * \brief Retrieves the value of the species density in the primitive variable vector.
   * \param[in] iRho_s
   */
  void SetHIndex(unsigned short val_Index);
  
  /*!
   * \brief Retrieves the value of the species density in the primitive variable vector.
   * \param[in] iRho_s
   */
  void SetAIndex(unsigned short val_Index);
  
  /*!
   * \brief Retrieves the value of the species density in the primitive variable vector.
   * \param[in] iRho_s
   */
  void SetRhoCvtrIndex(unsigned short val_Index);
  
  /*!
   * \brief Retrieves the value of the species density in the primitive variable vector.
   * \param[in] iRho_s
   */
  void SetRhoCvveIndex(unsigned short val_Index);
  
  /*!
   * \brief Sets the value of the derivative of pressure w.r.t. species density.
   * \param[in] iRho_s
   */
  void SetdPdU(su2double *val_dPdU_i, su2double *val_dPdU_j);
  
  /*!
   * \brief Sets the value of the derivative of temperature w.r.t. species density.
   * \param[in] iRho_s
   */
  void SetdTdU(su2double *val_dTdU_i, su2double *val_dTdU_j);
  
  /*!
   * \brief Sets the value of the derivative of vib-el. temperature w.r.t. species density.
   * \param[in] iRho_s
   */
  void SetdTvedU(su2double *val_dTvedU_i, su2double *val_dTvedU_j);
  
  /*!
  * \brief Sets the values of the roe dissipation.
  * \param[in] diss_i - Dissipation value at node i
  * \param[in] diss_j - Dissipation value at node j
  */
  void SetDissipation(su2double diss_i, su2double diss_j);
  
  /*!
  * \brief Get the final Roe dissipation factor.
  */
  su2double GetDissipation();
  
  /*!
   * \brief Get the inviscid fluxes.
   * \param[in] val_density - Value of the density.
   * \param[in] val_velocity - Value of the velocity.
   * \param[in] val_pressure - Value of the pressure.
   * \param[in] val_enthalpy - Value of the enthalpy.
   */
  void GetInviscidFlux(su2double val_density, su2double *val_velocity, su2double val_pressure, su2double val_enthalpy);
  
  /*!
   * \brief Compute the projected inviscid flux vector.
   * \param[in] val_density - Pointer to the density.
   * \param[in] val_velocity - Pointer to the velocity.
   * \param[in] val_pressure - Pointer to the pressure.
   * \param[in] val_enthalpy - Pointer to the enthalpy.
   * \param[in] val_normal - Normal vector, the norm of the vector is the area of the face.
   * \param[out] val_Proj_Flux - Pointer to the projected flux.
   */
  void GetInviscidProjFlux(su2double *val_density, su2double *val_velocity,
                           su2double *val_pressure, su2double *val_enthalpy,
                           su2double *val_normal, su2double *val_Proj_Flux);
    
  /*!
   * \brief Compute the projected inviscid flux vector for incompresible simulations
   * \param[in] val_density - Pointer to the density.
   * \param[in] val_velocity - Pointer to the velocity.
   * \param[in] val_pressure - Pointer to the pressure.
   * \param[in] val_betainc2 - Value of the artificial compresibility factor.
   * \param[in] val_normal - Normal vector, the norm of the vector is the area of the face.
   * \param[out] val_Proj_Flux - Pointer to the projected flux.
   */
  void GetInviscidIncProjFlux(su2double *val_density, su2double *val_velocity,
                                  su2double *val_pressure, su2double *val_betainc2,
                                  su2double *val_enthalpy,
                                  su2double *val_normal, su2double *val_Proj_Flux);

  /*!
   * \brief Compute the projection of the inviscid Jacobian matrices.
   * \param[in] val_velocity Pointer to the velocity.
   * \param[in] val_energy Value of the energy.
   * \param[in] val_normal - Normal vector, the norm of the vector is the area of the face.
   * \param[in] val_scale - Scale of the projection.
   * \param[out] val_Proj_Jac_tensor - Pointer to the projected inviscid Jacobian.
   */
  void GetInviscidProjJac(su2double *val_velocity, su2double *val_energy,
                          su2double *val_normal, su2double val_scale,
                          su2double **val_Proj_Jac_tensor);
  
  /*!
   * \brief Compute the projection of the inviscid Jacobian matrices (incompressible).
   * \param[in] val_density - Value of the density.
   * \param[in] val_velocity - Pointer to the velocity.
   * \param[in] val_betainc2 - Value of the artificial compresibility factor.
   * \param[in] val_normal - Normal vector, the norm of the vector is the area of the face.
   * \param[in] val_scale - Scale of the projection.
   * \param[out] val_Proj_Jac_tensor - Pointer to the projected inviscid Jacobian.
   */
  void GetInviscidIncProjJac(su2double *val_density, su2double *val_velocity,
                                 su2double *val_betainc2, su2double *val_normal,
                                 su2double val_scale,
                                 su2double **val_Proj_Jac_tensor);

  /*!
   * \brief Compute the projection of the inviscid Jacobian matrices (overload for low speed preconditioner version).
   * \param[in] val_density - Value of the density.
   * \param[in] val_velocity - Pointer to the velocity.
   * \param[in] val_betainc2 - Value of the artificial compresibility factor.
   * \param[in] val_cp - Value of the specific heat at constant pressure.
   * \param[in] val_temperature - Value of the temperature.
   * \param[in] val_dRhodT - Value of the derivative of density w.r.t. temperature.
   * \param[in] val_normal - Normal vector, the norm of the vector is the area of the face.
   * \param[in] val_scale - Scale of the projection.
   * \param[out] val_Proj_Jac_tensor - Pointer to the projected inviscid Jacobian.
   */
  void GetInviscidIncProjJac(su2double *val_density,
                                 su2double *val_velocity,
                                 su2double *val_betainc2,
                                 su2double *val_cp,
                                 su2double *val_temperature,
                                 su2double *val_dRhodT,
                                 su2double *val_normal,
                                 su2double val_scale,
                                 su2double **val_Proj_Jac_Tensor);

  /*!
   * \brief Compute the low speed preconditioning matrix.
   * \param[in] val_density - Value of the density.
   * \param[in] val_velocity - Pointer to the velocity.
   * \param[in] val_betainc2 - Value of the artificial compresibility factor.
   * \param[in] val_cp - Value of the specific heat at constant pressure.
   * \param[in] val_temperature - Value of the temperature.
   * \param[in] val_dRhodT - Value of the derivative of density w.r.t. temperature.
   * \param[out] val_Precon - Pointer to the preconditioning matrix.
   */
  void GetPreconditioner(su2double *val_density,
                         su2double *val_velocity,
                         su2double *val_betainc2,
                         su2double *val_cp,
                         su2double *val_temperature,
                         su2double *val_drhodt,
                         su2double **val_Precon);

  /*!
   * \brief Compute the projection of the preconditioned inviscid Jacobian matrices.
   * \param[in] val_density - Value of the density.
   * \param[in] val_velocity - Pointer to the velocity.
   * \param[in] val_betainc2 - Value of the artificial compresibility factor.
   * \param[in] val_normal - Normal vector, the norm of the vector is the area of the face.
   * \param[out] val_Proj_Jac_tensor - Pointer to the projected inviscid Jacobian.
   */
  void GetPreconditionedProjJac(su2double *val_density,
                                su2double *val_velocity,
                                su2double *val_betainc2,
                                su2double *val_normal,
                                su2double **val_Proj_Jac_Tensor);

  /*!
   * \brief Compute the projection of the inviscid Jacobian matrices for general fluid model.
   * \param[in] val_velocity Pointer to the velocity.
   * \param[in] val_energy Value of the energy.
   * \param[in] val_normal - Normal vector, the norm of the vector is the area of the face.
   * \param[in] val_scale - Scale of the projection.
   * \param[out] val_Proj_Jac_tensor - Pointer to the projected inviscid Jacobian.
   */
  void GetInviscidProjJac(su2double *val_velocity, su2double *val_enthalphy,
                          su2double *val_chi, su2double *val_kappa,
                          su2double *val_normal, su2double val_scale,
                          su2double **val_Proj_Jac_tensor);
  
  /*!
   * \brief Mapping between primitives variables P and conservatives variables C.
   * \param[in] val_Mean_PrimVar - Mean value of the primitive variables.
   * \param[in] val_Mean_PrimVar - Mean Value of the secondary variables.
   * \param[out] val_Jac_PC - Pointer to the Jacobian dPdC.
   */
  void GetPrimitive2Conservative (su2double *val_Mean_PrimVar,
                                  su2double *val_Mean_SecVar,
                                  su2double **val_Jac_PC);
  
  /*!
   * \overload
   * \brief Computation of the matrix P for a generic fluid model
   * \param[in] val_density - Value of the density.
   * \param[in] val_velocity - Value of the velocity.
   * \param[in] val_soundspeed - Value of the sound speed.
   * \param[in] val_enthalpy - Value of the Enthalpy
   * \param[in] val_chi - Value of the derivative of Pressure with respect to the Density.
   * \param[in] val_kappa - Value of the derivative of Pressure with respect to the volume specific Static Energy.
   * \param[in] val_normal - Normal vector, the norm of the vector is the area of the face.
   * \param[out] val_p_tensor - Pointer to the P matrix.
   */
  void GetPMatrix(su2double *val_density, su2double *val_velocity,
                  su2double *val_soundspeed, su2double *val_enthalpy, su2double *val_chi, su2double *val_kappa,
                  su2double *val_normal, su2double **val_p_tensor);
  
  /*!
   * \brief Computation of the matrix P, this matrix diagonalize the conservative Jacobians in
   *        the form $P^{-1}(A.Normal)P=Lambda$.
   * \param[in] val_density - Value of the density.
   * \param[in] val_velocity - Value of the velocity.
   * \param[in] val_soundspeed - Value of the sound speed.
   * \param[in] val_normal - Normal vector, the norm of the vector is the area of the face.
   * \param[out] val_p_tensor - Pointer to the P matrix.
   */
  void GetPMatrix(su2double *val_density, su2double *val_velocity,
                  su2double *val_soundspeed, su2double *val_normal,
                  su2double **val_p_tensor);
  
  /*!
   * \brief Computation of the matrix Rinv*Pe.
   * \param[in] Beta2 - A variable in used to define Pe matrix.
   * \param[in] val_enthalpy - value of the enthalpy.
   * \param[in] val_soundspeed - value of the sound speed.
   * \param[in] val_density - value of the density.
   * \param[in] val_velocity - value of the velocity.
   * \param[out] val_invR_invPe - Pointer to the matrix of conversion from entropic to conserved variables.
   */
  void GetinvRinvPe(su2double Beta2, su2double val_enthalpy, su2double val_soundspeed,
                    su2double val_density, su2double* val_velocity,
                    su2double** val_invR_invPe);
    
  /*!
   * \brief Computation of the matrix R.
   * \param[in] val_pressure - value of the pressure.
   * \param[in] val_soundspeed - value of the sound speed.
   * \param[in] val_density - value of the density.
   * \param[in] val_velocity - value of the velocity.
   * \param[out] val_invR_invPe - Pointer to the matrix of conversion from entropic to conserved variables.
   */

  void GetRMatrix(su2double val_pressure, su2double val_soundspeed,
                  su2double val_density, su2double* val_velocity,
                  su2double** val_invR_invPe);
	/*!
	 * \brief Computation of the matrix R.
	 * \param[in] val_soundspeed - value of the sound speed.
	 * \param[in] val_density - value of the density.
	 * \param[out] R_Matrix - Pointer to the matrix of conversion from entropic to conserved variables.
	 */
	void GetRMatrix(su2double val_soundspeed, su2double val_density, su2double **R_Matrix);

	/*!
	 * \brief Computation of the matrix R.
	 * \param[in] val_soundspeed - value of the sound speed.
	 * \param[in] val_density - value of the density.
	 * \param[out] L_Matrix - Pointer to the matrix of conversion from conserved to entropic variables.
	 */
	void GetLMatrix(su2double val_soundspeed, su2double val_density, su2double **L_Matrix);

  /*!
   * \brief Computation of the flow Residual Jacoboan Matrix for Non Reflecting BC.
   * \param[in] val_soundspeed - value of the sound speed.
   * \param[in] val_density - value of the density.
   * \param[out] R_c - Residual Jacoboan Matrix
   * \param[out] R_c_inv- inverse of the Residual Jacoboan Matrix .
   */
  void ComputeResJacobianGiles(CFluidModel *FluidModel, su2double pressure, su2double density, su2double *turboVel,
                               su2double alphaInBC, su2double gammaInBC,  su2double **R_c, su2double **R_c_inv);

  /*!
   * \brief Computate the inverse of a 3x3 matrix
   * \param[in]  matrix     - the matrix to invert
   * \param[out] invMatrix  - inverse matrix.
   */
  void InvMatrix3D(su2double **matrix, su2double **invMatrix);

  /*!
   * \brief Computate the inverse of a 4x4 matrix
   * \param[in]  matrix    - the matrix to invert
   * \param[out] invMatrix - inverse matrix.
   */
  void InvMatrix4D(su2double **matrix, su2double **invMatrix);

	/*!
	 * \brief Computation of the matrix R.
	 * \param[in] val_soundspeed - value of the sound speed.
	 * \param[in] val_density - value of the density.
	 * \param[in] prim_jump - pointer to the vector containing the primitive variable jump (drho, dV, dp).
	 * \param[out]char_jump - pointer to the vector containing the characteristic variable jump.
	 */
	void GetCharJump(su2double val_soundspeed, su2double val_density, su2double *prim_jump, su2double *char_jump);

	/*!
	 * \brief Computation of the matrix Td, this matrix diagonalize the preconditioned conservative Jacobians
	 *        in the form $Tg |Lambda| Td = Pc{-1}|Pc (A.Normal)|$.
	 * \param[in] Beta2 - A variable in used to define absPeJacobian matrix.
	 * \param[in] r_hat - A variable in used to define absPeJacobian matrix.
	 * \param[in] s_hat - A variable in used to define absPeJacobian matrix.
	 * \param[in] t_hat - A variable in used to define absPeJacobian matrix.
	 * \param[in] rB2a2 - A variable in used to define absPeJacobian matrix.
	 * \param[in] val_Lambda - Eigenvalues of the Preconditioned Jacobian.
	 * \param[in] val_normal - Normal vector, the norm of the vector is the area of the face.
	 * \param[out] val_absPeJac - Pointer to the Preconditioned Jacobian matrix.
	 */
	void GetPrecondJacobian(su2double Beta2, su2double r_hat, su2double s_hat, su2double t_hat, su2double rB2a2, su2double* val_Lambda, su2double* val_normal, su2double** val_absPeJac);

  
  /*!
   * \brief Computation of the matrix P^{-1}, this matrix diagonalize the conservative Jacobians
   * in the form $P^{-1}(A.Normal)P=Lambda$.
   * \param[in] val_density - Value of the density.
   * \param[in] val_velocity - Value of the velocity.
   * \param[in] val_soundspeed - Value of the sound speed.
   * \param[in] val_normal - Normal vector, the norm of the vector is the area of the face.
   * \param[out] val_invp_tensor - Pointer to inverse of the P matrix.
   */
  void GetPMatrix_inv(su2double **val_invp_tensor, su2double *val_density,
                      su2double *val_velocity, su2double *val_soundspeed,
                      su2double *val_chi, su2double *val_kappa,
                      su2double *val_normal);
  
  /*!
   * \brief Computation of the matrix P^{-1}, this matrix diagonalize the conservative Jacobians
   *        in the form $P^{-1}(A.Normal)P=Lambda$.
   * \param[in] val_density - Value of the density.
   * \param[in] val_velocity - Value of the velocity.
   * \param[in] val_soundspeed - Value of the sound speed.
   * \param[in] val_normal - Normal vector, the norm of the vector is the area of the face.
   * \param[out] val_invp_tensor - Pointer to inverse of the P matrix.
   */
  void GetPMatrix_inv(su2double *val_density, su2double *val_velocity,
                      su2double *val_soundspeed, su2double *val_normal,
                      su2double **val_invp_tensor);
  
  /*!
   * \brief Compute viscous residual and jacobian.
   */
  void GetAdjViscousFlux_Jac(su2double Pressure_i, su2double Pressure_j, su2double Density_i, su2double Density_j,
                             su2double ViscDens_i, su2double ViscDens_j, su2double *Velocity_i, su2double *Velocity_j,
                             su2double sq_vel_i, su2double sq_vel_j,
                             su2double XiDens_i, su2double XiDens_j, su2double **Mean_GradPhi, su2double *Mean_GradPsiE,
                             su2double dPhiE_dn, su2double *Normal, su2double *Edge_Vector, su2double dist_ij_2, su2double *val_residual_i,
                             su2double *val_residual_j,
                             su2double **val_Jacobian_ii, su2double **val_Jacobian_ij, su2double **val_Jacobian_ji,
                             su2double **val_Jacobian_jj, bool implicit);
  
  /*!
   * \brief Computation of the projected inviscid lambda (eingenvalues).
   * \param[in] val_velocity - Value of the velocity.
   * \param[in] val_soundspeed - Value of the sound speed.
   * \param[in] val_normal - Normal vector, the norm of the vector is the area of the face.
   * \param[in] val_Lambda_Vector - Pointer to Lambda matrix.
   */
  void GetJacInviscidLambda_fabs(su2double *val_velocity, su2double val_soundspeed,
                                 su2double *val_normal, su2double *val_Lambda_Vector);
  
  /*!
   * \brief Compute the numerical residual.
   * \param[out] val_residual - Pointer to the total residual.
   * \param[in] config - Definition of the particular problem.
   */
  virtual void ComputeResidual(su2double *val_residual, CConfig *config);
  
  /*!
   * \overload
   * \param[out] val_residual_i - Pointer to the total residual at point i.
   * \param[out] val_residual_j - Pointer to the total residual at point j.
   */
  virtual void ComputeResidual(su2double *val_residual_i, su2double *val_residual_j);
  
  virtual void ComputeResidual_TransLM(su2double *val_residual,
                                       su2double **val_Jacobian_i,
                                       su2double **val_Jacobian_j, CConfig *config,
                                       su2double &gamma_sep) ;
  
  /*!
   * \overload
   * \param[out] val_residual_i - Pointer to the total residual at point i.
   * \param[out] val_residual_j - Pointer to the total residual at point j.
   * \param[in] config - Definition of the particular problem.
   */
  virtual void ComputeResidual(su2double *val_residual_i,
                               su2double *val_residual_j, CConfig *config);
  
  /*!
   * \overload
   * \param[out] val_residual - Pointer to the total residual.
   * \param[out] val_Jacobian_i - Jacobian of the numerical method at node i (implicit computation).
   * \param[out] val_Jacobian_j - Jacobian of the numerical method at node j (implicit computation).
   * \param[in] config - Definition of the particular problem.
   */
  virtual void ComputeResidual(su2double *val_residual, su2double **val_Jacobian_i,
                               su2double **val_Jacobian_j, CConfig *config);
  
  /*!
   * \overload
   * \param[out] val_residual - Pointer to the total residual.
   * \param[out] val_Jacobian_i - Jacobian of the numerical method at node i (implicit computation).
   * \param[out] val_Jacobian_j - Jacobian of the numerical method at node j (implicit computation).
   * \param[out] val_JacobianMeanFlow_i - Jacobian of the numerical method at node i (implicit computation).
   * \param[out] val_JacobianMeanFlow_j - Jacobian of the numerical method at node j (implicit computation).
   * \param[in] config - Definition of the particular problem.
   */
  virtual void ComputeResidual(su2double *val_residual, su2double **val_Jacobian_i,
                               su2double **val_Jacobian_j,
                               su2double **val_JacobianMeanFlow_i,
                               su2double **val_JacobianMeanFlow_j,
                               CConfig *config);
  
  /*!
   * \overload
   * \param[out] val_Jacobian_i - Jacobian of the numerical method at node i (implicit computation).
   * \param[out] val_Jacobian_j - Jacobian of the numerical method at node j (implicit computation).
   * \param[in] config - Definition of the particular problem.
   */
  virtual void ComputeResidual(su2double **val_Jacobian_i, su2double **val_Jacobian_j,
                               CConfig *config);
  
  /*!
   * \overload
   * \param[out] val_resconv - Pointer to the convective residual.
   * \param[out] val_resvisc - Pointer to the artificial viscosity residual.
   * \param[out] val_Jacobian_i - Jacobian of the numerical method at node i (implicit computation).
   * \param[out] val_Jacobian_j - Jacobian of the numerical method at node j (implicit computation).
   * \param[in] config - Definition of the particular problem.
   */
  virtual void ComputeResidual(su2double *val_resconv, su2double *val_resvisc,
                               su2double **val_Jacobian_i, su2double **val_Jacobian_j,
                               CConfig *config);
  
  /*!
   * \overload
   * \param[out] val_residual_i - Pointer to the total residual at point i.
   * \param[out] val_residual_j - Pointer to the total viscosity residual at point j.
   * \param[out] val_Jacobian_ii - Jacobian of the numerical method at node i (implicit computation) from node i.
   * \param[out] val_Jacobian_ij - Jacobian of the numerical method at node i (implicit computation) from node j.
   * \param[out] val_Jacobian_ji - Jacobian of the numerical method at node j (implicit computation) from node i.
   * \param[out] val_Jacobian_jj - Jacobian of the numerical method at node j (implicit computation) from node j.
   * \param[in] config - Definition of the particular problem.
   */
  virtual void ComputeResidual(su2double *val_residual_i, su2double *val_residual_j,
                               su2double **val_Jacobian_ii,
                               su2double **val_Jacobian_ij,
                               su2double **val_Jacobian_ji,
                               su2double **val_Jacobian_jj, CConfig *config);
  
  /*!
   * \overload
   * \param[out] val_resconv_i - Pointer to the convective residual at point i.
   * \param[out] val_resvisc_i - Pointer to the artificial viscosity residual at point i.
   * \param[out] val_resconv_j - Pointer to the convective residual at point j.
   * \param[out] val_resvisc_j - Pointer to the artificial viscosity residual at point j.
   * \param[out] val_Jacobian_ii - Jacobian of the numerical method at node i (implicit computation) from node i.
   * \param[out] val_Jacobian_ij - Jacobian of the numerical method at node i (implicit computation) from node j.
   * \param[out] val_Jacobian_ji - Jacobian of the numerical method at node j (implicit computation) from node i.
   * \param[out] val_Jacobian_jj - Jacobian of the numerical method at node j (implicit computation) from node j.
   * \param[in] config - Definition of the particular problem.
   */
  virtual void ComputeResidual(su2double *val_resconv_i, su2double *val_resvisc_i,
                               su2double *val_resconv_j, su2double *val_resvisc_j,
                               su2double **val_Jacobian_ii,
                               su2double **val_Jacobian_ij,
                               su2double **val_Jacobian_ji,
                               su2double **val_Jacobian_jj, CConfig *config);
  
  /*!
   * \overload
   * \param[out] val_stiffmatrix_elem - Stiffness matrix for Galerkin computation.
   * \param[in] config - Definition of the particular problem.
   */
  virtual void ComputeResidual(su2double **val_stiffmatrix_elem, CConfig *config);
  
  /*!
   * \overload
   * \param[in] config - Definition of the particular problem.
   * \param[out] val_residual - residual of the source terms
   * \param[out] val_Jacobian_i - Jacobian of the source terms
   */
  virtual void ComputeResidual(su2double *val_residual, su2double **val_Jacobian_i,
                               CConfig *config);
  
  /*!
   * \overload
   * \param[out] - Matrix for storing the constants to be used in the calculation of the equilibrium extent of reaction Keq.
   * \param[in] config - Definition of the particular problem.
   */
  virtual void GetEq_Rxn_Coefficients(su2double **EqnRxnConstants, CConfig *config);
  
  /*!
   * \brief Residual for source term integration.
   * \param[out] val_residual - Pointer to the source residual containing chemistry terms.
   * \param[in] config - Definition of the particular problem.
   */
  virtual void ComputeResidual_Axisymmetric(su2double *val_residual, CConfig *config);
  
  /*!
   * \brief Residual for source term integration.
   * \param[out] val_residual - Pointer to the source residual containing chemistry terms.
   * \param[in] config - Definition of the particular problem.
   */
  virtual void ComputeResidual_Axisymmetric_ad(su2double *val_residual, su2double *val_residuald, CConfig *config);
  
  /*!
   * \brief Calculation of axisymmetric source term Jacobian
   * \param[out] val_Jacobian_i - Jacobian of the numerical method at node i (implicit computation).
   * \param[in] config - Definition of the particular problem.
   */
  virtual void SetJacobian_Axisymmetric(su2double **val_Jacobian_i, CConfig *config);
  
  /*!
   * \brief Calculation of the translational-vibrational energy exchange source term
   * \param[in] config - Definition of the particular problem.
   * \param[out] val_residual - residual of the source terms
   * \param[out] val_Jacobian_i - Jacobian of the source terms
   */
  virtual void ComputeVibRelaxation(su2double *val_residual, su2double **val_Jacobian_i, CConfig *config);
  
  /*!
   * \brief Calculation of the chemistry source term
   * \param[in] config - Definition of the particular problem.
   * \param[out] val_residual - residual of the source terms
   * \param[out] val_Jacobian_i - Jacobian of the source terms
   */
  virtual void ComputeChemistry(su2double *val_residual, su2double **val_Jacobian_i, CConfig *config);
  
  /*!
   * \brief Calculates constants used for Keq correlation.
   * \param[out] A - Pointer to coefficient array.
   * \param[in] val_reaction - Reaction number indicator.
   * \param[in] config - Definition of the particular problem.
   */
  virtual void GetKeqConstants(su2double *A, unsigned short val_reaction, CConfig *config);
  
  /*!
   * \brief Set intermittency for numerics (used in SA with LM transition model)
   */
  virtual void SetIntermittency(su2double intermittency_in);
  
  /*!
   * \brief Residual for source term integration.
   * \param[in] val_production - Value of the Production.
   */
  virtual void SetProduction(su2double val_production);
  
  /*!
   * \brief Residual for source term integration.
   * \param[in] val_destruction - Value of the Destruction.
   */
  virtual void SetDestruction(su2double val_destruction);
  
  /*!
   * \brief Residual for source term integration.
   * \param[in] val_crossproduction - Value of the CrossProduction.
   */
  virtual void SetCrossProduction(su2double val_crossproduction);
  
  /*!
   * \brief Residual for source term integration.
   * \param[in] val_production - Value of the Production.
   */
  virtual su2double GetProduction(void);
  
  /*!
   * \brief Residual for source term integration.
   * \param[in] val_destruction - Value of the Destruction.
   */
  virtual su2double GetDestruction(void);
  
  /*!
   * \brief Residual for source term integration.
   * \param[in] val_crossproduction - Value of the CrossProduction.
   */
  virtual su2double GetCrossProduction(void);

  /*!
   * \brief A virtual member.
   */
  virtual su2double GetGammaBC(void);
  
  /*!
   * \overload
   * \param[out] val_Jacobian_i - Jacobian of the numerical method at node i
   * \param[in] config - Definition of the particular problem.
   */
  virtual void ComputeResidual(su2double **val_Jacobian_i,
                               su2double *val_Jacobian_mui,
                               su2double ***val_Jacobian_gradi, CConfig *config);
  
  /*!
   * \overload
   * \param[out] val_Jacobian_i - Jacobian of the numerical method at node i
   * \param[in] config - Definition of the particular problem.
   */
  virtual void ComputeResidual(su2double **val_Jacobian_i,
                               su2double *val_Jacobian_mui,
                               su2double ***val_Jacobian_gradi,
                               su2double **val_Jacobian_j,
                               su2double *val_Jacobian_muj,
                               su2double ***val_Jacobian_gradj, CConfig *config);

  /*!
   * \brief A virtual member to compute the tangent matrix in structural problems
   * \param[in] element_container - Element structure for the particular element integrated.
   */
  virtual void Compute_Tangent_Matrix(CElement *element_container, CConfig *config);

  /*!
   * \brief A virtual member to compute the nodal stress term in non-linear structural problems
   * \param[in] element_container - Definition of the particular element integrated.
   */
  virtual void Compute_NodalStress_Term(CElement *element_container, CConfig *config);

  /*!
   * \brief A virtual member to compute the plane stress term in an element for nonlinear structural problems
   * \param[in] element_container - Element structure for the particular element integrated.
   */
  virtual void Compute_Plane_Stress_Term(CElement *element_container, CConfig *config);

  /*!
   * \brief A virtual member to compute the constitutive matrix in an element for structural problems
   * \param[in] element_container - Element structure for the particular element integrated.
   */
  virtual void Compute_Constitutive_Matrix(CElement *element_container, CConfig *config);

  /*!
   * \brief A virtual member to compute the stress tensor in an element for structural problems
   * \param[in] element_container - Element structure for the particular element integrated.
   */
  virtual void Compute_Stress_Tensor(CElement *element_container, CConfig *config);

  /*!
   * \brief A virtual member to compute the element-based Lame parameters and set the local properties
   * \param[in] element_container - Element structure for the particular element integrated.
   */
  virtual void SetElement_Properties(CElement *element_container, CConfig *config);

  /*!
   * \brief A virtual member
   * \param[in] config - Config structure
   */
  virtual void ReadDV(CConfig *config);

  /*!
   * \brief A virtual member to set the value of the design variables
   * \param[in] i_DV - Index of the design variable.
   * \param[in] val_DV - Value of the design variable
   */
  virtual void Set_DV_Val(unsigned short i_DV, su2double val_DV);

  /*!
   * \brief A virtual member to retrieve the value of the design variables
   * \param[in] i_DV - Index of the design variable.
   */
  virtual su2double Get_DV_Val(unsigned short i_DV);

  /*!
   * \brief A virtual member to add the Maxwell stress contribution
   * \param[in] element_container - Element structure for the particular element integrated.
   */
  virtual void Add_MaxwellStress(CElement *element_container, CConfig *config);

  /*!
   * \brief A virtual member to set element-based electric field modulus
   * \param[in] element_container - Element structure for the particular element integrated.
   */
  virtual void SetElectric_Properties(CElement *element_container, CConfig *config);

  /*!
   * \brief A virtual member to set the electric field
   * \param[in] EField_DV - New electric field computed by adjoint methods.
   */
  virtual void Set_ElectricField(unsigned short i_DV, su2double val_EField);

  /*!
   * \brief A virtual member to set the young modulus
   * \param[in] val_Young - Value of the Young Modulus.
   */
  virtual void Set_YoungModulus(unsigned short i_DV, su2double val_Young);

  /*!
   * \brief A virtual member to set the material properties
   * \param[in] iVal - Index of the region of concern
   * \param[in] val_E - Value of the Young Modulus.
   * \param[in] val_Nu - Value of the Poisson's ratio.
   */
  virtual void SetMaterial_Properties(unsigned short iVal, su2double val_E, su2double val_Nu);

  /*!
   * \brief A virtual member to set the material properties
   * \param[in] iVal - Index of the region of concern
   * \param[in] val_Rho - Value of the density (inertial effects).
   * \param[in] val_Rho_DL - Value of the density (dead load effects).
   */
  virtual void SetMaterial_Density(unsigned short iVal, su2double val_Rho, su2double val_Rho_DL);

  /*!
   * \brief A virtual member to compute the mass matrix
   * \param[in] element_container - Element structure for the particular element integrated.
   */
  virtual void Compute_Mass_Matrix(CElement *element_container, CConfig *config);

  /*!
   * \brief A virtual member to compute the residual component due to dead loads
   * \param[in] element_container - Element structure for the particular element integrated.
   */
  virtual void Compute_Dead_Load(CElement *element_container, CConfig *config);

  /*!
   * \brief A virtual member to compute the averaged nodal stresses
   * \param[in] element_container - Element structure for the particular element integrated.
   */
  virtual void Compute_Averaged_NodalStress(CElement *element_container, CConfig *config);

  /*!
   * \brief Computes a basis of orthogonal vectors from a suppled vector
   * \param[in] config - Normal vector
   */
  void CreateBasis(su2double *val_Normal);
  
  /*!
   * \brief Set the value of the Tauwall
   * \param[in] val_tauwall_i - Tauwall at point i
   * \param[in] val_tauwall_j - Tauwall at point j
   */
  virtual void SetTauWall(su2double val_tauwall_i, su2double val_tauwall_j);
  
  /*!
   * \brief - Calculate the central/upwind blending function for a face
   *
   * At its simplest level, this function will calculate the average
   * value of the "Roe dissipation" or central/upwind blending function
   * at a face. If Ducros shock sensors are used, then this method will
   * also adjust the central/upwind blending to account for shocks.
   *
   * \param[in] Dissipation_i - Value of the blending function at point i
   * \param[in] Dissipation_j - Value of the bledning function at point j
   * \param[in] Sensor_i - Shock sensor at point i
   * \param[in] Sensor_j - Shock sensor at point j
   * \param[out] Dissipation_ij - Blending parameter at face
   */
  void SetRoe_Dissipation(const su2double Dissipation_i,
                          const su2double Dissipation_j,
                          const su2double Sensor_i, const su2double Sensor_j,
                          su2double& Dissipation_ij, CConfig *config);

  /*!
   * \brief Setting the UQ framework usage
   * \param[in] val_using_uq
   */
  void SetUsing_UQ(bool val_using_uq);

  /*!
   * \brief Decomposes the symmetric matrix A_ij, into eigenvectors and eigenvalues
   * \param[in] A_i: symmetric matrix to be decomposed
   * \param[in] Eig_Vec: strores the eigenvectors
   * \param[in] Eig_Val: stores the eigenvalues
   * \param[in] n: order of matrix A_ij
   */
  static void EigenDecomposition(su2double **A_ij, su2double **Eig_Vec, su2double *Eig_Val, unsigned short n);

  /*!
   * \brief Recomposes the eigenvectors and eigenvalues into a matrix
   * \param[in] A_ij: recomposed matrix
   * \param[in] Eig_Vec: eigenvectors
   * \param[in] Eig_Val: eigenvalues
   * \param[in] n: order of matrix A_ij
   */
  static void EigenRecomposition(su2double **A_ij, su2double **Eig_Vec, su2double *Eig_Val, unsigned short n);

  /*!
   * \brief tred2
   * \param[in] V: matrix that needs to be decomposed
   * \param[in] d: holds eigenvalues
   * \param[in] e: supplemental data structure
   * \param[in] n: order of matrix V
   */
  static void tred2(su2double **V, su2double *d, su2double *e, unsigned short n);

  /*!
   * \brief tql2
   * \param[in] V: matrix that will hold the eigenvectors
   * \param[in] d: array that will hold the ordered eigenvalues
   * \param[in] e: supplemental data structure
   * \param[in] n: order of matrix V

   */
  static void tql2(su2double **V, su2double *d, su2double *e, unsigned short n);
  
};

/*!
 * \class CUpwCUSP_Flow
 * \brief Class for centered scheme - CUSP.
 * \ingroup ConvDiscr
 * \author F. Palacios
 */
class CUpwCUSP_Flow : public CNumerics {
  
private:
  su2double *Velocity_i, *Velocity_j, *ProjFlux_i, *ProjFlux_j;
  bool implicit;
  
public:
  
  /*!
   * \brief Constructor of the class.
   * \param[in] val_nDim - Number of dimension of the problem.
   * \param[in] val_nVar - Number of variables of the problem.
   * \param[in] config - Definition of the particular problem.
   */
  CUpwCUSP_Flow(unsigned short val_nDim, unsigned short val_nVar, CConfig *config);
  
  /*!
   * \brief Destructor of the class.
   */
  ~CUpwCUSP_Flow(void);
  
  /*!
   * \brief Compute the flow residual using a JST method.
   * \param[out] val_residual - Pointer to the residual.
   * \param[out] val_Jacobian_i - Jacobian of the numerical method at node i (implicit computation).
   * \param[out] val_Jacobian_j - Jacobian of the numerical method at node j (implicit computation).
   * \param[in] config - Definition of the particular problem.
   */
  void ComputeResidual(su2double *val_residual, su2double **val_Jacobian_i, su2double **val_Jacobian_j,
                       CConfig *config);
};

/*!
 * \class CUpwRoeBase_Flow
 * \brief Intermediate base class for Roe schemes on ideal gas.
 * \ingroup ConvDiscr
 * \author A. Bueno, F. Palacios
 */
class CUpwRoeBase_Flow : public CNumerics {
protected:
  bool implicit, grid_movement, roe_low_dissipation;
  su2double *Velocity_i, *Velocity_j, *ProjFlux_i, *ProjFlux_j, *Conservatives_i, *Conservatives_j;
  su2double *Diff_U, *Lambda, **P_Tensor, **invP_Tensor;
  su2double *RoeVelocity, RoeDensity, RoeEnthalpy, RoeSoundSpeed, ProjVelocity, RoeSoundSpeed2, kappa;
  
  /*!
   * \brief Derived classes must specialize this method to add the specifics of the scheme they implement (e.g. low-Mach precond.).
   * \param[out] val_residual - Convective flux.
   * \param[out] val_Jacobian_i - Flux Jacobian wrt node i conservatives (implicit computation).
   * \param[out] val_Jacobian_j - Flux Jacobian wrt node j conservatives (implicit computation).
   * \param[in] config - Definition of the particular problem.
   */
  virtual void FinalizeResidual(su2double *val_residual, su2double **val_Jacobian_i, su2double **val_Jacobian_j, CConfig *config) = 0;
  
public:
  
  /*!
   * \brief Constructor of the class.
   * \param[in] val_nDim - Number of dimensions of the problem.
   * \param[in] val_nVar - Number of variables of the problem.
   * \param[in] config - Definition of the particular problem.
   * \param[in] val_low_dissipation - Use a low dissipation formulation.
   */
  CUpwRoeBase_Flow(unsigned short val_nDim, unsigned short val_nVar, CConfig *config, bool val_low_dissipation);
  
  /*!
   * \brief Destructor of the class.
   */
  ~CUpwRoeBase_Flow(void);
  
  /*!
   * \brief Compute the flux from node i to node j, part common to most Roe schemes.
   * \param[out] val_residual - Convective flux.
   * \param[out] val_Jacobian_i - Flux Jacobian wrt node i conservatives (implicit computation).
   * \param[out] val_Jacobian_j - Flux Jacobian wrt node j conservatives (implicit computation).
   * \param[in] config - Definition of the particular problem.
   */
  void ComputeResidual(su2double *val_residual, su2double **val_Jacobian_i, su2double **val_Jacobian_j, CConfig *config);
  
};

/*!
 * \class CUpwRoe_Flow
 * \brief Class for solving an approximate Riemann solver of Roe for the flow equations.
 * \ingroup ConvDiscr
 * \author A. Bueno, F. Palacios
 */
class CUpwRoe_Flow : public CUpwRoeBase_Flow {
private:
  /*!
   * \brief Add standard Roe dissipation to the flux.
   * \param[out] val_residual - Convective flux.
   * \param[out] val_Jacobian_i - Flux Jacobian wrt node i conservatives (implicit computation).
   * \param[out] val_Jacobian_j - Flux Jacobian wrt node j conservatives (implicit computation).
   * \param[in] config - Definition of the particular problem.
   */
  void FinalizeResidual(su2double *val_residual, su2double **val_Jacobian_i, su2double **val_Jacobian_j, CConfig *config);
  
public:
  
  /*!
   * \brief Constructor of the class.
   * \param[in] val_nDim - Number of dimensions of the problem.
   * \param[in] val_nVar - Number of variables of the problem.
   * \param[in] config - Definition of the particular problem.
   * \param[in] val_low_dissipation - Use a low dissipation formulation.
   */
  CUpwRoe_Flow(unsigned short val_nDim, unsigned short val_nVar, CConfig *config, bool val_low_dissipation);
  
  /*!
   * \brief Destructor of the class.
   */
  ~CUpwRoe_Flow(void);
  
};


/*!
 * \class CUpwGeneralRoe_Flow
 * \brief Class for solving an approximate Riemann solver of Roe for the flow equations for a general fluid model.
 * \ingroup ConvDiscr
 * \author S.Vitale, G.Gori, M.Pini
 */
class CUpwGeneralRoe_Flow : public CNumerics {
private:

  bool implicit, grid_movement;

  su2double *Diff_U;
  su2double *Velocity_i, *Velocity_j, *RoeVelocity;
  su2double *ProjFlux_i, *ProjFlux_j;
  su2double *delta_wave, *delta_vel;
  su2double *Lambda, *Epsilon, MaxLambda, Delta;
  su2double **P_Tensor, **invP_Tensor;
  su2double sq_vel, Proj_ModJac_Tensor_ij, Density_i, Energy_i, SoundSpeed_i, Pressure_i, Enthalpy_i,

  Density_j, Energy_j, SoundSpeed_j, Pressure_j, Enthalpy_j, R, RoeDensity, RoeEnthalpy, RoeSoundSpeed, RoeSoundSpeed2,
  ProjVelocity, ProjVelocity_i, ProjVelocity_j, proj_delta_vel, delta_p, delta_rho, kappa;
  unsigned short iDim, iVar, jVar, kVar;


  su2double StaticEnthalpy_i, StaticEnergy_i, StaticEnthalpy_j, StaticEnergy_j, Kappa_i, Kappa_j, Chi_i, Chi_j, Velocity2_i, Velocity2_j;
  su2double RoeKappa, RoeChi;

public:
  
  /*!
   * \brief Constructor of the class.
   * \param[in] val_nDim - Number of dimensions of the problem.
   * \param[in] val_nVar - Number of variables of the problem.
   * \param[in] config - Definition of the particular problem.
   */
  CUpwGeneralRoe_Flow(unsigned short val_nDim, unsigned short val_nVar, CConfig *config);
  
  /*!
   * \brief Destructor of the class.
   */
  ~CUpwGeneralRoe_Flow(void);
  
  /*!
   * \brief Compute the Roe's flux between two nodes i and j.
   * \param[out] val_residual - Pointer to the total residual.
   * \param[out] val_Jacobian_i - Jacobian of the numerical method at node i (implicit computation).
   * \param[out] val_Jacobian_j - Jacobian of the numerical method at node j (implicit computation).
   * \param[in] config - Definition of the particular problem.
   */
  void ComputeResidual(su2double *val_residual, su2double **val_Jacobian_i, su2double **val_Jacobian_j, CConfig *config);
  
  /*!
   * \brief Compute the Average for a general fluid flux between two nodes i and j.
   * Using the approach of Vinokur and Montagne'
   */
  
  void ComputeRoeAverage();
};

/*!
 * \class CUpwL2Roe_Flow
 * \brief Class for solving an approximate Riemann solver of L2Roe for the flow equations.
 * \ingroup ConvDiscr
 * \author E. Molina, A. Bueno, F. Palacios
 * \version 6.2.0 "Falcon"
 */
class CUpwL2Roe_Flow : public CUpwRoeBase_Flow {
private:
  /*!
   * \brief Add L^2 Roe dissipation to the flux (low-Mach scheme).
   * \param[out] val_residual - Convective flux.
   * \param[out] val_Jacobian_i - Flux Jacobian wrt node i conservatives (implicit computation).
   * \param[out] val_Jacobian_j - Flux Jacobian wrt node j conservatives (implicit computation).
   * \param[in] config - Definition of the particular problem.
   */
  void FinalizeResidual(su2double *val_residual, su2double **val_Jacobian_i, su2double **val_Jacobian_j, CConfig *config);
    
public:
  /*!
   * \brief Constructor of the class.
   * \param[in] val_nDim - Number of dimensions of the problem.
   * \param[in] val_nVar - Number of variables of the problem.
   * \param[in] config - Definition of the particular problem.
   */
  CUpwL2Roe_Flow(unsigned short val_nDim, unsigned short val_nVar, CConfig *config);

  /*!
   * \brief Destructor of the class.
   */
  ~CUpwL2Roe_Flow(void);
};

/*!
 * \class CUpwLMRoe_Flow
 * \brief Class for solving an approximate Riemann solver of LMRoe for the flow equations.
 * \ingroup ConvDiscr
 * \author E. Molina, A. Bueno, F. Palacios
 * \version 6.2.0 "Falcon"
 */
class CUpwLMRoe_Flow : public CUpwRoeBase_Flow {
private:
  /*!
   * \brief Add LMRoe dissipation to the flux (low-Mach scheme).
   * \param[out] val_residual - Convective flux.
   * \param[out] val_Jacobian_i - Flux Jacobian wrt node i conservatives (implicit computation).
   * \param[out] val_Jacobian_j - Flux Jacobian wrt node j conservatives (implicit computation).
   * \param[in] config - Definition of the particular problem.
   */
  void FinalizeResidual(su2double *val_residual, su2double **val_Jacobian_i, su2double **val_Jacobian_j, CConfig *config);
    
public:
  /*!
   * \brief Constructor of the class.
   * \param[in] val_nDim - Number of dimensions of the problem.
   * \param[in] val_nVar - Number of variables of the problem.
   * \param[in] config - Definition of the particular problem.
   */
  CUpwLMRoe_Flow(unsigned short val_nDim, unsigned short val_nVar, CConfig *config);

  /*!
   * \brief Destructor of the class.
   */
  ~CUpwLMRoe_Flow(void);
};

/*!
 * \class CUpwMSW_Flow
 * \brief Class for solving a flux-vector splitting method by Steger & Warming, modified version.
 * \ingroup ConvDiscr
 * \author S. Copeland
 */
class CUpwMSW_Flow : public CNumerics {
private:
  bool implicit;
  su2double *Diff_U;
  su2double *u_i, *u_j, *ust_i, *ust_j;
  su2double *Fc_i, *Fc_j;
  su2double *Lambda_i, *Lambda_j;
  su2double rhos_i, rhos_j;
  su2double *Ust_i, *Ust_j, *Vst_i, *Vst_j, *Velst_i, *Velst_j;
  su2double **P_Tensor, **invP_Tensor;
  unsigned short nPrimVar, nVar, nDim;
  
public:
  
  /*!
   * \brief Constructor of the class.
   * \param[in] val_nDim - Number of dimensions of the problem.
   * \param[in] val_nVar - Number of variables of the problem.
   * \param[in] config - Definition of the particular problem.
   */
  CUpwMSW_Flow(unsigned short val_nDim, unsigned short val_nVar, CConfig *config);
  
  /*!
   * \brief Destructor of the class.
   */
  ~CUpwMSW_Flow(void);
  
  /*!
   * \brief Compute the Roe's flux between two nodes i and j.
   * \param[out] val_residual - Pointer to the total residual.
   * \param[out] val_Jacobian_i - Jacobian of the numerical method at node i (implicit computation).
   * \param[out] val_Jacobian_j - Jacobian of the numerical method at node j (implicit computation).
   * \param[in] config - Definition of the particular problem.
   */
  void ComputeResidual(su2double *val_residual, su2double **val_Jacobian_i, su2double **val_Jacobian_j, CConfig *config);
  
};

/*!
 * \class CUpwTurkel_Flow
 * \brief Class for solving an approximate Riemann solver of Roe with Turkel Preconditioning for the flow equations.
 * \ingroup ConvDiscr
 * \author A. K. Lonkar
 */
class CUpwTurkel_Flow : public CNumerics {
private:
  bool implicit, grid_movement;
  su2double *Diff_U;
  su2double *Velocity_i, *Velocity_j, *RoeVelocity;
  su2double *ProjFlux_i, *ProjFlux_j;
  su2double *Lambda, *Epsilon;
  su2double **absPeJac, **invRinvPe, **R_Tensor, **Matrix, **Art_Visc;
  su2double sq_vel, Density_i, Energy_i, SoundSpeed_i, Pressure_i, Enthalpy_i,
  Density_j, Energy_j, SoundSpeed_j, Pressure_j, Enthalpy_j, R, RoePressure, RoeDensity, RoeEnthalpy, RoeSoundSpeed,
  ProjVelocity, ProjVelocity_i, ProjVelocity_j;
  unsigned short iDim, iVar, jVar, kVar;
  su2double Beta, Beta_min, Beta_max;
  su2double r_hat, s_hat, t_hat, rhoB2a2, sqr_one_m_Betasqr_Lam1;
  su2double Beta2, one_m_Betasqr, one_p_Betasqr, sqr_two_Beta_c_Area;
  su2double local_Mach;
  
public:
  
  /*!
   * \brief Constructor of the class.
   * \param[in] val_nDim - Number of dimensions of the problem.
   * \param[in] val_nVar - Number of variables of the problem.
   * \param[in] config - Definition of the particular problem.
   */
  CUpwTurkel_Flow(unsigned short val_nDim, unsigned short val_nVar, CConfig *config);
  
  /*!
   * \brief Destructor of the class.
   */
  ~CUpwTurkel_Flow(void);
  
  /*!
   * \brief Compute the Roe's flux between two nodes i and j.
   * \param[out] val_residual - Pointer to the total residual.
   * \param[out] val_Jacobian_i - Jacobian of the numerical method at node i (implicit computation).
   * \param[out] val_Jacobian_j - Jacobian of the numerical method at node j (implicit computation).
   * \param[in] config - Definition of the particular problem.
   */
  void ComputeResidual(su2double *val_residual, su2double **val_Jacobian_i, su2double **val_Jacobian_j, CConfig *config);
  
  /*!
   * \brief Get the Preconditioning Beta.
   * \return Beta - Value of the low Mach Preconditioner.
   */
  su2double GetPrecond_Beta();
};

/*!
 * \class CUpwFDSInc_Flow
 * \brief Class for solving a Flux Difference Splitting (FDS) upwind method for the incompressible flow equations.
 * \ingroup ConvDiscr
 * \author F. Palacios, T. Economon
 */
class CUpwFDSInc_Flow : public CNumerics {
private:
  bool implicit, /*!< \brief Implicit calculation. */
  grid_movement, /*!< \brief Modification for grid movement. */
  variable_density, /*!< \brief Variable density incompressible flows. */
  energy; /*!< \brief computation with the energy equation. */
  su2double *Diff_V;
  su2double *Velocity_i, *Velocity_j, *MeanVelocity;
  su2double *ProjFlux_i, *ProjFlux_j;
  su2double *Lambda, *Epsilon;
  su2double **Precon, **invPrecon_A;
  su2double Proj_ModJac_Tensor_ij, Pressure_i,
  Pressure_j, ProjVelocity,
  MeandRhodT, dRhodT_i, dRhodT_j, /*!< \brief Derivative of density w.r.t. temperature (variable density flows). */
  Temperature_i, Temperature_j,   /*!< \brief Temperature at node 0 and 1. */
  MeanDensity, MeanPressure, MeanSoundSpeed, MeanBetaInc2, MeanEnthalpy, MeanCp, MeanTemperature; /*!< \brief Mean values of primitive variables. */
  unsigned short iDim, iVar, jVar, kVar;
  
public:
  
  /*!
   * \brief Constructor of the class.
   * \param[in] val_nDim - Number of dimensions of the problem.
   * \param[in] val_nVar - Number of variables of the problem.
   * \param[in] config - Definition of the particular problem.
   */
  CUpwFDSInc_Flow(unsigned short val_nDim, unsigned short val_nVar, CConfig *config);
  
  /*!
   * \brief Destructor of the class.
   */
  ~CUpwFDSInc_Flow(void);
  
  /*!
   * \brief Compute the upwind flux between two nodes i and j.
   * \param[out] val_residual - Pointer to the residual array.
   * \param[out] val_Jacobian_i - Jacobian of the numerical method at node i (implicit computation).
   * \param[out] val_Jacobian_j - Jacobian of the numerical method at node j (implicit computation).
   * \param[in] config - Definition of the particular problem.
   */
  void ComputeResidual(su2double *val_residual, su2double **val_Jacobian_i, su2double **val_Jacobian_j,
                       CConfig *config);
};

/*!
 * \class CUpwRoe_AdjFlow
 * \brief Class for solving an approximate Riemann solver of Roe
 *        for the adjoint flow equations.
 * \ingroup ConvDiscr
 * \author F. Palacios
 */
class CUpwRoe_AdjFlow : public CNumerics {
private:
  su2double *Residual_Roe;
  su2double area, Sx, Sy, Sz, rarea, nx, ny, nz, rho_l, u_l, v_l, w_l, h_l, rho_r,
  u_r, v_r, w_r, h_r, psi1, psi2, psi3, psi4, psi5;
  su2double h, u, v, w, c, psi1_l, psi2_l, psi3_l, psi4_l, psi5_l,
  psi1_r, psi2_r, psi3_r, psi4_r, psi5_r, q_l, q_r, Q_l, Q_r, vn,
  rrho_l, weight, rweight1, cc;
  su2double l1psi, l2psi, absQ, absQp, absQm, q2, alpha, beta_u, beta_v, beta_w, Q, l1l2p, l1l2m, eta;
  su2double RoeDensity, RoeSoundSpeed, *RoeVelocity, *Lambda, *Velocity_i, *Velocity_j, **ProjFlux_i, **ProjFlux_j,
  Proj_ModJac_Tensor_ij, **Proj_ModJac_Tensor, Energy_i, Energy_j, **P_Tensor, **invP_Tensor;
  unsigned short iDim, iVar, jVar, kVar;
  bool implicit, grid_movement;
  
public:
  
  /*!
   * \brief Constructor of the class.
   * \param[in] val_nDim - Number of dimensions of the problem.
   * \param[in] val_nVar - Number of variables of the problem.
   * \param[in] config - Definition of the particular problem.
   */
  CUpwRoe_AdjFlow(unsigned short val_nDim, unsigned short val_nVar, CConfig *config);
  
  /*!
   * \brief Destructor of the class.
   */
  ~CUpwRoe_AdjFlow(void);
  
  /*!
   * \brief Compute the adjoint Roe's flux between two nodes i and j.
   * \param[out] val_residual_i - Pointer to the total residual at point i.
   * \param[out] val_residual_j - Pointer to the total residual at point j.
   * \param[out] val_Jacobian_ii - Jacobian of the numerical method at node i (implicit computation) from node i.
   * \param[out] val_Jacobian_ij - Jacobian of the numerical method at node i (implicit computation) from node j.
   * \param[out] val_Jacobian_ji - Jacobian of the numerical method at node j (implicit computation) from node i.
   * \param[out] val_Jacobian_jj - Jacobian of the numerical method at node j (implicit computation) from node j.
   * \param[in] config - Definition of the particular problem.
   */
  void ComputeResidual(su2double *val_residual_i, su2double *val_residual_j, su2double **val_Jacobian_ii,
                       su2double **val_Jacobian_ij, su2double **val_Jacobian_ji, su2double **val_Jacobian_jj, CConfig *config);
};

/*!
 * \class CUpwAUSM_Flow
 * \brief Class for solving an approximate Riemann AUSM.
 * \ingroup ConvDiscr
 * \author F. Palacios
 */
class CUpwAUSM_Flow : public CNumerics {
private:
  bool implicit;
  su2double *Diff_U;
  su2double *Velocity_i, *Velocity_j, *RoeVelocity;
  su2double *ProjFlux_i, *ProjFlux_j;
  su2double *delta_wave, *delta_vel;
  su2double *Lambda, *Epsilon;
  su2double **P_Tensor, **invP_Tensor;
  su2double sq_vel, Proj_ModJac_Tensor_ij, Density_i, Energy_i, SoundSpeed_i, Pressure_i, Enthalpy_i,
  Density_j, Energy_j, SoundSpeed_j, Pressure_j, Enthalpy_j, R, RoeDensity, RoeEnthalpy, RoeSoundSpeed,
  ProjVelocity, ProjVelocity_i, ProjVelocity_j;
  unsigned short iDim, iVar, jVar, kVar;
  su2double mL, mR, mLP, mRM, mF, pLP, pRM, pF, Phi;
  
public:
  
  /*!
   * \brief Constructor of the class.
   * \param[in] val_nDim - Number of dimensions of the problem.
   * \param[in] val_nVar - Number of variables of the problem.
   * \param[in] config - Definition of the particular problem.
   */
  CUpwAUSM_Flow(unsigned short val_nDim, unsigned short val_nVar, CConfig *config);
  
  /*!
   * \brief Destructor of the class.
   */
  ~CUpwAUSM_Flow(void);
  
  /*!
   * \brief Compute the Roe's flux between two nodes i and j.
   * \param[out] val_residual - Pointer to the total residual.
   * \param[out] val_Jacobian_i - Jacobian of the numerical method at node i (implicit computation).
   * \param[out] val_Jacobian_j - Jacobian of the numerical method at node j (implicit computation).
   * \param[in] config - Definition of the particular problem.
   */
  void ComputeResidual(su2double *val_residual, su2double **val_Jacobian_i, su2double **val_Jacobian_j, CConfig *config);
};

/*!
 * \class CUpwAUSMPLUS_SLAU_Base_Flow
 * \brief Base class for AUSM+up(2) and SLAU(2) convective schemes.
 * \ingroup ConvDiscr
 * \author Amit Sachdeva
 */
class CUpwAUSMPLUS_SLAU_Base_Flow : public CNumerics {
protected:
  bool implicit;
  bool UseAccurateJacobian;
  bool HasAnalyticalDerivatives;
  su2double FinDiffStep;
  
  su2double MassFlux, DissFlux, Pressure;
  su2double *Velocity_i, *Velocity_j;
  su2double *psi_i, *psi_j;
  su2double dmdot_dVi[6], dmdot_dVj[6], dpres_dVi[6], dpres_dVj[6];
  
  /*--- Roe variables (for approximate Jacobian) ---*/
  su2double *Lambda, *Epsilon, *RoeVelocity, **P_Tensor, **invP_Tensor;
  
  /*!
   * \brief Compute the mass flux and pressure based on Primitives_i/j, derived classes must implement this method.
   * \note See the body of the (empty) default implementation for instructions on how to implement the method.
   * \param[in] config - Definition of the particular problem.
   * \param[out] mdot - The mass flux.
   * \param[out] pressure - The pressure at the control volume face.
   */
  virtual void ComputeMassAndPressureFluxes(CConfig *config, su2double &mdot, su2double &pressure) = 0;
  
  /*!
   * \brief Compute the flux Jacobians of the Roe scheme to use as an approximation.
   * \param[out] val_Jacobian_i - Jacobian of the numerical method at node i (implicit computation).
   * \param[out] val_Jacobian_j - Jacobian of the numerical method at node j (implicit computation).
   */
  void ApproximateJacobian(su2double **val_Jacobian_i, su2double **val_Jacobian_j);
  
  /*!
   * \brief Compute the flux Jacobians using a mix of finite differences and manual differentiation.
   * \param[out] val_Jacobian_i - Jacobian of the numerical method at node i (implicit computation).
   * \param[out] val_Jacobian_j - Jacobian of the numerical method at node j (implicit computation).
   */
  void AccurateJacobian(CConfig *config, su2double **val_Jacobian_i, su2double **val_Jacobian_j);
  
public:
  
  /*!
   * \brief Constructor of the class.
   * \param[in] val_nDim - Number of dimensions of the problem.
   * \param[in] val_nVar - Number of variables of the problem.
   * \param[in] config - Definition of the particular problem.
   */
  CUpwAUSMPLUS_SLAU_Base_Flow(unsigned short val_nDim, unsigned short val_nVar, CConfig *config);
  
  /*!
   * \brief Destructor of the class.
   */
  ~CUpwAUSMPLUS_SLAU_Base_Flow(void);
  
  /*!
   * \brief Compute the AUSM+ and SLAU family of schemes.
   * \param[out] val_residual - Pointer to the total residual.
   * \param[out] val_Jacobian_i - Jacobian of the numerical method at node i (implicit computation).
   * \param[out] val_Jacobian_j - Jacobian of the numerical method at node j (implicit computation).
   * \param[in] config - Definition of the particular problem.
   */
  void ComputeResidual(su2double *val_residual, su2double **val_Jacobian_i, su2double **val_Jacobian_j, CConfig *config);
};

/*!
 * \class CUpwAUSMPLUSUP_Flow
 * \brief Class for solving an approximate Riemann AUSM+ -up.
 * \ingroup ConvDiscr
 * \author Amit Sachdeva
 */
class CUpwAUSMPLUSUP_Flow : public CUpwAUSMPLUS_SLAU_Base_Flow {
private:
  su2double Kp, Ku, sigma;
  
  /*!
   * \brief Mass flux and pressure for the AUSM+up scheme.
   * \param[in] config - Definition of the particular problem.
   * \param[out] mdot - The mass flux.
   * \param[out] pressure - The pressure at the control volume face.
   */
  void ComputeMassAndPressureFluxes(CConfig *config, su2double &mdot, su2double &pressure);
  
public:
  
  /*!
   * \brief Constructor of the class.
   * \param[in] val_nDim - Number of dimensions of the problem.
   * \param[in] val_nVar - Number of variables of the problem.
   * \param[in] config - Definition of the particular problem.
   */
  CUpwAUSMPLUSUP_Flow(unsigned short val_nDim, unsigned short val_nVar, CConfig *config);
  
  /*!
   * \brief Destructor of the class.
   */
  ~CUpwAUSMPLUSUP_Flow(void);
};

/*!
 * \class CUpwAUSMPLUSUP2_Flow
 * \brief Class for solving an approximate Riemann AUSM+ -up.
 * \ingroup ConvDiscr
 * \author Amit Sachdeva
 */
class CUpwAUSMPLUSUP2_Flow : public CUpwAUSMPLUS_SLAU_Base_Flow {
private:
  su2double Kp, sigma;
  
  /*!
   * \brief Mass flux and pressure for the AUSM+up2 scheme.
   * \param[in] config - Definition of the particular problem.
   * \param[out] mdot - The mass flux.
   * \param[out] pressure - The pressure at the control volume face.
   */
  void ComputeMassAndPressureFluxes(CConfig *config, su2double &mdot, su2double &pressure);
  
public:
  
  /*!
   * \brief Constructor of the class.
   * \param[in] val_nDim - Number of dimensions of the problem.
   * \param[in] val_nVar - Number of variables of the problem.
   * \param[in] config - Definition of the particular problem.
   */
  CUpwAUSMPLUSUP2_Flow(unsigned short val_nDim, unsigned short val_nVar, CConfig *config);
  
  /*!
   * \brief Destructor of the class.
   */
  ~CUpwAUSMPLUSUP2_Flow(void);
  
};

/*!
 * \class CUpwSLAU_Flow
 * \brief Class for solving the Low-Dissipation AUSM.
 * \ingroup ConvDiscr
 * \author E. Molina
 */
class CUpwSLAU_Flow : public CUpwAUSMPLUS_SLAU_Base_Flow {
protected:
  bool slau_low_diss;
  bool slau2;
  
  /*!
   * \brief Mass flux and pressure for the SLAU and SLAU2 schemes.
   * \param[in] config - Definition of the particular problem.
   * \param[out] mdot - The mass flux.
   * \param[out] pressure - The pressure at the control volume face.
   */
  void ComputeMassAndPressureFluxes(CConfig *config, su2double &mdot, su2double &pressure);
  
public:
  
  /*!
   * \brief Constructor of the class.
   * \param[in] val_nDim - Number of dimensions of the problem.
   * \param[in] val_nVar - Number of variables of the problem.
   * \param[in] config - Definition of the particular problem.
   */
  CUpwSLAU_Flow(unsigned short val_nDim, unsigned short val_nVar, CConfig *config, bool val_low_dissipation);
  
  /*!
   * \brief Destructor of the class.
   */
  ~CUpwSLAU_Flow(void);

};

/*!
 * \class CUpwSLAU2_Flow
 * \brief Class for solving the Simple Low-Dissipation AUSM 2.
 * \ingroup ConvDiscr
 * \author E. Molina
 */
class CUpwSLAU2_Flow : public CUpwSLAU_Flow {
public:
  /*!
   * \brief Constructor of the class.
   * \param[in] val_nDim - Number of dimensions of the problem.
   * \param[in] val_nVar - Number of variables of the problem.
   * \param[in] config - Definition of the particular problem.
   */
  CUpwSLAU2_Flow(unsigned short val_nDim, unsigned short val_nVar, CConfig *config, bool val_low_dissipation);
  
  /*!
   * \brief Destructor of the class.
   */
  ~CUpwSLAU2_Flow(void);

};

/*!
 * \class CUpwHLLC_Flow
 * \brief Class for solving an approximate Riemann HLLC.
 * \ingroup ConvDiscr
 * \author G. Gori, Politecnico di Milano
 * \version 6.2.0 "Falcon"
 */
class CUpwHLLC_Flow : public CNumerics {
private:
  bool implicit, grid_movement;
  unsigned short iDim, jDim, iVar, jVar;
  
  su2double *IntermediateState;
  su2double *Velocity_i, *Velocity_j, *RoeVelocity;

  su2double sq_vel_i, Density_i, Energy_i, SoundSpeed_i, Pressure_i, Enthalpy_i, ProjVelocity_i;
  su2double sq_vel_j, Density_j, Energy_j, SoundSpeed_j, Pressure_j, Enthalpy_j, ProjVelocity_j;
  
  su2double sq_velRoe, RoeDensity, RoeEnthalpy, RoeSoundSpeed, RoeProjVelocity, ProjInterfaceVel;

  su2double sL, sR, sM, pStar, EStar, rhoSL, rhoSR, Rrho, kappa;

  su2double Omega, RHO, OmegaSM;
  su2double *dSm_dU, *dPI_dU, *drhoStar_dU, *dpStar_dU, *dEStar_dU;
  
public:
  
  /*!
   * \brief Constructor of the class.
   * \param[in] val_nDim - Number of dimensions of the problem.
   * \param[in] val_nVar - Number of variables of the problem.
   * \param[in] config - Definition of the particular problem.
   */
  CUpwHLLC_Flow(unsigned short val_nDim, unsigned short val_nVar, CConfig *config);
  
  /*!
   * \brief Destructor of the class.
   */
  ~CUpwHLLC_Flow(void);
  
  /*!
   * \brief Compute the Roe's flux between two nodes i and j.
   * \param[out] val_residual - Pointer to the total residual.
   * \param[out] val_Jacobian_i - Jacobian of the numerical method at node i (implicit computation).
   * \param[out] val_Jacobian_j - Jacobian of the numerical method at node j (implicit computation).
   * \param[in] config - Definition of the particular problem.
   */
  void ComputeResidual(su2double *val_residual, su2double **val_Jacobian_i, su2double **val_Jacobian_j, CConfig *config);

};

/*!
 * \class CUpwGeneralHLLC_Flow
 * \brief Class for solving an approximate Riemann HLLC.
 * \ingroup ConvDiscr
 * \author G. Gori, Politecnico di Milano
 * \version 6.2.0 "Falcon"
 */
class CUpwGeneralHLLC_Flow : public CNumerics {
private:
  bool implicit, grid_movement;
  unsigned short iDim, jDim, iVar, jVar;
  
  su2double *IntermediateState;
  su2double *Velocity_i, *Velocity_j, *RoeVelocity;

  su2double sq_vel_i, Density_i, Energy_i, SoundSpeed_i, Pressure_i, Enthalpy_i, ProjVelocity_i, StaticEnthalpy_i, StaticEnergy_i;
  su2double sq_vel_j, Density_j, Energy_j, SoundSpeed_j, Pressure_j, Enthalpy_j, ProjVelocity_j, StaticEnthalpy_j, StaticEnergy_j;
  
  su2double sq_velRoe, RoeDensity, RoeEnthalpy, RoeSoundSpeed, RoeProjVelocity, ProjInterfaceVel;
  su2double Kappa_i, Kappa_j, Chi_i, Chi_j, RoeKappa, RoeChi, RoeKappaStaticEnthalpy;

  su2double sL, sR, sM, pStar, EStar, rhoSL, rhoSR, Rrho, kappa;

  su2double Omega, RHO, OmegaSM;
  su2double *dSm_dU, *dPI_dU, *drhoStar_dU, *dpStar_dU, *dEStar_dU;

  
public:
  
  /*!
   * \brief Constructor of the class.
   * \param[in] val_nDim - Number of dimensions of the problem.
   * \param[in] val_nVar - Number of variables of the problem.
   * \param[in] config - Definition of the particular problem.
   */
  CUpwGeneralHLLC_Flow(unsigned short val_nDim, unsigned short val_nVar, CConfig *config);
  
  /*!
   * \brief Destructor of the class.
   */
  ~CUpwGeneralHLLC_Flow(void);
  
  /*!

   * \brief Compute the Roe's flux between two nodes i and j.
   * \param[out] val_residual - Pointer to the total residual.
   * \param[out] val_Jacobian_i - Jacobian of the numerical method at node i (implicit computation).
   * \param[out] val_Jacobian_j - Jacobian of the numerical method at node j (implicit computation).
   * \param[in] config - Definition of the particular problem.
   */
   void ComputeResidual(su2double *val_residual, su2double **val_Jacobian_i, su2double **val_Jacobian_j, CConfig *config);

   /*!
   * \brief Compute the Average quantities for a general fluid flux between two nodes i and j.
   * Using the approach of Vinokur and Montagne'
   */
   void VinokurMontagne();
};

/*!
 * \class CUpwLin_TransLM
 * \brief Class for performing a linear upwind solver for the Spalart-Allmaras turbulence model equations with transition
 * \ingroup ConvDiscr
 * \author A. Aranake
 */
class CUpwLin_TransLM : public CNumerics {
private:
  su2double *Velocity_i;
  su2double *Velocity_j;
  bool implicit, grid_movement, incompressible;
  su2double Density_i, Density_j, q_ij, a0, a1;
  unsigned short iDim;
  
public:
  
  /*!
   * \brief Constructor of the class.
   * \param[in] val_nDim - Number of dimensions of the problem.
   * \param[in] val_nVar - Number of variables of the problem.
   * \param[in] config - Definition of the particular problem.
   */
  CUpwLin_TransLM(unsigned short val_nDim, unsigned short val_nVar, CConfig *config);
  
  /*!
   * \brief Destructor of the class.
   */
  ~CUpwLin_TransLM(void);
  
  /*!
   * \brief Compute the upwind flux between two nodes i and j.
   * \param[out] val_residual - Pointer to the total residual.
   * \param[out] val_Jacobian_i - Jacobian of the numerical method at node i (implicit computation).
   * \param[out] val_Jacobian_j - Jacobian of the numerical method at node j (implicit computation).
   * \param[in] config - Definition of the particular problem.
   */
  void ComputeResidual (su2double *val_residual, su2double **val_Jacobian_i, su2double **val_Jacobian_j, CConfig *config);
};

/*!
 * \class CUpwLin_AdjTurb
 * \brief Class for performing a linear upwind solver for the adjoint turbulence equations.
 * \ingroup ConvDiscr
 * \author A. Bueno.
 */
class CUpwLin_AdjTurb : public CNumerics {
private:
  su2double *Velocity_i;
  
public:
  
  /*!
   * \brief Constructor of the class.
   * \param[in] val_nDim - Number of dimensions of the problem.
   * \param[in] val_nVar - Number of variables of the problem.
   * \param[in] config - Definition of the particular problem.
   */
  CUpwLin_AdjTurb(unsigned short val_nDim, unsigned short val_nVar, CConfig *config);
  
  /*!
   * \brief Destructor of the class.
   */
  ~CUpwLin_AdjTurb(void);
  
  /*!
   * \brief Compute the adjoint upwind flux between two nodes i and j.
   * \param[out] val_residual - Pointer to the total residual.
   * \param[out] val_Jacobian_i - Jacobian of the numerical method at node i (implicit computation).
   * \param[out] val_Jacobian_j - Jacobian of the numerical method at node j (implicit computation).
   * \param[in] config - Definition of the particular problem.
   */
  void ComputeResidual (su2double *val_residual, su2double **val_Jacobian_i, su2double **val_Jacobian_j, CConfig *config);
};

/*!
 * \class CUpwSca_Turb
 * \brief Template class for turbulent scalar upwind fluxes between nodes i and j.
 * \details This class serves as a template for the scalar upwinding residual
 *   classes.  The general structure of a scalar upwinding calculation is the
 *   same for many different  models, which leads to a lot of repeated code.
 *   By using the template design pattern, these sections of repeated code are
 *   moved to this shared base class, and the specifics of each model
 *   are implemented by derived classes.  In order to add a new residual
 *   calculation for a convection residual, extend this class and implement
 *   the pure virtual functions with model-specific behavior.
 * \ingroup ConvDiscr
 * \author C. Pederson, A. Bueno., and A. Campos.
 */
class CUpwSca_Turb : public CNumerics {
private:

  /*!
   * \brief A pure virtual function; Adds any extra variables to AD
   */
  virtual void ExtraADPreaccIn() = 0;

  /*!
   * \brief Model-specific steps in the ComputeResidual method
   * \param[out] val_residual - Pointer to the total residual.
   * \param[out] val_Jacobian_i - Jacobian of the numerical method at node i (implicit computation).
   * \param[out] val_Jacobian_j - Jacobian of the numerical method at node j (implicit computation).
   * \param[in] config - Definition of the particular problem.
   */
  virtual void FinishResidualCalc(su2double *val_residual,
                                  su2double **Jacobian_i,
                                  su2double **Jacobian_j,
                                  CConfig *config) = 0;

protected:
  su2double *Velocity_i, *Velocity_j; /*!< \brief Velocity, minus any grid movement. */
  su2double Density_i, Density_j;
  bool implicit, grid_movement, incompressible;
  su2double q_ij, /*!< \brief Projected velocity at the face. */
            a0,   /*!< \brief The maximum of the face-normal velocity and 0 */
            a1;   /*!< \brief The minimum of the face-normal velocity and 0 */
  unsigned short iDim;

public:

  /*!
   * \brief Constructor of the class.
   * \param[in] val_nDim - Number of dimensions of the problem.
   * \param[in] val_nVar - Number of variables of the problem.
   * \param[in] config - Definition of the particular problem.
   */
  CUpwSca_Turb(unsigned short val_nDim, unsigned short val_nVar, CConfig *config);

  /*!
   * \brief Destructor of the class.
   */
  ~CUpwSca_Turb(void);

  /*!
   * \brief Compute the scalar upwind flux between two nodes i and j.
   * \param[out] val_residual - Pointer to the total residual.
   * \param[out] val_Jacobian_i - Jacobian of the numerical method at node i (implicit computation).
   * \param[out] val_Jacobian_j - Jacobian of the numerical method at node j (implicit computation).
   * \param[in] config - Definition of the particular problem.
   */
  void ComputeResidual(su2double *val_residual, su2double **val_Jacobian_i, su2double **val_Jacobian_j, CConfig *config);
};

/*!
 * \class CUpwSca_TurbSST
 * \brief Class for doing a scalar upwind solver for the Menter SST turbulence model equations.
 * \ingroup ConvDiscr
 * \author A. Campos.
 */
class CUpwSca_TurbSST : public CUpwSca_Turb {
private:
  
  /*!
   * \brief Adds any extra variables to AD
   */
  void ExtraADPreaccIn();
  
  /*!
   * \brief SST specific steps in the ComputeResidual method
   * \param[out] val_residual - Pointer to the total residual.
   * \param[out] val_Jacobian_i - Jacobian of the numerical method at node i (implicit computation).
   * \param[out] val_Jacobian_j - Jacobian of the numerical method at node j (implicit computation).
   * \param[in] config - Definition of the particular problem.
   */
  void FinishResidualCalc(su2double *val_residual, su2double **Jacobian_i,
                          su2double **Jacobian_j, CConfig *config);
  
public:
  
  /*!
   * \brief Constructor of the class.
   * \param[in] val_nDim - Number of dimensions of the problem.
   * \param[in] val_nVar - Number of variables of the problem.
   * \param[in] config - Definition of the particular problem.
   */
  CUpwSca_TurbSST(unsigned short val_nDim, unsigned short val_nVar, CConfig *config);
  
  /*!
   * \brief Destructor of the class.
   */
  ~CUpwSca_TurbSST(void);
};

/*!
 * \class CUpwSca_TurbSA
 * \brief Class for doing a scalar upwind solver for the Spalar-Allmaras turbulence model equations.
 * \ingroup ConvDiscr
 * \author A. Bueno.
 */
class CUpwSca_TurbSA : public CUpwSca_Turb {
private:

  /*!
   * \brief Adds any extra variables to AD
   */
  void ExtraADPreaccIn();

  /*!
   * \brief SA specific steps in the ComputeResidual method
   * \param[out] val_residual - Pointer to the total residual.
   * \param[out] val_Jacobian_i - Jacobian of the numerical method at node i (implicit computation).
   * \param[out] val_Jacobian_j - Jacobian of the numerical method at node j (implicit computation).
   * \param[in] config - Definition of the particular problem.
   */
  void FinishResidualCalc(su2double *val_residual, su2double **Jacobian_i,
                                su2double **Jacobian_j, CConfig *config);

public:

  /*!
   * \brief Constructor of the class.
   * \param[in] val_nDim - Number of dimensions of the problem.
   * \param[in] val_nVar - Number of variables of the problem.
   * \param[in] config - Definition of the particular problem.
   */
  CUpwSca_TurbSA(unsigned short val_nDim, unsigned short val_nVar, CConfig *config);

  /*!
   * \brief Destructor of the class.
   */
  ~CUpwSca_TurbSA(void);
};

/*!
 * \class CUpwSca_TransLM
 * \brief Class for doing a scalar upwind solver for the Spalart-Allmaras turbulence model equations with transition.
 * \ingroup ConvDiscr
 * \author A. Aranake.
 */
class CUpwSca_TransLM : public CNumerics {
private:
  su2double *Velocity_i, *Velocity_j;
  bool implicit, grid_movement;
  su2double q_ij, a0, a1;
  unsigned short iDim;
  
public:
  
  /*!
   * \brief Constructor of the class.
   * \param[in] val_nDim - Number of dimensions of the problem.
   * \param[in] val_nVar - Number of variables of the problem.
   * \param[in] config - Definition of the particular problem.
   */
  CUpwSca_TransLM(unsigned short val_nDim, unsigned short val_nVar, CConfig *config);
  
  /*!
   * \brief Destructor of the class.
   */
  ~CUpwSca_TransLM(void);
  
  /*!
   * \brief Compute the scalar upwind flux between two nodes i and j.
   * \param[out] val_residual - Pointer to the total residual.
   * \param[out] val_Jacobian_i - Jacobian of the numerical method at node i (implicit computation).
   * \param[out] val_Jacobian_j - Jacobian of the numerical method at node j (implicit computation).
   * \param[in] config - Definition of the particular problem.
   */
  void ComputeResidual(su2double *val_residual, su2double **val_Jacobian_i, su2double **val_Jacobian_j, CConfig *config);
};

/*!
 * \class CUpwSca_AdjTurb
 * \brief Class for doing a scalar upwind solver for the adjoint turbulence equations.
 * \ingroup ConvDiscr
 * \author A. Bueno.
 */
class CUpwSca_AdjTurb : public CNumerics {
private:
  su2double *Velocity_i, *Velocity_j;
  
public:
  
  /*!
   * \brief Constructor of the class.
   * \param[in] val_nDim - Number of dimensions of the problem.
   * \param[in] val_nVar - Number of variables of the problem.
   * \param[in] config - Definition of the particular problem.
   */
  CUpwSca_AdjTurb(unsigned short val_nDim, unsigned short val_nVar, CConfig *config);
  
  /*!
   * \brief Destructor of the class.
   */
  ~CUpwSca_AdjTurb(void);
  
  /*!
   * \param[out] val_residual_i - Pointer to the total residual at point i.
   * \param[out] val_residual_j - Pointer to the total viscosity residual at point j.
   * \param[out] val_Jacobian_ii - Jacobian of the numerical method at node i (implicit computation) from node i.
   * \param[out] val_Jacobian_ij - Jacobian of the numerical method at node i (implicit computation) from node j.
   * \param[out] val_Jacobian_ji - Jacobian of the numerical method at node j (implicit computation) from node i.
   * \param[out] val_Jacobian_jj - Jacobian of the numerical method at node j (implicit computation) from node j.
   * \param[in] config - Definition of the particular problem.
   */
  void ComputeResidual(su2double *val_residual_i, su2double *val_residual_j, su2double **val_Jacobian_ii, su2double **val_Jacobian_ij,
                       su2double **val_Jacobian_ji, su2double **val_Jacobian_jj, CConfig *config);
};

/*!
 * \class CUpwSca_Heat
 * \brief Class for doing a scalar upwind solver for the heat convection equation.
 * \ingroup ConvDiscr
 * \author O. Burghardt.
 * \version 6.2.0 "Falcon"
 */
class CUpwSca_Heat : public CNumerics {
private:
  su2double *Velocity_i, *Velocity_j;
  bool implicit, grid_movement;
  su2double q_ij, a0, a1;
  unsigned short iDim;

public:

  /*!
   * \brief Constructor of the class.
   * \param[in] val_nDim - Number of dimensions of the problem.
   * \param[in] val_nVar - Number of variables of the problem.
   * \param[in] config - Definition of the particular problem.
   */
  CUpwSca_Heat(unsigned short val_nDim, unsigned short val_nVar, CConfig *config);

  /*!
   * \brief Destructor of the class.
   */
  ~CUpwSca_Heat(void);

  /*!
   * \brief Compute the scalar upwind flux between two nodes i and j.
   * \param[out] val_residual - Pointer to the total residual.
   * \param[out] val_Jacobian_i - Jacobian of the numerical method at node i (implicit computation).
   * \param[out] val_Jacobian_j - Jacobian of the numerical method at node j (implicit computation).
   * \param[in] config - Definition of the particular problem.
   */
  void ComputeResidual(su2double *val_residual, su2double **val_Jacobian_i, su2double **val_Jacobian_j, CConfig *config);
};

/*!
<<<<<<< HEAD
 * \class CUpwScalar
 * \brief Template class for scalar upwind fluxes between nodes i and j.
 * \details This class serves as a template for the scalar upwinding residual
 *   classes.  The general structure of a scalar upwinding calculation is the
 *   same for many different  models, which leads to a lot of repeated code.
 *   By using the template design pattern, these sections of repeated code are
 *   moved to this shared base class, and the specifics of each model
 *   are implemented by derived classes.  In order to add a new residual
 *   calculation for a convection residual, extend this class and implement
 *   the pure virtual functions with model-specific behavior.
 * \ingroup ConvDiscr
 * \author C. Pederson, T. Economon
 */
class CUpwScalar : public CNumerics {
private:
  
  /*!
   * \brief A pure virtual function; Adds any extra variables to AD
   */
  virtual void ExtraADPreaccIn() = 0;
  
  /*!
   * \brief Model-specific steps in the ComputeResidual method
   * \param[out] val_residual - Pointer to the total residual.
   * \param[out] val_Jacobian_i - Jacobian of the numerical method at node i (implicit computation).
   * \param[out] val_Jacobian_j - Jacobian of the numerical method at node j (implicit computation).
   * \param[in] config - Definition of the particular problem.
   */
  virtual void FinishResidualCalc(su2double *val_residual,
                                  su2double **Jacobian_i,
                                  su2double **Jacobian_j,
                                  CConfig *config) = 0;
  
protected:
  su2double *Velocity_i, *Velocity_j;            /*!< \brief Velocity at nodes i and j. */
  su2double Density_i, Density_j;                /*!< \brief Density at nodes i and j. */
  bool implicit, grid_movement, incompressible;  /*!< \brief Boolean flags. */
  su2double q_ij,                                /*!< \brief Projected velocity at the face. */
  a0,                                            /*!< \brief The maximum of the face-normal velocity and 0 */
  a1;                                            /*!< \brief The minimum of the face-normal velocity and 0 */
  unsigned short iDim;                           /*!< \brief Dimension index. */
  
public:
  
  /*!
   * \brief Constructor of the class.
   * \param[in] val_nDim - Number of dimensions of the problem.
   * \param[in] val_nVar - Number of variables of the problem.
   * \param[in] config - Definition of the particular problem.
   */
  CUpwScalar(unsigned short val_nDim, unsigned short val_nVar, CConfig *config);
  
  /*!
   * \brief Destructor of the class.
   */
  ~CUpwScalar(void);
  
  /*!
   * \brief Compute the scalar upwind flux between two nodes i and j.
   * \param[out] val_residual - Pointer to the total residual.
   * \param[out] val_Jacobian_i - Jacobian of the numerical method at node i (implicit computation).
   * \param[out] val_Jacobian_j - Jacobian of the numerical method at node j (implicit computation).
   * \param[in] config - Definition of the particular problem.
   */
  void ComputeResidual(su2double *val_residual,
                       su2double **val_Jacobian_i,
                       su2double **val_Jacobian_j,
                       CConfig *config);
};

/*!
 * \class CUpwScalar_General
 * \brief Class for doing a scalar upwind solver for scalar transport eqns.
 * \ingroup ConvDiscr
 * \author T. Economon
 */
class CUpwScalar_General : public CUpwScalar {
private:
  
  /*!
   * \brief Adds any extra variables to AD
   */
  void ExtraADPreaccIn();
  
  /*!
   * \brief SST specific steps in the ComputeResidual method
   * \param[out] val_residual - Pointer to the total residual.
   * \param[out] val_Jacobian_i - Jacobian of the numerical method at node i (implicit computation).
   * \param[out] val_Jacobian_j - Jacobian of the numerical method at node j (implicit computation).
   * \param[in] config - Definition of the particular problem.
   */
  void FinishResidualCalc(su2double *val_residual, su2double **Jacobian_i,
                          su2double **Jacobian_j, CConfig *config);
  
public:
  
  /*!
   * \brief Constructor of the class.
   * \param[in] val_nDim - Number of dimensions of the problem.
   * \param[in] val_nVar - Number of variables of the problem.
   * \param[in] config - Definition of the particular problem.
   */
  CUpwScalar_General(unsigned short val_nDim,
                     unsigned short val_nVar,
                     CConfig *config);
  
  /*!
   * \brief Destructor of the class.
   */
  ~CUpwScalar_General(void);
};

/*!
 * \class CCentJST_Flow
 * \brief Class for centered shceme - JST.
=======
 * \class CCentBase_Flow
 * \brief Intermediate class to define centered schemes.
>>>>>>> 27f3875c
 * \ingroup ConvDiscr
 * \author F. Palacios
 */
class CCentBase_Flow : public CNumerics {

protected:
  unsigned short iDim, iVar, jVar; /*!< \brief Iteration on dimension and variables. */
  bool grid_movement;              /*!< \brief Consider grid movement. */
  bool implicit;                   /*!< \brief Implicit calculation (compute Jacobians). */
  su2double fix_factor;            /*!< \brief Fix factor for dissipation Jacobians (more diagonal dominance). */

  su2double *Velocity_i, *Velocity_j, *MeanVelocity; /*!< \brief Velocity at nodes i and j and mean. */
  su2double ProjVelocity_i, ProjVelocity_j;          /*!< \brief Velocities in the face normal direction. */
  su2double sq_vel_i,  sq_vel_j;                     /*!< \brief Squared norm of the velocity vectors. */
  su2double Energy_i,  Energy_j,  MeanEnergy;        /*!< \brief Energy at nodes i and j and mean. */
  su2double MeanDensity, MeanPressure, MeanEnthalpy; /*!< \brief Mean density, pressure, and enthalpy. */
  su2double *ProjFlux;                               /*!< \brief Projected inviscid flux. */

  su2double *Diff_U, *Diff_Lapl;                        /*!< \brief Differences of conservatives and undiv. Laplacians. */
  su2double Local_Lambda_i, Local_Lambda_j, MeanLambda; /*!< \brief Local eingenvalues. */
  su2double Param_p, Phi_i, Phi_j, StretchingFactor;    /*!< \brief Streching parameters. */
  su2double cte_0, cte_1;                               /*!< \brief Constants for the scalar dissipation Jacobian. */

  su2double ProjGridVel; /*!< \brief Projected grid velocity. */

  /*!
   * \brief Hook method for derived classes to define preaccumulated variables, optional to implement.
   * \return true if any variable was set as preacc. input, in which case the residual will be output.
   */
  virtual bool SetPreaccInVars(void) {return false;}

  /*!
   * \brief Derived classes must implement this method, called in ComputeResidual after inviscid part.
   * \param[in,out] val_residual - Pointer to the convective flux contribution to the residual.
   * \param[in,out] val_Jacobian_i - Jacobian of the numerical method at node i (implicit computation).
   * \param[in,out] val_Jacobian_j - Jacobian of the numerical method at node j (implicit computation).
   */
  virtual void DissipationTerm(su2double *val_residual, su2double **val_Jacobian_i, su2double **val_Jacobian_j) = 0;

  /*!
   * \brief Add the contribution of a scalar dissipation term to the Jacobians.
   * \param[in,out] val_Jacobian_i - Jacobian of the numerical method at node i.
   * \param[in,out] val_Jacobian_j - Jacobian of the numerical method at node j.
   */
  void ScalarDissipationJacobian(su2double **val_Jacobian_i, su2double **val_Jacobian_j);

public:

  /*!
   * \brief Constructor of the class.
   * \param[in] val_nDim - Number of dimension of the problem.
   * \param[in] val_nVar - Number of variables of the problem.
   * \param[in] config - Definition of the particular problem.
   */
  CCentBase_Flow(unsigned short val_nDim, unsigned short val_nVar, CConfig *config);

  /*!
   * \brief Destructor of the class.
   */
  virtual ~CCentBase_Flow(void);

  /*!
   * \brief Compute the flow residual using a centered method with artificial dissipation.
   * \param[out] val_residual - Pointer to the convective flux contribution to the residual.
   * \param[out] val_Jacobian_i - Jacobian of the numerical method at node i (implicit computation).
   * \param[out] val_Jacobian_j - Jacobian of the numerical method at node j (implicit computation).
   * \param[in] config - Definition of the particular problem.
   */
  void ComputeResidual(su2double *val_residual, su2double **val_Jacobian_i, su2double **val_Jacobian_j, CConfig *config);

};

/*!
 * \class CCentLax_Flow
 * \brief Class for computing the Lax-Friedrich centered scheme.
 * \ingroup ConvDiscr
 * \author F. Palacios
 */
class CCentLax_Flow : public CCentBase_Flow {
private:
  su2double Param_Kappa_0; /*!< \brief Artificial dissipation parameter. */
  su2double sc0;           /*!< \brief Streching parameter. */
  su2double Epsilon_0;     /*!< \brief Artificial dissipation coefficient. */

  /*!
   * \brief Lax-Friedrich first order dissipation term.
   * \param[in,out] val_residual - Pointer to the convective flux contribution to the residual.
   * \param[in,out] val_Jacobian_i - Jacobian of the numerical method at node i (implicit computation).
   * \param[in,out] val_Jacobian_j - Jacobian of the numerical method at node j (implicit computation).
   */
  void DissipationTerm(su2double *val_residual, su2double **val_Jacobian_i, su2double **val_Jacobian_j);

  /*!
   * \brief Set input variables for AD preaccumulation.
   * \return true, as we will define inputs.
   */
  bool SetPreaccInVars(void);

public:

  /*!
   * \brief Constructor of the class.
   * \param[in] val_nDim - Number of dimension of the problem.
   * \param[in] val_nVar - Number of variables of the problem.
   * \param[in] config - Definition of the particular problem.
   */
  CCentLax_Flow(unsigned short val_nDim, unsigned short val_nVar, CConfig *config);

  /*!
   * \brief Destructor of the class.
   */
  ~CCentLax_Flow(void);

};

/*!
 * \class CCentJST_KE_Flow
 * \brief Class for centered scheme - JST_KE (no 4th dissipation order term).
 * \ingroup ConvDiscr
 * \author F. Palacios
 */
class CCentJST_KE_Flow : public CCentBase_Flow {

private:
  su2double Param_Kappa_2; /*!< \brief Artificial dissipation parameter. */
  su2double sc2;           /*!< \brief Streching parameter. */
  su2double Epsilon_2;     /*!< \brief Artificial dissipation coefficient. */

  /*!
   * \brief JST_KE second order dissipation term.
   * \param[in,out] val_residual - Pointer to the convective flux contribution to the residual.
   * \param[in,out] val_Jacobian_i - Jacobian of the numerical method at node i (implicit computation).
   * \param[in,out] val_Jacobian_j - Jacobian of the numerical method at node j (implicit computation).
   */
  void DissipationTerm(su2double *val_residual, su2double **val_Jacobian_i, su2double **val_Jacobian_j);

  /*!
   * \brief Set input variables for AD preaccumulation.
   * \return true, as we will define inputs.
   */
  bool SetPreaccInVars(void);

public:

  /*!
   * \brief Constructor of the class.
   * \param[in] val_nDim - Number of dimension of the problem.
   * \param[in] val_nVar - Number of variables of the problem.
   * \param[in] config - Definition of the particular problem.
   */
  CCentJST_KE_Flow(unsigned short val_nDim, unsigned short val_nVar, CConfig *config);

  /*!
   * \brief Destructor of the class.
   */
  ~CCentJST_KE_Flow(void);

};

/*!
 * \class CCentJST_Flow
 * \brief Class for centered scheme - JST.
 * \ingroup ConvDiscr
 * \author F. Palacios
 */
class CCentJST_Flow : public CCentBase_Flow {
  
private:
  su2double Param_Kappa_2, Param_Kappa_4; /*!< \brief Artificial dissipation parameters. */
  su2double sc2, sc4;                     /*!< \brief Streching parameters. */
  su2double Epsilon_2, Epsilon_4;         /*!< \brief Artificial dissipation coefficients. */

  /*!
   * \brief JST second and forth order dissipation terms.
   * \param[in,out] val_residual - Pointer to the convective flux contribution to the residual.
   * \param[in,out] val_Jacobian_i - Jacobian of the numerical method at node i (implicit computation).
   * \param[in,out] val_Jacobian_j - Jacobian of the numerical method at node j (implicit computation).
   */
  void DissipationTerm(su2double *val_residual, su2double **val_Jacobian_i, su2double **val_Jacobian_j);

  /*!
   * \brief Set input variables for AD preaccumulation.
   * \return true, as we will define inputs.
   */
  bool SetPreaccInVars(void);

public:

  /*!
   * \brief Constructor of the class.
   * \param[in] val_nDim - Number of dimension of the problem.
   * \param[in] val_nVar - Number of variables of the problem.
   * \param[in] config - Definition of the particular problem.
   */
  CCentJST_Flow(unsigned short val_nDim, unsigned short val_nVar, CConfig *config);

  /*!
   * \brief Destructor of the class.
   */
  ~CCentJST_Flow(void);

};

/*!
 * \class CCentJSTInc_Flow
 * \brief Class for centered scheme - modified JST with incompressible preconditioning.
 * \ingroup ConvDiscr
 * \author F. Palacios, T. Economon
 */
class CCentJSTInc_Flow : public CNumerics {
  
private:
  unsigned short iDim, iVar, jVar; /*!< \brief Iteration on dimension and variables. */
  su2double *Diff_V, *Diff_Lapl, /*!< \brief Diference of primitive variables and undivided laplacians. */
  *Velocity_i, *Velocity_j, /*!< \brief Velocity at node 0 and 1. */
  *MeanVelocity, ProjVelocity_i, ProjVelocity_j,  /*!< \brief Mean and projected velocities. */
  sq_vel_i, sq_vel_j,   /*!< \brief Modulus of the velocity and the normal vector. */
  Temperature_i, Temperature_j,   /*!< \brief Temperature at node 0 and 1. */
  MeanDensity, MeanPressure, MeanBetaInc2, MeanEnthalpy, MeanCp, MeanTemperature, /*!< \brief Mean values of primitive variables. */
  MeandRhodT, /*!< \brief Derivative of density w.r.t. temperature (variable density flows). */
  Param_p, Param_Kappa_2, Param_Kappa_4, /*!< \brief Artificial dissipation parameters. */
  Local_Lambda_i, Local_Lambda_j, MeanLambda, /*!< \brief Local eingenvalues. */
  Phi_i, Phi_j, sc2, sc4, StretchingFactor, /*!< \brief Streching parameters. */
  *ProjFlux,  /*!< \brief Projected inviscid flux tensor. */
  Epsilon_2, Epsilon_4; /*!< \brief Artificial dissipation values. */
  su2double **Precon;
  bool implicit, /*!< \brief Implicit calculation. */
  grid_movement, /*!< \brief Modification for grid movement. */
  variable_density, /*!< \brief Variable density incompressible flows. */
  energy; /*!< \brief computation with the energy equation. */

public:
  
  /*!
   * \brief Constructor of the class.
   * \param[in] val_nDim - Number of dimension of the problem.
   * \param[in] val_nVar - Number of variables of the problem.
   * \param[in] config - Definition of the particular problem.
   */
  CCentJSTInc_Flow(unsigned short val_nDim, unsigned short val_nVar, CConfig *config);
  
  /*!
   * \brief Destructor of the class.
   */
  ~CCentJSTInc_Flow(void);
  
  /*!
   * \brief Compute the flow residual using a JST method.
   * \param[out] val_residual - Pointer to the residual array.
   * \param[out] val_Jacobian_i - Jacobian of the numerical method at node i (implicit computation).
   * \param[out] val_Jacobian_j - Jacobian of the numerical method at node j (implicit computation).
   * \param[in] config - Definition of the particular problem.
   */
  void ComputeResidual(su2double *val_residual, su2double **val_Jacobian_i, su2double **val_Jacobian_j, CConfig *config);
};

/*!
 * \class CCentJST_AdjFlow
 * \brief Class for and adjoint centered scheme - JST.
 * \ingroup ConvDiscr
 * \author F. Palacios
 */
class CCentJST_AdjFlow : public CNumerics {
private:
  su2double *Diff_Psi, *Diff_Lapl;
  su2double *Velocity_i, *Velocity_j;
  su2double *MeanPhi;
  unsigned short iDim, jDim, iVar, jVar;
  su2double Residual, ProjVelocity_i, ProjVelocity_j, ProjPhi, ProjPhi_Vel, sq_vel, phis1, phis2;
  su2double MeanPsiRho, MeanPsiE, Param_p, Param_Kappa_4, Param_Kappa_2, Local_Lambda_i, Local_Lambda_j, MeanLambda;
  su2double Phi_i, Phi_j, sc4, StretchingFactor, Epsilon_4, Epsilon_2;
  bool implicit, grid_movement;
  
public:
  
  /*!
   * \brief Constructor of the class.
   * \param[in] val_nDim - Number of dimensions of the problem.
   * \param[in] val_nVar - Number of variables of the problem.
   * \param[in] config - Definition of the particular problem.
   */
  CCentJST_AdjFlow(unsigned short val_nDim, unsigned short val_nVar, CConfig *config);
  
  /*!
   * \brief Destructor of the class.
   */
  ~CCentJST_AdjFlow(void);
  
  /*!
   * \brief Compute the adjoint flow residual using a JST method.
   * \param[out] val_resconv_i - Pointer to the convective residual at point i.
   * \param[out] val_resvisc_i - Pointer to the artificial viscosity residual at point i.
   * \param[out] val_resconv_j - Pointer to the convective residual at point j.
   * \param[out] val_resvisc_j - Pointer to the artificial viscosity residual at point j.
   * \param[out] val_Jacobian_ii - Jacobian of the numerical method at node i (implicit computation) from node i.
   * \param[out] val_Jacobian_ij - Jacobian of the numerical method at node i (implicit computation) from node j.
   * \param[out] val_Jacobian_ji - Jacobian of the numerical method at node j (implicit computation) from node i.
   * \param[out] val_Jacobian_jj - Jacobian of the numerical method at node j (implicit computation) from node j.
   * \param[in] config - Definition of the particular problem.
   */
  void ComputeResidual (su2double *val_resconv_i, su2double *val_resvisc_i, su2double *val_resconv_j, su2double *val_resvisc_j,
                        su2double **val_Jacobian_ii, su2double **val_Jacobian_ij, su2double **val_Jacobian_ji, su2double **val_Jacobian_jj,
                        CConfig *config);
};

/*!
 * \class CCentSca_Heat
 * \brief Class for scalar centered scheme.
 * \ingroup ConvDiscr
 * \author O. Burghardt
 * \version 6.2.0 "Falcon"
 */
class CCentSca_Heat : public CNumerics {

private:
  unsigned short iDim; /*!< \brief Iteration on dimension and variables. */
  su2double *Diff_Lapl, /*!< \brief Diference of conservative variables and undivided laplacians. */
  *MeanVelocity, ProjVelocity, ProjVelocity_i, ProjVelocity_j,  /*!< \brief Mean and projected velocities. */
  Param_Kappa_4, /*!< \brief Artificial dissipation parameters. */
  Local_Lambda_i, Local_Lambda_j, MeanLambda, /*!< \brief Local eingenvalues. */
  cte_0, cte_1; /*!< \brief Artificial dissipation values. */
  bool implicit, /*!< \brief Implicit calculation. */
  grid_movement; /*!< \brief Modification for grid movement. */


public:

  /*!
   * \brief Constructor of the class.
   * \param[in] val_nDim - Number of dimension of the problem.
   * \param[in] val_nVar - Number of variables of the problem.
   * \param[in] config - Definition of the particular problem.
   */
  CCentSca_Heat(unsigned short val_nDim, unsigned short val_nVar, CConfig *config);

  /*!
   * \brief Destructor of the class.
   */
  ~CCentSca_Heat(void);

  /*!
   * \brief Compute the flow residual using a JST method.
   * \param[out] val_resconv - Pointer to the convective residual.
   * \param[out] val_resvisc - Pointer to the artificial viscosity residual.
   * \param[out] val_Jacobian_i - Jacobian of the numerical method at node i (implicit computation).
   * \param[out] val_Jacobian_j - Jacobian of the numerical method at node j (implicit computation).
   * \param[in] config - Definition of the particular problem.
   */
  void ComputeResidual(su2double *val_residual, su2double **val_Jacobian_i, su2double **val_Jacobian_j,
                       CConfig *config);
};

/*!
 * \class CCentLaxInc_Flow
 * \brief Class for computing the Lax-Friedrich centered scheme (modified with incompressible preconditioning).
 * \ingroup ConvDiscr
 * \author F. Palacios, T. Economon
 */
class CCentLaxInc_Flow : public CNumerics {
private:
  unsigned short iDim, iVar, jVar; /*!< \brief Iteration on dimension and variables. */
  su2double *Diff_V, /*!< \brief Difference of primitive variables. */
  *Velocity_i, *Velocity_j, /*!< \brief Velocity at node 0 and 1. */
  *MeanVelocity, ProjVelocity_i, ProjVelocity_j,  /*!< \brief Mean and projected velocities. */
  *ProjFlux,  /*!< \brief Projected inviscid flux tensor. */
  sq_vel_i, sq_vel_j,   /*!< \brief Modulus of the velocity and the normal vector. */
  Temperature_i, Temperature_j,   /*!< \brief Temperature at node 0 and 1. */
  MeanDensity, MeanPressure, MeanBetaInc2, MeanEnthalpy, MeanCp, MeanTemperature, /*!< \brief Mean values of primitive variables. */
  MeandRhodT, /*!< \brief Derivative of density w.r.t. temperature (variable density flows). */
  Param_p, Param_Kappa_0, /*!< \brief Artificial dissipation parameters. */
  Local_Lambda_i, Local_Lambda_j, MeanLambda, /*!< \brief Local eingenvalues. */
  Phi_i, Phi_j, sc0, StretchingFactor, /*!< \brief Streching parameters. */
  Epsilon_0; /*!< \brief Artificial dissipation values. */
  su2double **Precon;
  bool implicit, /*!< \brief Implicit calculation. */
  grid_movement, /*!< \brief Modification for grid movement. */
  variable_density, /*!< \brief Variable density incompressible flows. */
  energy; /*!< \brief computation with the energy equation. */
  
public:
  
  /*!
   * \brief Constructor of the class.
   * \param[in] val_nDim - Number of dimension of the problem.
   * \param[in] val_nVar - Number of variables of the problem.
   * \param[in] config - Definition of the particular problem.
   */
  CCentLaxInc_Flow(unsigned short val_nDim, unsigned short val_nVar, CConfig *config);
  
  /*!
   * \brief Destructor of the class.
   */
  ~CCentLaxInc_Flow(void);
  
  /*!
   * \brief Compute the flow residual using a Lax method.
   * \param[out] val_residual - Pointer to the residual array.
   * \param[out] val_Jacobian_i - Jacobian of the numerical method at node i (implicit computation).
   * \param[out] val_Jacobian_j - Jacobian of the numerical method at node j (implicit computation).
   * \param[in] config - Definition of the particular problem.
   */
  void ComputeResidual(su2double *val_residual, su2double **val_Jacobian_i, su2double **val_Jacobian_j, CConfig *config);
};

/*!
 * \class CCentLax_AdjFlow
 * \brief Class for computing the Lax-Friedrich adjoint centered scheme.
 * \ingroup ConvDiscr
 * \author F. Palacios
 */
class CCentLax_AdjFlow : public CNumerics {
private:
  su2double *Diff_Psi;
  su2double *Velocity_i, *Velocity_j;
  su2double *MeanPhi;
  unsigned short iDim, jDim, iVar, jVar;
  su2double Residual, ProjVelocity_i, ProjVelocity_j, ProjPhi, ProjPhi_Vel, sq_vel, phis1, phis2,
  MeanPsiRho, MeanPsiE, Param_p, Param_Kappa_0, Local_Lambda_i, Local_Lambda_j, MeanLambda,
  Phi_i, Phi_j, sc2, StretchingFactor, Epsilon_0;
  bool implicit, grid_movement;
  
public:
  
  /*!
   * \brief Constructor of the class.
   * \param[in] val_nDim - Number of dimensions of the problem.
   * \param[in] val_nVar - Number of variables of the problem.
   * \param[in] config - Definition of the particular problem.
   */
  CCentLax_AdjFlow(unsigned short val_nDim, unsigned short val_nVar, CConfig *config);
  
  /*!
   * \brief Destructor of the class.
   */
  ~CCentLax_AdjFlow(void);
  
  /*!
   * \brief Compute the adjoint flow residual using a Lax method.
   * \param[out] val_resconv_i - Pointer to the convective residual at point i.
   * \param[out] val_resvisc_i - Pointer to the artificial viscosity residual at point i.
   * \param[out] val_resconv_j - Pointer to the convective residual at point j.
   * \param[out] val_resvisc_j - Pointer to the artificial viscosity residual at point j.
   * \param[out] val_Jacobian_ii - Jacobian of the numerical method at node i (implicit computation) from node i.
   * \param[out] val_Jacobian_ij - Jacobian of the numerical method at node i (implicit computation) from node j.
   * \param[out] val_Jacobian_ji - Jacobian of the numerical method at node j (implicit computation) from node i.
   * \param[out] val_Jacobian_jj - Jacobian of the numerical method at node j (implicit computation) from node j.
   * \param[in] config - Definition of the particular problem.
   */
  void ComputeResidual (su2double *val_resconv_i, su2double *val_resvisc_i, su2double *val_resconv_j, su2double *val_resvisc_j,
                        su2double **val_Jacobian_ii, su2double **val_Jacobian_ij, su2double **val_Jacobian_ji, su2double **val_Jacobian_jj,
                        CConfig *config);
};


/*!
 * \class CAvgGrad_Base
 * \brief A base class for computing viscous terms using an average of gradients.
 * \details This is the base class for the numerics classes that compute the
 * viscous fluxes for the flow solvers (i.e. compressible or incompressible
 * Navier Stokes).  The actual numerics classes derive from this class.
 * This class is used to share functions and variables that are common to all
 * of the flow viscous numerics.  For example, the turbulent stress tensor
 * is computed identically for all three derived classes.
 * \ingroup ViscDiscr
 * \author C. Pederson, A. Bueno, F. Palacios, T. Economon
 */
class CAvgGrad_Base : public CNumerics {
 protected:
  const unsigned short nPrimVar;  /*!< \brief The size of the primitive variable array used in the numerics class. */
  const bool correct_gradient; /*!< \brief Apply a correction to the gradient term */
  bool implicit;               /*!< \brief Implicit calculus. */
  su2double *heat_flux_vector, /*!< \brief Flux of total energy due to molecular and turbulent diffusion */
  *heat_flux_jac_i,            /*!< \brief Jacobian of the molecular + turbulent heat flux vector, projected onto the normal vector. */
  **tau_jacobian_i;            /*!< \brief Jacobian of the viscous + turbulent stress tensor, projected onto the normal vector. */
  su2double *Mean_PrimVar,     /*!< \brief Mean primitive variables. */
  *PrimVar_i, *PrimVar_j,      /*!< \brief Primitives variables at point i and 1. */
  **Mean_GradPrimVar,          /*!< \brief Mean value of the gradient. */
  Mean_Laminar_Viscosity,      /*!< \brief Mean value of the viscosity. */
  Mean_Eddy_Viscosity,         /*!< \brief Mean value of the eddy viscosity. */
  Mean_turb_ke,                /*!< \brief Mean value of the turbulent kinetic energy. */
  Mean_TauWall,                /*!< \brief Mean wall shear stress (wall functions). */
  TauWall_i, TauWall_j,        /*!< \brief Wall shear stress at point i and j (wall functions). */
  dist_ij_2,                   /*!< \brief Length of the edge and face, squared */
  *Proj_Mean_GradPrimVar_Edge, /*!< \brief Inner product of the Mean gradient and the edge vector. */
  *Edge_Vector;                /*!< \brief Vector from point i to point j. */



  /*!
   * \brief Add a correction using a Quadratic Constitutive Relation
   *
   * This function requires that the stress tensor already be
   * computed using \ref GetStressTensor
   *
   * See: Spalart, P. R., "Strategies for Turbulence Modelling and
   * Simulation," International Journal of Heat and Fluid Flow, Vol. 21,
   * 2000, pp. 252-263
   *
   * \param[in] val_gradprimvar
   */
  void AddQCR(const su2double* const *val_gradprimvar);

  /*!
   * \brief Scale the stress tensor using a predefined wall stress.
   *
   * This function requires that the stress tensor already be
   * computed using \ref GetStressTensor
   *
   * \param[in] val_normal - Normal vector, the norm of the vector is the area of the face.
   * \param[in] val_tau_wall - The wall stress
   */
  void AddTauWall(const su2double *val_normal,
                  su2double val_tau_wall);

  /**
   * \brief Calculate the Jacobian of the viscous + turbulent stress tensor
   *
   * This function is intended only for the compressible flow solver.
   * This Jacobian is projected onto the normal vector, so it is of dimension
   * [nDim][nVar]
   *
   * \param[in] val_Mean_PrimVar - Mean value of the primitive variables.
   * \param[in] val_laminar_viscosity - Value of the laminar viscosity.
   * \param[in] val_eddy_viscosity - Value of the eddy viscosity.
   * \param[in] val_dist_ij - Distance between the points.
   * \param[in] val_normal - Normal vector, the norm of the vector is the area of the face.
   */
  void SetTauJacobian(const su2double* val_Mean_PrimVar,
                      su2double val_laminar_viscosity,
                      su2double val_eddy_viscosity,
                      su2double val_dist_ij,
                      const su2double *val_normal);


  /**
   * \brief Calculate the Jacobian of the viscous and turbulent stress tensor
   *
   * This function is intended only for the incompressible flow solver.
   * This Jacobian is projected onto the normal vector, so it is of dimension
   * [nDim][nVar]
   *
   * \param[in] val_laminar_viscosity - Value of the laminar viscosity.
   * \param[in] val_eddy_viscosity - Value of the eddy viscosity.
   * \param[in] val_dist_ij - Distance between the points.
   * \param[in] val_normal - Normal vector, the norm of the vector is the area of the face.
   */
  void SetIncTauJacobian(su2double val_laminar_viscosity,
                         su2double val_eddy_viscosity,
                         su2double val_dist_ij,
                         const su2double *val_normal);

  /*!
   * \brief Compute the projection of the viscous fluxes into a direction.
   *
   * The heat flux vector and the stress tensor must be calculated before
   * calling this function.
   *
   * \param[in] val_primvar - Primitive variables.
   * \param[in] val_normal - Normal vector, the norm of the vector is the area of the face.
   */
  void GetViscousProjFlux(const su2double *val_primvar,
                          const su2double *val_normal);

  /*!
   * \brief TSL-Approximation of Viscous NS Jacobians.
   *
   * The Jacobians of the heat flux vector and the stress tensor must be
   * calculated before calling this function.
   *
   * \param[in] val_Mean_PrimVar - Mean value of the primitive variables.
   * \param[in] val_dS - Area of the face between two nodes.
   * \param[in] val_Proj_Visc_Flux - Pointer to the projected viscous flux.
   * \param[out] val_Proj_Jac_Tensor_i - Pointer to the projected viscous Jacobian at point i.
   * \param[out] val_Proj_Jac_Tensor_j - Pointer to the projected viscous Jacobian at point j.
   */
  void GetViscousProjJacs(const su2double *val_Mean_PrimVar,
                          su2double val_dS,
                          const su2double *val_Proj_Visc_Flux,
                          su2double **val_Proj_Jac_Tensor_i,
                          su2double **val_Proj_Jac_Tensor_j);

  /*!
   * \brief Apply a correction to the gradient to reduce the truncation error
   *
   * \param[in] val_PrimVar_i - Primitive variables at point i
   * \param[in] val_PrimVar_j - Primitive variables at point j
   * \param[in] val_edge_vector - The vector between points i and j
   * \param[in] val_dist_ij_2 - The distance between points i and j, squared
   * \param[in] val_nPrimVar - The number of primitive variables
   */
  void CorrectGradient(su2double** GradPrimVar,
                       const su2double* val_PrimVar_i,
                       const su2double* val_PrimVar_j,
                       const su2double* val_edge_vector,
                       su2double val_dist_ij_2,
                       const unsigned short val_nPrimVar);

  /*!
   * \brief Initialize the Reynolds Stress Matrix
   * \param[in] turb_ke turbulent kinetic energy of node
   */
  void SetReynoldsStressMatrix(su2double turb_ke);

  /*!
   * \brief Perturb the Reynolds stress tensor based on parameters
   * \param[in] turb_ke: turbulent kinetic energy of the noce
   * \param[in] Eig_Val_Comp: Defines type of eigenspace perturbation
   * \param[in] beta_delta: Defines the amount of eigenvalue perturbation
   */
  void SetPerturbedRSM(su2double turb_ke, CConfig *config);

  /*!
   * \brief Get the mean rate of strain matrix based on velocity gradients
   * \param[in] S_ij
   */
  void GetMeanRateOfStrainMatrix(su2double **S_ij) const;

 public:

  /*!
   * \brief Constructor of the class.
   * \param[in] val_nDim - Number of dimension of the problem.
   * \param[in] val_nVar - Number of variables of the problem.
   * \param[in] val_nPrimVar - Number of primitive variables to use.
   * \param[in] val_correct_grad - Apply a correction to the gradient
   * \param[in] config - Definition of the particular problem.
   */
  CAvgGrad_Base(unsigned short val_nDim, unsigned short val_nVar,
                unsigned short val_nPrimVar,
                bool val_correct_grad, CConfig *config);

  /*!
   * \brief Destructor of the class.
   */
  ~CAvgGrad_Base();

  /*!
   * \brief Set the value of the wall shear stress at point i and j (wall functions).
   * \param[in] val_tauwall_i - Value of the wall shear stress at point i.
   * \param[in] val_tauwall_j - Value of the wall shear stress at point j.
   */
  void SetTauWall(su2double val_tauwall_i, su2double val_tauwall_j);

  /*!
   * \brief Calculate the viscous + turbulent stress tensor
   * \param[in] val_primvar - Primitive variables.
   * \param[in] val_gradprimvar - Gradient of the primitive variables.
   * \param[in] val_turb_ke - Turbulent kinetic energy
   * \param[in] val_laminar_viscosity - Laminar viscosity.
   * \param[in] val_eddy_viscosity - Eddy viscosity.
   */
  void SetStressTensor(const su2double *val_primvar,
                       const su2double* const *val_gradprimvar,
                       su2double val_turb_ke,
                       su2double val_laminar_viscosity,
                       su2double val_eddy_viscosity);

  /*!
   * \brief Get a component of the viscous stress tensor.
   *
   * \param[in] iDim - The first index
   * \param[in] jDim - The second index
   * \return The component of the viscous stress tensor at iDim, jDim
   */
  su2double GetStressTensor(unsigned short iDim, unsigned short jDim) const;

  /*!
   * \brief Get a component of the heat flux vector.
   * \param[in] iDim - The index of the component
   * \return The component of the heat flux vector at iDim
   */
  su2double GetHeatFluxVector(unsigned short iDim) const;

};

/*!
 * \class CAvgGrad_Flow
 * \brief Class for computing viscous term using the average of gradients.
 * \ingroup ViscDiscr
 * \author A. Bueno, and F. Palacios
 */
class CAvgGrad_Flow : public CAvgGrad_Base {
public:

  /*!
   * \brief Constructor of the class.
   * \param[in] val_nDim - Number of dimension of the problem.
   * \param[in] val_nVar - Number of variables of the problem.
   * \param[in] val_correct_grad - Apply a correction to the gradient
   * \param[in] config - Definition of the particular problem.
   */
  CAvgGrad_Flow(unsigned short val_nDim, unsigned short val_nVar,
                bool val_correct_grad, CConfig *config);

  /*!
   * \brief Destructor of the class.
   */
  ~CAvgGrad_Flow(void);

  /*!
   * \brief Compute the viscous flow residual using an average of gradients.
   * \param[out] val_residual - Pointer to the total residual.
   * \param[out] val_Jacobian_i - Jacobian of the numerical method at node i (implicit computation).
   * \param[out] val_Jacobian_j - Jacobian of the numerical method at node j (implicit computation).
   * \param[in] config - Definition of the particular problem.
   */
  void ComputeResidual(su2double *val_residual, su2double **val_Jacobian_i, su2double **val_Jacobian_j, CConfig *config);

  /*!
   * \brief Compute the heat flux due to molecular and turbulent diffusivity
   * \param[in] val_gradprimvar - Gradient of the primitive variables.
   * \param[in] val_laminar_viscosity - Laminar viscosity.
   * \param[in] val_eddy_viscosity - Eddy viscosity.
   */
  void SetHeatFluxVector(const su2double* const *val_gradprimvar,
                         su2double val_laminar_viscosity,
                         su2double val_eddy_viscosity);

  /*!
   * \brief Compute the Jacobian of the heat flux vector
   *
   * This Jacobian is projected onto the normal vector, so it is of
   * dimension nVar.
   *
   * \param[in] val_Mean_PrimVar - Mean value of the primitive variables.
   * \param[in] val_gradprimvar - Mean value of the gradient of the primitive variables.
   * \param[in] val_laminar_viscosity - Value of the laminar viscosity.
   * \param[in] val_eddy_viscosity - Value of the eddy viscosity.
   * \param[in] val_dist_ij - Distance between the points.
   * \param[in] val_normal - Normal vector, the norm of the vector is the area of the face.
   */
  void SetHeatFluxJacobian(const su2double *val_Mean_PrimVar,
                           su2double val_laminar_viscosity,
                           su2double val_eddy_viscosity,
                           su2double val_dist_ij,
                           const su2double *val_normal);
};

/*!
 * \class CGeneralAvgGrad_Flow
 * \brief Class for computing viscous term using the average of gradients.
 * \ingroup ViscDiscr
 * \author M.Pini, S. Vitale
 */
class CGeneralAvgGrad_Flow : public CAvgGrad_Base {
private:
  su2double *Mean_SecVar,    /*!< \brief Mean secondary variables. */
  Mean_Thermal_Conductivity, /*!< \brief Mean value of the thermal conductivity. */
  Mean_Cp;                   /*!< \brief Mean value of the Cp. */

  /*!
   * \brief Compute the heat flux due to molecular and turbulent diffusivity
   * \param[in] val_gradprimvar - Gradient of the primitive variables.
   * \param[in] val_laminar_viscosity - Laminar viscosity.
   * \param[in] val_eddy_viscosity - Eddy viscosity.
   * \param[in] val_thermal_conductivity - Thermal Conductivity.
   * \param[in] val_heat_capacity_cp - Heat Capacity at constant pressure.
   */
  void SetHeatFluxVector(const su2double* const *val_gradprimvar,
                         su2double val_laminar_viscosity,
                         su2double val_eddy_viscosity,
                         su2double val_thermal_conductivity,
                         su2double val_heat_capacity_cp);

  /*!
   * \brief Compute the Jacobian of the heat flux vector
   *
   * This Jacobian is projected onto the normal vector, so it is of
   * dimension nVar.
   *
   * \param[in] val_Mean_PrimVar - Mean value of the primitive variables.
   * \param[in] val_Mean_SecVar - Mean value of the secondary variables.
   * \param[in] val_eddy_viscosity - Value of the eddy viscosity.
   * \param[in] val_thermal_conductivity - Value of the thermal conductivity.
   * \param[in] val_heat_capacity_cp - Value of the specific heat at constant pressure.
   * \param[in] val_dist_ij - Distance between the points.
   */
  void SetHeatFluxJacobian(const su2double *val_Mean_PrimVar,
                           const su2double *val_Mean_SecVar,
                           su2double val_eddy_viscosity,
                           su2double val_thermal_conductivity,
                           su2double val_heat_capacity_cp,
                           su2double val_dist_ij);

public:

  /*!
   * \brief Constructor of the class.
   * \param[in] val_nDim - Number of dimension of the problem.
   * \param[in] val_nVar - Number of variables of the problem.
   * \param[in] val_correct_grad - Apply a correction to the gradient
   * \param[in] config - Definition of the particular problem.
   */
  CGeneralAvgGrad_Flow(unsigned short val_nDim, unsigned short val_nVar, bool val_correct_grad, CConfig *config);

  /*!
   * \brief Destructor of the class.
   */
  ~CGeneralAvgGrad_Flow(void);

  /*!
   * \brief Compute the viscous flow residual using an average of gradients.
   * \param[out] val_residual - Pointer to the total residual.
   * \param[out] val_Jacobian_i - Jacobian of the numerical method at node i (implicit computation).
   * \param[out] val_Jacobian_j - Jacobian of the numerical method at node j (implicit computation).
   * \param[in] config - Definition of the particular problem.
   */
  void ComputeResidual(su2double *val_residual, su2double **val_Jacobian_i, su2double **val_Jacobian_j, CConfig *config);
};


/*!
 * \class CAvgGradInc_Flow
 * \brief Class for computing viscous term using an average of gradients.
 * \ingroup ViscDiscr
 * \author A. Bueno, F. Palacios, T. Economon
 */
class CAvgGradInc_Flow : public CAvgGrad_Base {
private:
  su2double Mean_Thermal_Conductivity; /*!< \brief Mean value of the effective thermal conductivity. */
  bool energy;    /*!< \brief computation with the energy equation. */

  /*
   * \brief Compute the projection of the viscous fluxes into a direction
   *
   * The viscous + turbulent stress tensor must be calculated before calling
   * this function.
   *
   * \param[in] val_gradprimvar - Gradient of the primitive variables.
   * \param[in] val_normal - Normal vector, the norm of the vector is the area of the face.
   * \param[in] val_thermal_conductivity - Thermal conductivity.
   */
  void GetViscousIncProjFlux(const su2double* const *val_gradprimvar,
                             const su2double *val_normal,
                             su2double val_thermal_conductivity);

  /*!
   * \brief Compute the projection of the viscous Jacobian matrices.
   *
   * The Jacobian of the stress tensor must be calculated before calling
   * this function.
   *
   * \param[in] val_dS - Area of the face between two nodes.
   * \param[out] val_Proj_Jac_Tensor_i - Pointer to the projected viscous Jacobian at point i.
   * \param[out] val_Proj_Jac_Tensor_j - Pointer to the projected viscous Jacobian at point j.
   */
  void GetViscousIncProjJacs(su2double val_dS,
                             su2double **val_Proj_Jac_Tensor_i,
                             su2double **val_Proj_Jac_Tensor_j);

public:

  /*!
   * \brief Constructor of the class.
   * \param[in] val_nDim - Number of dimension of the problem.
   * \param[in] val_nVar - Number of variables of the problem.
   * \param[in] val_correct_grad - Apply a correction to the gradient
   * \param[in] config - Definition of the particular problem.
   */
  CAvgGradInc_Flow(unsigned short val_nDim, unsigned short val_nVar,
                   bool val_correct_grad, CConfig *config);

  /*!
   * \brief Destructor of the class.
   */
  ~CAvgGradInc_Flow(void);

  /*!
   * \brief Compute the viscous flow residual using an average of gradients.
   * \param[out] val_residual - Pointer to the total residual.
   * \param[out] val_Jacobian_i - Jacobian of the numerical method at node i (implicit computation).
   * \param[out] val_Jacobian_j - Jacobian of the numerical method at node j (implicit computation).
   * \param[in] config - Definition of the particular problem.
   */
  void ComputeResidual(su2double *val_residual, su2double **val_Jacobian_i, su2double **val_Jacobian_j, CConfig *config);
};

/*!
 * \class CAvgGrad_Turb
 * \brief Template class for computing viscous residual of turbulent scalar values
 * \details This class serves as a template for the scalar viscous residual
 *   classes.  The general structure of a viscous residual calculation is the
 *   same for many different  models, which leads to a lot of repeated code.
 *   By using the template design pattern, these sections of repeated code are
 *   moved to a shared base class, and the specifics of each model
 *   are implemented by derived classes.  In order to add a new residual
 *   calculation for a viscous residual, extend this class and implement
 *   the pure virtual functions with model-specific behavior.
 * \ingroup ViscDiscr
 * \author C. Pederson, A. Bueno, and F. Palacios
 */
class CAvgGrad_Turb : public CNumerics {
 private:

  /*!
   * \brief A pure virtual function; Adds any extra variables to AD
   */
  virtual void ExtraADPreaccIn() = 0;

  /*!
   * \brief Model-specific steps in the ComputeResidual method
   * \param[out] val_residual - Pointer to the total residual.
   * \param[out] val_Jacobian_i - Jacobian of the numerical method at node i (implicit computation).
   * \param[out] val_Jacobian_j - Jacobian of the numerical method at node j (implicit computation).
   * \param[in] config - Definition of the particular problem.
   */
  virtual void FinishResidualCalc(su2double *val_residual,
                                  su2double **Jacobian_i,
                                  su2double **Jacobian_j,
                                  CConfig *config) = 0;

 protected:
  bool implicit, incompressible;
  bool correct_gradient;
  unsigned short iVar, iDim;
  su2double **Mean_GradTurbVar;               /*!< \brief Average of gradients at cell face */
  su2double *Edge_Vector,                     /*!< \brief Vector from node i to node j. */
            *Proj_Mean_GradTurbVar_Normal,    /*!< \brief Mean_gradTurbVar DOT normal */
            *Proj_Mean_GradTurbVar_Edge,      /*!< \brief Mean_gradTurbVar DOT Edge_Vector */
            *Proj_Mean_GradTurbVar;           /*!< \brief Mean_gradTurbVar DOT normal, corrected if required*/
  su2double  dist_ij_2,                       /*!< \brief |Edge_Vector|^2 */
             proj_vector_ij;                  /*!< \brief (Edge_Vector DOT normal)/|Edge_Vector|^2 */

 public:
  /*!
   * \brief Constructor of the class.
   * \param[in] val_nDim - Number of dimensions of the problem.
   * \param[in] val_nVar - Number of variables of the problem.
   * \param[in] config - Definition of the particular problem.
   */
  CAvgGrad_Turb(unsigned short val_nDim, unsigned short val_nVar,
                    bool correct_gradient, CConfig *config);

  /*!
   * \brief Destructor of the class.
   */
  ~CAvgGrad_Turb(void);

  /*!
   * \brief Compute the viscous residual using an average of gradients without correction.
   * \param[out] val_residual - Pointer to the total residual.
   * \param[out] Jacobian_i - Jacobian of the numerical method at node i (implicit computation).
   * \param[out] Jacobian_j - Jacobian of the numerical method at node j (implicit computation).
   * \param[in] config - Definition of the particular problem.
   */
  void ComputeResidual(su2double *val_residual, su2double **Jacobian_i,
                       su2double **Jacobian_j, CConfig *config);
};

/*!
 * \class CAvgGrad_TurbSA
 * \brief Class for computing viscous term using average of gradients (Spalart-Allmaras Turbulence model).
 * \ingroup ViscDiscr
 * \author A. Bueno.
 */
class CAvgGrad_TurbSA : public CAvgGrad_Turb {
private:

  const su2double sigma;
  su2double nu_i, nu_j, nu_e;

  /*!
   * \brief Adds any extra variables to AD
   */
  void ExtraADPreaccIn(void);

  /*!
   * \brief SA specific steps in the ComputeResidual method
   * \param[out] val_residual - Pointer to the total residual.
   * \param[out] val_Jacobian_i - Jacobian of the numerical method at node i (implicit computation).
   * \param[out] val_Jacobian_j - Jacobian of the numerical method at node j (implicit computation).
   * \param[in] config - Definition of the particular problem.
   */
  void FinishResidualCalc(su2double *val_residual, su2double **Jacobian_i,
                                su2double **Jacobian_j, CConfig *config);

public:

  /*!
   * \brief Constructor of the class.
   * \param[in] val_nDim - Number of dimensions of the problem.
   * \param[in] val_nVar - Number of variables of the problem.
   * \param[in] config - Definition of the particular problem.
   */
  CAvgGrad_TurbSA(unsigned short val_nDim, unsigned short val_nVar,
                  bool correct_grad, CConfig *config);

  /*!
   * \brief Destructor of the class.
   */
  ~CAvgGrad_TurbSA(void);
};

/*!
 * \class CAvgGrad_TurbSA_Neg
 * \brief Class for computing viscous term using average of gradients (Spalart-Allmaras Turbulence model).
 * \ingroup ViscDiscr
 * \author F. Palacios
 */
class CAvgGrad_TurbSA_Neg : public CAvgGrad_Turb {
private:

  const su2double sigma;
  const su2double cn1;
  su2double fn, Xi;
  su2double nu_i, nu_j, nu_ij, nu_tilde_ij, nu_e;

  /*!
   * \brief Adds any extra variables to AD
   */
  void ExtraADPreaccIn(void);

  /*!
   * \brief SA specific steps in the ComputeResidual method
   * \param[out] val_residual - Pointer to the total residual.
   * \param[out] val_Jacobian_i - Jacobian of the numerical method at node i (implicit computation).
   * \param[out] val_Jacobian_j - Jacobian of the numerical method at node j (implicit computation).
   * \param[in] config - Definition of the particular problem.
   */
  void FinishResidualCalc(su2double *val_residual, su2double **Jacobian_i,
                                su2double **Jacobian_j, CConfig *config);

public:

  /*!
   * \brief Constructor of the class.
   * \param[in] val_nDim - Number of dimensions of the problem.
   * \param[in] val_nVar - Number of variables of the problem.
   * \param[in] config - Definition of the particular problem.
   */
  CAvgGrad_TurbSA_Neg(unsigned short val_nDim, unsigned short val_nVar,
                      bool correct_grad, CConfig *config);

  /*!
   * \brief Destructor of the class.
   */
  ~CAvgGrad_TurbSA_Neg(void);
};

/*!
 * \class CAvgGrad_TransLM
 * \brief Class for computing viscous term using average of gradients (Spalart-Allmaras Turbulence model).
 * \ingroup ViscDiscr
 * \author A. Bueno.
 */
class CAvgGrad_TransLM : public CNumerics {
private:
  su2double **Mean_GradTransVar;
  su2double *Proj_Mean_GradTransVar_Kappa, *Proj_Mean_GradTransVar_Edge;
  su2double *Edge_Vector;
  bool implicit, incompressible;
  su2double sigma;
  //su2double dist_ij_2;
  //su2double proj_vector_ij;
  //unsigned short iVar, iDim;
  
public:
  
  /*!
   * \brief Constructor of the class.
   * \param[in] val_nDim - Number of dimensions of the problem.
   * \param[in] val_nVar - Number of variables of the problem.
   * \param[in] config - Definition of the particular problem.
   */
  CAvgGrad_TransLM(unsigned short val_nDim, unsigned short val_nVar, CConfig *config);
  
  /*!
   * \brief Destructor of the class.
   */
  ~CAvgGrad_TransLM(void);
  
  /*!
   * \brief Compute the viscous turbulence terms residual using an average of gradients.
   * \param[out] val_residual - Pointer to the total residual.
   * \param[out] Jacobian_i - Jacobian of the numerical method at node i (implicit computation).
   * \param[out] Jacobian_j - Jacobian of the numerical method at node j (implicit computation).
   * \param[in] config - Definition of the particular problem.
   */
  void ComputeResidual(su2double *val_residual, su2double **Jacobian_i, su2double **Jacobian_j, CConfig *config);
};

/*!
 * \class CAvgGradScalar
 * \brief Template class for computing viscous residual of scalar values
 * \ingroup ViscDiscr
 * \author C. Pederson, T. Economon
 */
class CAvgGradScalar : public CNumerics {
private:
  
  /*!
   * \brief A pure virtual function; Adds any extra variables to AD
   */
  virtual void ExtraADPreaccIn() = 0;
  
  /*!
   * \brief Model-specific steps in the ComputeResidual method
   * \param[out] val_residual - Pointer to the total residual.
   * \param[out] val_Jacobian_i - Jacobian of the numerical method at node i (implicit computation).
   * \param[out] val_Jacobian_j - Jacobian of the numerical method at node j (implicit computation).
   * \param[in] config - Definition of the particular problem.
   */
  virtual void FinishResidualCalc(su2double *val_residual,
                                  su2double **Jacobian_i,
                                  su2double **Jacobian_j,
                                  CConfig *config) = 0;
  
protected:
  bool implicit, incompressible;
  bool correct_gradient;
  unsigned short iVar, iDim;
  su2double **Mean_GradScalarVar;   /*!< \brief Average of scalar var gradients at cell face */
  su2double *Edge_Vector,           /*!< \brief Vector from node i to node j. */
  *Proj_Mean_GradScalarVar_Normal,  /*!< \brief Mean_GradScalarVar DOT normal */
  *Proj_Mean_GradScalarVar_Edge,    /*!< \brief Mean_GradScalarVar DOT Edge_Vector */
  *Proj_Mean_GradScalarVar;         /*!< \brief Mean_GradScalarVar DOT normal, corrected if required */
  su2double dist_ij_2,              /*!< \brief |Edge_Vector|^2 */
  proj_vector_ij;                   /*!< \brief (Edge_Vector DOT normal)/|Edge_Vector|^2 */
  
public:
  /*!
   * \brief Constructor of the class.
   * \param[in] val_nDim - Number of dimensions of the problem.
   * \param[in] val_nVar - Number of variables of the problem.
   * \param[in] config - Definition of the particular problem.
   */
  CAvgGradScalar(unsigned short val_nDim, unsigned short val_nVar,
                  bool correct_gradient, CConfig *config);
  
  /*!
   * \brief Destructor of the class.
   */
  ~CAvgGradScalar(void);
  
  /*!
   * \brief Compute the viscous residual using an average of gradients without correction.
   * \param[out] val_residual - Pointer to the total residual.
   * \param[out] Jacobian_i - Jacobian of the numerical method at node i (implicit computation).
   * \param[out] Jacobian_j - Jacobian of the numerical method at node j (implicit computation).
   * \param[in] config - Definition of the particular problem.
   */
  void ComputeResidual(su2double *val_residual, su2double **Jacobian_i,
                       su2double **Jacobian_j, CConfig *config);
};

/*!
 * \class CAvgGradScalar_General
 * \brief Class for computing viscous term using average of gradients for a passive scalar.
 * \ingroup ViscDiscr
 * \author T. Economon
 */
class CAvgGradScalar_General : public CAvgGradScalar {
protected:
  su2double *Mean_Diffusivity;   /*!< \brief Average of mass diffusivities at cell face */
  
private:
  
  /*!
   * \brief Adds any extra variables to AD
   */
  void ExtraADPreaccIn(void);
  
  /*!
   * \brief SA specific steps in the ComputeResidual method
   * \param[out] val_residual - Pointer to the total residual.
   * \param[out] val_Jacobian_i - Jacobian of the numerical method at node i (implicit computation).
   * \param[out] val_Jacobian_j - Jacobian of the numerical method at node j (implicit computation).
   * \param[in] config - Definition of the particular problem.
   */
  void FinishResidualCalc(su2double *val_residual, su2double **Jacobian_i,
                          su2double **Jacobian_j, CConfig *config);
  
public:
  
  /*!
   * \brief Constructor of the class.
   * \param[in] val_nDim - Number of dimensions of the problem.
   * \param[in] val_nVar - Number of variables of the problem.
   * \param[in] config - Definition of the particular problem.
   */
  CAvgGradScalar_General(unsigned short val_nDim, unsigned short val_nVar,
                         bool correct_grad, CConfig *config);
  
  /*!
   * \brief Destructor of the class.
   */
  ~CAvgGradScalar_General(void);
};

/*!
 * \class CAvgGrad_AdjFlow
 * \brief Class for computing the adjoint viscous terms.
 * \ingroup ViscDiscr
 * \author F. Palacios
 */
class CAvgGrad_AdjFlow : public CNumerics {
private:
  su2double *Velocity_i;  /*!< \brief Auxiliary vector for storing the velocity of point i. */
  su2double *Velocity_j;  /*!< \brief Auxiliary vector for storing the velocity of point j. */
  su2double *Mean_Velocity;
  su2double *Mean_GradPsiE;  /*!< \brief Counter for dimensions of the problem. */
  su2double **Mean_GradPhi;  /*!< \brief Counter for dimensions of the problem. */
  su2double *Edge_Vector;  /*!< \brief Vector going from node i to node j. */
  bool implicit;      /*!< \brief Implicit calculus. */
  
public:
  
  /*!
   * \brief Constructor of the class.
   * \param[in] val_nDim - Number of dimensions of the problem.
   * \param[in] val_nVar - Number of variables of the problem.
   * \param[in] config - Definition of the particular problem.
   */
  CAvgGrad_AdjFlow(unsigned short val_nDim, unsigned short val_nVar, CConfig *config);
  
  /*!
   * \brief Destructor of the class.
   */
  ~CAvgGrad_AdjFlow(void);
  
  /*!
   * \brief Residual computation.
   * \param[out] val_residual_i - Pointer to the total residual at point i.
   * \param[out] val_residual_j - Pointer to the total residual at point j.
   */
  void ComputeResidual(su2double *val_residual_i, su2double *val_residual_j,
                       su2double **val_Jacobian_ii, su2double **val_Jacobian_ij,
                       su2double **val_Jacobian_ji, su2double **val_Jacobian_jj, CConfig *config);
};

/*!
 * \class CAvgGradCorrected_TransLM
 * \brief Class for computing viscous term using average of gradients with correction (Spalart-Allmaras turbulence model).
 * \ingroup ViscDiscr
 * \author A. Bueno.
 */
class CAvgGradCorrected_TransLM : public CNumerics {
private:
  su2double **Mean_GradTurbVar;
  su2double *Proj_Mean_GradTurbVar_Kappa, *Proj_Mean_GradTurbVar_Edge, *Proj_Mean_GradTurbVar_Corrected;
  su2double *Edge_Vector;
  bool implicit, incompressible;
  su2double sigma;
  
public:
  
  /*!
   * \brief Constructor of the class.
   * \param[in] val_nDim - Number of dimensions of the problem.
   * \param[in] val_nVar - Number of variables of the problem.
   * \param[in] config - Definition of the particular problem.
   */
  CAvgGradCorrected_TransLM(unsigned short val_nDim, unsigned short val_nVar, CConfig *config);
  
  /*!
   * \brief Destructor of the class.
   */
  ~CAvgGradCorrected_TransLM(void);
  
  /*!
   * \brief Compute the viscous turbulent residual using an average of gradients with correction.
   * \param[out] val_residual - Pointer to the total residual.
   * \param[out] Jacobian_i - Jacobian of the numerical method at node i (implicit computation).
   * \param[out] Jacobian_j - Jacobian of the numerical method at node j (implicit computation).
   * \param[in] config - Definition of the particular problem.
   */
  void ComputeResidual(su2double *val_residual, su2double **Jacobian_i, su2double **Jacobian_j, CConfig *config);
};

/*!
 * \class CAvgGrad_TurbSST
 * \brief Class for computing viscous term using average of gradient with correction (Menter SST turbulence model).
 * \ingroup ViscDiscr
 * \author A. Bueno.
 */
class CAvgGrad_TurbSST : public CAvgGrad_Turb {
private:
  su2double sigma_k1, /*!< \brief Constants for the viscous terms, k-w (1), k-eps (2)*/
  sigma_k2,
  sigma_om1,
  sigma_om2;

  su2double diff_kine,  /*!< \brief Diffusivity for viscous terms of tke eq */
            diff_omega; /*!< \brief Diffusivity for viscous terms of omega eq */

  su2double F1_i, F1_j; /*!< \brief Menter's first blending function */

  /*!
   * \brief Adds any extra variables to AD
   */
  void ExtraADPreaccIn(void);

  /*!
   * \brief SST specific steps in the ComputeResidual method
   * \param[out] val_residual - Pointer to the total residual.
   * \param[out] val_Jacobian_i - Jacobian of the numerical method at node i (implicit computation).
   * \param[out] val_Jacobian_j - Jacobian of the numerical method at node j (implicit computation).
   * \param[in] config - Definition of the particular problem.
   */
  void FinishResidualCalc(su2double *val_residual, su2double **Jacobian_i,
                                su2double **Jacobian_j, CConfig *config);

public:

  /*!
   * \brief Constructor of the class.
   * \param[in] val_nDim - Number of dimensions of the problem.
   * \param[in] val_nVar - Number of variables of the problem.
   * \param[in] config - Definition of the particular problem.
   */
  CAvgGrad_TurbSST(unsigned short val_nDim, unsigned short val_nVar,
                   su2double* constants, bool correct_grad, CConfig *config);

  /*!
   * \brief Destructor of the class.
   */
  ~CAvgGrad_TurbSST(void);

  /*!
   * \brief Sets value of first blending function.
   */
  void SetF1blending(su2double val_F1_i, su2double val_F1_j) {
    F1_i = val_F1_i; F1_j = val_F1_j;
  }

};

/*!
 * \class CAvgGradCorrected_AdjFlow
 * \brief Class for computing the adjoint viscous terms, including correction.
 * \ingroup ViscDiscr
 * \author A. Bueno.
 */
class CAvgGradCorrected_AdjFlow : public CNumerics {
private:
  su2double *Velocity_i;  /*!< \brief Auxiliary vector for storing the velocity of point i. */
  su2double *Velocity_j;  /*!< \brief Auxiliary vector for storing the velocity of point j. */
  su2double *Mean_Velocity;
  su2double **Mean_GradPsiVar;  /*!< \brief Counter for dimensions of the problem. */
  su2double *Edge_Vector;  /*!< \brief Vector going from node i to node j. */
  su2double *Proj_Mean_GradPsiVar_Edge;  /*!< \brief Projection of Mean_GradPsiVar onto Edge_Vector. */
  su2double *Mean_GradPsiE;  /*!< \brief Counter for dimensions of the problem. */
  su2double **Mean_GradPhi;  /*!< \brief Counter for dimensions of the problem. */
  bool implicit;          /*!< \brief Boolean controlling Jacobian calculations. */
  
public:
  
  /*!
   * \brief Constructor of the class.
   * \param[in] val_nDim - Number of dimensions of the problem.
   * \param[in] val_nVar - Number of variables of the problem.
   * \param[in] config - Definition of the particular problem.
   */
  CAvgGradCorrected_AdjFlow(unsigned short val_nDim, unsigned short val_nVar, CConfig *config);
  
  /*!
   * \brief Destructor of the class.
   */
  ~CAvgGradCorrected_AdjFlow(void);
  
  /*!
   * \brief Compute the adjoint flow viscous residual in a non-conservative way using an average of gradients and derivative correction.
   * \param[out] val_residual_i - Pointer to the viscous residual at point i.
   * \param[out] val_residual_j - Pointer to the viscous residual at point j.
   * \param[out] val_Jacobian_ii - Jacobian of the numerical method at node i (implicit computation) from node i.
   * \param[out] val_Jacobian_ij - Jacobian of the numerical method at node i (implicit computation) from node j.
   * \param[out] val_Jacobian_ji - Jacobian of the numerical method at node j (implicit computation) from node i.
   * \param[out] val_Jacobian_jj - Jacobian of the numerical method at node j (implicit computation) from node j.
   * \param[in] config - Definition of the particular problem.
   */
  void ComputeResidual(su2double *val_residual_i, su2double *val_residual_j, su2double **val_Jacobian_ii, su2double **val_Jacobian_ij,
                       su2double **val_Jacobian_ji, su2double **val_Jacobian_jj, CConfig *config);
};

/*!
 * \class CAvgGradCorrected_AdjTurb
 * \brief Class for adjoint turbulent using average of gradients with a correction.
 * \ingroup ViscDiscr
 * \author A. Bueno.
 */
class CAvgGradCorrected_AdjTurb : public CNumerics {
private:
  su2double **Mean_GradTurbPsi;
  su2double *Proj_Mean_GradTurbPsi_Kappa, *Proj_Mean_GradTurbPsi_Edge, *Proj_Mean_GradTurbPsi_Corrected;
  su2double *Edge_Vector;
  
public:
  
  /*!
   * \brief Constructor of the class.
   * \param[in] val_nDim - Number of dimensions of the problem.
   * \param[in] val_nVar - Number of variables of the problem.
   * \param[in] config - Definition of the particular problem.
   */
  CAvgGradCorrected_AdjTurb(unsigned short val_nDim, unsigned short val_nVar, CConfig *config);
  
  /*!
   * \brief Destructor of the class.
   */
  ~CAvgGradCorrected_AdjTurb(void);
  
  /*!
   * \brief Compute the adjoint turbulent residual using average of gradients and a derivative correction.
   * \param[out] val_residual - Pointer to the total residual.
   * \param[out] val_Jacobian_i - Jacobian of the numerical method at node i (implicit computation).
   * \param[out] val_Jacobian_j - Jacobian of the numerical method at node j (implicit computation).
   * \param[in] config - Definition of the particular problem.
   */
  
  void ComputeResidual(su2double *val_residual, su2double **val_Jacobian_i, su2double **val_Jacobian_j, CConfig *config);
  
  /*!
   * \overload
   * \param[out] val_residual_i - Pointer to the total residual at point i.
   * \param[out] val_residual_j - Pointer to the total viscosity residual at point j.
   * \param[out] val_Jacobian_ii - Jacobian of the numerical method at node i (implicit computation) from node i.
   * \param[out] val_Jacobian_ij - Jacobian of the numerical method at node i (implicit computation) from node j.
   * \param[out] val_Jacobian_ji - Jacobian of the numerical method at node j (implicit computation) from node i.
   * \param[out] val_Jacobian_jj - Jacobian of the numerical method at node j (implicit computation) from node j.
   * \param[in] config - Definition of the particular problem.
   */
  void ComputeResidual(su2double *val_residual_i, su2double *val_residual_j, su2double **val_Jacobian_ii, su2double **val_Jacobian_ij,
                       su2double **val_Jacobian_ji, su2double **val_Jacobian_jj, CConfig *config);
};

/*!
 * \class CAvgGrad_AdjTurb
 * \brief Class for adjoint turbulent using average of gradients with a correction.
 * \ingroup ViscDiscr
 * \author F. Palacios
 */
class CAvgGrad_AdjTurb : public CNumerics {
private:
  su2double **Mean_GradTurbPsi;
  su2double *Proj_Mean_GradTurbPsi_Kappa, *Proj_Mean_GradTurbPsi_Edge, *Proj_Mean_GradTurbPsi_Corrected;
  su2double *Edge_Vector;
  
public:
  
  /*!
   * \brief Constructor of the class.
   * \param[in] val_nDim - Number of dimensions of the problem.
   * \param[in] val_nVar - Number of variables of the problem.
   * \param[in] config - Definition of the particular problem.
   */
  CAvgGrad_AdjTurb(unsigned short val_nDim, unsigned short val_nVar, CConfig *config);
  
  /*!
   * \brief Destructor of the class.
   */
  ~CAvgGrad_AdjTurb(void);
  
  /*!
   * \brief Compute the adjoint turbulent residual using average of gradients and a derivative correction.
   * \param[out] val_residual - Pointer to the total residual.
   * \param[out] val_Jacobian_i - Jacobian of the numerical method at node i (implicit computation).
   * \param[out] val_Jacobian_j - Jacobian of the numerical method at node j (implicit computation).
   * \param[in] config - Definition of the particular problem.
   */
  
  void ComputeResidual(su2double *val_residual, su2double **val_Jacobian_i, su2double **val_Jacobian_j, CConfig *config);
  
  /*!
   * \overload
   * \param[out] val_residual_i - Pointer to the total residual at point i.
   * \param[out] val_residual_j - Pointer to the total viscosity residual at point j.
   * \param[out] val_Jacobian_ii - Jacobian of the numerical method at node i (implicit computation) from node i.
   * \param[out] val_Jacobian_ij - Jacobian of the numerical method at node i (implicit computation) from node j.
   * \param[out] val_Jacobian_ji - Jacobian of the numerical method at node j (implicit computation) from node i.
   * \param[out] val_Jacobian_jj - Jacobian of the numerical method at node j (implicit computation) from node j.
   * \param[in] config - Definition of the particular problem.
   */
  void ComputeResidual(su2double *val_residual_i, su2double *val_residual_j, su2double **val_Jacobian_ii, su2double **val_Jacobian_ij,
                       su2double **val_Jacobian_ji, su2double **val_Jacobian_jj, CConfig *config);
};


/*!
 * \class CAvgGrad_Heat
 * \brief Class for computing viscous term using average of gradients without correction (heat equation).
 * \ingroup ViscDiscr
 * \author O. Burghardt.
 * \version 6.2.0 "Falcon"
 */
class CAvgGrad_Heat : public CNumerics {
private:
  su2double **Mean_GradHeatVar;
  su2double *Proj_Mean_GradHeatVar_Normal, *Proj_Mean_GradHeatVar_Corrected;
  su2double *Edge_Vector;
  bool implicit;
  su2double dist_ij_2, proj_vector_ij, Thermal_Diffusivity_Mean;
  unsigned short iVar, iDim;

public:

  /*!
   * \brief Constructor of the class.
   * \param[in] val_nDim - Number of dimensions of the problem.
   * \param[in] val_nVar - Number of variables of the problem.
   * \param[in] config - Definition of the particular problem.
   */
  CAvgGrad_Heat(unsigned short val_nDim, unsigned short val_nVar, CConfig *config);

  /*!
   * \brief Destructor of the class.
   */
  ~CAvgGrad_Heat(void);

  /*!
   * \brief Compute the viscous heat residual using an average of gradients with correction.
   * \param[out] val_residual - Pointer to the total residual.
   * \param[out] Jacobian_i - Jacobian of the numerical method at node i (implicit computation).
   * \param[out] Jacobian_j - Jacobian of the numerical method at node j (implicit computation).
   * \param[in] config - Definition of the particular problem.
   */
  void ComputeResidual(su2double *val_residual, su2double **Jacobian_i, su2double **Jacobian_j, CConfig *config);
};

/*!
 * \class CAvgGradCorrected_Heat
 * \brief Class for computing viscous term using average of gradients with correction (heat equation).
 * \ingroup ViscDiscr
 * \author O. Burghardt.
 * \version 6.2.0 "Falcon"
 */
class CAvgGradCorrected_Heat : public CNumerics {
private:
  su2double **Mean_GradHeatVar;
  su2double *Proj_Mean_GradHeatVar_Kappa, *Proj_Mean_GradHeatVar_Edge, *Proj_Mean_GradHeatVar_Corrected;
  su2double *Edge_Vector;
  bool implicit;
  su2double dist_ij_2, proj_vector_ij, Thermal_Diffusivity_Mean;
  unsigned short iVar, iDim;

public:

  /*!
   * \brief Constructor of the class.
   * \param[in] val_nDim - Number of dimensions of the problem.
   * \param[in] val_nVar - Number of variables of the problem.
   * \param[in] config - Definition of the particular problem.
   */
  CAvgGradCorrected_Heat(unsigned short val_nDim, unsigned short val_nVar, CConfig *config);

  /*!
   * \brief Destructor of the class.
   */
  ~CAvgGradCorrected_Heat(void);

  /*!
   * \brief Compute the viscous heat residual using an average of gradients with correction.
   * \param[out] val_residual - Pointer to the total residual.
   * \param[out] Jacobian_i - Jacobian of the numerical method at node i (implicit computation).
   * \param[out] Jacobian_j - Jacobian of the numerical method at node j (implicit computation).
   * \param[in] config - Definition of the particular problem.
   */
  void ComputeResidual(su2double *val_residual, su2double **Jacobian_i, su2double **Jacobian_j, CConfig *config);
};

/*!
 * \class CGalerkin_Flow
 * \brief Class for computing the stiffness matrix of the Galerkin method.
 * \ingroup ViscDiscr
 * \author F. Palacios
 */
class CGalerkin_Flow : public CNumerics {
public:
  
  /*!
   * \brief Constructor of the class.
   * \param[in] val_nDim - Number of dimensions of the problem.
   * \param[in] val_nVar - Number of variables of the problem.
   * \param[in] config - Definition of the particular problem.
   */
  CGalerkin_Flow(unsigned short val_nDim, unsigned short val_nVar, CConfig *config);
  
  /*!
   * \brief Destructor of the class.
   */
  ~CGalerkin_Flow(void);
  
  /*!
   * \brief Computing stiffness matrix of the Galerkin method.
   * \param[out] val_stiffmatrix_elem - Stiffness matrix for Galerkin computation.
   * \param[in] config - Definition of the particular problem.
   */
  void ComputeResidual (su2double **val_stiffmatrix_elem, CConfig *config);
};

/*!
 * \class CFEAElasticity
 * \brief Generic class for computing the tangent matrix and the residual for structural problems
 * \ingroup FEM_Discr
 * \author R.Sanchez
 * \version 6.2.0 "Falcon"
 */
class CFEAElasticity : public CNumerics {

protected:

  su2double E;              /*!< \brief Aux. variable, Young's modulus of elasticity. */
  su2double Nu;             /*!< \brief Aux. variable, Poisson's ratio. */
  su2double Rho_s;          /*!< \brief Aux. variable, Structural density. */
  su2double Rho_s_DL;       /*!< \brief Aux. variable, Structural density (for dead loads). */
  su2double Mu;             /*!< \brief Aux. variable, Lame's coeficient. */
  su2double Lambda;         /*!< \brief Aux. variable, Lame's coeficient. */
  su2double Kappa;          /*!< \brief Aux. variable, Compressibility constant. */

  su2double *E_i;           /*!< \brief Young's modulus of elasticity. */
  su2double *Nu_i;          /*!< \brief Poisson's ratio. */
  su2double *Rho_s_i;       /*!< \brief Structural density. */
  su2double *Rho_s_DL_i;    /*!< \brief Structural density (for dead loads). */

  bool plane_stress;        /*!< \brief Checks if we are solving a plane stress case */

  su2double **Ba_Mat,          /*!< \brief Matrix B for node a - Auxiliary. */
  **Bb_Mat;                    /*!< \brief Matrix B for node b - Auxiliary. */
  su2double *Ni_Vec;           /*!< \brief Vector of shape functions - Auxiliary. */
  su2double **D_Mat;           /*!< \brief Constitutive matrix - Auxiliary. */
  su2double **KAux_ab;         /*!< \brief Node ab stiffness matrix - Auxiliary. */
  su2double **GradNi_Ref_Mat;  /*!< \brief Gradients of Ni - Auxiliary. */
  su2double **GradNi_Curr_Mat; /*!< \brief Gradients of Ni - Auxiliary. */

  su2double *FAux_Dead_Load;    /*!< \brief Auxiliar vector for the dead loads */

  su2double *DV_Val;          /*!< \brief For optimization cases, value of the design variables. */
  unsigned short n_DV;          /*!< \brief For optimization cases, number of design variables. */

public:

  /*!
   * \brief Constructor of the class.
   * \param[in] val_nDim - Number of dimensions of the problem.
   * \param[in] val_nVar - Number of variables of the problem.
   * \param[in] config - Definition of the particular problem.
   */
  CFEAElasticity(unsigned short val_nDim, unsigned short val_nVar, CConfig *config);

  /*!
   * \brief Destructor of the class.
   */
  virtual ~CFEAElasticity(void);

  void SetMaterial_Properties(unsigned short iVal, su2double val_E, su2double val_Nu);

  void SetMaterial_Density(unsigned short iVal, su2double val_Rho, su2double val_Rho_DL);

  void Compute_Mass_Matrix(CElement *element_container, CConfig *config);

  void Compute_Dead_Load(CElement *element_container, CConfig *config);

  void Set_YoungModulus(unsigned short i_DV, su2double val_Young);

  void SetElement_Properties(CElement *element_container, CConfig *config);

  void ReadDV(CConfig *config);

  void Set_DV_Val(unsigned short i_DV, su2double val_DV);

  su2double Get_DV_Val(unsigned short i_DV);

  virtual void Compute_Tangent_Matrix(CElement *element_container, CConfig *config);

  virtual void Compute_NodalStress_Term(CElement *element_container, CConfig *config);

  virtual void Compute_Averaged_NodalStress(CElement *element_container, CConfig *config);

  virtual void Compute_Plane_Stress_Term(CElement *element_container, CConfig *config);

  virtual void Compute_Constitutive_Matrix(CElement *element_container, CConfig *config);
  
  virtual void Compute_Stress_Tensor(CElement *element_container, CConfig *config);

	virtual void Add_MaxwellStress(CElement *element_container, CConfig *config);

  virtual void SetElectric_Properties(CElement *element_container, CConfig *config);

  virtual void Set_ElectricField(unsigned short i_DV, su2double val_EField);
  
protected:
  void Compute_Lame_Parameters(void);

};

/*!
 * \class CFEALinearElasticity
 * \brief Class for computing the stiffness matrix of a linear, elastic problem.
 * \ingroup FEM_Discr
 * \author R.Sanchez
 * \version 6.2.0 "Falcon"
 */
class CFEALinearElasticity : public CFEAElasticity {

  su2double **nodalDisplacement;

public:

  /*!
   * \brief Constructor of the class.
   * \param[in] val_nDim - Number of dimensions of the problem.
   * \param[in] val_nVar - Number of variables of the problem.
   * \param[in] config - Definition of the particular problem.
   */
  CFEALinearElasticity(unsigned short val_nDim, unsigned short val_nVar, CConfig *config);

  /*!
   * \brief Destructor of the class.
   */
  ~CFEALinearElasticity(void);

  void Compute_Tangent_Matrix(CElement *element_container, CConfig *config);

  void Compute_Constitutive_Matrix(CElement *element_container, CConfig *config);

  void Compute_Averaged_NodalStress(CElement *element_container, CConfig *config);

};

/*!
 * \class CFEANonlinearElasticity
 * \brief Class for computing the stiffness matrix of a nonlinear, elastic problem.
 * \ingroup FEM_Discr
 * \author R.Sanchez
 * \version 6.2.0 "Falcon"
 */
class CFEANonlinearElasticity : public CFEAElasticity {

protected:

  su2double **F_Mat;             /*!< \brief Deformation gradient. */
  su2double **b_Mat;             /*!< \brief Left Cauchy-Green Tensor. */
  su2double **currentCoord;      /*!< \brief Current coordinates. */
  su2double **Stress_Tensor;     /*!< \brief Cauchy stress tensor */

  su2double **FmT_Mat;           /*!< \brief Deformation gradient inverse and transpose. */

  su2double **KAux_P_ab;         /*!< \brief Auxiliar matrix for the pressure term */
  su2double *KAux_t_a;           /*!< \brief Auxiliar matrix for the pressure term */

  su2double J_F;                 /*!< \brief Jacobian of the transformation (determinant of F) */

  su2double f33;                 /*!< \brief Plane stress term for non-linear 2D plane stress analysis */

  bool nearly_incompressible;    /*!< \brief Boolean to consider nearly_incompressible effects */

  su2double **F_Mat_Iso;         /*!< \brief Isocoric component of the deformation gradient. */
  su2double **b_Mat_Iso;         /*!< \brief Isocoric component of the left Cauchy-Green tensor. */

  su2double C10, D1;             /*!< \brief C10 = Mu/2. D1 = Kappa/2. */
  su2double J_F_Iso;             /*!< \brief J_F_Iso: det(F)^-1/3. */

  su2double ****cijkl;           /*!< \brief Constitutive tensor i,j,k,l (defined only for incompressibility - near inc.). */

  bool maxwell_stress;           /*!< \brief Consider the effects of the dielectric loads */

  su2double *EField_Ref_Unit,    /*!< \brief Electric Field, unitary, in the reference configuration. */
  *EField_Ref_Mod;               /*!< \brief Electric Field, modulus, in the reference configuration. */
  su2double *EField_Curr_Unit;   /*!< \brief Auxiliary vector for the unitary Electric Field in the current configuration. */
  unsigned short nElectric_Field,
  nDim_Electric_Field;

  su2double *ke_DE_i;           /*!< \brief Electric Constant for Dielectric Elastomers. */

  su2double ke_DE;              /*!< \brief Electric Constant for Dielectric Elastomers. */
  su2double EFieldMod_Ref;      /*!< \brief Modulus of the electric field in the reference configuration. */


public:

  /*!
   * \brief Constructor of the class.
   * \param[in] val_nDim - Number of dimensions of the problem.
   * \param[in] val_nVar - Number of variables of the problem.
   * \param[in] config - Definition of the particular problem.
   */
  CFEANonlinearElasticity(unsigned short val_nDim, unsigned short val_nVar, CConfig *config);

  /*!
   * \brief Destructor of the class.
   */
  virtual ~CFEANonlinearElasticity(void);

  void Compute_Tangent_Matrix(CElement *element_container, CConfig *config);

  void Compute_NodalStress_Term(CElement *element_container, CConfig *config);

  void Compute_Averaged_NodalStress(CElement *element_container, CConfig *config);

  void Add_MaxwellStress(CElement *element_container, CConfig *config);

  void SetElectric_Properties(CElement *element_container, CConfig *config);

  void Compute_FmT_Mat(void);

  void Compute_Isochoric_F_b(void);

  void Assign_cijkl_D_Mat(void);

  void Set_ElectricField(unsigned short i_DV, su2double val_EField);

  void Set_YoungModulus(unsigned short i_DV, su2double val_Young);

  void SetMaterial_Properties(unsigned short iVal, su2double val_E, su2double val_Nu);

  void SetMaterial_Density(unsigned short iVal, su2double val_Rho, su2double val_Rho_DL);

  su2double deltaij(unsigned short iVar, unsigned short jVar);

  virtual void Compute_Plane_Stress_Term(CElement *element_container, CConfig *config);

  virtual void Compute_Constitutive_Matrix(CElement *element_container, CConfig *config);

  virtual void Compute_Stress_Tensor(CElement *element_container, CConfig *config);


};

/*!
 * \class CFEM_NeoHookean_Comp
 * \brief Class for computing the constitutive and stress tensors for a neo-Hookean material model, compressible.
 * \ingroup FEM_Discr
 * \author R.Sanchez
 * \version 6.2.0 "Falcon"
 */
class CFEM_NeoHookean_Comp : public CFEANonlinearElasticity {

public:

  /*!
   * \brief Constructor of the class.
   * \param[in] val_nDim - Number of dimensions of the problem.
   * \param[in] val_nVar - Number of variables of the problem.
   * \param[in] config - Definition of the particular problem.
   */
  CFEM_NeoHookean_Comp(unsigned short val_nDim, unsigned short val_nVar, CConfig *config);

  /*!
   * \brief Destructor of the class.
   */
  ~CFEM_NeoHookean_Comp(void);

  void Compute_Plane_Stress_Term(CElement *element_container, CConfig *config);

  void Compute_Constitutive_Matrix(CElement *element_container, CConfig *config);
  using CNumerics::Compute_Constitutive_Matrix;

  void Compute_Stress_Tensor(CElement *element_container, CConfig *config);

};

/*!
 * \class CFEM_IdealDE
 * \brief Class for computing the constitutive and stress tensors for a nearly-incompressible ideal DE.
 * \ingroup FEM_Discr
 * \author R.Sanchez
 * \version 6.2.0 "Falcon"
 */
class CFEM_IdealDE : public CFEANonlinearElasticity {

	su2double trbbar, Eg, Eg23, Ek, Pr;	/*!< \brief Variables of the model calculation. */

public:

  /*!
   * \brief Constructor of the class.
   * \param[in] val_nDim - Number of dimensions of the problem.
   * \param[in] val_nVar - Number of variables of the problem.
   * \param[in] config - Definition of the particular problem.
   */
  CFEM_IdealDE(unsigned short val_nDim, unsigned short val_nVar, CConfig *config);

  /*!
   * \brief Destructor of the class.
   */
  ~CFEM_IdealDE(void);

  void Compute_Plane_Stress_Term(CElement *element_container, CConfig *config);

  void Compute_Constitutive_Matrix(CElement *element_container, CConfig *config);

  void Compute_Stress_Tensor(CElement *element_container, CConfig *config);

};

/*!
 * \class CFEM_NeoHookean_Comp
 * \brief Class for computing the constitutive and stress tensors for a Knowles stored-energy function, nearly incompressible.
 * \ingroup FEM_Discr
 * \author R.Sanchez
 * \version 6.2.0 "Falcon"
 */
class CFEM_Knowles_NearInc : public CFEANonlinearElasticity {

	su2double trbbar, term1, term2, Ek, Pr;	/*!< \brief Variables of the model calculation. */
	su2double Bk, Nk;						/*!< \brief Parameters b and n of the model. */

public:

  /*!
   * \brief Constructor of the class.
   * \param[in] val_nDim - Number of dimensions of the problem.
   * \param[in] val_nVar - Number of variables of the problem.
   * \param[in] config - Definition of the particular problem.
   */
  CFEM_Knowles_NearInc(unsigned short val_nDim, unsigned short val_nVar, CConfig *config);

  /*!
   * \brief Destructor of the class.
   */
  ~CFEM_Knowles_NearInc(void);

  void Compute_Plane_Stress_Term(CElement *element_container, CConfig *config);

  void Compute_Constitutive_Matrix(CElement *element_container, CConfig *config);
  using CNumerics::Compute_Constitutive_Matrix;

	void Compute_Stress_Tensor(CElement *element_container, CConfig *config);

};

/*!
 * \class CFEM_DielectricElastomer
 * \brief Class for computing the constitutive and stress tensors for a dielectric elastomer.
 * \ingroup FEM_Discr
 * \author R.Sanchez
 * \version 6.2.0 "Falcon"
 */
class CFEM_DielectricElastomer : public CFEANonlinearElasticity {

public:

  /*!
   * \brief Constructor of the class.
   * \param[in] val_nDim - Number of dimensions of the problem.
   * \param[in] val_nVar - Number of variables of the problem.
   * \param[in] config - Definition of the particular problem.
   */
  CFEM_DielectricElastomer(unsigned short val_nDim, unsigned short val_nVar, CConfig *config);

  /*!
   * \brief Destructor of the class.
   */
  ~CFEM_DielectricElastomer(void);

  void Compute_Plane_Stress_Term(CElement *element_container, CConfig *config);

  void Compute_Constitutive_Matrix(CElement *element_container, CConfig *config);
  using CNumerics::Compute_Constitutive_Matrix;

  void Compute_Stress_Tensor(CElement *element_container, CConfig *config);

};


/*!
 * \class CSourceNothing
 * \brief Dummy class.
 * \ingroup SourceDiscr
 * \author F. Palacios
 */
class CSourceNothing : public CNumerics {
public:
  
  /*!
   * \brief Constructor of the class.
   * \param[in] val_nDim - Number of dimensions of the problem.
   * \param[in] val_nVar - Number of variables of the problem.
   * \param[in] config - Definition of the particular problem.
   */
  CSourceNothing(unsigned short val_nDim, unsigned short val_nVar, CConfig *config);
  
  /*!
   * \brief Destructor of the class.
   */
  ~CSourceNothing(void);
};

/*!
 * \class CSourcePieceWise_TurbSA
 * \brief Class for integrating the source terms of the Spalart-Allmaras turbulence model equation.
 * \ingroup SourceDiscr
 * \author A. Bueno.
 */
class CSourcePieceWise_TurbSA : public CNumerics {
private:
  su2double cv1_3;
  su2double k2;
  su2double cb1;
  su2double cw2;
  su2double ct3;
  su2double ct4;
  su2double cw3_6;
  su2double cb2_sigma;
  su2double sigma;
  su2double cb2;
  su2double cw1;
  unsigned short iDim;
  su2double nu, Ji, fv1, fv2, ft2, Omega, S, Shat, inv_Shat, dist_i_2, Ji_2, Ji_3, inv_k2_d2;
  su2double r, g, g_6, glim, fw;
  su2double norm2_Grad;
  su2double dfv1, dfv2, dShat;
  su2double dr, dg, dfw;
  bool incompressible;
  bool rotating_frame;
  bool transition;
  su2double gamma_BC;
  su2double intermittency;
  su2double Production, Destruction, CrossProduction;
  
public:
  
  /*!
   * \brief Constructor of the class.
   * \param[in] val_nDim - Number of dimensions of the problem.
   * \param[in] val_nVar - Number of variables of the problem.
   * \param[in] config - Definition of the particular problem.
   */
  CSourcePieceWise_TurbSA(unsigned short val_nDim, unsigned short val_nVar, CConfig *config);
  
  /*!
   * \brief Destructor of the class.
   */
  ~CSourcePieceWise_TurbSA(void);
  
  /*!
   * \brief Residual for source term integration.
   * \param[out] val_residual - Pointer to the total residual.
   * \param[out] val_Jacobian_i - Jacobian of the numerical method at node i (implicit computation).
   * \param[out] val_Jacobian_j - Jacobian of the numerical method at node j (implicit computation).
   * \param[in] config - Definition of the particular problem.
   */
  void ComputeResidual(su2double *val_residual, su2double **val_Jacobian_i, su2double **val_Jacobian_j, CConfig *config);
  
  /*!
   * \brief Residual for source term integration.
   * \param[in] intermittency_in - Value of the intermittency.
   */
  void SetIntermittency(su2double intermittency_in);
  
  /*!
   * \brief Residual for source term integration.
   * \param[in] val_production - Value of the Production.
   */
  void SetProduction(su2double val_production);
  
  /*!
   * \brief Residual for source term integration.
   * \param[in] val_destruction - Value of the Destruction.
   */
  void SetDestruction(su2double val_destruction);
  
  /*!
   * \brief Residual for source term integration.
   * \param[in] val_crossproduction - Value of the CrossProduction.
   */
  void SetCrossProduction(su2double val_crossproduction);
  
  /*!
   * \brief ______________.
   */
  su2double GetProduction(void);

  /*!
   * \brief  Get the intermittency for the BC trans. model.
   * \return Value of the intermittency.
   */
  su2double GetGammaBC(void);
  
  /*!
   * \brief  ______________.
   */
  su2double GetDestruction(void);
  
  /*!
   * \brief  ______________.
   */
  su2double GetCrossProduction(void);
};

/*!
 * \class CSourcePieceWise_TurbSA_E
 * \brief Class for integrating the source terms of the Spalart-Allmaras Edwards modification turbulence model equation.
 * \ingroup SourceDiscr
 * \author E.Molina, A. Bueno.
 * \version 6.2.0 "Falcon"
 */
class CSourcePieceWise_TurbSA_E : public CNumerics {
private:
    su2double cv1_3;
    su2double k2;
    su2double cb1;
    su2double cw2;
    su2double ct3;
    su2double ct4;
    su2double cw3_6;
    su2double cb2_sigma;
    su2double sigma;
    su2double cb2;
    su2double cw1;
    unsigned short iDim;
    su2double nu, Ji, fv1, fv2, ft2, Omega, S, Shat, inv_Shat, dist_i_2, Ji_2, Ji_3, inv_k2_d2;
    su2double r, g, g_6, glim, fw;
    su2double norm2_Grad;
    su2double dfv1, dfv2, dShat;
    su2double dr, dg, dfw;
    bool incompressible;
    bool rotating_frame;
    su2double intermittency;
    su2double Production, Destruction, CrossProduction;
    su2double Sbar;
    unsigned short jDim;
    
public:
    
    /*!
     * \brief Constructor of the class.
     * \param[in] val_nDim - Number of dimensions of the problem.
     * \param[in] val_nVar - Number of variables of the problem.
     * \param[in] config - Definition of the particular problem.
     */
    CSourcePieceWise_TurbSA_E(unsigned short val_nDim, unsigned short val_nVar, CConfig *config);
    
    /*!
     * \brief Destructor of the class.
     */
    ~CSourcePieceWise_TurbSA_E(void);
    
    /*!
     * \brief Residual for source term integration.
     * \param[out] val_residual - Pointer to the total residual.
     * \param[out] val_Jacobian_i - Jacobian of the numerical method at node i (implicit computation).
     * \param[out] val_Jacobian_j - Jacobian of the numerical method at node j (implicit computation).
     * \param[in] config - Definition of the particular problem.
     */
    void ComputeResidual(su2double *val_residual, su2double **val_Jacobian_i, su2double **val_Jacobian_j, CConfig *config);
    
    /*!
     * \brief Residual for source term integration.
     * \param[in] intermittency_in - Value of the intermittency.
     */
    void SetIntermittency(su2double intermittency_in);
    
    /*!
     * \brief Residual for source term integration.
     * \param[in] val_production - Value of the Production.
     */
    void SetProduction(su2double val_production);
    
    /*!
     * \brief Residual for source term integration.
     * \param[in] val_destruction - Value of the Destruction.
     */
    void SetDestruction(su2double val_destruction);
    
    /*!
     * \brief Residual for source term integration.
     * \param[in] val_crossproduction - Value of the CrossProduction.
     */
    void SetCrossProduction(su2double val_crossproduction);
    
    /*!
     * \brief ______________.
     */
    su2double GetProduction(void);
    
    /*!
     * \brief  ______________.
     */
    su2double GetDestruction(void);
    
    /*!
     * \brief  ______________.
     */
    su2double GetCrossProduction(void);
};

/*!
 * \class CSourcePieceWise_TurbSA_COMP
 * \brief Class for integrating the source terms of the Spalart-Allmaras CC modification turbulence model equation.
 * \ingroup SourceDiscr
 * \author E.Molina, A. Bueno.
 * \version 6.2.0 "Falcon"
 */
class CSourcePieceWise_TurbSA_COMP : public CNumerics {
private:
    su2double cv1_3;
    su2double k2;
    su2double cb1;
    su2double cw2;
    su2double ct3;
    su2double ct4;
    su2double cw3_6;
    su2double cb2_sigma;
    su2double sigma;
    su2double cb2;
    su2double cw1;
    unsigned short iDim;
    su2double nu, Ji, fv1, fv2, ft2, Omega, S, Shat, inv_Shat, dist_i_2, Ji_2, Ji_3, inv_k2_d2;
    su2double r, g, g_6, glim, fw;
    su2double norm2_Grad;
    su2double dfv1, dfv2, dShat;
    su2double dr, dg, dfw;
    bool incompressible;
    bool rotating_frame;
    su2double intermittency;
    su2double Production, Destruction, CrossProduction;
    su2double aux_cc, CompCorrection, c5;
    unsigned short jDim;
    
public:
    
    /*!
     * \brief Constructor of the class.
     * \param[in] val_nDim - Number of dimensions of the problem.
     * \param[in] val_nVar - Number of variables of the problem.
     * \param[in] config - Definition of the particular problem.
     */
    CSourcePieceWise_TurbSA_COMP(unsigned short val_nDim, unsigned short val_nVar, CConfig *config);
    
    /*!
     * \brief Destructor of the class.
     */
    ~CSourcePieceWise_TurbSA_COMP(void);
    
    /*!
     * \brief Residual for source term integration.
     * \param[out] val_residual - Pointer to the total residual.
     * \param[out] val_Jacobian_i - Jacobian of the numerical method at node i (implicit computation).
     * \param[out] val_Jacobian_j - Jacobian of the numerical method at node j (implicit computation).
     * \param[in] config - Definition of the particular problem.
     */
    void ComputeResidual(su2double *val_residual, su2double **val_Jacobian_i, su2double **val_Jacobian_j, CConfig *config);
    
    /*!
     * \brief Residual for source term integration.
     * \param[in] intermittency_in - Value of the intermittency.
     */
    void SetIntermittency(su2double intermittency_in);
    
    /*!
     * \brief Residual for source term integration.
     * \param[in] val_production - Value of the Production.
     */
    void SetProduction(su2double val_production);
    
    /*!
     * \brief Residual for source term integration.
     * \param[in] val_destruction - Value of the Destruction.
     */
    void SetDestruction(su2double val_destruction);
    
    /*!
     * \brief Residual for source term integration.
     * \param[in] val_crossproduction - Value of the CrossProduction.
     */
    void SetCrossProduction(su2double val_crossproduction);
    
    /*!
     * \brief ______________.
     */
    su2double GetProduction(void);
    
    /*!
     * \brief  ______________.
     */
    su2double GetDestruction(void);
    
    /*!
     * \brief  ______________.
     */
    su2double GetCrossProduction(void);
};

/*!
 * \class CSourcePieceWise_TurbSA_E_COMP
 * \brief Class for integrating the source terms of the Spalart-Allmaras Edwards modification with CC turbulence model equation.
 * \ingroup SourceDiscr
 * \author E.Molina, A. Bueno.
 * \version 6.2.0 "Falcon"
 */
class CSourcePieceWise_TurbSA_E_COMP : public CNumerics {
private:
    su2double cv1_3;
    su2double k2;
    su2double cb1;
    su2double cw2;
    su2double ct3;
    su2double ct4;
    su2double cw3_6;
    su2double cb2_sigma;
    su2double sigma;
    su2double cb2;
    su2double cw1;
    unsigned short iDim;
    su2double nu, Ji, fv1, fv2, ft2, Omega, S, Shat, inv_Shat, dist_i_2, Ji_2, Ji_3, inv_k2_d2;
    su2double r, g, g_6, glim, fw;
    su2double norm2_Grad;
    su2double dfv1, dfv2, dShat;
    su2double dr, dg, dfw;
    bool incompressible;
    bool rotating_frame;
    su2double intermittency;
    su2double Production, Destruction, CrossProduction;
    su2double Sbar;
    unsigned short jDim;
    su2double aux_cc, CompCorrection, c5;
    
public:
    
    /*!
     * \brief Constructor of the class.
     * \param[in] val_nDim - Number of dimensions of the problem.
     * \param[in] val_nVar - Number of variables of the problem.
     * \param[in] config - Definition of the particular problem.
     */
    CSourcePieceWise_TurbSA_E_COMP(unsigned short val_nDim, unsigned short val_nVar, CConfig *config);
    
    /*!
     * \brief Destructor of the class.
     */
    ~CSourcePieceWise_TurbSA_E_COMP(void);
    
    /*!
     * \brief Residual for source term integration.
     * \param[out] val_residual - Pointer to the total residual.
     * \param[out] val_Jacobian_i - Jacobian of the numerical method at node i (implicit computation).
     * \param[out] val_Jacobian_j - Jacobian of the numerical method at node j (implicit computation).
     * \param[in] config - Definition of the particular problem.
     */
    void ComputeResidual(su2double *val_residual, su2double **val_Jacobian_i, su2double **val_Jacobian_j, CConfig *config);
    
    /*!
     * \brief Residual for source term integration.
     * \param[in] intermittency_in - Value of the intermittency.
     */
    void SetIntermittency(su2double intermittency_in);
    
    /*!
     * \brief Residual for source term integration.
     * \param[in] val_production - Value of the Production.
     */
    void SetProduction(su2double val_production);
    
    /*!
     * \brief Residual for source term integration.
     * \param[in] val_destruction - Value of the Destruction.
     */
    void SetDestruction(su2double val_destruction);
    
    /*!
     * \brief Residual for source term integration.
     * \param[in] val_crossproduction - Value of the CrossProduction.
     */
    void SetCrossProduction(su2double val_crossproduction);
    
    /*!
     * \brief ______________.
     */
    su2double GetProduction(void);
    
    /*!
     * \brief  ______________.
     */
    su2double GetDestruction(void);
    
    /*!
     * \brief  ______________.
     */
    su2double GetCrossProduction(void);
};

/*!
 * \class CSourcePieceWise_TurbSA_Neg
 * \brief Class for integrating the source terms of the Spalart-Allmaras turbulence model equation.
 * \ingroup SourceDiscr
 * \author F. Palacios
 */
class CSourcePieceWise_TurbSA_Neg : public CNumerics {
private:
  su2double cv1_3;
  su2double k2;
  su2double cb1;
  su2double cw2;
  su2double ct3;
  su2double ct4;
  su2double cw3_6;
  su2double cb2_sigma;
  su2double sigma;
  su2double cb2;
  su2double cw1;
  unsigned short iDim;
  su2double nu, Ji, fv1, fv2, ft2, Omega, S, Shat, inv_Shat, dist_i_2, Ji_2, Ji_3, inv_k2_d2;
  su2double r, g, g_6, glim, fw;
  su2double norm2_Grad;
  su2double dfv1, dfv2, dShat;
  su2double dr, dg, dfw;
  bool incompressible;
  bool rotating_frame;
  su2double intermittency;
  su2double Production, Destruction, CrossProduction;
  
public:
  
  /*!
   * \brief Constructor of the class.
   * \param[in] val_nDim - Number of dimensions of the problem.
   * \param[in] val_nVar - Number of variables of the problem.
   * \param[in] config - Definition of the particular problem.
   */
  CSourcePieceWise_TurbSA_Neg(unsigned short val_nDim, unsigned short val_nVar, CConfig *config);
  
  /*!
   * \brief Destructor of the class.
   */
  ~CSourcePieceWise_TurbSA_Neg(void);
  
  /*!
   * \brief Residual for source term integration.
   * \param[out] val_residual - Pointer to the total residual.
   * \param[out] val_Jacobian_i - Jacobian of the numerical method at node i (implicit computation).
   * \param[out] val_Jacobian_j - Jacobian of the numerical method at node j (implicit computation).
   * \param[in] config - Definition of the particular problem.
   */
  void ComputeResidual(su2double *val_residual, su2double **val_Jacobian_i, su2double **val_Jacobian_j, CConfig *config);
  
  /*!
   * \brief Residual for source term integration.
   * \param[in] intermittency_in - Value of the intermittency.
   */
  void SetIntermittency(su2double intermittency_in);
  
  /*!
   * \brief Residual for source term integration.
   * \param[in] val_production - Value of the Production.
   */
  void SetProduction(su2double val_production);
  
  /*!
   * \brief Residual for source term integration.
   * \param[in] val_destruction - Value of the Destruction.
   */
  void SetDestruction(su2double val_destruction);
  
  /*!
   * \brief Residual for source term integration.
   * \param[in] val_crossproduction - Value of the CrossProduction.
   */
  void SetCrossProduction(su2double val_crossproduction);
  
  /*!
   * \brief ______________.
   */
  su2double GetProduction(void);
  
  /*!
   * \brief  ______________.
   */
  su2double GetDestruction(void);
  
  /*!
   * \brief  ______________.
   */
  su2double GetCrossProduction(void);
};

/*!
 * \class CSourcePieceWise_TransLM
 * \brief Class for integrating the source terms of the Spalart-Allmaras turbulence model equation.
 * \ingroup SourceDiscr
 * \author A. Bueno.
 */
class CSourcePieceWise_TransLM : public CNumerics {
private:
  
  /*-- SA model constants --*/
  su2double cv1_3;
  su2double k2;
  su2double cb1;
  su2double cw2;
  su2double cw3_6;
  su2double sigma;
  su2double cb2;
  su2double cw1;
  
  /*-- gamma-theta model constants --*/
  su2double c_e1;
  su2double c_a1;
  su2double c_e2;
  su2double c_a2;
  su2double sigmaf;
  su2double s1;
  su2double c_theta;
  su2double sigmat;
  
  /*-- Correlation constants --*/
  su2double flen_global;
  su2double alpha_global;
  su2double Vorticity;

  bool implicit;
  
public:
  bool debugme; // For debugging only, remove this. -AA
  
  /*!
   * \brief Constructor of the class.
   * \param[in] val_nDim - Number of dimensions of the problem.
   * \param[in] val_nVar - Number of variables of the problem.
   * \param[in] config - Definition of the particular problem.
   */
  CSourcePieceWise_TransLM(unsigned short val_nDim, unsigned short val_nVar, CConfig *config);
  
  /*!
   * \brief Destructor of the class.
   */
  ~CSourcePieceWise_TransLM(void);
  
  /*!
   * \brief Residual for source term integration.
   * \param[out] val_residual - Pointer to the total residual.
   * \param[out] val_Jacobian_i - Jacobian of the numerical method at node i (implicit computation).
   * \param[out] val_Jacobian_j - Jacobian of the numerical method at node j (implicit computation).
   * \param[in] config - Definition of the particular problem.
   */
  void ComputeResidual_TransLM(su2double *val_residual, su2double **val_Jacobian_i, su2double **val_Jacobian_j, CConfig *config, su2double &gamma_sep);
  
  void CSourcePieceWise_TransLM__ComputeResidual_TransLM_d(su2double *TransVar_i, su2double *TransVar_id, su2double *val_residual, su2double *val_residuald, CConfig *config);
};

/*!
 * \class CSourcePieceWise_TurbSST
 * \brief Class for integrating the source terms of the Menter SST turbulence model equations.
 * \ingroup SourceDiscr
 * \author A. Campos.
 */
class CSourcePieceWise_TurbSST : public CNumerics {
private:
  su2double F1_i,
  F1_j,
  F2_i,
  F2_j;
  
  su2double alfa_1,
  alfa_2,
  beta_1,
  beta_2,
  sigma_omega_1,
  sigma_omega_2,
  beta_star,
  a1;
  
  su2double CDkw_i, CDkw_j;
  
  bool incompressible;
  
public:
  
  /*!
   * \brief Constructor of the class.
   * \param[in] val_nDim - Number of dimensions of the problem.
   * \param[in] val_nVar - Number of variables of the problem.
   * \param[in] config - Definition of the particular problem.
   */
  CSourcePieceWise_TurbSST(unsigned short val_nDim, unsigned short val_nVar, su2double* constants, CConfig *config);
  
  /*!
   * \brief Destructor of the class.
   */
  ~CSourcePieceWise_TurbSST(void);
  
  /*!
   * \brief Set the value of the first blending function.
   * \param[in] val_F1_i - Value of the first blending function at point i.
   * \param[in] val_F1_j - Value of the first blending function at point j.
   */
  void SetF1blending(su2double val_F1_i, su2double val_F1_j);
  
  /*!
   * \brief Set the value of the second blending function.
   * \param[in] val_F2_i - Value of the second blending function at point i.
   * \param[in] val_F2_j - Value of the second blending function at point j.
   */
  void SetF2blending(su2double val_F2_i, su2double val_F2_j);
  
  /*!
   * \brief Set the value of the cross diffusion for the SST model.
   * \param[in] val_CDkw_i - Value of the cross diffusion at point i.
   * \param[in] val_CDkw_j - Value of the cross diffusion at point j.
   */
  virtual void SetCrossDiff(su2double val_CDkw_i, su2double val_CDkw_j);
  
  /*!
   * \brief Residual for source term integration.
   * \param[out] val_residual - Pointer to the total residual.
   * \param[out] val_Jacobian_i - Jacobian of the numerical method at node i (implicit computation).
   * \param[out] val_Jacobian_j - Jacobian of the numerical method at node j (implicit computation).
   * \param[in] config - Definition of the particular problem.
   */
  void ComputeResidual(su2double *val_residual, su2double **val_Jacobian_i, su2double **val_Jacobian_j, CConfig *config);
  
  /*!
   * \brief Initialize the Reynolds Stress Matrix
   * \param[in] turb_ke turbulent kinetic energy of node
   */
  void SetReynoldsStressMatrix(su2double turb_ke);

  /*!
   * \brief Perturb the Reynolds stress tensor based on parameters
   * \param[in] turb_ke: turbulent kinetic energy of the noce
   * \param[in] config: config file
   */
  void SetPerturbedRSM(su2double turb_ke, CConfig *config);
  /*!
     * \brief A virtual member. Get strain magnitude based on perturbed reynolds stress matrix
     * \param[in] turb_ke: turbulent kinetic energy of the node
     */
  void SetPerturbedStrainMag(su2double turb_ke);

  /*!
   * \brief Get the mean rate of strain matrix based on velocity gradients
   * \param[in] S_ij
   */
  void GetMeanRateOfStrainMatrix(su2double **S_ij);

};

/*!
 * \class CSourcePieceWise_Scalar
 * \brief Class for integrating the source terms of scalar transport equations.
 * \ingroup SourceDiscr
 * \author T. Economon
 */
class CSourcePieceWise_Scalar : public CNumerics {
private:
  bool incompressible;  /*!< \brief Flag defining compressibility. */
  bool implicit;        /*!< \brief Flag defining implicit scheme. */

public:
  
  /*!
   * \brief Constructor of the class.
   * \param[in] val_nDim - Number of dimensions of the problem.
   * \param[in] val_nVar - Number of variables of the problem.
   * \param[in] config - Definition of the particular problem.
   */
  CSourcePieceWise_Scalar(unsigned short val_nDim,
                          unsigned short val_nVar,
                          CConfig *config);
  
  /*!
   * \brief Destructor of the class.
   */
  ~CSourcePieceWise_Scalar(void);
  
  /*!
   * \brief Residual for source term integration.
   * \param[out] val_residual - Pointer to the total residual.
   * \param[out] val_Jacobian_i - Jacobian of the numerical method at node i (implicit computation).
   * \param[out] val_Jacobian_j - Jacobian of the numerical method at node j (implicit computation).
   * \param[in] config - Definition of the particular problem.
   */
  void ComputeResidual(su2double *val_residual,
                       su2double **val_Jacobian_i,
                       su2double **val_Jacobian_j,
                       CConfig *config);

};

/*!
 * \class CSourceAxisymmetric_Scalar
 * \brief Class for source term for solving scalar axisymmetric problems.
 * \ingroup SourceDiscr
 * \author T. Economon
 */
class CSourceAxisymmetric_Scalar : public CNumerics {
  bool implicit, /*!< \brief Implicit calculation. */
  viscous, /*!< \brief Viscous incompressible flows. */
  energy; /*!< \brief computation with the energy equation. */
  
public:
  
  /*!
   * \brief Constructor of the class.
   * \param[in] val_nDim - Number of dimensions of the problem.
   * \param[in] val_nVar - Number of variables of the problem.
   * \param[in] config - Definition of the particular problem.
   */
  CSourceAxisymmetric_Scalar(unsigned short val_nDim, unsigned short val_nVar, CConfig *config);
  
  /*!
   * \brief Destructor of the class.
   */
  ~CSourceAxisymmetric_Scalar(void);
  
  /*!
   * \brief Residual of the rotational frame source term.
   * \param[out] val_residual - Pointer to the total residual.
   * \param[in] config - Definition of the particular problem.
   */
  void ComputeResidual(su2double *val_residual, su2double **Jacobian_i, CConfig *config);
  
};

/*!
 * \class CSourceGravity
 * \brief Class for the source term integration of the gravity force.
 * \ingroup SourceDiscr
 * \author F. Palacios
 */
class CSourceGravity : public CNumerics {
  
public:
  
  /*!
   * \param[in] val_nDim - Number of dimensions of the problem.
   * \param[in] val_nVar - Number of variables of the problem.
   * \param[in] config - Definition of the particular problem.
   */
  CSourceGravity(unsigned short val_nDim, unsigned short val_nVar, CConfig *config);
  
  /*!
   * \brief Destructor of the class.
   */
  ~CSourceGravity(void);
  
  /*!
   * \brief Source term integration for the poissonal potential.
   * \param[out] val_residual - Pointer to the total residual.
   * \param[in] config - Definition of the particular problem.
   */
  void ComputeResidual(su2double *val_residual, CConfig *config);
};

/*!
 * \class CSourceBodyForce
 * \brief Class for the source term integration of a body force.
 * \ingroup SourceDiscr
 * \author T. Economon
 */
class CSourceBodyForce : public CNumerics {
  su2double *Body_Force_Vector;

public:

  /*!
   * \param[in] val_nDim - Number of dimensions of the problem.
   * \param[in] val_nVar - Number of variables of the problem.
   * \param[in] config - Definition of the particular problem.
   */
  CSourceBodyForce(unsigned short val_nDim, unsigned short val_nVar, CConfig *config);

  /*!
   * \brief Destructor of the class.
   */
  ~CSourceBodyForce(void);

  /*!
   * \brief Source term integration for a body force.
   * \param[out] val_residual - Pointer to the residual vector.
   * \param[in] config - Definition of the particular problem.
   */
  void ComputeResidual(su2double *val_residual, CConfig *config);

};

/*!
 * \class CSourceIncBodyForce
 * \brief Class for the source term integration of a body force in the incompressible solver.
 * \ingroup SourceDiscr
 * \author T. Economon
 * \version 6.2.0 "Falcon"
 */
class CSourceIncBodyForce : public CNumerics {
  su2double *Body_Force_Vector;

public:

  /*!
   * \param[in] val_nDim - Number of dimensions of the problem.
   * \param[in] val_nVar - Number of variables of the problem.
   * \param[in] config - Definition of the particular problem.
   */
  CSourceIncBodyForce(unsigned short val_nDim, unsigned short val_nVar, CConfig *config);

  /*!
   * \brief Destructor of the class.
   */
  ~CSourceIncBodyForce(void);

  /*!
   * \brief Source term integration for a body force.
   * \param[out] val_residual - Pointer to the residual vector.
   * \param[in] config - Definition of the particular problem.
   */
  void ComputeResidual(su2double *val_residual, CConfig *config);
  
};

/*!
 * \class CSourceBoussinesq
 * \brief Class for the source term integration of the Boussinesq approximation for incompressible flow.
 * \ingroup SourceDiscr
 * \author T. Economon
 * \version 6.2.0 "Falcon"
 */
class CSourceBoussinesq : public CNumerics {
  su2double *Gravity_Vector;

public:

  /*!
   * \param[in] val_nDim - Number of dimensions of the problem.
   * \param[in] val_nVar - Number of variables of the problem.
   * \param[in] config - Definition of the particular problem.
   */
  CSourceBoussinesq(unsigned short val_nDim, unsigned short val_nVar, CConfig *config);

  /*!
   * \brief Destructor of the class.
   */
  ~CSourceBoussinesq(void);

  /*!
   * \brief Source term integration for the Boussinesq approximation.
   * \param[out] val_residual - Pointer to the residual vector.
   * \param[in] config - Definition of the particular problem.
   */
  void ComputeResidual(su2double *val_residual, CConfig *config);

};

/*!
 * \class CSourceIncAxisymmetric_Flow
 * \brief Class for source term for solving incompressible axisymmetric problems.
 * \ingroup SourceDiscr
 * \author T. Economon
 */
class CSourceIncAxisymmetric_Flow : public CNumerics {
  bool implicit, /*!< \brief Implicit calculation. */
  viscous, /*!< \brief Viscous incompressible flows. */
  energy; /*!< \brief computation with the energy equation. */

public:

  /*!
   * \brief Constructor of the class.
   * \param[in] val_nDim - Number of dimensions of the problem.
   * \param[in] val_nVar - Number of variables of the problem.
   * \param[in] config - Definition of the particular problem.
   */
  CSourceIncAxisymmetric_Flow(unsigned short val_nDim, unsigned short val_nVar, CConfig *config);

  /*!
   * \brief Destructor of the class.
   */
  ~CSourceIncAxisymmetric_Flow(void);

  /*!
   * \brief Residual of the rotational frame source term.
   * \param[out] val_residual - Pointer to the total residual.
   * \param[in] config - Definition of the particular problem.
   */
  void ComputeResidual(su2double *val_residual, su2double **Jacobian_i, CConfig *config);

};

/*!
 * \class CSourceViscous_AdjFlow
 * \brief Class for source term integration in adjoint problem.
 * \ingroup SourceDiscr
 * \author F. Palacios
 */
class CSourceViscous_AdjFlow : public CNumerics {
private:
  su2double *Velocity, *GradDensity, *GradInvDensity, *dPoDensity2, *alpha, *beta, *Sigma_5_vec;
  su2double **GradVel_o_Rho, **sigma, **Sigma_phi, **Sigma_5_Tensor, **Sigma;
  
public:
  
  /*!
   * \brief Constructor of the class.
   * \param[in] val_nDim - Number of dimensions of the problem.
   * \param[in] val_nVar - Number of variables of the problem.
   * \param[in] config - Definition of the particular problem.
   */
  CSourceViscous_AdjFlow(unsigned short val_nDim, unsigned short val_nVar, CConfig *config);
  
  /*!
   * \brief Destructor of the class.
   */
  ~CSourceViscous_AdjFlow(void);
  
  /*!
   * \brief Source term integration of the flow adjoint equation.
   * \param[out] val_residual - Pointer to the total residual.
   * \param[in] config - Definition of the particular problem.
   */
  void ComputeResidual (su2double *val_residual, CConfig *config);
  
};

/*!
 * \class CSourcePieceWise_AdjTurb
 * \brief Class for source term integration of the adjoint turbulent equation.
 * \ingroup SourceDiscr
 * \author A. Bueno.
 */
class CSourcePieceWise_AdjTurb : public CNumerics {
private:
  su2double **tau, *Velocity;
  
public:
  
  /*!
   * \brief Constructor of the class.
   * \param[in] val_nDim - Number of dimensions of the problem.
   * \param[in] val_nVar - Number of variables of the problem.
   * \param[in] config - Definition of the particular problem.
   */
  CSourcePieceWise_AdjTurb(unsigned short val_nDim, unsigned short val_nVar, CConfig *config);
  
  /*!
   * \brief Destructor of the class.
   */
  ~CSourcePieceWise_AdjTurb(void);
  
  /*!
   * \brief Source term integration of the adjoint turbulence equation.
   * \param[out] val_residual - Pointer to the total residual.
   * \param[out] val_Jacobian_i - Jacobian of the numerical method at node i (implicit computation).
   * \param[out] val_Jacobian_j - Jacobian of the numerical method at node j (implicit computation).
   * \param[in] config - Definition of the particular problem.
   */
  void ComputeResidual(su2double *val_residual, su2double **val_Jacobian_i, su2double **val_Jacobian_j, CConfig *config);
};

class CSourceConservative_AdjFlow : public CNumerics {
private:
  su2double *Velocity, *Residual_i, *Residual_j, *Mean_Residual;
  su2double **Mean_PrimVar_Grad;
  
public:
  
  /*!
   * \brief Constructor of the class.
   * \param[in] val_nDim - Number of dimensions of the problem.
   * \param[in] val_nVar - Number of variables of the problem.
   * \param[in] config - Definition of the particular problem.
   */
  CSourceConservative_AdjFlow(unsigned short val_nDim, unsigned short val_nVar, CConfig *config);
  
  /*!
   * \brief Destructor of the class.
   */
  ~CSourceConservative_AdjFlow(void);
  
  /*!
   * \brief Source term integration using a conservative scheme.
   * \param[out] val_residual - Pointer to the total residual.
   * \param[in] config - Definition of the particular problem.
   */
  void ComputeResidual(su2double *val_residual, CConfig *config);
};

/*!
 * \class CSourceConservative_AdjTurb
 * \brief Class for source term integration in adjoint turbulent problem using a conservative scheme.
 * \ingroup SourceDiscr
 * \author A. Bueno.
 */
class CSourceConservative_AdjTurb : public CNumerics {
public:
  
  /*!
   * \brief Constructor of the class.
   * \param[in] val_nDim - Number of dimensions of the problem.
   * \param[in] val_nVar - Number of variables of the problem.
   * \param[in] config - Definition of the particular problem.
   */
  CSourceConservative_AdjTurb(unsigned short val_nDim, unsigned short val_nVar, CConfig *config);
  
  /*!
   * \brief Destructor of the class.
   */
  ~CSourceConservative_AdjTurb(void);
  
  /*!
   * \brief Source term integration using a conservative scheme.
   * \param[out] val_residual - Pointer to the total residual.
   * \param[out] val_Jacobian_i - Jacobian of the numerical method at node i (implicit computation).
   * \param[out] val_Jacobian_j - Jacobian of the numerical method at node j (implicit computation).
   * \param[in] config - Definition of the particular problem.
   */
  void ComputeResidual(su2double *val_residual, su2double **val_Jacobian_i, su2double **val_Jacobian_j, CConfig *config);
};

/*!
 * \class CSourceRotatingFrame_Flow
 * \brief Class for a rotating frame source term.
 * \ingroup SourceDiscr
 * \author F. Palacios, T. Economon.
 */
class CSourceRotatingFrame_Flow : public CNumerics {
public:
  
  /*!
   * \brief Constructor of the class.
   * \param[in] val_nDim - Number of dimensions of the problem.
   * \param[in] val_nVar - Number of variables of the problem.
   * \param[in] config - Definition of the particular problem.
   */
  CSourceRotatingFrame_Flow(unsigned short val_nDim, unsigned short val_nVar, CConfig *config);
  
  /*!
   * \brief Destructor of the class.
   */
  ~CSourceRotatingFrame_Flow(void);
  
  /*!
   * \brief Residual of the rotational frame source term.
   * \param[out] val_residual - Pointer to the total residual.
   * \param[out] val_Jacobian_i - Jacobian of the numerical method at node i (implicit computation).
   * \param[in] config - Definition of the particular problem.
   */
  void ComputeResidual(su2double *val_residual, su2double **val_Jacobian_i, CConfig *config);
};

/*!
 * \class CSourceRotatingFrame_AdjFlow
 * \brief Source term class for rotating frame adjoint.
 * \ingroup SourceDiscr
 * \author T. Economon.
 */
class CSourceRotatingFrame_AdjFlow : public CNumerics {
public:
  
  /*!
   * \brief Constructor of the class.
   * \param[in] val_nDim - Number of dimensions of the problem.
   * \param[in] val_nVar - Number of variables of the problem.
   * \param[in] config - Definition of the particular problem.
   */
  CSourceRotatingFrame_AdjFlow(unsigned short val_nDim, unsigned short val_nVar, CConfig *config);
  
  /*!
   * \brief Destructor of the class.
   */
  ~CSourceRotatingFrame_AdjFlow(void);
  
  /*!
   * \brief Residual of the adjoint rotating frame source term.
   * \param[out] val_residual - Pointer to the total residual.
   * \param[out] val_Jacobian_i - Jacobian of the numerical method at node i (implicit computation).
   * \param[in] config - Definition of the particular problem.
   */
  void ComputeResidual(su2double *val_residual, su2double **val_Jacobian_i, CConfig *config);
};

/*!
 * \class CSourceAxisymmetric_Flow
 * \brief Class for source term for solving axisymmetric problems.
 * \ingroup SourceDiscr
 * \author F. Palacios
 */
class CSourceAxisymmetric_Flow : public CNumerics {
public:
  
  /*!
   * \brief Constructor of the class.
   * \param[in] val_nDim - Number of dimensions of the problem.
   * \param[in] val_nVar - Number of variables of the problem.
   * \param[in] config - Definition of the particular problem.
   */
  CSourceAxisymmetric_Flow(unsigned short val_nDim, unsigned short val_nVar, CConfig *config);
  
  /*!
   * \brief Destructor of the class.
   */
  ~CSourceAxisymmetric_Flow(void);
  
  /*!
   * \brief Residual of the rotational frame source term.
   * \param[out] val_residual - Pointer to the total residual.
   * \param[in] config - Definition of the particular problem.
   */
  void ComputeResidual(su2double *val_residual, su2double **Jacobian_i, CConfig *config);
  
};

/*!
 * \class CSourceAxisymmetric_AdjFlow
 * \brief Class for source term for solving axisymmetric problems.
 * \ingroup SourceDiscr
 * \author F. Palacios
 */
class CSourceAxisymmetric_AdjFlow : public CNumerics {
public:
  
  /*!
   * \brief Constructor of the class.
   * \param[in] val_nDim - Number of dimensions of the problem.
   * \param[in] val_nVar - Number of variables of the problem.
   * \param[in] config - Definition of the particular problem.
   */
  CSourceAxisymmetric_AdjFlow(unsigned short val_nDim, unsigned short val_nVar, CConfig *config);
  
  /*!
   * \brief Destructor of the class.
   */
  ~CSourceAxisymmetric_AdjFlow(void);
  
  /*!
   * \brief Residual of the rotational frame source term.
   * \param[out] val_residual - Pointer to the total residual.
   * \param[in] config - Definition of the particular problem.
   */
  void ComputeResidual(su2double *val_residual, su2double **Jacobian_i, CConfig *config);
};

/*!
 * \class CSourceWindGust
 * \brief Class for a source term due to a wind gust.
 * \ingroup SourceDiscr
 * \author S. Padrón
 */
class CSourceWindGust : public CNumerics {
public:
  
  /*!
   * \brief Constructor of the class.
   * \param[in] val_nDim - Number of dimensions of the problem.
   * \param[in] val_nVar - Number of variables of the problem.
   * \param[in] config - Definition of the particular problem.
   */
  CSourceWindGust(unsigned short val_nDim, unsigned short val_nVar, CConfig *config);
  
  /*!
   * \brief Destructor of the class.
   */
  ~CSourceWindGust(void);
  
  /*!
   * \brief Residual of the wind gust source term.
   * \param[out] val_residual - Pointer to the total residual.
   * \param[out] val_Jacobian_i - Jacobian of the numerical method at node i (implicit computation).
   * \param[in] config - Definition of the particular problem.
   */
  void ComputeResidual(su2double *val_residual, su2double **val_Jacobian_i, CConfig *config);
};

/*!
 * \class CSource_Template
 * \brief Dummy class.
 * \ingroup SourceDiscr
 * \author A. Lonkar.
 */
class CSource_Template : public CNumerics {
public:
  
  /*!
   * \brief Constructor of the class.
   * \param[in] val_nDim - Number of dimensions of the problem.
   * \param[in] val_nVar - Number of variables of the problem.
   * \param[in] config -  Name of the input config file
   *
   */
  CSource_Template(unsigned short val_nDim, unsigned short val_nVar, CConfig *config);
  
  
  /*!
   * \brief Residual for source term integration.
   * \param[out] val_residual - Pointer to the total residual.
   * \param[out] val_Jacobian_i - Jacobian of the numerical method at node i (implicit computation).
   * \param[in] config - Definition of the particular problem.
   */
  void ComputeResidual(su2double *val_residual, su2double **val_Jacobian_i, CConfig *config);
  
  /*!
   * \brief Destructor of the class.
   */
  ~CSource_Template(void);
};

/*!
 * \class CConvectiveTemplate
 * \brief Class for setting up new method for spatial discretization of convective terms in flow Equations
 * \ingroup ConvDiscr
 * \author A. Lonkar
 */
class CConvective_Template : public CNumerics {
private:
  
  /* define private variables here */
  bool implicit;
  su2double *Diff_U;
  su2double *Velocity_i, *Velocity_j, *RoeVelocity;
  su2double *ProjFlux_i, *ProjFlux_j;
  su2double *delta_wave, *delta_vel;
  su2double *Lambda, *Epsilon;
  su2double **P_Tensor, **invP_Tensor;
  su2double sq_vel, Proj_ModJac_Tensor_ij, Density_i, Energy_i, SoundSpeed_i, Pressure_i, Enthalpy_i,
  Density_j, Energy_j, SoundSpeed_j, Pressure_j, Enthalpy_j, R, RoeDensity, RoeEnthalpy, RoeSoundSpeed,
  ProjVelocity, ProjVelocity_i, ProjVelocity_j, proj_delta_vel, delta_p, delta_rho;
  unsigned short iDim, iVar, jVar, kVar;
  
public:
  
  /*!
   * \brief Constructor of the class.
   * \param[in] val_nDim - Number of dimensions of the problem.
   * \param[in] val_nVar - Number of variables of the problem.
   * \param[in] config - Definition of the particular problem.
   */
  CConvective_Template(unsigned short val_nDim, unsigned short val_nVar, CConfig *config);
  
  /*!
   * \brief Destructor of the class.
   */
  ~CConvective_Template(void);
  
  /*!
   * \brief Compute the Roe's flux between two nodes i and j.
   * \param[out] val_residual - Pointer to the total residual.
   * \param[out] val_Jacobian_i - Jacobian of the numerical method at node i (implicit computation).
   * \param[out] val_Jacobian_j - Jacobian of the numerical method at node j (implicit computation).
   * \param[in] config - Definition of the particular problem.
   */
  void ComputeResidual(su2double *val_residual, su2double **val_Jacobian_i, su2double **val_Jacobian_j, CConfig *config);
};

/*!
 * \class CViscous_Template
 * \brief Class for computing viscous term using average of gradients.
 * \ingroup ViscDiscr
 * \author F. Palacios
 */
class CViscous_Template : public CNumerics {
private:
  
public:
  
  /*!
   * \brief Constructor of the class.
   * \param[in] val_nDim - Number of dimension of the problem.
   * \param[in] val_nVar - Number of variables of the problem.
   * \param[in] config - Definition of the particular problem.
   */
  CViscous_Template(unsigned short val_nDim, unsigned short val_nVar, CConfig *config);
  
  /*!
   * \brief Destructor of the class.
   */
  ~CViscous_Template(void);
  
  /*!
   * \brief Compute the viscous flow residual using an average of gradients.
   * \param[out] val_residual - Pointer to the total residual.
   * \param[out] val_Jacobian_i - Jacobian of the numerical method at node i (implicit computation).
   * \param[out] val_Jacobian_j - Jacobian of the numerical method at node j (implicit computation).
   * \param[in] config - Definition of the particular problem.
   */
  void ComputeResidual(su2double *val_residual, su2double **val_Jacobian_i, su2double **val_Jacobian_j, CConfig *config);
};

#include "numerics_structure.inl"<|MERGE_RESOLUTION|>--- conflicted
+++ resolved
@@ -2646,7 +2646,6 @@
 };
 
 /*!
-<<<<<<< HEAD
  * \class CUpwScalar
  * \brief Template class for scalar upwind fluxes between nodes i and j.
  * \details This class serves as a template for the scalar upwinding residual
@@ -2760,12 +2759,8 @@
 };
 
 /*!
- * \class CCentJST_Flow
- * \brief Class for centered shceme - JST.
-=======
  * \class CCentBase_Flow
  * \brief Intermediate class to define centered schemes.
->>>>>>> 27f3875c
  * \ingroup ConvDiscr
  * \author F. Palacios
  */

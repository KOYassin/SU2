/*!
 * \file numerics_structure.hpp
 * \brief Headers of the main subroutines for the dumerical definition of the problem.
 *        The subroutines and functions are in the <i>numerics_structure.cpp</i>,
 *        <i>numerics_convective.cpp</i>, <i>numerics_viscous.cpp</i>, and
 *        <i>numerics_source.cpp</i> files.
 * \author F. Palacios, T. Economon
 * \version 4.0.0 "Cardinal"
 *
 * SU2 Lead Developers: Dr. Francisco Palacios (Francisco.D.Palacios@boeing.com).
 *                      Dr. Thomas D. Economon (economon@stanford.edu).
 *
 * SU2 Developers: Prof. Juan J. Alonso's group at Stanford University.
 *                 Prof. Piero Colonna's group at Delft University of Technology.
 *                 Prof. Nicolas R. Gauger's group at Kaiserslautern University of Technology.
 *                 Prof. Alberto Guardone's group at Polytechnic University of Milan.
 *                 Prof. Rafael Palacios' group at Imperial College London.
 *
 * Copyright (C) 2012-2015 SU2, the open-source CFD code.
 *
 * SU2 is free software; you can redistribute it and/or
 * modify it under the terms of the GNU Lesser General Public
 * License as published by the Free Software Foundation; either
 * version 2.1 of the License, or (at your option) any later version.
 *
 * SU2 is distributed in the hope that it will be useful,
 * but WITHOUT ANY WARRANTY; without even the implied warranty of
 * MERCHANTABILITY or FITNESS FOR A PARTICULAR PURPOSE. See the GNU
 * Lesser General Public License for more details.
 *
 * You should have received a copy of the GNU Lesser General Public
 * License along with SU2. If not, see <http://www.gnu.org/licenses/>.
 */

#pragma once

#include "../../Common/include/mpi_structure.hpp"

#include <cmath>
#include <iostream>
#include <limits>
#include <cstdlib>

#include "../../Common/include/config_structure.hpp"
#include "numerics_machine_learning.hpp"
#include "numerics_machine_learning_turbulent.hpp"
#include "variable_structure.hpp"

using namespace std;

/*!
 * \class CNumerics
 * \brief Class for defining the numerical methods.
 * \author F. Palacios
 * \version 4.0.0 "Cardinal"
 */
class CNumerics {
protected:
	unsigned short nDim, nVar;	/*!< \brief Number of dimensions and variables. */
	unsigned short nSpecies; 	/*!< \brief No of species present in plasma */
	su2double Gamma;				/*!< \brief Fluid's Gamma constant (ratio of specific heats). */
	su2double Gamma_Minus_One;		/*!< \brief Fluids's Gamma - 1.0  . */
	su2double Gas_Constant;		 		/*!< \brief Gas constant. */
  su2double *Vector; /*!< \brief Auxiliary vector. */
  su2double *Enthalpy_formation;
	unsigned short nDiatomics, nMonatomics;
	su2double Prandtl_Lam;				/*!< \brief Laminar Prandtl's number. */
	su2double Prandtl_Turb;		/*!< \brief Turbulent Prandtl's number. */
  
public:
	
  su2double
  **Flux_Tensor,	/*!< \brief Flux tensor (used for viscous and inviscid purposes. */
	*Proj_Flux_Tensor;		/*!< \brief Flux tensor projected in a direction. */
	
  su2double
  **tau,		/*!< \brief Viscous stress tensor. */
	**delta;			/*!< \brief Identity matrix. */
  su2double **dVdU; /*!< \brief Transformation matrix from primitive variables, V, to conserved, U. */
  su2double
  *Diffusion_Coeff_i, /*!< \brief Species diffusion coefficients at point i. */
  *Diffusion_Coeff_j; /*!< \brief Species diffusion coefficients at point j. */
	su2double Laminar_Viscosity_i,	/*!< \brief Laminar viscosity at point i. */
	Laminar_Viscosity_j,		/*!< \brief Laminar viscosity at point j. */
	Laminar_Viscosity_id,	/*!< \brief Variation of laminar viscosity at point i. */
	Laminar_Viscosity_jd;		/*!< \brief Variation of laminar viscosity at point j. */
  su2double Thermal_Conductivity_i, /*!< \brief Thermal conductivity at point i. */
  Thermal_Conductivity_j, /*!< \brief Thermal conductivity at point j. */
  Thermal_Conductivity_ve_i, /*!< \brief Thermal conductivity at point i. */
  Thermal_Conductivity_ve_j; /*!< \brief Thermal conductivity at point j. */
  su2double Cp_i, /*!< \brief Cp at point i. */
  Cp_j;         /*!< \brief Cp at point j. */
  su2double *Theta_v; /*!< \brief Characteristic vibrational temperature */
	su2double Eddy_Viscosity_i,	/*!< \brief Eddy viscosity at point i. */
	Eddy_Viscosity_j;			/*!< \brief Eddy viscosity at point j. */
	su2double turb_ke_i,	/*!< \brief Turbulent kinetic energy at point i. */
	turb_ke_j;			/*!< \brief Turbulent kinetic energy at point j. */
	su2double Pressure_i,	/*!< \brief Pressure at point i. */
	Pressure_j;			/*!< \brief Pressure at point j. */
	su2double GravityForce_i,	/*!< \brief Gravity force at point i. */
	GravityForce_j;			/*!< \brief Gravity force at point j. */
	su2double Density_i,	/*!< \brief Density at point i. */
	Density_j;			/*!< \brief Density at point j. */
	su2double DensityInc_i,	/*!< \brief Incompressible density at point i. */
	DensityInc_j;			/*!< \brief Incompressible density at point j. */
	su2double BetaInc2_i,	/*!< \brief Beta incompressible at point i. */
	BetaInc2_j;			/*!< \brief Beta incompressible at point j. */
	su2double Lambda_i,	/*!< \brief Spectral radius at point i. */
	Lambda_j;			/*!< \brief Spectral radius at point j. */
	su2double LambdaComb_i,	/*!< \brief Spectral radius at point i. */
	LambdaComb_j;			/*!< \brief Spectral radius at point j. */
	su2double SoundSpeed_i,	/*!< \brief Sound speed at point i. */
	SoundSpeed_j;			/*!< \brief Sound speed at point j. */
	su2double Enthalpy_i,	/*!< \brief Enthalpy at point i. */
	Enthalpy_j;			/*!< \brief Enthalpy at point j. */
	su2double dist_i,	/*!< \brief Distance of point i to the nearest wall. */
	dist_j;			/*!< \brief Distance of point j to the nearest wall. */
	su2double Temp_i,	/*!< \brief Temperature at point i. */
	Temp_j;			/*!< \brief Temperature at point j. */
	su2double *Temp_tr_i, /*!< \brief Temperature transl-rot at point i. */
	*Temp_tr_j;/*!< \brief Temperature transl-rot at point j. */
	su2double *Temp_vib_i, /*!< \brief Temperature vibrational at point i. */
	*Temp_vib_j;/*!< \brief Temperature vibrational at point j. */
	su2double *Und_Lapl_i, /*!< \brief Undivided laplacians at point i. */
	*Und_Lapl_j;		/*!< \brief Undivided laplacians at point j. */
	su2double Sensor_i,	/*!< \brief Pressure sensor at point i. */
	Sensor_j;			/*!< \brief Pressure sensor at point j. */
	su2double *GridVel_i,	/*!< \brief Grid velocity at point i. */
	*GridVel_j;			/*!< \brief Grid velocity at point j. */
	su2double *U_i,		/*!< \brief Vector of conservative variables at point i. */
	*U_id,		/*!< \brief Vector of derivative of conservative variables at point i. */
  *UZeroOrder_i,  /*!< \brief Vector of conservative variables at point i without reconstruction. */
	*U_j,				/*!< \brief Vector of conservative variables at point j. */
  *UZeroOrder_j,  /*!< \brief Vector of conservative variables at point j without reconstruction. */
	*U_jd,				/*!< \brief Vector of derivative of conservative variables at point j. */
	*U_0,				/*!< \brief Vector of conservative variables at node 0. */
	*U_1,				/*!< \brief Vector of conservative variables at node 1. */
	*U_2,				/*!< \brief Vector of conservative variables at node 2. */
	*U_3;				/*!< \brief Vector of conservative variables at node 3. */
	su2double *V_i,		/*!< \brief Vector of primitive variables at point i. */
	*V_j;				/*!< \brief Vector of primitive variables at point j. */
	su2double *S_i,		/*!< \brief Vector of secondary variables at point i. */
	*S_j;				/*!< \brief Vector of secondary variables at point j. */
	su2double *Psi_i,		/*!< \brief Vector of adjoint variables at point i. */
	*Psi_j;				/*!< \brief Vector of adjoint variables at point j. */
	su2double *DeltaU_i,	/*!< \brief Vector of linearized variables at point i. */
	*DeltaU_j;			/*!< \brief Vector of linearized variables at point j. */
	su2double *TurbVar_i,	/*!< \brief Vector of turbulent variables at point i. */
	*TurbVar_id,	/*!< \brief Vector of derivative of turbulent variables at point i. */
	*TurbVar_j,			/*!< \brief Vector of turbulent variables at point j. */
	*TurbVar_jd;	/*!< \brief Vector of derivative of turbulent variables at point j. */
	su2double *TransVar_i,	/*!< \brief Vector of turbulent variables at point i. */
	*TransVar_j;			/*!< \brief Vector of turbulent variables at point j. */
	su2double *LevelSetVar_i,	/*!< \brief Vector of turbulent variables at point i. */
	*LevelSetVar_j;			/*!< \brief Vector of turbulent variables at point j. */
	su2double *TurbPsi_i,	/*!< \brief Vector of adjoint turbulent variables at point i. */
	*TurbPsi_j;			/*!< \brief Vector of adjoint turbulent variables at point j. */
	su2double **ConsVar_Grad_i,	/*!< \brief Gradient of conservative variables at point i. */
	**ConsVar_Grad_j,			/*!< \brief Gradient of conservative variables at point j. */
	**ConsVar_Grad_0,			/*!< \brief Gradient of conservative variables at point 0. */
	**ConsVar_Grad_1,			/*!< \brief Gradient of conservative variables at point 1. */
	**ConsVar_Grad_2,			/*!< \brief Gradient of conservative variables at point 2. */
	**ConsVar_Grad_3,			/*!< \brief Gradient of conservative variables at point 3. */
	**ConsVar_Grad;				/*!< \brief Gradient of conservative variables which is a scalar. */
	su2double **PrimVar_Grad_i,	/*!< \brief Gradient of primitive variables at point i. */
	**PrimVar_Grad_j;			/*!< \brief Gradient of primitive variables at point j. */
  su2double *PrimVar_Lim_i,	/*!< \brief Limiter of primitive variables at point i. */
  *PrimVar_Lim_j;			/*!< \brief Limiter of primitive variables at point j. */
  su2double *PsiVar_Lim_i,		/*!< \brief Limiter of adjoint variables at point i. */
	*PsiVar_Lim_j;			/*!< \brief Limiter of adjoint variables at point j. */
	su2double **PsiVar_Grad_i,		/*!< \brief Gradient of adjoint variables at point i. */
	**PsiVar_Grad_j;			/*!< \brief Gradient of adjoint variables at point j. */
	su2double **TurbVar_Grad_i,	/*!< \brief Gradient of turbulent variables at point i. */
	**TurbVar_Grad_j;			/*!< \brief Gradient of turbulent variables at point j. */
	su2double **TransVar_Grad_i,	/*!< \brief Gradient of turbulent variables at point i. */
	**TransVar_Grad_j;			/*!< \brief Gradient of turbulent variables at point j. */
	su2double **LevelSetVar_Grad_i,	/*!< \brief Gradient of level set variables at point i. */
	**LevelSetVar_Grad_j;			/*!< \brief Gradient of level set variables at point j. */
	su2double **TurbPsi_Grad_i,	/*!< \brief Gradient of adjoint turbulent variables at point i. */
	**TurbPsi_Grad_j;			/*!< \brief Gradient of adjoint turbulent variables at point j. */
	su2double *AuxVar_Grad_i,		/*!< \brief Gradient of an auxiliary variable at point i. */
	*AuxVar_Grad_j;				/*!< \brief Gradient of an auxiliary variable at point i. */
	su2double *Coord_i,	/*!< \brief Cartesians coordinates of point i. */
	*Coord_j,			/*!< \brief Cartesians coordinates of point j. */
	*Coord_0,			/*!< \brief Cartesians coordinates of point 0 (Galerkin method, triangle). */
	*Coord_1,			/*!< \brief Cartesians coordinates of point 1 (Galerkin method, tetrahedra). */
	*Coord_2,			/*!< \brief Cartesians coordinates of point 2 (Galerkin method, triangle). */
	*Coord_3;			/*!< \brief Cartesians coordinates of point 3 (Galerkin method, tetrahedra). */
	unsigned short Neighbor_i,	/*!< \brief Number of neighbors of the point i. */
	Neighbor_j;					/*!< \brief Number of neighbors of the point j. */
	su2double *Normal,	/*!< \brief Normal vector, it norm is the area of the face. */
	*UnitNormal,		/*!< \brief Unitary normal vector. */
	*UnitNormald;		/*!< \brief derivatve of unitary normal vector. */
	su2double TimeStep,		/*!< \brief Time step useful in dual time method. */
	Area,				/*!< \brief Area of the face i-j. */
	Volume;				/*!< \brief Volume of the control volume around point i. */
	su2double Volume_n,	/*!< \brief Volume of the control volume at time n. */
	Volume_nM1,		/*!< \brief Volume of the control volume at time n-1. */
	Volume_nP1;		/*!< \brief Volume of the control volume at time n+1. */
	su2double *U_n,	/*!< \brief Vector of conservative variables at time n. */
	*U_nM1,		/*!< \brief Vector of conservative variables at time n-1. */
	*U_nP1;		/*!< \brief Vector of conservative variables at time n+1. */
	su2double vel2_inf; /*!< \brief value of the square of freestream speed. */
    su2double *WindGust_i,	/*!< \brief Wind gust at point i. */
	*WindGust_j;			/*!< \brief Wind gust at point j. */
    su2double *WindGustDer_i,	/*!< \brief Wind gust derivatives at point i. */
	*WindGustDer_j;			/*!< \brief Wind gust derivatives at point j. */
  su2double *Vorticity_i, *Vorticity_j;  /*!< \brief Vorticity. */
  su2double StrainMag_i, StrainMag_j;   /*!< \brief Strain rate magnitude. */
  
  su2double *l, *m;
  su2double *dPdU_i, *dPdU_j;
  su2double *dTdU_i, *dTdU_j;
  su2double *dTvedU_i, *dTvedU_j;
  su2double *Ys, **dFdYj, **dFdYi, *sumdFdYih, *sumdFdYjh, *sumdFdYieve, *sumdFdYjeve;
  unsigned short RHOS_INDEX, T_INDEX, TVE_INDEX, VEL_INDEX, P_INDEX,
  RHO_INDEX, H_INDEX, A_INDEX, RHOCVTR_INDEX, RHOCVVE_INDEX;
  CVariable *var;
    
	/*!
	 * \brief Constructor of the class.
	 */
	CNumerics(void);
    
	/*!
	 * \overload
	 * \param[in] val_nDim - Number of dimensions of the problem.
	 * \param[in] val_nVar - Number of variables of the problem.
	 * \param[in] config - Definition of the particular problem.
	 */
	CNumerics(unsigned short val_nDim, unsigned short val_nVar, CConfig *config);
    
	/*!
	 * \brief Destructor of the class.
	 */
	virtual ~CNumerics(void);
    
	/*!
	 * \brief Compute the determinant of a 3 by 3 matrix.
	 * \param[in] val_matrix 3 by 3 matrix.
	 * \result Determinant of the matrix
	 */
	su2double Determinant_3x3(su2double A00, su2double A01, su2double A02,
                         su2double A10, su2double A11, su2double A12,
                         su2double A20, su2double A21, su2double A22);
    
	/*!
	 * \brief Set the solution at different times.
	 * \param[in] val_u_nM1 Conservative solution at time n-1.
	 * \param[in] val_u_n Conservative solution at time n.
	 * \param[in] val_u_nP1 Conservative solution at time n+1.
	 */
	void SetPastSol(su2double *val_u_nM1, su2double *val_u_n, su2double *val_u_nP1);
    
	/*!
	 * \brief Set the control volume at different times.
	 * \param[in] val_volume_nM1 - Control volume at time n-1.
	 * \param[in] val_volume_n - Control volume at time n.
	 * \param[in] val_volume_nP1 - Control volume at time n+1.
	 */
	void SetPastVolume(su2double val_volume_nM1, su2double val_volume_n, su2double val_volume_nP1);
    
	/*!
	 * \brief Set the time step.
	 * \param[in] val_timestep - Value of the time step.
	 */
	void SetTimeStep(su2double val_timestep);
    
	/*!
	 * \brief Get the Preconditioning Beta.
	 * \return val_Beta - Value of the low Mach Preconditioner.
	 */
	virtual su2double GetPrecond_Beta();
    
	/*!
	 * \brief Set the freestream velocity square.
	 * \param[in] SetVelocity2_Inf - Value of the square of the freestream velocity.
	 */
	void SetVelocity2_Inf(su2double val_velocity2);
  
  /*!
   * \brief Set the value of the vorticity
   * \param[in] val_vorticity - Value of the vorticity.
   */
  void SetVorticity(su2double *val_vorticity_i, su2double *val_vorticity_j);
  
  /*!
   * \brief Set the value of the rate of strain magnitude.
   * \param[in] val_StrainMag_i - Value of the magnitude of rate of strain at point i.
   * \param[in] val_StrainMag_j - Value of the magnitude of rate of strain at point j.
   */
  void SetStrainMag(su2double val_strainmag_i, su2double val_strainmag_j);
  
	/*!
	 * \brief Set the value of the conservative variables.
	 * \param[in] val_u_i - Value of the conservative variable at point i.
	 * \param[in] val_u_j - Value of the conservative variable at point j.
	 */
	void SetConservative(su2double *val_u_i, su2double *val_u_j);
    
    /*!
	 * \brief Set the value of the conservative variables withour reconstruction.
	 * \param[in] val_u_i - Value of the conservative variable at point i.
	 * \param[in] val_u_j - Value of the conservative variable at point j.
	 */
	void SetConservative_ZeroOrder(su2double *val_u_i, su2double *val_u_j);
    
	/*!
	 * \brief Set the value of the primitive variables.
	 * \param[in] val_v_i - Value of the primitive variable at point i.
	 * \param[in] val_v_j - Value of the primitive variable at point j.
	 */
	void SetPrimitive(su2double *val_v_i, su2double *val_v_j);

	/*!
	 * \brief Set the value of the primitive variables.
	 * \param[in] val_v_i - Value of the primitive variable at point i.
	 * \param[in] val_v_j - Value of the primitive variable at point j.
	 */
	void SetSecondary(su2double *val_s_i, su2double *val_s_j);
    
	/*!
	 * \brief Set the value of the conservative variables.
	 * \param[in] val_u_0 - Value of the conservative variable at point 0.
	 * \param[in] val_u_1 - Value of the conservative variable at point 1.
	 * \param[in] val_u_2 - Value of the conservative variable at point 2.
	 */
	void SetConservative(su2double *val_u_0, su2double *val_u_1, su2double *val_u_2);
    
	/*!
	 * \brief Set the value of the conservative variables.
	 * \param[in] val_u_0 - Value of the conservative variable at point 0.
	 * \param[in] val_u_1 - Value of the conservative variable at point 1.
	 * \param[in] val_u_2 - Value of the conservative variable at point 2.
	 * \param[in] val_u_3 - Value of the conservative variable at point 3.
	 */
	void SetConservative(su2double *val_u_0, su2double *val_u_1, su2double *val_u_2, su2double *val_u_3);
  
	/*!
	 * \brief Set the gradient of the conservative variables.
	 * \param[in] val_consvar_grad_i - Gradient of the conservative variable at point i.
	 * \param[in] val_consvar_grad_j - Gradient of the conservative variable at point j.
	 */
	void SetConsVarGradient(su2double **val_consvar_grad_i, su2double **val_consvar_grad_j);
    
	/*!
	 * \brief Set the gradient of the conservative variables.
	 * \param[in] val_consvar_grad_0 - Gradient of the conservative variable at point 0.
	 * \param[in] val_consvar_grad_1 - Gradient of the conservative variable at point 1.
	 * \param[in] val_consvar_grad_2 - Gradient of the conservative variable at point 2.
	 */
	void SetConsVarGradient(su2double **val_consvar_grad_0,
                          su2double **val_consvar_grad_1,
                          su2double **val_consvar_grad_2);
    
	/*!
	 * \brief Set the gradient of the conservative variables.
	 * \param[in] val_consvar_grad_0 - Gradient of the conservative variable at point 0.
	 * \param[in] val_consvar_grad_1 - Gradient of the conservative variable at point 1.
	 * \param[in] val_consvar_grad_2 - Gradient of the conservative variable at point 2.
	 * \param[in] val_consvar_grad_3 - Gradient of the conservative variable at point 3.
	 */
	void SetConsVarGradient(su2double **val_consvar_grad_0,
                          su2double **val_consvar_grad_1,
                          su2double **val_consvar_grad_2,
                          su2double **val_consvar_grad_3);
    
	/*!
	 * \brief Set the gradient of the conservative variables.
	 * \param[in] val_consvar_grad - Gradient of the conservative variable which is a scalar.
	 */
	void SetConsVarGradient(su2double **val_consvar_grad);
    
	/*!
	 * \brief Set the gradient of the primitive variables.
	 * \param[in] val_primvar_grad_i - Gradient of the primitive variable at point i.
	 * \param[in] val_primvar_grad_j - Gradient of the primitive variable at point j.
	 */
	void SetPrimVarGradient(su2double **val_primvar_grad_i,
                          su2double **val_primvar_grad_j);
  
  /*!
   * \brief Set the Limiter of the primitive variables.
   * \param[in] val_primvar_lim_i - Limiter of the primitive variable at point i.
   * \param[in] val_primvar_lim_j - Limiter of the primitive variable at point j.
   */
  void SetPrimVarLimiter(su2double *val_primvar_lim_i,
                          su2double *val_primvar_lim_j);
  
	/*!
	 * \brief Set the value of the adjoint variable.
	 * \param[in] val_psi_i - Value of the adjoint variable at point i.
	 * \param[in] val_psi_j - Value of the adjoint variable at point j.
	 */
	void SetAdjointVar(su2double *val_psi_i, su2double *val_psi_j);
    
	/*!
	 * \brief Set the value of the linearized conservative variables.
	 * \param[in] val_deltau_i - Value of the linearized conservative variable at point i.
	 * \param[in] val_deltau_j - Value of the linearized conservative variable at point j.
	 */
	void SetLinearizedVar(su2double *val_deltau_i, su2double *val_deltau_j);
    
	/*!
	 * \brief Set the gradient of the adjoint variables.
	 * \param[in] val_psivar_grad_i - Gradient of the adjoint variable at point i.
	 * \param[in] val_psivar_grad_j - Gradient of the adjoint variable at point j.
	 */
	void SetAdjointVarGradient(su2double **val_psivar_grad_i, su2double **val_psivar_grad_j);
  
  /*!
	 * \brief Set the limiter of the adjoint variables.
	 * \param[in] val_psivar_lim_i - Gradient of the adjoint variable at point i.
	 * \param[in] val_psivar_lim_j - Gradient of the adjoint variable at point j.
	 */
	void SetAdjointVarLimiter(su2double *val_psivar_lim_i, su2double *val_psivar_lim_j);
    
	/*!
	 * \brief Set the value of the turbulent variable.
	 * \param[in] val_turbvar_i - Value of the turbulent variable at point i.
	 * \param[in] val_turbvar_j - Value of the turbulent variable at point j.
	 */
	void SetTurbVar(su2double *val_turbvar_i, su2double *val_turbvar_j);
    
	/*!
	 * \brief Set the value of the turbulent variable.
	 * \param[in] val_transvar_i - Value of the turbulent variable at point i.
	 * \param[in] val_transvar_j - Value of the turbulent variable at point j.
	 */
	void SetTransVar(su2double *val_transvar_i, su2double *val_transvar_j);
    
	/*!
	 * \brief Set the gradient of the turbulent variables.
	 * \param[in] val_turbvar_grad_i - Gradient of the turbulent variable at point i.
	 * \param[in] val_turbvar_grad_j - Gradient of the turbulent variable at point j.
	 */
	void SetTurbVarGradient(su2double **val_turbvar_grad_i, su2double **val_turbvar_grad_j);
    
	/*!
	 * \brief Set the gradient of the turbulent variables.
	 * \param[in] val_turbvar_grad_i - Gradient of the turbulent variable at point i.
	 * \param[in] val_turbvar_grad_j - Gradient of the turbulent variable at point j.
	 */
	void SetTransVarGradient(su2double **val_transvar_grad_i, su2double **val_transvar_grad_j);
    
	/*!
	 * \brief Set the value of the level set variable.
	 * \param[in] val_levelsetvar_i - Value of the level set variable at point i.
	 * \param[in] val_levelsetvar_j - Value of the level set variable at point j.
	 */
	void SetLevelSetVar(su2double *val_levelsetvar_i, su2double *val_levelsetvar_j);
    
	/*!
	 * \brief Set the gradient of the level set variables.
	 * \param[in] val_levelsetvar_grad_i - Gradient of the level set variable at point i.
	 * \param[in] val_levelsetvar_grad_j - Gradient of the level set variable at point j.
	 */
	void SetLevelSetVarGradient(su2double **val_levelsetvar_grad_i, su2double **val_levelsetvar_grad_j);
    
	/*!
	 * \brief Set the value of the adjoint turbulent variable.
	 * \param[in] val_turbpsivar_i - Value of the adjoint turbulent variable at point i.
	 * \param[in] val_turbpsivar_j - Value of the adjoint turbulent variable at point j.
	 */
	void SetTurbAdjointVar(su2double *val_turbpsivar_i, su2double *val_turbpsivar_j);
    
	/*!
	 * \brief Set the gradient of the adjoint turbulent variables.
	 * \param[in] val_turbpsivar_grad_i - Gradient of the adjoint turbulent variable at point i.
	 * \param[in] val_turbpsivar_grad_j - Gradient of the adjoint turbulent variable at point j.
	 */
	void SetTurbAdjointGradient (su2double **val_turbpsivar_grad_i, su2double **val_turbpsivar_grad_j);
    
	/*!
	 * \brief Set the value of the first blending function.
	 * \param[in] val_F1_i - Value of the first Menter blending function at point i.
	 * \param[in] val_F1_j - Value of the first Menter blending function at point j.
	 */
	virtual void SetF1blending(su2double val_F1_i, su2double val_F1_j) {/* empty */};
    
	/*!
	 * \brief Set the value of the second blending function.
	 * \param[in] val_F1_i - Value of the second Menter blending function at point i.
	 * \param[in] val_F1_j - Value of the second Menter blending function at point j.
	 */
	virtual void SetF2blending(su2double val_F1_i, su2double val_F1_j) {/* empty */};
  
	/*!
	 * \brief Set the value of the cross diffusion for the SST model.
	 * \param[in] val_CDkw_i - Value of the cross diffusion at point i.
	 * \param[in] val_CDkw_j - Value of the cross diffusion at point j.
	 */
	virtual void SetCrossDiff(su2double val_CDkw_i, su2double val_CDkw_j) {/* empty */};
    
	/*!
	 * \brief Set the gradient of the auxiliary variables.
	 * \param[in] val_auxvargrad_i - Gradient of the auxiliary variable at point i.
	 * \param[in] val_auxvargrad_j - Gradient of the auxiliary variable at point j.
	 */
	void SetAuxVarGrad(su2double *val_auxvargrad_i, su2double *val_auxvargrad_j);
    
    /*!
	 * \brief Set the diffusion coefficient
	 * \param[in] val_diffusioncoeff_i - Value of the diffusion coefficients at i.
	 * \param[in] val_diffusioncoeff_j - Value of the diffusion coefficients at j
	 */
	void SetDiffusionCoeff(su2double* val_diffusioncoeff_i,
                         su2double* val_diffusioncoeff_j);
    
	/*!
	 * \brief Set the laminar viscosity.
	 * \param[in] val_laminar_viscosity_i - Value of the laminar viscosity at point i.
	 * \param[in] val_laminar_viscosity_j - Value of the laminar viscosity at point j.
	 */
	void SetLaminarViscosity(su2double val_laminar_viscosity_i,
                           su2double val_laminar_viscosity_j);
    
    /*!
	 * \brief Set the thermal conductivity (translational/rotational)
	 * \param[in] val_thermal_conductivity_i - Value of the thermal conductivity at point i.
	 * \param[in] val_thermal_conductivity_j - Value of the thermal conductivity at point j.
	 * \param[in] iSpecies - Value of the species.
	 */
	void SetThermalConductivity(su2double val_thermal_conductivity_i,
                              su2double val_thermal_conductivity_j);
    
    /*!
	 * \brief Set the thermal conductivity (translational/rotational)
	 * \param[in] val_thermal_conductivity_i - Value of the thermal conductivity at point i.
	 * \param[in] val_thermal_conductivity_j - Value of the thermal conductivity at point j.
	 * \param[in] iSpecies - Value of the species.
	 */
	void SetThermalConductivity_ve(su2double val_thermal_conductivity_ve_i,
                                 su2double val_thermal_conductivity_ve_j);
    
	/*!
	 * \brief Set the eddy viscosity.
	 * \param[in] val_eddy_viscosity_i - Value of the eddy viscosity at point i.
	 * \param[in] val_eddy_viscosity_j - Value of the eddy viscosity at point j.
	 */
	void SetEddyViscosity(su2double val_eddy_viscosity_i,
                        su2double val_eddy_viscosity_j);
    
	/*!
	 * \brief Set the turbulent kinetic energy.
	 * \param[in] val_turb_ke_i - Value of the turbulent kinetic energy at point i.
	 * \param[in] val_turb_ke_j - Value of the turbulent kinetic energy at point j.
	 */
	void SetTurbKineticEnergy(su2double val_turb_ke_i, su2double val_turb_ke_j);
    
	/*!
	 * \brief Set the value of the distance from the nearest wall.
	 * \param[in] val_dist_i - Value of of the distance from point i to the nearest wall.
	 * \param[in] val_dist_j - Value of of the distance from point j to the nearest wall.
	 */
	void SetDistance(su2double val_dist_i, su2double val_dist_j);
    
	/*!
	 * \brief Set coordinates of the points.
	 * \param[in] val_coord_i - Coordinates of the point i.
	 * \param[in] val_coord_j - Coordinates of the point j.
	 */
	void SetCoord(su2double *val_coord_i, su2double *val_coord_j);
    
	/*!
	 * \overload
	 * \param[in] val_coord_0 - Coordinates of the point 0.
	 * \param[in] val_coord_1 - Coordinates of the point 1.
	 * \param[in] val_coord_2 - Coordinates of the point 2.
	 */
	void SetCoord(su2double *val_coord_0, su2double *val_coord_1, su2double *val_coord_2);
    
	/*!
	 * \overload
	 * \param[in] val_coord_0 - Coordinates of the point 0.
	 * \param[in] val_coord_1 - Coordinates of the point 1.
	 * \param[in] val_coord_2 - Coordinates of the point 2.
	 * \param[in] val_coord_3 - Coordinates of the point 3.
	 */
	void SetCoord(su2double *val_coord_0, su2double *val_coord_1, su2double *val_coord_2,
                  su2double *val_coord_3);
    
	/*!
	 * \brief Set the velocity of the computational grid.
	 * \param[in] val_gridvel_i - Grid velocity of the point i.
	 * \param[in] val_gridvel_j - Grid velocity of the point j.
	 */
	void SetGridVel(su2double *val_gridvel_i, su2double *val_gridvel_j);
    
    /*!
	 * \brief Set the wind gust value.
	 * \param[in] val_windgust_i - Wind gust of the point i.
	 * \param[in] val_windgust_j - Wind gust of the point j.
	 */
	void SetWindGust(su2double *val_windgust_i, su2double *val_windgust_j);
    
    /*!
	 * \brief Set the wind gust derivatives values.
	 * \param[in] val_windgust_i - Wind gust derivatives of the point i.
	 * \param[in] val_windgust_j - Wind gust derivatives of the point j.
	 */
	void SetWindGustDer(su2double *val_windgustder_i, su2double *val_windgustder_j);
    
    /*!
	 * \brief Set the value of the pressure.
	 * \param[in] val_pressure_i - Value of the pressure at point i.
	 * \param[in] val_pressure_j - Value of the pressure at point j.
	 */
	void SetPressure(su2double val_pressure_i, su2double val_pressure_j);
    
	/*!
	 * \brief Set the value of the density for the incompressible solver.
	 * \param[in] val_densityinc_i - Value of the pressure at point i.
	 * \param[in] val_densityinc_j - Value of the pressure at point j.
	 */
	void SetDensityInc(su2double val_densityinc_i, su2double val_densityinc_j);
    
	/*!
	 * \brief Set the value of the beta for incompressible flows.
	 * \param[in] val_betainc2_i - Value of beta for incompressible flows at point i.
	 * \param[in] val_betainc2_j - Value of beta for incompressible flows at point j.
	 */
	void SetBetaInc2(su2double val_betainc2_i, su2double val_betainc2_j);
    
	/*!
	 * \brief Set the value of the sound speed.
	 * \param[in] val_soundspeed_i - Value of the sound speed at point i.
	 * \param[in] val_soundspeed_j - Value of the sound speed at point j.
	 */
	void SetSoundSpeed(su2double val_soundspeed_i, su2double val_soundspeed_j);
    
	/*!
	 * \brief Set the value of the temperature.
	 * \param[in] val_temp_i - Value of the temperature at point i.
	 * \param[in] val_temp_j - Value of the temperature at point j.
	 */
	void SetTemperature(su2double val_temp_i, su2double val_temp_j);
    
	/*!
	 * \brief Set the value of the species pressures.
	 * \param[in] val_pressure_i - Value of the pressure at point i.
	 * \param[in] val_pressure_j - Value of the pressure at point j.
	 */
	void SetPressure(su2double* val_pressure_i, su2double* val_pressure_j);
    
	/*!
	 * \brief Set the value of the enthalpy.
	 * \param[in] val_enthalpy_i - Value of the enthalpy at point i.
	 * \param[in] val_enthalpy_j - Value of the enthalpy at point j.
	 */
	void SetEnthalpy(su2double val_enthalpy_i, su2double val_enthalpy_j);
    
	/*!
	 * \brief Set the value of the spectral radius.
	 * \param[in] val_lambda_i - Value of the spectral radius at point i.
	 * \param[in] val_lambda_j - Value of the spectral radius at point j.
	 */
	void SetLambda(su2double val_lambda_i, su2double val_lambda_j);
    
	/*!
	 * \brief Set the value of undivided laplacian.
	 * \param[in] val_und_lapl_i Undivided laplacian at point i.
	 * \param[in] val_und_lapl_j Undivided laplacian at point j.
	 */
	void SetUndivided_Laplacian(su2double *val_und_lapl_i, su2double *val_und_lapl_j);
    
	/*!
	 * \brief Set the value of the pressure sensor.
	 * \param[in] val_sensor_i Pressure sensor at point i.
	 * \param[in] val_sensor_j Pressure sensor at point j.
	 */
	void SetSensor(su2double val_sensor_i, su2double val_sensor_j);
    
	/*!
	 * \brief Set the number of neighbor to a point.
	 * \param[in] val_neighbor_i - Number of neighbor to point i.
	 * \param[in] val_neighbor_j - Number of neighbor to point j.
	 */
	void SetNeighbor(unsigned short val_neighbor_i, unsigned short val_neighbor_j);
    
	/*!
	 * \brief Set the value of the normal vector to the face between two points.
	 * \param[in] val_normal - Normal vector, the norm of the vector is the area of the face.
	 */
	void SetNormal(su2double *val_normal);
    
	/*!
	 * \brief Set the value of the volume of the control volume.
	 * \param[in] val_volume Volume of the control volume.
	 */
	void SetVolume(su2double val_volume);
    
    /*!
	 * \brief Retrieves the value of the species density in the primitive variable vector.
	 * \param[in] iRho_s
	 */
    void SetRhosIndex(unsigned short val_Index);
    
    /*!
	 * \brief Retrieves the value of the species density in the primitive variable vector.
	 * \param[in] iRho_s
	 */
    void SetRhoIndex(unsigned short val_Index);
    
    /*!
	 * \brief Retrieves the value of the species density in the primitive variable vector.
	 * \param[in] iRho_s
	 */
    void SetPIndex(unsigned short val_Index);
    
    /*!
	 * \brief Retrieves the value of the species density in the primitive variable vector.
	 * \param[in] iRho_s
	 */
    void SetTIndex(unsigned short val_Index);
    
    /*!
	 * \brief Retrieves the value of the species density in the primitive variable vector.
	 * \param[in] iRho_s
	 */
    void SetTveIndex(unsigned short val_Index);
    
    /*!
	 * \brief Retrieves the value of the velocity index in the primitive variable vector.
	 * \param[in] i(rho*u)
	 */
    void SetVelIndex(unsigned short val_Index);
    
    /*!
	 * \brief Retrieves the value of the species density in the primitive variable vector.
	 * \param[in] iRho_s
	 */
    void SetHIndex(unsigned short val_Index);
    
    /*!
	 * \brief Retrieves the value of the species density in the primitive variable vector.
	 * \param[in] iRho_s
	 */
    void SetAIndex(unsigned short val_Index);
    
    /*!
	 * \brief Retrieves the value of the species density in the primitive variable vector.
	 * \param[in] iRho_s
	 */
    void SetRhoCvtrIndex(unsigned short val_Index);
    
    /*!
	 * \brief Retrieves the value of the species density in the primitive variable vector.
	 * \param[in] iRho_s
	 */
    void SetRhoCvveIndex(unsigned short val_Index);
    
    /*!
	 * \brief Sets the value of the derivative of pressure w.r.t. species density.
	 * \param[in] iRho_s
	 */
    void SetdPdU(su2double *val_dPdU_i, su2double *val_dPdU_j);
  
  /*!
	 * \brief Sets the value of the derivative of temperature w.r.t. species density.
	 * \param[in] iRho_s
	 */
  void SetdTdU(su2double *val_dTdU_i, su2double *val_dTdU_j);
  
  /*!
	 * \brief Sets the value of the derivative of vib-el. temperature w.r.t. species density.
	 * \param[in] iRho_s
	 */
  void SetdTvedU(su2double *val_dTvedU_i, su2double *val_dTvedU_j);
  
	/*!
	 * \brief Get the inviscid fluxes.
	 * \param[in] val_density - Value of the density.
	 * \param[in] val_velocity - Value of the velocity.
	 * \param[in] val_pressure - Value of the pressure.
	 * \param[in] val_enthalpy - Value of the enthalpy.
	 */
	void GetInviscidFlux(su2double val_density, su2double *val_velocity, su2double val_pressure, su2double val_enthalpy);
    
	/*!
	 * \brief Get the viscous fluxes.
	 * \param[in] val_primvar - Value of the primitive variables.
	 * \param[in] val_gradprimvar - Gradient of the primitive variables.
	 * \param[in] val_laminar_viscosity - Value of the laminar viscosity.
	 * \param[in] val_eddy_viscosity - Value of the eddy viscosity.
	 * \param[in] val_mach_inf - Value of the Mach number at the infinity.
	 */
	void GetViscousFlux(su2double *val_primvar, su2double **val_gradprimvar,
                      su2double val_laminar_viscosity, su2double val_eddy_viscosity,
                      su2double val_mach_inf);
    
	/*!
	 * \brief Compute the projected inviscid flux vector.
	 * \param[in] val_density - Pointer to the density.
	 * \param[in] val_velocity - Pointer to the velocity.
	 * \param[in] val_pressure - Pointer to the pressure.
	 * \param[in] val_enthalpy - Pointer to the enthalpy.
	 * \param[in] val_normal - Normal vector, the norm of the vector is the area of the face.
	 * \param[out] val_Proj_Flux - Pointer to the projected flux.
	 */
	void GetInviscidProjFlux(su2double *val_density, su2double *val_velocity,
                           su2double *val_pressure, su2double *val_enthalpy,
                           su2double *val_normal, su2double *val_Proj_Flux);
    
    /*!
	 * \brief Compute the projected inviscid flux vector.
	 * \param[in] val_U - Conserved variables
	 * \param[in] val_V - Primitive variables
	 * \param[in] val_normal - Normal vector, the norm of the vector is the area of the face.
	 * \param[out] val_Proj_Flux - Pointer to the projected flux.
	 */
	void GetInviscidProjFlux(su2double *val_U, su2double *val_V, su2double *val_normal,
                           su2double *val_Proj_Flux);
    
	/*!
	 * \brief Compute the projected inviscid flux vector for incompresible simulations
	 * \param[in] val_density - Pointer to the density.
	 * \param[in] val_velocity - Pointer to the velocity.
	 * \param[in] val_pressure - Pointer to the pressure.
	 * \param[in] val_betainc2 - Value of the artificial compresibility factor.
	 * \param[in] val_normal - Normal vector, the norm of the vector is the area of the face.
	 * \param[out] val_Proj_Flux - Pointer to the projected flux.
	 */
	void GetInviscidArtCompProjFlux(su2double *val_density, su2double *val_velocity,
                                  su2double *val_pressure, su2double *val_betainc2,
                                  su2double *val_normal, su2double *val_Proj_Flux);
    
    /*!
	 * \brief Compute the projected inviscid flux vector for incompresible simulations
	 * \param[in] val_density - Pointer to the density.
	 * \param[in] val_velocity - Pointer to the velocity.
	 * \param[in] val_pressure - Pointer to the pressure.
	 * \param[in] val_betainc2 - Value of the artificial compresibility factor.
	 * \param[in] val_normal - Normal vector, the norm of the vector is the area of the face.
	 * \param[out] val_Proj_Flux - Pointer to the projected flux.
	 */
	void GetInviscidArtComp_FreeSurf_ProjFlux(su2double *val_density,
                                            su2double *val_velocity,
                                            su2double *val_pressure,
                                            su2double *val_betainc2,
                                            su2double *val_levelset,
                                            su2double *val_normal,
                                            su2double *val_Proj_Flux);


	/*!
	 * \brief Compute the projection of the viscous fluxes into a direction.
	 * \param[in] val_primvar - Primitive variables.
	 * \param[in] val_gradprimvar - Gradient of the primitive variables.
	 * \param[in] val_turb_ke - Turbulent kinetic energy
	 * \param[in] val_normal - Normal vector, the norm of the vector is the area of the face.
	 * \param[in] val_laminar_viscosity - Laminar viscosity.
	 * \param[in] val_eddy_viscosity - Eddy viscosity.
	 * \param[in] val_thermal_conductivity - Thermal Conductivity.
	 * \param[in] val_eddy_conductivity - Eddy Conductivity.
	 */

	void GetViscousProjFlux(su2double *val_primvar, su2double **val_gradprimvar,
						  su2double val_turb_ke, su2double *val_normal,
						  su2double val_laminar_viscosity,
						  su2double val_eddy_viscosity);
	/*!
	 * \brief Compute the projection of the viscous fluxes into a direction for general fluid model.
	 * \param[in] val_primvar - Primitive variables.
	 * \param[in] val_gradprimvar - Gradient of the primitive variables.
	 * \param[in] val_turb_ke - Turbulent kinetic energy
	 * \param[in] val_normal - Normal vector, the norm of the vector is the area of the face.
	 * \param[in] val_laminar_viscosity - Laminar viscosity.
	 * \param[in] val_eddy_viscosity - Eddy viscosity.
	 * \param[in] val_thermal_conductivity - Thermal Conductivity.
	 * \param[in] val_heat_capacity_cp - Heat Capacity at constant pressure.
	 */
    
void GetViscousProjFlux(su2double *val_primvar, su2double **val_gradprimvar,
							  su2double val_turb_ke, su2double *val_normal,
							  su2double val_laminar_viscosity,
							  su2double val_eddy_viscosity,
							 su2double val_thermal_conductivity,
							 su2double val_heat_capacity_cp);



	/*!
	 * * \brief Compute the projection of the viscous fluxes into a direction.
	 * \brief Overloaded function for multiple species viscous calculations
	 * \param[in] val_primvar - Primitive variables.
	 * \param[in] val_gradprimvar - Gradient of the primitive variables.
	 * \param[in] val_normal - Normal vector, the norm of the vector is the area of the face.
	 * \param[in] val_diffusioncoeff
	 * \param[in] val_therm_conductivity
	 * \param[in] val_therm_conductivity_ve
	 * \param[in] config
	 */
	void GetViscousProjFlux(su2double *val_primvar,
                          su2double **val_gradprimvar,
                          su2double *val_normal,
                          su2double *val_diffusioncoeff,
                          su2double val_viscosity,
                          su2double val_therm_conductivity,
                          su2double val_therm_conductivity_ve,
                          CConfig *config);

  /*
	 * \brief Compute the projection of the viscous fluxes into a direction (artificial compresibility method).
	 * \param[in] val_primvar - Primitive variables.
	 * \param[in] val_gradprimvar - Gradient of the primitive variables.
	 * \param[in] val_normal - Normal vector, the norm of the vector is the area of the face.
	 * \param[in] val_laminar_viscosity - Laminar viscosity.
	 * \param[in] val_eddy_viscosity - Eddy viscosity.
	 */
    
	void GetViscousArtCompProjFlux(su2double **val_gradprimvar,
                                 su2double *val_normal,
                                 su2double val_laminar_viscosity,
                                 su2double val_eddy_viscosity);
    
	/*!
	 * \brief Compute the projection of the inviscid Jacobian matrices.
	 * \param[in] val_velocity Pointer to the velocity.
	 * \param[in] val_energy Value of the energy.
	 * \param[in] val_normal - Normal vector, the norm of the vector is the area of the face.
	 * \param[in] val_scale - Scale of the projection.
	 * \param[out] val_Proj_Jac_tensor - Pointer to the projected inviscid Jacobian.
	 */
	void GetInviscidProjJac(su2double *val_velocity, su2double *val_energy,
                          su2double *val_normal, su2double val_scale,
                          su2double **val_Proj_Jac_tensor);
    
	/*!
	 * \brief Compute the projection of the inviscid Jacobian matrices (artificial compresibility).
	 * \param[in] val_density - Value of the density.
	 * \param[in] val_velocity - Pointer to the velocity.
	 * \param[in] val_betainc2 - Value of the artificial compresibility factor.
	 * \param[in] val_normal - Normal vector, the norm of the vector is the area of the face.
	 * \param[in] val_scale - Scale of the projection.
	 * \param[out] val_Proj_Jac_tensor - Pointer to the projected inviscid Jacobian.
	 */
	void GetInviscidArtCompProjJac(su2double *val_density, su2double *val_velocity,
                                 su2double *val_betainc2, su2double *val_normal,
                                 su2double val_scale,
                                 su2double **val_Proj_Jac_tensor);
    
    /*!
	 * \brief Compute the projection of the inviscid Jacobian matrices (artificial compresibility).
	 * \param[in] val_density - Value of the density.
	 * \param[in] val_velocity - Pointer to the velocity.
	 * \param[in] val_betainc2 - Value of the artificial compresibility factor.
	 * \param[in] val_normal - Normal vector, the norm of the vector is the area of the face.
	 * \param[in] val_scale - Scale of the projection.
	 * \param[out] val_Proj_Jac_tensor - Pointer to the projected inviscid Jacobian.
	 */
	void GetInviscidArtComp_FreeSurf_ProjJac(su2double *val_density,
                                           su2double *val_ddensity,
                                           su2double *val_velocity,
                                           su2double *val_betainc2,
                                           su2double *val_levelset,
                                           su2double *val_normal,
                                           su2double val_scale,
                                           su2double **val_Proj_Jac_tensor);
    
	/*!
	 * \brief Compute the projection of the inviscid Jacobian matrices for general fluid model.
	 * \param[in] val_velocity Pointer to the velocity.
	 * \param[in] val_energy Value of the energy.
	 * \param[in] val_normal - Normal vector, the norm of the vector is the area of the face.
	 * \param[in] val_scale - Scale of the projection.
	 * \param[out] val_Proj_Jac_tensor - Pointer to the projected inviscid Jacobian.
	 */
	void GetInviscidProjJac(su2double *val_velocity, su2double *val_enthalphy,
							su2double *val_chi, su2double *val_kappa,
							su2double *val_normal, su2double val_scale,
							su2double **val_Proj_Jac_tensor);	
	/*!
	 * \overload
	 * \brief Compute the projection of the inviscid Jacobian matrices.
	 * \param[in] val_velocity Pointer to the velocity.
	 * \param[in] val_energy Value of the energy.
	 * \param[in] val_normal - Normal vector, the norm of the vector is the area of the face.
	 * \param[in] val_scale - Scale of the projection.
	 * \param[out] val_Proj_Jac_tensor - Pointer to the projected inviscid Jacobian.
	 */
	void GetInviscidProjJac(su2double **val_velocity, su2double *val_energy,
                          su2double *val_normal, su2double val_scale,
                          su2double **val_Proj_Jac_tensor);
    
	/*!
	 * \overload
	 * \brief Compute the projection of the inviscid Jacobian matrices for the two-temperature model.
   * \param[in] val_U - Vector conserved variables.
	 * \param[in] val_V - Vector of primitive variables.
   * \param[in] val_dPdU - Vector of partial derivatives of pressure w.r.t. conserved vars.
	 * \param[in] val_normal - Normal vector, the norm of the vector is the area of the face.
	 * \param[in] val_scale - Scale of the projection.
	 * \param[out] val_Proj_Jac_tensor - Pointer to the projected inviscid Jacobian.
	 */
    void GetInviscidProjJac(su2double *val_U, su2double *val_V, su2double *val_dPdU,
                            su2double *val_normal, su2double val_scale,
                            su2double **val_Proj_Jac_Tensor);
    
	/*!
	 * \brief TSL-Approximation of Viscous NS Jacobians.
	 * \param[in] val_Mean_PrimVar - Mean value of the primitive variables.
	 * \param[in] val_laminar_viscosity - Value of the laminar viscosity.
	 * \param[in] val_eddy_viscosity - Value of the eddy viscosity.
	 * \param[in] val_dist_ij - Distance between the points.
	 * \param[in] val_normal - Normal vector, the norm of the vector is the area of the face.
	 * \param[in] val_dS - Area of the face between two nodes.
	 * \param[in] val_Proj_Visc_Flux - Pointer to the projected viscous flux.
	 * \param[out] val_Proj_Jac_Tensor_i - Pointer to the projected viscous Jacobian at point i.
	 * \param[out] val_Proj_Jac_Tensor_j - Pointer to the projected viscous Jacobian at point j.
	 */
	void GetViscousProjJacs(su2double *val_Mean_PrimVar,
                          su2double val_laminar_viscosity,
                          su2double val_eddy_viscosity,
                          su2double val_dist_ij,
                          su2double *val_normal, su2double val_dS,
                          su2double *val_Proj_Visc_Flux,
                          su2double **val_Proj_Jac_Tensor_i,
                          su2double **val_Proj_Jac_Tensor_j);

	/*!
	 * \brief TSL-Approximation of Viscous NS Jacobians for arbitrary equations of state.
	 * \param[in] val_Mean_PrimVar - Mean value of the primitive variables.
	 * \param[in] val_gradprimvar - Mean value of the gradient of the primitive variables.
	 * \param[in] val_Mean_SecVar - Mean value of the secondary variables.
	 * \param[in] val_laminar_viscosity - Value of the laminar viscosity.
	 * \param[in] val_eddy_viscosity - Value of the eddy viscosity.
	 * \param[in] val_thermal_conductivity - Value of the thermal conductivity.
	 * \param[in] val_heat_capacity_cp - Value of the specific heat at constant pressure.
	 * \param[in] val_dist_ij - Distance between the points.
	 * \param[in] val_normal - Normal vector, the norm of the vector is the area of the face.
	 * \param[in] val_dS - Area of the face between two nodes.
	 * \param[in] val_Proj_Visc_Flux - Pointer to the projected viscous flux.
	 * \param[out] val_Proj_Jac_Tensor_i - Pointer to the projected viscous Jacobian at point i.
	 * \param[out] val_Proj_Jac_Tensor_j - Pointer to the projected viscous Jacobian at point j.
	 */
	void GetViscousProjJacs(su2double *val_Mean_PrimVar,
						  su2double **val_gradprimvar,
						  su2double *val_Mean_SecVar,
                          su2double val_laminar_viscosity,
                          su2double val_eddy_viscosity,
                          su2double val_thermal_conductivity,
                          su2double val_heat_capacity_cp,
                          su2double val_dist_ij,
                          su2double *val_normal, su2double val_dS,
                          su2double *val_Proj_Visc_Flux,
                          su2double **val_Proj_Jac_Tensor_i,
                          su2double **val_Proj_Jac_Tensor_j);

	/*!
	 * \brief Mapping between primitives variables P and conservatives variables C.
	 * \param[in] val_Mean_PrimVar - Mean value of the primitive variables.
	 * \param[in] val_Mean_PrimVar - Mean Value of the secondary variables.
	 * \param[out] val_Jac_PC - Pointer to the Jacobian dPdC.
	 */
	void GetPrimitive2Conservative (su2double *val_Mean_PrimVar,
										su2double *val_Mean_SecVar,
										su2double **val_Jac_PC);

    /*!
	 * \brief TSL-Approximation of Viscous NS Jacobians.
	 * \param[in] val_Mean_PrimVar - Mean value of the primitive variables.
	 * \param[in] val_laminar_viscosity - Value of the laminar viscosity.
	 * \param[in] val_thermal_conductivity
	 * \param[in] val_dist_ij - Distance between the points.
	 * \param[in] val_normal - Normal vector, the norm of the vector is the area of the face.
	 * \param[in] val_dS - Area of the face between two nodes.
	 * \param[in] val_Proj_Visc_Flux - Pointer to the projected viscous flux.
	 * \param[out] val_Proj_Jac_Tensor_i - Pointer to the projected viscous Jacobian at point i.
	 * \param[out] val_Proj_Jac_Tensor_j - Pointer to the projected viscous Jacobian at point j.
	 */
	void GetViscousProjJacs(su2double *val_Mean_PrimVar,
                          su2double *val_diffusion_coeff,
                          su2double val_laminar_viscosity,
                          su2double val_thermal_conductivity,
                          su2double val_thermal_conductivity_ve,
                          su2double val_dist_ij,
                          su2double *val_normal, su2double val_dS,
                          su2double *val_Proj_Visc_Flux,
                          su2double **val_Proj_Jac_Tensor_i,
                          su2double **val_Proj_Jac_Tensor_j,
                          CConfig *config);
    
	/*!
	 * \brief Compute the projection of the viscous Jacobian matrices.
	 * \param[in] val_laminar_viscosity - Value of the laminar viscosity.
	 * \param[in] val_eddy_viscosity - Value of the eddy viscosity.
	 * \param[in] val_dist_ij - Distance between the points.
	 * \param[in] val_normal - Normal vector, the norm of the vector is the area of the face.
	 * \param[in] val_dS - Area of the face between two nodes.
	 * \param[out] val_Proj_Jac_Tensor_i - Pointer to the projected viscous Jacobian at point i.
	 * \param[out] val_Proj_Jac_Tensor_j - Pointer to the projected viscous Jacobian at point j.
	 */
	void GetViscousArtCompProjJacs(su2double val_laminar_viscosity,
                                 su2double val_eddy_viscosity, su2double val_dist_ij,
                                 su2double *val_normal, su2double val_dS,
                                 su2double **val_Proj_Jac_Tensor_i,
                                 su2double **val_Proj_Jac_Tensor_j);
	
	/*!
	  * \overload
	  * \brief Computation of the matrix P for a generic fluid model
	  * \param[in] val_density - Value of the density.
	  * \param[in] val_velocity - Value of the velocity.
	  * \param[in] val_soundspeed - Value of the sound speed.
	  * \param[in] val_enthalpy - Value of the Enthalpy
	  * \param[in] val_chi - Value of the derivative of Pressure with respect to the Density.
	  * \param[in] val_kappa - Value of the derivative of Pressure with respect to the volume specific Static Energy.
	  * \param[in] val_normal - Normal vector, the norm of the vector is the area of the face.
	  * \param[out] val_p_tensor - Pointer to the P matrix.
	  */
	  void GetPMatrix(su2double *val_density, su2double *val_velocity,
			  	  	  su2double *val_soundspeed, su2double *val_enthalpy, su2double *val_chi, su2double *val_kappa,
			  	  	  su2double *val_normal, su2double **val_p_tensor);    

	/*!
	 * \brief Computation of the matrix P, this matrix diagonalize the conservative Jacobians in
	 *        the form $P^{-1}(A.Normal)P=Lambda$.
	 * \param[in] val_density - Value of the density.
	 * \param[in] val_velocity - Value of the velocity.
	 * \param[in] val_soundspeed - Value of the sound speed.
	 * \param[in] val_normal - Normal vector, the norm of the vector is the area of the face.
	 * \param[out] val_p_tensor - Pointer to the P matrix.
	 */
	void GetPMatrix(su2double *val_density, su2double *val_velocity,
                  su2double *val_soundspeed, su2double *val_normal,
                  su2double **val_p_tensor);
    
	/*!
	 * \overload
	 * \brief Computation of the matrix P, this matrix diagonalize the conservative Jacobians in
	 *        the form $P^{-1}(A.Normal)P=Lambda$.
	 * \param[in] val_density - Value of the density.
	 * \param[in] val_velocity - Value of the velocity.
	 * \param[in] val_soundspeed - Value of the sound speed.
	 * \param[in] val_normal - Normal vector, the norm of the vector is the area of the face.
	 * \param[out] val_p_tensor - Pointer to the P matrix.
	 */
	void GetPMatrix(su2double *val_density, su2double **val_velocity,
                  su2double *val_soundspeed, su2double *val_normal,
                  su2double **val_p_tensor);
    
  /*!
	 * \overload
	 * \brief Computation of the matrix P, this matrix diagonalizes the conservative Jacobians
	 *        in the form $P^{-1}(A.Normal)P=Lambda$.
	 * \param[in] U - Vector of conserved variables (really only need rhoEve)
	 * \param[in] V - Vector of primitive variables
   * \param[in] val_dPdU - Vector of derivatives of pressure w.r.t. conserved vars.
	 * \param[in] val_normal - Normal vector, the norm of the vector is the area of the face.
   * \param[in] l - Tangential vector to face.
   * \param[in] m - Tangential vector to face (mutually orthogonal to val_normal & l).
	 * \param[out] val_invp_tensor - Pointer to inverse of the P matrix.
	 */
  void GetPMatrix(su2double *U, su2double *V, su2double *val_dPdU,
                  su2double *val_normal, su2double *l, su2double *m,
                  su2double **val_p_tensor) ;
    
	/*!
	 * \brief Computation of the matrix Rinv*Pe.
	 * \param[in] Beta2 - A variable in used to define Pe matrix.
	 * \param[in] val_enthalpy - value of the enthalpy.
	 * \param[in] val_soundspeed - value of the sound speed.
	 * \param[in] val_density - value of the density.
	 * \param[in] val_velocity - value of the velocity.
	 * \param[out] val_invR_invPe - Pointer to the matrix of conversion from entropic to conserved variables.
	 */
	void GetinvRinvPe(su2double Beta2, su2double val_enthalpy, su2double val_soundspeed,
                    su2double val_density, su2double* val_velocity,
                    su2double** val_invR_invPe);
    
	/*!
	 * \brief Computation of the matrix R.
	 * \param[in] val_pressure - value of the pressure.
	 * \param[in] val_soundspeed - value of the sound speed.
	 * \param[in] val_density - value of the density.
	 * \param[in] val_velocity - value of the velocity.
	 * \param[out] val_invR_invPe - Pointer to the matrix of conversion from entropic to conserved variables.
	 */
	void GetRMatrix(su2double val_pressure, su2double val_soundspeed,
                  su2double val_density, su2double* val_velocity,
                  su2double** val_invR_invPe);
    
	/*!
	 * \brief Computation of the matrix Td, this matrix diagonalize the preconditioned conservative Jacobians
	 *        in the form $Tg |Lambda| Td = Pc{-1}|Pc (A.Normal)|$.
	 * \param[in] Beta2 - A variable in used to define absPeJacobian matrix.
	 * \param[in] r_hat - A variable in used to define absPeJacobian matrix.
	 * \param[in] s_hat - A variable in used to define absPeJacobian matrix.
	 * \param[in] t_hat - A variable in used to define absPeJacobian matrix.
	 * \param[in] rB2a2 - A variable in used to define absPeJacobian matrix.
	 * \param[in] val_Lambda - Eigenvalues of the Preconditioned Jacobian.
	 * \param[in] val_normal - Normal vector, the norm of the vector is the area of the face.
	 * \param[out] val_absPeJac - Pointer to the Preconditioned Jacobian matrix.
	 */
	void GetPrecondJacobian(su2double Beta2, su2double r_hat, su2double s_hat, su2double t_hat, su2double rB2a2, su2double* val_Lambda, su2double* val_normal, su2double** val_absPeJac);
    
	/*!
	 * \brief Computation of the matrix P (artificial compresibility), this matrix diagonalize the conservative Jacobians in
	 *        the form $P^{-1}(A.Normal)P=Lambda$.
	 * \param[in] val_density - Value of the density.
	 * \param[in] val_velocity - Value of the velocity.
	 * \param[in] val_betainv2 - Value of the compresibility factor.
	 * \param[in] val_normal - Normal vector, the norm of the vector is the area of the face.
	 * \param[out] val_p_tensor - Pointer to the P matrix.
	 */
	void GetPArtCompMatrix(su2double *val_density, su2double *val_velocity,
                         su2double *val_betainv2, su2double *val_normal,
                         su2double **val_p_tensor);
    
    /*!
	 * \brief Computation of the matrix P (artificial compresibility), this matrix diagonalize the conservative Jacobians in
	 *        the form $P^{-1}(A.Normal)P=Lambda$.
	 * \param[in] val_density - Value of the density.
	 * \param[in] val_velocity - Value of the velocity.
	 * \param[in] val_betainv2 - Value of the compresibility factor.
	 * \param[in] val_normal - Normal vector, the norm of the vector is the area of the face.
	 * \param[out] val_p_tensor - Pointer to the P matrix.
	 */
	void GetPArtComp_FreeSurf_Matrix(su2double *val_density, su2double *val_ddensity,
                                   su2double *val_velocity, su2double *val_betainv2,
                                   su2double *val_levelset, su2double *val_normal,
                                   su2double **val_p_tensor);

	/*!
	   * \brief Computation of the matrix P^{-1}, this matrix diagonalize the conservative Jacobians
	   * in the form $P^{-1}(A.Normal)P=Lambda$.
	   * \param[in] val_density - Value of the density.
	   * \param[in] val_velocity - Value of the velocity.
	   * \param[in] val_soundspeed - Value of the sound speed.
	   * \param[in] val_normal - Normal vector, the norm of the vector is the area of the face.
	   * \param[out] val_invp_tensor - Pointer to inverse of the P matrix.
	   */
	  void GetPMatrix_inv(su2double **val_invp_tensor, su2double *val_density,
			  	  	  	  su2double *val_velocity, su2double *val_soundspeed,
			  	  	  	  su2double *val_chi, su2double *val_kappa,
			  	  	  	  su2double *val_normal);    
	
	/*!
	 * \brief Computation of the matrix P^{-1}, this matrix diagonalize the conservative Jacobians
	 *        in the form $P^{-1}(A.Normal)P=Lambda$.
	 * \param[in] val_density - Value of the density.
	 * \param[in] val_velocity - Value of the velocity.
	 * \param[in] val_soundspeed - Value of the sound speed.
	 * \param[in] val_normal - Normal vector, the norm of the vector is the area of the face.
	 * \param[out] val_invp_tensor - Pointer to inverse of the P matrix.
	 */
	void GetPMatrix_inv(su2double *val_density, su2double *val_velocity,
                      su2double *val_soundspeed, su2double *val_normal,
                      su2double **val_invp_tensor);
    
	/*!
	 * \overload
	 * \brief Computation of the matrix P^{-1}, this matrix diagonalize the conservative Jacobians
	 *        in the form $P^{-1}(A.Normal)P=Lambda$.
	 * \param[in] val_density - Value of the density.
	 * \param[in] val_velocity - Value of the velocity.
	 * \param[in] val_soundspeed - Value of the sound speed.
	 * \param[in] val_normal - Normal vector, the norm of the vector is the area of the face.
	 * \param[out] val_invp_tensor - Pointer to inverse of the P matrix.
	 */
	void GetPMatrix_inv(su2double *val_density, su2double **val_velocity,
                      su2double *val_soundspeed, su2double *val_normal,
                      su2double **val_invp_tensor);
    
  /*!
	 * \overload
	 * \brief Computation of the matrix P^{-1}, this matrix diagonalizes the conservative Jacobians
   *        in the form $P^{-1}(A.Normal)P=Lambda$.
   * \param[in] U - Vector of conserved variables.
   * \param[in] V - Vector of primitive variables.
   * \param[in] val_dPdU - Vector of derivatives of pressure w.r.t. conserved variables
   * \param[in] val_normal - Normal vector, the norm of the vector is the area of the face.
   * \param[in] l - Tangential vector to face.
   * \param[in] m - Tangential vector to face (mutually orthogonal to val_normal & l).
   * \param[out] val_invp_tensor - Pointer to inverse of the P matrix.
	 */
  void GetPMatrix_inv(su2double *U, su2double *V, su2double *val_dPdU,
                      su2double *val_normal, su2double *l, su2double *m,
                      su2double **val_invp_tensor) ;
    
	/*!
	 * \brief Computation of the matrix P^{-1} (artificial compresibility), this matrix diagonalize the conservative Jacobians
	 *        in the form $P^{-1}(A.Normal)P=Lambda$.
	 * \param[in] val_density - Value of the density.
	 * \param[in] val_velocity - Value of the velocity.
	 * \param[in] val_betainv2 - Value of the compresibility factor.
	 * \param[in] val_normal - Normal vector, the norm of the vector is the area of the face.
	 * \param[out] val_invp_tensor - Pointer to inverse of the P matrix.
	 */
	void GetPArtCompMatrix_inv(su2double *val_density, su2double *val_velocity,
                             su2double *val_betainv2, su2double *val_normal,
                             su2double **val_invp_tensor);
    
  /*!
   * \brief Computation of the matrix P^{-1} (artificial compresibility), this matrix diagonalize the conservative Jacobians
   *        in the form $P^{-1}(A.Normal)P=Lambda$.
   * \param[in] val_density - Value of the density.
   * \param[in] val_velocity - Value of the velocity.
   * \param[in] val_betainv2 - Value of the compresibility factor.
   * \param[in] val_normal - Normal vector, the norm of the vector is the area of the face.
   * \param[out] val_invp_tensor - Pointer to inverse of the P matrix.
   */
	void GetPArtComp_FreeSurf_Matrix_inv(su2double *val_density,
                                       su2double *val_ddensity,
                                       su2double *val_velocity,
                                       su2double *val_betainv2,
                                       su2double *val_levelset,
                                       su2double *val_normal,
                                       su2double **val_invp_tensor);
  
  /*!
   * \brief Compute viscous residual and jacobian.
   */
  void GetAdjViscousFlux_Jac(su2double Pressure_i, su2double Pressure_j, su2double Density_i, su2double Density_j,
                             su2double ViscDens_i, su2double ViscDens_j, su2double *Velocity_i, su2double *Velocity_j,
                             su2double sq_vel_i, su2double sq_vel_j,
                             su2double XiDens_i, su2double XiDens_j, su2double **Mean_GradPhi, su2double *Mean_GradPsiE,
                             su2double dPhiE_dn, su2double *Normal, su2double *Edge_Vector, su2double dist_ij_2, su2double *val_residual_i,
                             su2double *val_residual_j,
                             su2double **val_Jacobian_ii, su2double **val_Jacobian_ij, su2double **val_Jacobian_ji,
                             su2double **val_Jacobian_jj, bool implicit);
  
	/*!
	 * \brief Computation of the projected inviscid lambda (eingenvalues).
	 * \param[in] val_velocity - Value of the velocity.
	 * \param[in] val_soundspeed - Value of the sound speed.
	 * \param[in] val_normal - Normal vector, the norm of the vector is the area of the face.
	 * \param[in] val_Lambda_Vector - Pointer to Lambda matrix.
	 */
	void GetJacInviscidLambda_fabs(su2double *val_velocity, su2double val_soundspeed,
                                 su2double *val_normal, su2double *val_Lambda_Vector);
    
	/*!
	 * \brief Compute the numerical residual.
	 * \param[out] val_residual - Pointer to the total residual.
	 * \param[in] config - Definition of the particular problem.
	 */
	virtual void ComputeResidual(su2double *val_residual, CConfig *config);
    
	/*!
	 * \overload
	 * \param[out] val_residual_i - Pointer to the total residual at point i.
	 * \param[out] val_residual_j - Pointer to the total residual at point j.
	 */
	virtual void ComputeResidual(su2double *val_residual_i, su2double *val_residual_j);
    
  virtual void ComputeResidual_TransLM(su2double *val_residual,
                                       su2double **val_Jacobian_i,
                                       su2double **val_Jacobian_j, CConfig *config,
                                       su2double &gamma_sep) ;
    
	/*!
	 * \overload
	 * \param[out] val_residual_i - Pointer to the total residual at point i.
	 * \param[out] val_residual_j - Pointer to the total residual at point j.
	 * \param[in] config - Definition of the particular problem.
	 */
	virtual void ComputeResidual(su2double *val_residual_i,
                               su2double *val_residual_j, CConfig *config);
    
	/*!
	 * \overload
	 * \param[out] val_residual - Pointer to the total residual.
	 * \param[out] val_Jacobian_i - Jacobian of the numerical method at node i (implicit computation).
	 * \param[out] val_Jacobian_j - Jacobian of the numerical method at node j (implicit computation).
	 * \param[in] config - Definition of the particular problem.
	 */
	virtual void ComputeResidual(su2double *val_residual, su2double **val_Jacobian_i,
                               su2double **val_Jacobian_j, CConfig *config);
    
    /*!
	 * \overload
	 * \param[out] val_residual - Pointer to the total residual.
	 * \param[out] val_Jacobian_i - Jacobian of the numerical method at node i (implicit computation).
	 * \param[out] val_Jacobian_j - Jacobian of the numerical method at node j (implicit computation).
     * \param[out] val_JacobianMeanFlow_i - Jacobian of the numerical method at node i (implicit computation).
	 * \param[out] val_JacobianMeanFlow_j - Jacobian of the numerical method at node j (implicit computation).
	 * \param[in] config - Definition of the particular problem.
	 */
    virtual void ComputeResidual(su2double *val_residual, su2double **val_Jacobian_i,
                                 su2double **val_Jacobian_j,
                                 su2double **val_JacobianMeanFlow_i,
                                 su2double **val_JacobianMeanFlow_j,
                                 CConfig *config);
    
	/*!
	 * \overload
	 * \param[out] val_Jacobian_i - Jacobian of the numerical method at node i (implicit computation).
	 * \param[out] val_Jacobian_j - Jacobian of the numerical method at node j (implicit computation).
	 * \param[in] config - Definition of the particular problem.
	 */
	virtual void ComputeResidual(su2double **val_Jacobian_i, su2double **val_Jacobian_j,
                               CConfig *config);
    
	/*!
	 * \overload
	 * \param[out] val_resconv - Pointer to the convective residual.
	 * \param[out] val_resvisc - Pointer to the artificial viscosity residual.
	 * \param[out] val_Jacobian_i - Jacobian of the numerical method at node i (implicit computation).
	 * \param[out] val_Jacobian_j - Jacobian of the numerical method at node j (implicit computation).
	 * \param[in] config - Definition of the particular problem.
	 */
	virtual void ComputeResidual(su2double *val_resconv, su2double *val_resvisc,
                               su2double **val_Jacobian_i, su2double **val_Jacobian_j,
                               CConfig *config);
    
	/*!
	 * \overload
	 * \param[out] val_residual_i - Pointer to the total residual at point i.
	 * \param[out] val_residual_j - Pointer to the total viscosity residual at point j.
	 * \param[out] val_Jacobian_ii - Jacobian of the numerical method at node i (implicit computation) from node i.
	 * \param[out] val_Jacobian_ij - Jacobian of the numerical method at node i (implicit computation) from node j.
	 * \param[out] val_Jacobian_ji - Jacobian of the numerical method at node j (implicit computation) from node i.
	 * \param[out] val_Jacobian_jj - Jacobian of the numerical method at node j (implicit computation) from node j.
	 * \param[in] config - Definition of the particular problem.
	 */
	virtual void ComputeResidual(su2double *val_residual_i, su2double *val_residual_j,
                               su2double **val_Jacobian_ii,
                               su2double **val_Jacobian_ij,
                               su2double **val_Jacobian_ji,
                               su2double **val_Jacobian_jj, CConfig *config);
    
	/*!
	 * \overload
	 * \param[out] val_resconv_i - Pointer to the convective residual at point i.
	 * \param[out] val_resvisc_i - Pointer to the artificial viscosity residual at point i.
	 * \param[out] val_resconv_j - Pointer to the convective residual at point j.
	 * \param[out] val_resvisc_j - Pointer to the artificial viscosity residual at point j.
	 * \param[out] val_Jacobian_ii - Jacobian of the numerical method at node i (implicit computation) from node i.
	 * \param[out] val_Jacobian_ij - Jacobian of the numerical method at node i (implicit computation) from node j.
	 * \param[out] val_Jacobian_ji - Jacobian of the numerical method at node j (implicit computation) from node i.
	 * \param[out] val_Jacobian_jj - Jacobian of the numerical method at node j (implicit computation) from node j.
	 * \param[in] config - Definition of the particular problem.
	 */
	virtual void ComputeResidual(su2double *val_resconv_i, su2double *val_resvisc_i,
                               su2double *val_resconv_j, su2double *val_resvisc_j,
                               su2double **val_Jacobian_ii,
                               su2double **val_Jacobian_ij,
                               su2double **val_Jacobian_ji,
                               su2double **val_Jacobian_jj, CConfig *config);
    
	/*!
	 * \overload
	 * \param[out] val_stiffmatrix_elem - Stiffness matrix for Galerkin computation.
	 * \param[in] config - Definition of the particular problem.
	 */
	virtual void ComputeResidual(su2double **val_stiffmatrix_elem, CConfig *config);
    
	/*!
	 * \overload
	 * \param[in] config - Definition of the particular problem.
	 * \param[out] val_residual - residual of the source terms
	 * \param[out] val_Jacobian_i - Jacobian of the source terms
	 */
	virtual void ComputeResidual(su2double *val_residual, su2double **val_Jacobian_i,
                               CConfig *config);
    
	/*!
	 * \overload
	 * \param[out] - Matrix for storing the constants to be used in the calculation of the equilibrium extent of reaction Keq.
	 * \param[in] config - Definition of the particular problem.
	 */
	virtual void GetEq_Rxn_Coefficients(su2double **EqnRxnConstants, CConfig *config);
    
	/*!
	 * \brief Residual for source term integration.
	 * \param[out] val_residual - Pointer to the source residual containing chemistry terms.
	 * \param[in] config - Definition of the particular problem.
	 */
	virtual void ComputeResidual_Axisymmetric(su2double *val_residual, CConfig *config);
    
	/*!
	 * \brief Residual for source term integration.
	 * \param[out] val_residual - Pointer to the source residual containing chemistry terms.
	 * \param[in] config - Definition of the particular problem.
	 */
	virtual void ComputeResidual_Axisymmetric_ad(su2double *val_residual, su2double *val_residuald, CConfig *config);
    
	/*!
	 * \brief Calculation of axisymmetric source term Jacobian
	 * \param[out] val_Jacobian_i - Jacobian of the numerical method at node i (implicit computation).
	 * \param[in] config - Definition of the particular problem.
	 */
	virtual void SetJacobian_Axisymmetric(su2double **val_Jacobian_i, CConfig *config);
    
    /*!
	 * \brief Calculation of the translational-vibrational energy exchange source term
	 * \param[in] config - Definition of the particular problem.
	 * \param[out] val_residual - residual of the source terms
	 * \param[out] val_Jacobian_i - Jacobian of the source terms
	 */
	virtual void ComputeVibRelaxation(su2double *val_residual, su2double **val_Jacobian_i, CConfig *config);
    
    /*!
	 * \brief Calculation of the chemistry source term
	 * \param[in] config - Definition of the particular problem.
	 * \param[out] val_residual - residual of the source terms
	 * \param[out] val_Jacobian_i - Jacobian of the source terms
	 */
	virtual void ComputeChemistry(su2double *val_residual, su2double **val_Jacobian_i, CConfig *config);
    
  /*!
	 * \brief Calculates constants used for Keq correlation.
	 * \param[out] A - Pointer to coefficient array.
   * \param[in] val_reaction - Reaction number indicator.
	 * \param[in] config - Definition of the particular problem.
	 */
  virtual void GetKeqConstants(su2double *A, unsigned short val_reaction, CConfig *config);
  
	/*!
	 * \brief Set intermittency for numerics (used in SA with LM transition model)
	 */
	virtual void SetIntermittency(su2double intermittency_in);
  
  /*!
	 * \brief Computes the viscous source term for the TNE2 adjoint problem
	 * \param[in] config - Definition of the particular problem.
	 * \param[out] val_residual - residual of the source terms
	 */
  virtual void ComputeSourceViscous(su2double *val_residual, CConfig *config);
  
    /*!
	 * \brief Residual for source term integration.
	 * \param[in] val_production - Value of the Production.
	 */
    virtual void SetProduction(su2double val_production);
    
    /*!
	 * \brief Residual for source term integration.
	 * \param[in] val_destruction - Value of the Destruction.
	 */
    virtual void SetDestruction(su2double val_destruction);
    
    /*!
	 * \brief Residual for source term integration.
	 * \param[in] val_crossproduction - Value of the CrossProduction.
	 */
    virtual void SetCrossProduction(su2double val_crossproduction);
    
    /*!
	 * \brief Residual for source term integration.
	 * \param[in] val_production - Value of the Production.
	 */
    virtual su2double GetProduction(void);
    
    /*!
	 * \brief Residual for source term integration.
	 * \param[in] val_destruction - Value of the Destruction.
	 */
    virtual su2double GetDestruction(void);
    
    /*!
	 * \brief Residual for source term integration.
	 * \param[in] val_crossproduction - Value of the CrossProduction.
	 */
    virtual su2double GetCrossProduction(void);
    
	/*!
	 * \overload
	 * \param[out] val_Jacobian_i - Jacobian of the numerical method at node i
	 * \param[in] config - Definition of the particular problem.
	 */
	virtual void ComputeResidual(su2double **val_Jacobian_i,
                               su2double *val_Jacobian_mui,
                               su2double ***val_Jacobian_gradi, CConfig *config);
    
	/*!
	 * \overload
	 * \param[out] val_Jacobian_i - Jacobian of the numerical method at node i
	 * \param[in] config - Definition of the particular problem.
	 */
	virtual void ComputeResidual(su2double **val_Jacobian_i,
                               su2double *val_Jacobian_mui,
                               su2double ***val_Jacobian_gradi,
                               su2double **val_Jacobian_j,
                               su2double *val_Jacobian_muj,
                               su2double ***val_Jacobian_gradj, CConfig *config);
  
  /*!
	 * \brief Computing stiffness matrix of the Galerkin method.
	 * \param[out] val_stiffmatrix_elem - Stiffness matrix for Galerkin computation.
	 * \param[in] config - Definition of the particular problem.
	 */
	virtual void SetFEA_StiffMatrix2D(su2double **StiffMatrix_Elem, su2double CoordCorners[8][3], unsigned short nNodes, unsigned short form2d);
  
  /*!
	 * \brief Computing stiffness matrix of the Galerkin method.
	 * \param[out] val_stiffmatrix_elem - Stiffness matrix for Galerkin computation.
	 * \param[in] config - Definition of the particular problem.
	 */
	virtual void SetFEA_StiffMatrix3D(su2double **StiffMatrix_Elem, su2double CoordCorners[8][3], unsigned short nNodes);

  /*!
	 * \brief Computing mass matrix of the Galerkin method.
	 * \param[out] val_stiffmatrix_elem - Stiffness matrix for Galerkin computation.
	 * \param[in] config - Definition of the particular problem.
	 */
	virtual void SetFEA_StiffMassMatrix2D(su2double **StiffMatrix_Elem, su2double **MassMatrix_Elem, su2double CoordCorners[8][3], unsigned short nNodes, unsigned short form2d);

  /*!
	 * \brief Computing mass matrix of the Galerkin method.
	 * \param[out] val_stiffmatrix_elem - Stiffness matrix for Galerkin computation.
	 * \param[in] config - Definition of the particular problem.
	 */
	virtual void SetFEA_StiffMassMatrix3D(su2double **StiffMatrix_Elem, su2double **MassMatrix_Elem, su2double CoordCorners[8][3], unsigned short nNodes);

  /*!
	 * \brief Computing dead load vector of the Galerkin method.
	 * \param[out] val_deadloadvector_elem - Dead load at the nodes for Galerkin computation.
	 * \param[in] config - Definition of the particular problem.
	 */
	virtual void SetFEA_DeadLoad2D(su2double *DeadLoadVector_Elem, su2double CoordCorners[8][3], unsigned short nNodes, su2double matDensity);

  /*!
	 * \brief Computing stiffness matrix of the Galerkin method.
	 * \param[out] val_deadloadvector_elem - Dead load at the nodes for Galerkin computation.
	 * \param[in] config - Definition of the particular problem.
	 */
	virtual void SetFEA_DeadLoad3D(su2double *DeadLoadVector_Elem, su2double CoordCorners[8][3], unsigned short nNodes, su2double matDensity);


  /*!
	 * \brief Computing stresses in FEA method.
	 * \param[in] config - Definition of the particular problem.
	 */
	virtual void GetFEA_StressNodal2D(su2double StressVector[8][3], su2double DispElement[8], su2double CoordCorners[8][3], unsigned short nNodes, unsigned short form2d);


  /*!
	 * \brief Computing stresses in FEA method.
	 * \param[in] config - Definition of the particular problem.
	 */
	virtual void GetFEA_StressNodal3D(su2double StressVector[8][6], su2double DispElement[24], su2double CoordCorners[8][3], unsigned short nNodes);

	/*!
	 * \brief A virtual member to linearly interpolate pressures
	 * \param[in] config - Definition of the particular problem.
	 */
	virtual void PressInt_Linear(su2double CoordCorners[4][3], su2double *tn_e, su2double Fnodal[12]);

	/*!
	 * \brief A virtual member to linearly interpolate viscous stresses
	 * \param[in] config - Definition of the particular problem.
	 */
	virtual void ViscTermInt_Linear(su2double CoordCorners[2][2], su2double Tau_0[3][3], su2double Tau_1[3][3],  su2double FviscNodal[4]);

  /*!
	 * \brief Computes a basis of orthogonal vectors from a suppled vector
	 * \param[in] config - Normal vector
	 */
  void CreateBasis(su2double *val_Normal);
    
};

/*!
 * \class CUpwCUSP_Flow
 * \brief Class for centered scheme - CUSP.
 * \ingroup ConvDiscr
 * \author F. Palacios
 * \version 4.0.0 "Cardinal"
 */
class CUpwCUSP_Flow : public CNumerics {
  
private:
	unsigned short iDim, iVar, jVar; /*!< \brief Iteration on dimension and variables. */
	su2double *Diff_U, *Diff_Flux, /*!< \brief Diference of conservative variables and undivided laplacians. */
	*Velocity_i, *Velocity_j, /*!< \brief Velocity at node 0 and 1. */
	*MeanVelocity, ProjVelocity, ProjVelocity_i, ProjVelocity_j,  /*!< \brief Mean and projected velocities. */
	Density_i, Density_j, Energy_i, Energy_j,  /*!< \brief Mean Density and energies. */
	sq_vel_i, sq_vel_j,   /*!< \brief Modulus of the velocity and the normal vector. */
	MeanDensity, MeanPressure, MeanEnthalpy, MeanEnergy, /*!< \brief Mean values of primitive variables. */
	Param_p, Param_Kappa_2, Param_Kappa_4, /*!< \brief Artificial dissipation parameters. */
	Local_Lambda_i, Local_Lambda_j, MeanLambda, /*!< \brief Local eingenvalues. */
	Phi_i, Phi_j, sc2, sc4, StretchingFactor, /*!< \brief Streching parameters. */
	*ProjFlux, *ProjFlux_i, *ProjFlux_j,  /*!< \brief Projected inviscid flux tensor. */
	Epsilon_2, Epsilon_4, cte_0, cte_1, /*!< \brief Artificial dissipation values. */
  LamdaNeg, LamdaPos, ModVelocity, Beta, Nu_c, U_i[5], U_j[5], MeanSoundSpeed, Mach,
  ProjGridVel_i, ProjGridVel_j, ProjGridVel, **Jacobian;  /*!< \brief Projected grid velocity. */
	bool implicit, /*!< \brief Implicit calculation. */
	grid_movement, /*!< \brief Modification for grid movement. */
	stretching; /*!< \brief Stretching factor. */
  
  
public:
  
	/*!
	 * \brief Constructor of the class.
	 * \param[in] val_nDim - Number of dimension of the problem.
	 * \param[in] val_nVar - Number of variables of the problem.
	 * \param[in] config - Definition of the particular problem.
	 */
	CUpwCUSP_Flow(unsigned short val_nDim, unsigned short val_nVar, CConfig *config);
  
	/*!
	 * \brief Destructor of the class.
	 */
	~CUpwCUSP_Flow(void);
  
	/*!
	 * \brief Compute the flow residual using a JST method.
	 * \param[out] val_residual - Pointer to the residual.
	 * \param[out] val_Jacobian_i - Jacobian of the numerical method at node i (implicit computation).
	 * \param[out] val_Jacobian_j - Jacobian of the numerical method at node j (implicit computation).
	 * \param[in] config - Definition of the particular problem.
	 */
	void ComputeResidual(su2double *val_residual, su2double **val_Jacobian_i, su2double **val_Jacobian_j,
                       CConfig *config);
};

/*!
 * \class CUpwRoe_Flow
 * \brief Class for solving an approximate Riemann solver of Roe for the flow equations.
 * \ingroup ConvDiscr
 * \author A. Bueno, F. Palacios
 * \version 4.0.0 "Cardinal"
 */
class CUpwRoe_Flow : public CNumerics {
private:
	bool implicit, grid_movement;
	su2double *Diff_U;
	su2double *Velocity_i, *Velocity_j, *RoeVelocity;
	su2double *ProjFlux_i, *ProjFlux_j;
	su2double *delta_wave, *delta_vel;
	su2double *Lambda, *Epsilon, MaxLambda, Delta, sign;
	su2double **P_Tensor, **invP_Tensor;
	su2double sq_vel, Proj_ModJac_Tensor_ij, Density_i, Energy_i, SoundSpeed_i, Pressure_i, Enthalpy_i,
	Density_j, Energy_j, SoundSpeed_j, Pressure_j, Enthalpy_j, R, RoeDensity, RoeEnthalpy, RoeSoundSpeed,
	ProjVelocity, ProjVelocity_i, ProjVelocity_j, proj_delta_vel, delta_p, delta_rho, RoeSoundSpeed2, kappa;
	unsigned short iDim, iVar, jVar, kVar;
    
public:
    
	/*!
	 * \brief Constructor of the class.
	 * \param[in] val_nDim - Number of dimensions of the problem.
	 * \param[in] val_nVar - Number of variables of the problem.
	 * \param[in] config - Definition of the particular problem.
	 */
	CUpwRoe_Flow(unsigned short val_nDim, unsigned short val_nVar, CConfig *config);
    
	/*!
	 * \brief Destructor of the class.
	 */
	~CUpwRoe_Flow(void);
    
	/*!
	 * \brief Compute the Roe's flux between two nodes i and j.
	 * \param[out] val_residual - Pointer to the total residual.
	 * \param[out] val_Jacobian_i - Jacobian of the numerical method at node i (implicit computation).
	 * \param[out] val_Jacobian_j - Jacobian of the numerical method at node j (implicit computation).
	 * \param[in] config - Definition of the particular problem.
	 */
	void ComputeResidual(su2double *val_residual, su2double **val_Jacobian_i, su2double **val_Jacobian_j, CConfig *config);
};


/*!
 * \class CUpwGeneralRoe_Flow
 * \brief Class for solving an approximate Riemann solver of Roe for the flow equations for a general fluid model.
 * \ingroup ConvDiscr
 * \author S.Vitale, G.Gori, M.Pini
 * \version 4.0.0 "Cardinal"
 */
class CUpwGeneralRoe_Flow : public CNumerics {
private:
	bool implicit, grid_movement;
<<<<<<< HEAD
	su2double *Diff_U;
	su2double *Velocity_i, *Velocity_j, *RoeVelocity;
	su2double *ProjFlux_i, *ProjFlux_j;
	su2double *delta_wave, *delta_vel;
	su2double *Lambda, *Epsilon;
	su2double **P_Tensor, **invP_Tensor;
	su2double sq_vel, Proj_ModJac_Tensor_ij, Density_i, Energy_i, SoundSpeed_i, Pressure_i, Enthalpy_i,
	Density_j, Energy_j, SoundSpeed_j, Pressure_j, Enthalpy_j, R, RoeDensity, RoeEnthalpy, RoeSoundSpeed,
	ProjVelocity, ProjVelocity_i, ProjVelocity_j, proj_delta_vel, delta_p, delta_rho;
=======
	double *Diff_U;
	double *Velocity_i, *Velocity_j, *RoeVelocity;
	double *ProjFlux_i, *ProjFlux_j;
	double *delta_wave, *delta_vel;
	double *Lambda, *Epsilon, MaxLambda, Delta;
	double **P_Tensor, **invP_Tensor;
	double sq_vel, Proj_ModJac_Tensor_ij, Density_i, Energy_i, SoundSpeed_i, Pressure_i, Enthalpy_i,
	Density_j, Energy_j, SoundSpeed_j, Pressure_j, Enthalpy_j, R, RoeDensity, RoeEnthalpy, RoeSoundSpeed, RoeSoundSpeed2,
	ProjVelocity, ProjVelocity_i, ProjVelocity_j, proj_delta_vel, delta_p, delta_rho, kappa;
>>>>>>> 583fd2ae
	unsigned short iDim, iVar, jVar, kVar;


	su2double StaticEnthalpy_i, StaticEnergy_i, StaticEnthalpy_j, StaticEnergy_j, Kappa_i, Kappa_j, Chi_i, Chi_j, Velocity2_i, Velocity2_j;
	su2double RoeKappa, RoeChi, RoeKappaStaticEnthalpy;

public:

	/*!
	 * \brief Constructor of the class.
	 * \param[in] val_nDim - Number of dimensions of the problem.
	 * \param[in] val_nVar - Number of variables of the problem.
	 * \param[in] config - Definition of the particular problem.
	 */
	CUpwGeneralRoe_Flow(unsigned short val_nDim, unsigned short val_nVar, CConfig *config);

	/*!
	 * \brief Destructor of the class.
	 */
	~CUpwGeneralRoe_Flow(void);

	/*!
	 * \brief Compute the Roe's flux between two nodes i and j.
	 * \param[out] val_residual - Pointer to the total residual.
	 * \param[out] val_Jacobian_i - Jacobian of the numerical method at node i (implicit computation).
	 * \param[out] val_Jacobian_j - Jacobian of the numerical method at node j (implicit computation).
	 * \param[in] config - Definition of the particular problem.
	 */
	void ComputeResidual(su2double *val_residual, su2double **val_Jacobian_i, su2double **val_Jacobian_j, CConfig *config);

	/*!
	 * \brief Compute the Average for a general fluid flux between two nodes i and j.
	 * Using the approach of Vinokur and Montagne'
	 */

	void ComputeRoeAverage();
};


/*!
 * \class CUpwMSW_Flow
 * \brief Class for solving a flux-vector splitting method by Steger & Warming, modified version.
 * \ingroup ConvDiscr
 * \author S. Copeland
 * \version 4.0.0 "Cardinal"
 */
class CUpwMSW_Flow : public CNumerics {
private:
	bool implicit;
	su2double *Diff_U;
	su2double *u_i, *u_j, *ust_i, *ust_j;
	su2double *Fc_i, *Fc_j;
	su2double *Lambda_i, *Lambda_j;
  su2double rhos_i, rhos_j, rhosst_i, rhosst_j;
  su2double *Ust_i, *Ust_j, *Vst_i, *Vst_j, *Velst_i, *Velst_j;
	su2double **P_Tensor, **invP_Tensor;
  unsigned short nPrimVar, nPrimVarGrad, nVar, nDim;

public:
  
	/*!
	 * \brief Constructor of the class.
	 * \param[in] val_nDim - Number of dimensions of the problem.
	 * \param[in] val_nVar - Number of variables of the problem.
	 * \param[in] config - Definition of the particular problem.
	 */
	CUpwMSW_Flow(unsigned short val_nDim, unsigned short val_nVar, CConfig *config);
  
	/*!
	 * \brief Destructor of the class.
	 */
	~CUpwMSW_Flow(void);
  
	/*!
	 * \brief Compute the Roe's flux between two nodes i and j.
	 * \param[out] val_residual - Pointer to the total residual.
	 * \param[out] val_Jacobian_i - Jacobian of the numerical method at node i (implicit computation).
	 * \param[out] val_Jacobian_j - Jacobian of the numerical method at node j (implicit computation).
	 * \param[in] config - Definition of the particular problem.
	 */
	void ComputeResidual(su2double *val_residual, su2double **val_Jacobian_i, su2double **val_Jacobian_j, CConfig *config);
  
};

/*!
 * \class CUpwTurkel_Flow
 * \brief Class for solving an approximate Riemann solver of Roe with Turkel Preconditioning for the flow equations.
 * \ingroup ConvDiscr
 * \author A. K. Lonkar
 * \version 4.0.0 "Cardinal"
 */
class CUpwTurkel_Flow : public CNumerics {
private:
	bool implicit, grid_movement;
	su2double *Diff_U;
	su2double *Velocity_i, *Velocity_j, *RoeVelocity;
	su2double *ProjFlux_i, *ProjFlux_j;
	su2double *Lambda, *Epsilon;
	su2double **absPeJac, **invRinvPe, **R_Tensor, **Matrix, **Art_Visc;
	su2double sq_vel, Proj_ModJac_Tensor_ij, Density_i, Energy_i, SoundSpeed_i, Pressure_i, Enthalpy_i,
	Density_j, Energy_j, SoundSpeed_j, Pressure_j, Enthalpy_j, R, RoePressure, RoeDensity, RoeEnthalpy, RoeSoundSpeed,
	ProjVelocity, ProjVelocity_i, ProjVelocity_j;
	unsigned short iDim, iVar, jVar, kVar;
	su2double Beta, Beta_min, Beta_max;
  su2double r_hat, s_hat, t_hat, rhoB2a2, sqr_one_m_Betasqr_Lam1;
	su2double Beta2, one_m_Betasqr, one_p_Betasqr, sqr_two_Beta_c_Area;
	su2double local_Mach;
  
public:
    
	/*!
	 * \brief Constructor of the class.
	 * \param[in] val_nDim - Number of dimensions of the problem.
	 * \param[in] val_nVar - Number of variables of the problem.
	 * \param[in] config - Definition of the particular problem.
	 */
	CUpwTurkel_Flow(unsigned short val_nDim, unsigned short val_nVar, CConfig *config);
    
	/*!
	 * \brief Destructor of the class.
	 */
	~CUpwTurkel_Flow(void);
    
	/*!
	 * \brief Compute the Roe's flux between two nodes i and j.
	 * \param[out] val_residual - Pointer to the total residual.
	 * \param[out] val_Jacobian_i - Jacobian of the numerical method at node i (implicit computation).
	 * \param[out] val_Jacobian_j - Jacobian of the numerical method at node j (implicit computation).
	 * \param[in] config - Definition of the particular problem.
	 */
	void ComputeResidual(su2double *val_residual, su2double **val_Jacobian_i, su2double **val_Jacobian_j, CConfig *config);
    
	/*!
	 * \brief Get the Preconditioning Beta.
	 * \return Beta - Value of the low Mach Preconditioner.
	 */
	su2double GetPrecond_Beta();
};

/*!
 * \class CUpwArtComp_Flow
 * \brief Class for solving an approximate Riemann solver of Roe for the incompressible flow equations.
 * \ingroup ConvDiscr
 * \author F. Palacios
 * \version 4.0.0 "Cardinal"
 */
class CUpwArtComp_Flow : public CNumerics {
private:
	bool implicit;
	bool gravity;
	su2double Froude;
	su2double *Diff_U;
	su2double *Velocity_i, *Velocity_j, *MeanVelocity;
	su2double *ProjFlux_i, *ProjFlux_j;
	su2double *Lambda, *Epsilon;
	su2double **P_Tensor, **invP_Tensor;
	su2double sq_vel, Proj_ModJac_Tensor_ij, Density_i, Energy_i, SoundSpeed_i, Pressure_i, Enthalpy_i,
	Density_j, Energy_j, SoundSpeed_j, Pressure_j, Enthalpy_j, R, MeanDensity, MeanEnthalpy, MeanSoundSpeed, MeanPressure, MeanBetaInc2,
	ProjVelocity, ProjVelocity_i, ProjVelocity_j, proj_delta_vel, delta_p, delta_rho, vn;
	unsigned short iDim, iVar, jVar, kVar;
    
public:
    
	/*!
	 * \brief Constructor of the class.
	 * \param[in] val_nDim - Number of dimensions of the problem.
	 * \param[in] val_nVar - Number of variables of the problem.
	 * \param[in] config - Definition of the particular problem.
	 */
	CUpwArtComp_Flow(unsigned short val_nDim, unsigned short val_nVar, CConfig *config);
    
	/*!
	 * \brief Destructor of the class.
	 */
	~CUpwArtComp_Flow(void);
    
	/*!
	 * \brief Compute the Roe's flux between two nodes i and j.
	 * \param[out] val_residual - Pointer to the total residual.
	 * \param[out] val_Jacobian_i - Jacobian of the numerical method at node i (implicit computation).
	 * \param[out] val_Jacobian_j - Jacobian of the numerical method at node j (implicit computation).
	 * \param[in] config - Definition of the particular problem.
	 */
	void ComputeResidual(su2double *val_residual, su2double **val_Jacobian_i, su2double **val_Jacobian_j, CConfig *config);
};

/*!
 * \class CUpwArtComp_FreeSurf_Flow
 * \brief Class for solving an approximate Riemann solver of Roe for the incompressible flow equations.
 * \ingroup ConvDiscr
 * \author F. Palacios
 * \version 4.0.0 "Cardinal"
 */
class CUpwArtComp_FreeSurf_Flow : public CNumerics {
private:
	bool implicit;
	bool gravity;
	su2double Froude;
	su2double *Diff_U;
	su2double *Velocity_i, *Velocity_j, *MeanVelocity;
	su2double *ProjFlux_i, *ProjFlux_j;
	su2double *Lambda, *Epsilon;
	su2double **P_Tensor, **invP_Tensor;
	su2double sq_vel, Proj_ModJac_Tensor_ij, Density_i, Pressure_i, LevelSet_i, dDensityInc_i, dDensityInc_j,
	Density_j, Pressure_j, LevelSet_j, MeanDensityInc, dMeanDensityInc, MeanPressure, MeanLevelSet, MeanBetaInc2,
	ProjVelocity, ProjVelocity_i, ProjVelocity_j, proj_delta_vel, Distance_i, Distance_j;
	unsigned short iDim, jDim, iVar, jVar, kVar;
    
public:
    
	/*!
	 * \brief Constructor of the class.
	 * \param[in] val_nDim - Number of dimensions of the problem.
	 * \param[in] val_nVar - Number of variables of the problem.
	 * \param[in] config - Definition of the particular problem.
	 */
	CUpwArtComp_FreeSurf_Flow(unsigned short val_nDim, unsigned short val_nVar, CConfig *config);
    
	/*!
	 * \brief Destructor of the class.
	 */
	~CUpwArtComp_FreeSurf_Flow(void);
    
	/*!
	 * \brief Compute the Roe's flux between two nodes i and j.
	 * \param[out] val_residual - Pointer to the total residual.
	 * \param[out] val_Jacobian_i - Jacobian of the numerical method at node i (implicit computation).
	 * \param[out] val_Jacobian_j - Jacobian of the numerical method at node j (implicit computation).
	 * \param[in] config - Definition of the particular problem.
	 */
	void ComputeResidual(su2double *val_residual, su2double **val_Jacobian_i, su2double **val_Jacobian_j, CConfig *config);
};

/*!
 * \class CUpwRoe_AdjFlow
 * \brief Class for solving an approximate Riemann solver of Roe
 *        for the adjoint flow equations.
 * \ingroup ConvDiscr
 * \author F. Palacios
 * \version 4.0.0 "Cardinal"
 */
class CUpwRoe_AdjFlow : public CNumerics {
private:
	su2double *Residual_Roe;
	su2double area, Sx, Sy, Sz, rarea, nx, ny, nz, rho_l, u_l, v_l, w_l, h_l, rho_r,
	u_r, v_r, w_r, h_r, psi1, psi2, psi3, psi4, psi5;
	su2double h, u, v, w, c, psi1_l, psi2_l, psi3_l, psi4_l, psi5_l,
	psi1_r, psi2_r, psi3_r, psi4_r, psi5_r, q_l, q_r, Q_l, Q_r, vn,
	rrho_l, weight, rweight1, cc;
	su2double l1psi, l2psi, absQ, absQp, absQm, q2, alpha, beta_u, beta_v, beta_w, Q, l1l2p, l1l2m, eta;
	su2double RoeDensity, RoeSoundSpeed, *RoeVelocity, *Lambda, *Velocity_i, *Velocity_j, **ProjFlux_i, **ProjFlux_j,
	Proj_ModJac_Tensor_ij, **Proj_ModJac_Tensor, Energy_i, Energy_j, **P_Tensor, **invP_Tensor;
	unsigned short iDim, iVar, jVar, kVar;
	bool implicit, grid_movement;
    
public:
    
	/*!
	 * \brief Constructor of the class.
	 * \param[in] val_nDim - Number of dimensions of the problem.
	 * \param[in] val_nVar - Number of variables of the problem.
	 * \param[in] config - Definition of the particular problem.
	 */
	CUpwRoe_AdjFlow(unsigned short val_nDim, unsigned short val_nVar, CConfig *config);
    
	/*!
	 * \brief Destructor of the class.
	 */
	~CUpwRoe_AdjFlow(void);
    
	/*!
	 * \brief Compute the adjoint Roe's flux between two nodes i and j.
	 * \param[out] val_residual_i - Pointer to the total residual at point i.
	 * \param[out] val_residual_j - Pointer to the total residual at point j.
	 * \param[out] val_Jacobian_ii - Jacobian of the numerical method at node i (implicit computation) from node i.
	 * \param[out] val_Jacobian_ij - Jacobian of the numerical method at node i (implicit computation) from node j.
	 * \param[out] val_Jacobian_ji - Jacobian of the numerical method at node j (implicit computation) from node i.
	 * \param[out] val_Jacobian_jj - Jacobian of the numerical method at node j (implicit computation) from node j.
	 * \param[in] config - Definition of the particular problem.
	 */
	void ComputeResidual(su2double *val_residual_i, su2double *val_residual_j, su2double **val_Jacobian_ii,
                         su2double **val_Jacobian_ij, su2double **val_Jacobian_ji, su2double **val_Jacobian_jj, CConfig *config);
};

/*!
 * \class CUpwRoeArtComp_AdjFlow
 * \brief Class for solving an approximate Riemann solver of Roe
 *        for the adjoint flow equations.
 * \ingroup ConvDiscr
 * \author F. Palacios
 * \version 4.0.0 "Cardinal"
 */
class CUpwRoeArtComp_AdjFlow : public CNumerics {
private:
	su2double Area, *Lambda, *Velocity_i, *Velocity_j, **Proj_Jac_Tensor_i, **Proj_Jac_Tensor_j,
	Proj_ModJac_Tensor_ij, **Proj_ModJac_Tensor, **P_Tensor, **invP_Tensor, MeanDensity,
	MeanPressure, MeanBetaInc2, ProjVelocity, *MeanVelocity, MeanSoundSpeed;
	unsigned short iDim, iVar, jVar, kVar;
	bool implicit;
    
public:
    
	/*!
	 * \brief Constructor of the class.
	 * \param[in] val_nDim - Number of dimensions of the problem.
	 * \param[in] val_nVar - Number of variables of the problem.
	 * \param[in] config - Definition of the particular problem.
	 */
	CUpwRoeArtComp_AdjFlow(unsigned short val_nDim, unsigned short val_nVar, CConfig *config);
    
	/*!
	 * \brief Destructor of the class.
	 */
	~CUpwRoeArtComp_AdjFlow(void);
    
	/*!
	 * \brief Compute the adjoint Roe's flux between two nodes i and j.
	 * \param[out] val_residual_i - Pointer to the total residual at point i.
	 * \param[out] val_residual_j - Pointer to the total residual at point j.
	 * \param[out] val_Jacobian_ii - Jacobian of the numerical method at node i (implicit computation) from node i.
	 * \param[out] val_Jacobian_ij - Jacobian of the numerical method at node i (implicit computation) from node j.
	 * \param[out] val_Jacobian_ji - Jacobian of the numerical method at node j (implicit computation) from node i.
	 * \param[out] val_Jacobian_jj - Jacobian of the numerical method at node j (implicit computation) from node j.
	 * \param[in] config - Definition of the particular problem.
	 */
	void ComputeResidual(su2double *val_residual_i, su2double *val_residual_j, su2double **val_Jacobian_ii,
                         su2double **val_Jacobian_ij, su2double **val_Jacobian_ji, su2double **val_Jacobian_jj, CConfig *config);
};

/*!
 * \class CUpwAUSM_Flow
 * \brief Class for solving an approximate Riemann AUSM.
 * \ingroup ConvDiscr
 * \author F. Palacios
 * \version 4.0.0 "Cardinal"
 */
class CUpwAUSM_Flow : public CNumerics {
private:
	bool implicit;
	su2double *Diff_U;
	su2double *Velocity_i, *Velocity_j, *RoeVelocity;
	su2double *ProjFlux_i, *ProjFlux_j;
	su2double *delta_wave, *delta_vel;
	su2double *Lambda, *Epsilon;
	su2double **P_Tensor, **invP_Tensor;
	su2double sq_vel, Proj_ModJac_Tensor_ij, Density_i, Energy_i, SoundSpeed_i, Pressure_i, Enthalpy_i,
	Density_j, Energy_j, SoundSpeed_j, Pressure_j, Enthalpy_j, R, RoeDensity, RoeEnthalpy, RoeSoundSpeed,
	ProjVelocity, ProjVelocity_i, ProjVelocity_j, proj_delta_vel, delta_p, delta_rho;
	unsigned short iDim, iVar, jVar, kVar;
  su2double mL, mR, mLP, mRM, mF, pLP, pRM, pF, Phi;

public:
    
	/*!
	 * \brief Constructor of the class.
	 * \param[in] val_nDim - Number of dimensions of the problem.
	 * \param[in] val_nVar - Number of variables of the problem.
	 * \param[in] config - Definition of the particular problem.
	 */
	CUpwAUSM_Flow(unsigned short val_nDim, unsigned short val_nVar, CConfig *config);
    
	/*!
	 * \brief Destructor of the class.
	 */
	~CUpwAUSM_Flow(void);
    
	/*!
	 * \brief Compute the Roe's flux between two nodes i and j.
	 * \param[out] val_residual - Pointer to the total residual.
	 * \param[out] val_Jacobian_i - Jacobian of the numerical method at node i (implicit computation).
	 * \param[out] val_Jacobian_j - Jacobian of the numerical method at node j (implicit computation).
	 * \param[in] config - Definition of the particular problem.
	 */
	void ComputeResidual(su2double *val_residual, su2double **val_Jacobian_i, su2double **val_Jacobian_j, CConfig *config);
};

/*!
 * \class CUpwHLLC_Flow
 * \brief Class for solving an approximate Riemann AUSM.
 * \ingroup ConvDiscr
 * \author F. Palacios, based on the Joe code implementation
 * \version 4.0.0 "Cardinal"
 */
class CUpwHLLC_Flow : public CNumerics {
private:
	bool implicit;
	su2double *Diff_U;
	su2double *Velocity_i, *Velocity_j, *RoeVelocity;
	su2double *ProjFlux_i, *ProjFlux_j;
	su2double *delta_wave, *delta_vel;
	su2double *Lambda, *Epsilon;
	su2double **P_Tensor, **invP_Tensor;
	su2double sq_vel, sq_vel_i, sq_vel_j, Proj_ModJac_Tensor_ij, Density_i, Energy_i, SoundSpeed_i, Pressure_i, Enthalpy_i,
	Density_j, Energy_j, SoundSpeed_j, Pressure_j, Enthalpy_j, R, RoeDensity, RoeEnthalpy, RoeSoundSpeed,
	ProjVelocity, ProjVelocity_i, ProjVelocity_j, proj_delta_vel, delta_p, delta_rho;
	unsigned short iDim, iVar, jVar, kVar;
  su2double Rrho, tmp, velRoe[3], uRoe, gamPdivRho, sq_velRoe, cRoe, sL, sR, sM, pStar, invSLmSs, sLmuL, rhoSL, rhouSL[3],
  eSL, invSRmSs, sRmuR, rhoSR, rhouSR[3], eSR;
  
public:
    
	/*!
	 * \brief Constructor of the class.
	 * \param[in] val_nDim - Number of dimensions of the problem.
	 * \param[in] val_nVar - Number of variables of the problem.
	 * \param[in] config - Definition of the particular problem.
	 */
	CUpwHLLC_Flow(unsigned short val_nDim, unsigned short val_nVar, CConfig *config);
    
	/*!
	 * \brief Destructor of the class.
	 */
	~CUpwHLLC_Flow(void);
    
	/*!
	 * \brief Compute the Roe's flux between two nodes i and j.
	 * \param[out] val_residual - Pointer to the total residual.
	 * \param[out] val_Jacobian_i - Jacobian of the numerical method at node i (implicit computation).
	 * \param[out] val_Jacobian_j - Jacobian of the numerical method at node j (implicit computation).
	 * \param[in] config - Definition of the particular problem.
	 */
	void ComputeResidual(su2double *val_residual, su2double **val_Jacobian_i, su2double **val_Jacobian_j, CConfig *config);
};

/*!
 * \class CUpwLin_TransLM
 * \brief Class for performing a linear upwind solver for the Spalart-Allmaras turbulence model equations with transition
 * \ingroup ConvDiscr
 * \author A. Aranake
 * \version 4.0.0 "Cardinal"
 */
class CUpwLin_TransLM : public CNumerics {
private:
	su2double *Velocity_i;
	su2double *Velocity_j;
	bool implicit, grid_movement, incompressible;
	su2double Density_i, Density_j, q_ij, a0, a1;
	unsigned short iDim;
    
public:
    
	/*!
	 * \brief Constructor of the class.
	 * \param[in] val_nDim - Number of dimensions of the problem.
	 * \param[in] val_nVar - Number of variables of the problem.
	 * \param[in] config - Definition of the particular problem.
	 */
	CUpwLin_TransLM(unsigned short val_nDim, unsigned short val_nVar, CConfig *config);
    
	/*!
	 * \brief Destructor of the class.
	 */
	~CUpwLin_TransLM(void);
    
	/*!
	 * \brief Compute the upwind flux between two nodes i and j.
	 * \param[out] val_residual - Pointer to the total residual.
	 * \param[out] val_Jacobian_i - Jacobian of the numerical method at node i (implicit computation).
	 * \param[out] val_Jacobian_j - Jacobian of the numerical method at node j (implicit computation).
	 * \param[in] config - Definition of the particular problem.
	 */
	void ComputeResidual (su2double *val_residual, su2double **val_Jacobian_i, su2double **val_Jacobian_j, CConfig *config);
};

/*!
 * \class CUpwLin_LevelSet
 * \brief Class for performing a linear upwind solver for the Level Set equations.
 * \ingroup ConvDiscr
 * \author F. Palacios
 * \version 4.0.0 "Cardinal"
 */
class CUpwLin_LevelSet : public CNumerics {
private:
	bool implicit;
	su2double *Velocity_i;
	su2double *Velocity_j;
    
public:
    
	/*!
	 * \brief Constructor of the class.
	 * \param[in] val_nDim - Number of dimensions of the problem.
	 * \param[in] val_nVar - Number of variables of the problem.
	 * \param[in] config - Definition of the particular problem.
	 */
	CUpwLin_LevelSet(unsigned short val_nDim, unsigned short val_nVar, CConfig *config);
    
	/*!
	 * \brief Destructor of the class.
	 */
	~CUpwLin_LevelSet(void);
    
	/*!
	 * \brief Compute the upwind flux between two nodes i and j.
	 * \param[out] val_residual - Pointer to the total residual.
	 * \param[out] val_Jacobian_i - Jacobian of the numerical method at node i (implicit computation).
	 * \param[out] val_Jacobian_j - Jacobian of the numerical method at node j (implicit computation).
	 * \param[in] config - Definition of the particular problem.
	 */
	void ComputeResidual(su2double *val_residual, su2double **val_Jacobian_i, su2double **val_Jacobian_j,
                         su2double **val_JacobianMeanFlow_i, su2double **val_JacobianMeanFlow_j, CConfig *config);
    
};

/*!
 * \class CUpwLin_AdjLevelSet
 * \brief Class for performing a linear upwind solver for the adjoint Level Set equations.
 * \ingroup ConvDiscr
 * \author F. Palacios
 * \version 4.0.0 "Cardinal"
 */
class CUpwLin_AdjLevelSet : public CNumerics {
private:
	bool implicit;
	su2double *Velocity_i;
	su2double *Velocity_j;
    
public:
    
	/*!
	 * \brief Constructor of the class.
	 * \param[in] val_nDim - Number of dimensions of the problem.
	 * \param[in] val_nVar - Number of variables of the problem.
	 * \param[in] config - Definition of the particular problem.
	 */
	CUpwLin_AdjLevelSet(unsigned short val_nDim, unsigned short val_nVar, CConfig *config);
    
	/*!
	 * \brief Destructor of the class.
	 */
	~CUpwLin_AdjLevelSet(void);
    
	/*!
	 * \brief Compute the upwind flux between two nodes i and j.
	 * \param[out] val_residual_i - Pointer to the total residual at node i.
	 * \param[out] val_residual_j - Pointer to the total residual at node j.
	 * \param[out] val_Jacobian_ii - Jacobian of the numerical method at node i (implicit computation).
	 * \param[out] val_Jacobian_ij - Jacobian of the numerical method from node i to node j (implicit computation).
	 * \param[out] val_Jacobian_ji - Jacobian of the numerical method from node j to node i (implicit computation).
	 * \param[out] val_Jacobian_jj - Jacobian of the numerical method at node j (implicit computation).
	 * \param[in] config - Definition of the particular problem.
	 */
	void ComputeResidual(su2double *val_residual_i, su2double *val_residual_j, su2double **val_Jacobian_ii,
                         su2double **val_Jacobian_ij, su2double **val_Jacobian_ji, su2double **val_Jacobian_jj, CConfig *config);
};

/*!
 * \class CUpwLin_AdjTurb
 * \brief Class for performing a linear upwind solver for the adjoint turbulence equations.
 * \ingroup ConvDiscr
 * \author A. Bueno.
 * \version 4.0.0 "Cardinal"
 */
class CUpwLin_AdjTurb : public CNumerics {
private:
	su2double *Velocity_i;
    
public:
    
	/*!
	 * \brief Constructor of the class.
	 * \param[in] val_nDim - Number of dimensions of the problem.
	 * \param[in] val_nVar - Number of variables of the problem.
	 * \param[in] config - Definition of the particular problem.
	 */
	CUpwLin_AdjTurb(unsigned short val_nDim, unsigned short val_nVar, CConfig *config);
    
	/*!
	 * \brief Destructor of the class.
	 */
	~CUpwLin_AdjTurb(void);
    
	/*!
	 * \brief Compute the adjoint upwind flux between two nodes i and j.
	 * \param[out] val_residual - Pointer to the total residual.
	 * \param[out] val_Jacobian_i - Jacobian of the numerical method at node i (implicit computation).
	 * \param[out] val_Jacobian_j - Jacobian of the numerical method at node j (implicit computation).
	 * \param[in] config - Definition of the particular problem.
	 */
	void ComputeResidual (su2double *val_residual, su2double **val_Jacobian_i, su2double **val_Jacobian_j, CConfig *config);
};

/*!
 * \class CUpwSca_TurbSA
 * \brief Class for doing a scalar upwind solver for the Spalar-Allmaral turbulence model equations.
 * \ingroup ConvDiscr
 * \author A. Bueno.
 * \version 4.0.0 "Cardinal"
 */
class CUpwSca_TurbSA : public CNumerics {
private:
	su2double *Velocity_i, *Velocity_j;
	bool implicit, grid_movement, incompressible;
	su2double Density_i, Density_j, q_ij, a0, a1;
	unsigned short iDim;
    
public:
    
	/*!
	 * \brief Constructor of the class.
	 * \param[in] val_nDim - Number of dimensions of the problem.
	 * \param[in] val_nVar - Number of variables of the problem.
	 * \param[in] config - Definition of the particular problem.
	 */
	CUpwSca_TurbSA(unsigned short val_nDim, unsigned short val_nVar, CConfig *config);
    
	/*!
	 * \brief Destructor of the class.
	 */
	~CUpwSca_TurbSA(void);
    
	/*!
	 * \brief Compute the scalar upwind flux between two nodes i and j.
	 * \param[out] val_residual - Pointer to the total residual.
	 * \param[out] val_Jacobian_i - Jacobian of the numerical method at node i (implicit computation).
	 * \param[out] val_Jacobian_j - Jacobian of the numerical method at node j (implicit computation).
	 * \param[in] config - Definition of the particular problem.
	 */
	void ComputeResidual(su2double *val_residual, su2double **val_Jacobian_i, su2double **val_Jacobian_j, CConfig *config);
};

/*!
 * \class CUpwSca_TurbML
 * \brief Class for doing a scalar upwind solver for the Spalar-Allmaral turbulence model equations.
 * \ingroup ConvDiscr
 * \author A. Bueno.
 * \version 4.0.0 "Cardinal"
 */
class CUpwSca_TurbML : public CNumerics {
private:
	su2double *Velocity_i, *Velocity_j;
	bool implicit, grid_movement, incompressible;
	su2double Density_i, Density_j, q_ij, a0, a1;
	unsigned short iDim;
  
public:
  
	/*!
	 * \brief Constructor of the class.
	 * \param[in] val_nDim - Number of dimensions of the problem.
	 * \param[in] val_nVar - Number of variables of the problem.
	 * \param[in] config - Definition of the particular problem.
	 */
	CUpwSca_TurbML(unsigned short val_nDim, unsigned short val_nVar, CConfig *config);
  
	/*!
	 * \brief Destructor of the class.
	 */
	~CUpwSca_TurbML(void);
  
	/*!
	 * \brief Compute the scalar upwind flux between two nodes i and j.
	 * \param[out] val_residual - Pointer to the total residual.
	 * \param[out] val_Jacobian_i - Jacobian of the numerical method at node i (implicit computation).
	 * \param[out] val_Jacobian_j - Jacobian of the numerical method at node j (implicit computation).
	 * \param[in] config - Definition of the particular problem.
	 */
	void ComputeResidual(su2double *val_residual, su2double **val_Jacobian_i, su2double **val_Jacobian_j, CConfig *config);
};

/*!
 * \class CUpwSca_TurbSST
 * \brief Class for doing a scalar upwind solver for the Menter SST turbulence model equations.
 * \ingroup ConvDiscr
 * \author A. Campos.
 * \version 4.0.0 "Cardinal"
 */
class CUpwSca_TurbSST : public CNumerics {
private:
	su2double *Velocity_i, *Velocity_j;
	bool implicit, grid_movement, incompressible;
	su2double Density_i, Density_j,
	q_ij,
	a0, a1;
	unsigned short iDim;
    
public:
    
	/*!
	 * \brief Constructor of the class.
	 * \param[in] val_nDim - Number of dimensions of the problem.
	 * \param[in] val_nVar - Number of variables of the problem.
	 * \param[in] config - Definition of the particular problem.
	 */
	CUpwSca_TurbSST(unsigned short val_nDim, unsigned short val_nVar, CConfig *config);
    
	/*!
	 * \brief Destructor of the class.
	 */
	~CUpwSca_TurbSST(void);
    
	/*!
	 * \brief Compute the scalar upwind flux between two nodes i and j.
	 * \param[out] val_residual - Pointer to the total residual.
	 * \param[out] val_Jacobian_i - Jacobian of the numerical method at node i (implicit computation).
	 * \param[out] val_Jacobian_j - Jacobian of the numerical method at node j (implicit computation).
	 * \param[in] config - Definition of the particular problem.
	 */
	void ComputeResidual(su2double *val_residual, su2double **val_Jacobian_i, su2double **val_Jacobian_j, CConfig *config);
};

/*!
 * \class CUpwSca_TransLM
 * \brief Class for doing a scalar upwind solver for the Spalart-Allmaras turbulence model equations with transition.
 * \ingroup ConvDiscr
 * \author A. Aranake.
 * \version 4.0.0 "Cardinal"
 */
class CUpwSca_TransLM : public CNumerics {
private:
	su2double *Velocity_i, *Velocity_j;
	bool implicit, grid_movement;
	su2double Density_i, Density_j,
	q_ij,
	a0, a1;
	unsigned short iDim;
    
public:
    
	/*!
	 * \brief Constructor of the class.
	 * \param[in] val_nDim - Number of dimensions of the problem.
	 * \param[in] val_nVar - Number of variables of the problem.
	 * \param[in] config - Definition of the particular problem.
	 */
	CUpwSca_TransLM(unsigned short val_nDim, unsigned short val_nVar, CConfig *config);
    
	/*!
	 * \brief Destructor of the class.
	 */
	~CUpwSca_TransLM(void);
    
	/*!
	 * \brief Compute the scalar upwind flux between two nodes i and j.
	 * \param[out] val_residual - Pointer to the total residual.
	 * \param[out] val_Jacobian_i - Jacobian of the numerical method at node i (implicit computation).
	 * \param[out] val_Jacobian_j - Jacobian of the numerical method at node j (implicit computation).
	 * \param[in] config - Definition of the particular problem.
	 */
	void ComputeResidual(su2double *val_residual, su2double **val_Jacobian_i, su2double **val_Jacobian_j, CConfig *config);
};

/*!
 * \class CUpwSca_AdjTurb
 * \brief Class for doing a scalar upwind solver for the adjoint turbulence equations.
 * \ingroup ConvDiscr
 * \author A. Bueno.
 * \version 4.0.0 "Cardinal"
 */
class CUpwSca_AdjTurb : public CNumerics {
private:
	su2double *Velocity_i, *Velocity_j;
    
public:
    
	/*!
	 * \brief Constructor of the class.
	 * \param[in] val_nDim - Number of dimensions of the problem.
	 * \param[in] val_nVar - Number of variables of the problem.
	 * \param[in] config - Definition of the particular problem.
	 */
	CUpwSca_AdjTurb(unsigned short val_nDim, unsigned short val_nVar, CConfig *config);
    
	/*!
	 * \brief Destructor of the class.
	 */
	~CUpwSca_AdjTurb(void);
    
	/*!
	 * \param[out] val_residual_i - Pointer to the total residual at point i.
	 * \param[out] val_residual_j - Pointer to the total viscosity residual at point j.
	 * \param[out] val_Jacobian_ii - Jacobian of the numerical method at node i (implicit computation) from node i.
	 * \param[out] val_Jacobian_ij - Jacobian of the numerical method at node i (implicit computation) from node j.
	 * \param[out] val_Jacobian_ji - Jacobian of the numerical method at node j (implicit computation) from node i.
	 * \param[out] val_Jacobian_jj - Jacobian of the numerical method at node j (implicit computation) from node j.
	 * \param[in] config - Definition of the particular problem.
	 */
	void ComputeResidual(su2double *val_residual_i, su2double *val_residual_j, su2double **val_Jacobian_ii, su2double **val_Jacobian_ij,
                         su2double **val_Jacobian_ji, su2double **val_Jacobian_jj, CConfig *config);
};


/*!
 * \class CCentJST_Flow
 * \brief Class for centered shceme - JST.
 * \ingroup ConvDiscr
 * \author F. Palacios
 * \version 4.0.0 "Cardinal"
 */
class CCentJST_KE_Flow : public CNumerics {

private:
        unsigned short iDim, iVar, jVar; /*!< \brief Iteration on dimension and variables. */
        su2double *Diff_U, *Diff_Lapl, /*!< \brief Diference of conservative variables and undivided laplacians. */
        *Velocity_i, *Velocity_j, /*!< \brief Velocity at node 0 and 1. */
        *MeanVelocity, ProjVelocity, ProjVelocity_i, ProjVelocity_j,  /*!< \brief Mean and projected velocities. */
        Density_i, Density_j, Energy_i, Energy_j,  /*!< \brief Mean Density and energies. */
        sq_vel_i, sq_vel_j,   /*!< \brief Modulus of the velocity and the normal vector. */
        MeanDensity, MeanPressure, MeanEnthalpy, MeanEnergy, /*!< \brief Mean values of primitive variables. */
        Param_p, Param_Kappa_2, Param_Kappa_4, /*!< \brief Artificial dissipation parameters. */
        Local_Lambda_i, Local_Lambda_j, MeanLambda, /*!< \brief Local eingenvalues. */
        Phi_i, Phi_j, sc2, sc4, StretchingFactor, /*!< \brief Streching parameters. */
        *ProjFlux,  /*!< \brief Projected inviscid flux tensor. */
        Epsilon_2, Epsilon_4, cte_0, cte_1, /*!< \brief Artificial dissipation values. */
    ProjGridVel_i, ProjGridVel_j, ProjGridVel;  /*!< \brief Projected grid velocity. */
        bool implicit, /*!< \brief Implicit calculation. */
        grid_movement, /*!< \brief Modification for grid movement. */
        stretching; /*!< \brief Stretching factor. */


public:

        /*!
         * \brief Constructor of the class.
         * \param[in] val_nDim - Number of dimension of the problem.
         * \param[in] val_nVar - Number of variables of the problem.
         * \param[in] config - Definition of the particular problem.
         */
        CCentJST_KE_Flow(unsigned short val_nDim, unsigned short val_nVar, CConfig *config);

        /*!
         * \brief Destructor of the class.
         */
        ~CCentJST_KE_Flow(void);

       /*!
         * \brief Compute the flow residual using a JST method.
         * \param[out] val_resconv - Pointer to the convective residual.
         * \param[out] val_resvisc - Pointer to the artificial viscosity residual.
         * \param[out] val_Jacobian_i - Jacobian of the numerical method at node i (implicit computation).
         * \param[out] val_Jacobian_j - Jacobian of the numerical method at node j (implicit computation).
         * \param[in] config - Definition of the particular problem.
         */
        void ComputeResidual(su2double *val_residual, su2double **val_Jacobian_i, su2double **val_Jacobian_j,
                         CConfig *config);
};

/*!
 * \class CCentJST_Flow
 * \brief Class for centered scheme - JST.
 * \ingroup ConvDiscr
 * \author F. Palacios
 * \version 4.0.0 "Cardinal"
 */
class CCentJST_Flow : public CNumerics {
    
private:
	unsigned short iDim, iVar, jVar; /*!< \brief Iteration on dimension and variables. */
	su2double *Diff_U, *Diff_Lapl, /*!< \brief Diference of conservative variables and undivided laplacians. */
	*Velocity_i, *Velocity_j, /*!< \brief Velocity at node 0 and 1. */
	*MeanVelocity, ProjVelocity, ProjVelocity_i, ProjVelocity_j,  /*!< \brief Mean and projected velocities. */
	Density_i, Density_j, Energy_i, Energy_j,  /*!< \brief Mean Density and energies. */
	sq_vel_i, sq_vel_j,   /*!< \brief Modulus of the velocity and the normal vector. */
	MeanDensity, MeanPressure, MeanEnthalpy, MeanEnergy, /*!< \brief Mean values of primitive variables. */
	Param_p, Param_Kappa_2, Param_Kappa_4, /*!< \brief Artificial dissipation parameters. */
	Local_Lambda_i, Local_Lambda_j, MeanLambda, /*!< \brief Local eingenvalues. */
	Phi_i, Phi_j, sc2, sc4, StretchingFactor, /*!< \brief Streching parameters. */
	*ProjFlux,  /*!< \brief Projected inviscid flux tensor. */
	Epsilon_2, Epsilon_4, cte_0, cte_1, /*!< \brief Artificial dissipation values. */
    ProjGridVel_i, ProjGridVel_j, ProjGridVel;  /*!< \brief Projected grid velocity. */
	bool implicit, /*!< \brief Implicit calculation. */
	grid_movement, /*!< \brief Modification for grid movement. */
	stretching; /*!< \brief Stretching factor. */
    
    
public:
    
	/*!
	 * \brief Constructor of the class.
	 * \param[in] val_nDim - Number of dimension of the problem.
	 * \param[in] val_nVar - Number of variables of the problem.
	 * \param[in] config - Definition of the particular problem.
	 */
	CCentJST_Flow(unsigned short val_nDim, unsigned short val_nVar, CConfig *config);
    
	/*!
	 * \brief Destructor of the class.
	 */
	~CCentJST_Flow(void);
    
	/*!
	 * \brief Compute the flow residual using a JST method.
	 * \param[out] val_resconv - Pointer to the convective residual.
	 * \param[out] val_resvisc - Pointer to the artificial viscosity residual.
	 * \param[out] val_Jacobian_i - Jacobian of the numerical method at node i (implicit computation).
	 * \param[out] val_Jacobian_j - Jacobian of the numerical method at node j (implicit computation).
	 * \param[in] config - Definition of the particular problem.
	 */
	void ComputeResidual(su2double *val_residual, su2double **val_Jacobian_i, su2double **val_Jacobian_j,
                         CConfig *config);
};

/*!
 * \class CCentJSTArtComp_Flow
 * \brief Class for centered scheme - JST (artificial compressibility).
 * \ingroup ConvDiscr
 * \author F. Palacios
 * \version 4.0.0 "Cardinal"
 */
class CCentJSTArtComp_Flow : public CNumerics {
    
private:
	unsigned short iDim, iVar, jVar; /*!< \brief Iteration on dimension and variables. */
	su2double *Diff_U, *Diff_Lapl, /*!< \brief Diference of conservative variables and undivided laplacians. */
	*Velocity_i, *Velocity_j, /*!< \brief Velocity at node 0 and 1. */
	*MeanVelocity, ProjVelocity, ProjVelocity_i, ProjVelocity_j,  /*!< \brief Mean and projected velocities. */
	sq_vel_i, sq_vel_j,   /*!< \brief Modulus of the velocity and the normal vector. */
	MeanGravityForce, MeanDensity, MeanPressure, MeanEnthalpy, MeanEnergy, MeanBetaInc2, /*!< \brief Mean values of primitive variables. */
	Param_p, Param_Kappa_2, Param_Kappa_4, /*!< \brief Artificial dissipation parameters. */
	Local_Lambda_i, Local_Lambda_j, MeanLambda, /*!< \brief Local eingenvalues. */
	Phi_i, Phi_j, sc2, sc4, StretchingFactor, /*!< \brief Streching parameters. */
	*ProjFlux,  /*!< \brief Projected inviscid flux tensor. */
	Epsilon_2, Epsilon_4, cte_0, cte_1; /*!< \brief Artificial dissipation values. */
	bool implicit, /*!< \brief Implicit calculation. */
	grid_movement, /*!< \brief Modification for grid movement. */
	stretching, /*!< \brief Stretching factor. */
	gravity; /*!< \brief computation with gravity force. */
	su2double Froude; /*!< \brief Froude number. */
    
public:
    
	/*!
	 * \brief Constructor of the class.
	 * \param[in] val_nDim - Number of dimension of the problem.
	 * \param[in] val_nVar - Number of variables of the problem.
	 * \param[in] config - Definition of the particular problem.
	 */
	CCentJSTArtComp_Flow(unsigned short val_nDim, unsigned short val_nVar, CConfig *config);
    
	/*!
	 * \brief Destructor of the class.
	 */
	~CCentJSTArtComp_Flow(void);
    
	/*!
	 * \brief Compute the flow residual using a JST method.
	 * \param[out] val_resconv - Pointer to the convective residual.
	 * \param[out] val_resvisc - Pointer to the artificial viscosity residual.
	 * \param[out] val_Jacobian_i - Jacobian of the numerical method at node i (implicit computation).
	 * \param[out] val_Jacobian_j - Jacobian of the numerical method at node j (implicit computation).
	 * \param[in] config - Definition of the particular problem.
	 */
	void ComputeResidual(su2double *val_residual, su2double **val_Jacobian_i, su2double **val_Jacobian_j,
                         CConfig *config);
};

/*!
 * \class CCentJST_AdjFlow
 * \brief Class for and adjoint centered scheme - JST.
 * \ingroup ConvDiscr
 * \author F. Palacios
 * \version 4.0.0 "Cardinal"
 */
class CCentJST_AdjFlow : public CNumerics {
private:
	su2double *Diff_Psi, *Diff_Lapl;
	su2double *Velocity_i, *Velocity_j;
	su2double *MeanPhi;
	unsigned short iDim, jDim, iVar, jVar;
	su2double Residual, ProjVelocity_i, ProjVelocity_j, ProjPhi, ProjPhi_Vel, sq_vel, phis1, phis2;
	su2double MeanPsiRho, MeanPsiE, Param_p, Param_Kappa_4, Param_Kappa_2, Local_Lambda_i, Local_Lambda_j, MeanLambda;
	su2double Phi_i, Phi_j, sc4, StretchingFactor, Epsilon_4, Epsilon_2;
	bool implicit, stretching, grid_movement;
    
public:
    
	/*!
	 * \brief Constructor of the class.
	 * \param[in] val_nDim - Number of dimensions of the problem.
	 * \param[in] val_nVar - Number of variables of the problem.
	 * \param[in] config - Definition of the particular problem.
	 */
	CCentJST_AdjFlow(unsigned short val_nDim, unsigned short val_nVar, CConfig *config);
    
	/*!
	 * \brief Destructor of the class.
	 */
	~CCentJST_AdjFlow(void);
    
	/*!
	 * \brief Compute the adjoint flow residual using a JST method.
	 * \param[out] val_resconv_i - Pointer to the convective residual at point i.
	 * \param[out] val_resvisc_i - Pointer to the artificial viscosity residual at point i.
	 * \param[out] val_resconv_j - Pointer to the convective residual at point j.
	 * \param[out] val_resvisc_j - Pointer to the artificial viscosity residual at point j.
	 * \param[out] val_Jacobian_ii - Jacobian of the numerical method at node i (implicit computation) from node i.
	 * \param[out] val_Jacobian_ij - Jacobian of the numerical method at node i (implicit computation) from node j.
	 * \param[out] val_Jacobian_ji - Jacobian of the numerical method at node j (implicit computation) from node i.
	 * \param[out] val_Jacobian_jj - Jacobian of the numerical method at node j (implicit computation) from node j.
	 * \param[in] config - Definition of the particular problem.
	 */
	void ComputeResidual (su2double *val_resconv_i, su2double *val_resvisc_i, su2double *val_resconv_j, su2double *val_resvisc_j,
                          su2double **val_Jacobian_ii, su2double **val_Jacobian_ij, su2double **val_Jacobian_ji, su2double **val_Jacobian_jj,
                          CConfig *config);
};

/*!
 * \class CCentJSTArtComp_AdjFlow
 * \brief Class for and adjoint centered scheme - JST.
 * \ingroup ConvDiscr
 * \author F. Palacios
 * \version 4.0.0 "Cardinal"
 */
class CCentJSTArtComp_AdjFlow : public CNumerics {
private:
	su2double sc2, *Diff_Psi, *Diff_Lapl;
	su2double *Velocity_i, *Velocity_j;
	su2double *MeanPhi, **Proj_Jac_Tensor_i, **Proj_Jac_Tensor_j;
	unsigned short iDim, jDim, iVar, jVar;
	su2double Residual, ProjVelocity_i, ProjVelocity_j, ProjPhi, ProjPhi_Vel, sq_vel, phis1, phis2;
	su2double MeanPsiRho, MeanPsiE, Param_p, Param_Kappa_4, Param_Kappa_2, Local_Lambda_i, Local_Lambda_j, MeanLambda;
	su2double Phi_i, Phi_j, sc4, StretchingFactor, Epsilon_4, Epsilon_2;
	bool implicit, stretching, grid_movement;
    
public:
    
	/*!
	 * \brief Constructor of the class.
	 * \param[in] val_nDim - Number of dimensions of the problem.
	 * \param[in] val_nVar - Number of variables of the problem.
	 * \param[in] config - Definition of the particular problem.
	 */
	CCentJSTArtComp_AdjFlow(unsigned short val_nDim, unsigned short val_nVar, CConfig *config);
    
	/*!
	 * \brief Destructor of the class.
	 */
	~CCentJSTArtComp_AdjFlow(void);
    
	/*!
	 * \brief Compute the adjoint flow residual using a JST method.
	 * \param[out] val_resconv_i - Pointer to the convective residual at point i.
	 * \param[out] val_resvisc_i - Pointer to the artificial viscosity residual at point i.
	 * \param[out] val_resconv_j - Pointer to the convective residual at point j.
	 * \param[out] val_resvisc_j - Pointer to the artificial viscosity residual at point j.
	 * \param[out] val_Jacobian_ii - Jacobian of the numerical method at node i (implicit computation) from node i.
	 * \param[out] val_Jacobian_ij - Jacobian of the numerical method at node i (implicit computation) from node j.
	 * \param[out] val_Jacobian_ji - Jacobian of the numerical method at node j (implicit computation) from node i.
	 * \param[out] val_Jacobian_jj - Jacobian of the numerical method at node j (implicit computation) from node j.
	 * \param[in] config - Definition of the particular problem.
	 */
	void ComputeResidual (su2double *val_resconv_i, su2double *val_resvisc_i, su2double *val_resconv_j, su2double *val_resvisc_j,
                          su2double **val_Jacobian_ii, su2double **val_Jacobian_ij, su2double **val_Jacobian_ji, su2double **val_Jacobian_jj,
                          CConfig *config);
};

/*!
 * \class CCentJST_LinFlow
 * \brief Class for linearized centered scheme - JST.
 * \ingroup ConvDiscr
 * \author F. Palacios
 * \version 4.0.0 "Cardinal"
 */
class CCentJST_LinFlow : public CNumerics {
private:
	su2double *Diff_DeltaU, *Diff_Lapl;
	su2double *Velocity_i, *Velocity_j;
	su2double *MeanDeltaVel, *MeanVelocity;
	su2double **MeanJacobian;
	su2double **Jacobian_i, **Jacobian_j;
	unsigned short iDim, iVar, jVar;
	su2double sq_vel, Density_i, DensityEnergy_i, Energy_i, Pressure_i, Density_j, DensityEnergy_j, Energy_j,
	Pressure_j, Param_p, Param_Kappa_4, Local_Lambda_i, Local_Lambda_j, MeanLambda, sc4, StretchingFactor,
	Epsilon_4, MeanDeltaRho, MeanDeltaE, ProjVelocity_i, ProjVelocity_j, MeanDensity, MeanPressure,
	MeanEnthalpy, MeanEnergy, Phi_i, Phi_j;
	bool stretching;
    
    
public:
    
	/*!
	 * \brief Constructor of the class.
	 * \param[in] val_nDim - Number of dimensions of the problem.
	 * \param[in] val_nVar - Number of variables of the problem.
	 * \param[in] config - Definition of the particular problem.
	 */
	CCentJST_LinFlow(unsigned short val_nDim, unsigned short val_nVar, CConfig *config);
    
	/*!
	 * \brief Destructor of the class.
	 */
	~CCentJST_LinFlow(void);
    
	/*!
	 * \brief Compute the linearized flow residual using a JST method.
	 * \param[out] val_resconv - Pointer to the convective residual.
	 * \param[out] val_resvisc - Pointer to the artificial viscosity residual.
	 * \param[out] val_Jacobian_i - Jacobian of the numerical method at node i (implicit computation).
	 * \param[out] val_Jacobian_j - Jacobian of the numerical method at node j (implicit computation).
	 * \param[in] config - Definition of the particular problem.
	 */
	void ComputeResidual (su2double *val_resconv, su2double *val_resvisc, su2double **val_Jacobian_i, su2double **val_Jacobian_j,
                          CConfig *config);
};

/*!
 * \class CCentLax_Flow
 * \brief Class for computing the Lax-Friedrich centered scheme.
 * \ingroup ConvDiscr
 * \author F. Palacios
 * \version 4.0.0 "Cardinal"
 */
class CCentLax_Flow : public CNumerics {
private:
	unsigned short iDim, iVar, jVar; /*!< \brief Iteration on dimension and variables. */
	su2double *Diff_U, /*!< \brief Difference of conservative variables. */
	*Velocity_i, *Velocity_j, /*!< \brief Velocity at node 0 and 1. */
	*MeanVelocity, ProjVelocity, ProjVelocity_i, ProjVelocity_j,  /*!< \brief Mean and projected velocities. */
	*ProjFlux,  /*!< \brief Projected inviscid flux tensor. */
	Density_i, Density_j, Energy_i, Energy_j,  /*!< \brief Mean Density and energies. */
	sq_vel_i, sq_vel_j,   /*!< \brief Modulus of the velocity and the normal vector. */
	MeanDensity, MeanPressure, MeanEnthalpy, MeanEnergy, /*!< \brief Mean values of primitive variables. */
	Param_p, Param_Kappa_0, /*!< \brief Artificial dissipation parameters. */
	Local_Lambda_i, Local_Lambda_j, MeanLambda, /*!< \brief Local eingenvalues. */
	Phi_i, Phi_j, sc0, StretchingFactor, /*!< \brief Streching parameters. */
	Epsilon_0, cte; /*!< \brief Artificial dissipation values. */
	bool implicit, /*!< \brief Implicit calculation. */
	grid_movement, /*!< \brief Modification for grid movement. */
	stretching;
	su2double ProjGridVel;
    
public:
    
	/*!
	 * \brief Constructor of the class.
	 * \param[in] val_nDim - Number of dimension of the problem.
	 * \param[in] val_nVar - Number of variables of the problem.
	 * \param[in] config - Definition of the particular problem.
	 */
	CCentLax_Flow(unsigned short val_nDim, unsigned short val_nVar, CConfig *config);
    
	/*!
	 * \brief Destructor of the class.
	 */
	~CCentLax_Flow(void);
    
	/*!
	 * \brief Compute the flow residual using a Lax method.
	 * \param[out] val_resconv - Pointer to the convective residual.
	 * \param[out] val_resvisc - Pointer to the artificial viscosity residual.
	 * \param[out] val_Jacobian_i - Jacobian of the numerical method at node i (implicit computation).
	 * \param[out] val_Jacobian_j - Jacobian of the numerical method at node j (implicit computation).
	 * \param[in] config - Definition of the particular problem.
	 */
	void ComputeResidual(su2double *val_residual, su2double **val_Jacobian_i, su2double **val_Jacobian_j,
                         CConfig *config);
};

/*!
 * \class CCentLaxArtComp_Flow
 * \brief Class for computing the Lax-Friedrich centered scheme (artificial compressibility).
 * \ingroup ConvDiscr
 * \author F. Palacios
 * \version 4.0.0 "Cardinal"
 */
class CCentLaxArtComp_Flow : public CNumerics {
private:
	unsigned short iDim, iVar, jVar; /*!< \brief Iteration on dimension and variables. */
	su2double *Diff_U, /*!< \brief Difference of conservative variables. */
	*Velocity_i, *Velocity_j, /*!< \brief Velocity at node 0 and 1. */
	*MeanVelocity, ProjVelocity, ProjVelocity_i, ProjVelocity_j,  /*!< \brief Mean and projected velocities. */
	*ProjFlux,  /*!< \brief Projected inviscid flux tensor. */
	sq_vel_i, sq_vel_j,   /*!< \brief Modulus of the velocity and the normal vector. */
	MeanGravityForce, MeanDensity, MeanPressure, MeanEnthalpy, MeanEnergy, MeanBetaInc2, /*!< \brief Mean values of primitive variables. */
	Param_p, Param_Kappa_0, /*!< \brief Artificial dissipation parameters. */
	Local_Lambda_i, Local_Lambda_j, MeanLambda, /*!< \brief Local eingenvalues. */
	Phi_i, Phi_j, sc0, StretchingFactor, /*!< \brief Streching parameters. */
	Epsilon_0, cte; /*!< \brief Artificial dissipation values. */
	bool implicit, /*!< \brief Implicit calculation. */
	grid_movement, /*!< \brief Modification for grid movement. */
	gravity; /*!< \brief Modification for for gravity force. */
	bool stretching;
	su2double Froude;
    
public:
    
	/*!
	 * \brief Constructor of the class.
	 * \param[in] val_nDim - Number of dimension of the problem.
	 * \param[in] val_nVar - Number of variables of the problem.
	 * \param[in] config - Definition of the particular problem.
	 */
	CCentLaxArtComp_Flow(unsigned short val_nDim, unsigned short val_nVar, CConfig *config);
    
	/*!
	 * \brief Destructor of the class.
	 */
	~CCentLaxArtComp_Flow(void);
    
	/*!
	 * \brief Compute the flow residual using a Lax method.
	 * \param[out] val_resconv - Pointer to the convective residual.
	 * \param[out] val_resvisc - Pointer to the artificial viscosity residual.
	 * \param[out] val_Jacobian_i - Jacobian of the numerical method at node i (implicit computation).
	 * \param[out] val_Jacobian_j - Jacobian of the numerical method at node j (implicit computation).
	 * \param[in] config - Definition of the particular problem.
	 */
	void ComputeResidual(su2double *val_residual, su2double **val_Jacobian_i, su2double **val_Jacobian_j,
                         CConfig *config);
};

/*!
 * \class CCentLax_AdjFlow
 * \brief Class for computing the Lax-Friedrich adjoint centered scheme.
 * \ingroup ConvDiscr
 * \author F. Palacios
 * \version 4.0.0 "Cardinal"
 */
class CCentLax_AdjFlow : public CNumerics {
private:
	su2double *Diff_Psi;
	su2double *Velocity_i, *Velocity_j;
	su2double *MeanPhi;
	unsigned short iDim, jDim, iVar, jVar;
	su2double Residual, ProjVelocity_i, ProjVelocity_j, ProjPhi, ProjPhi_Vel, sq_vel, phis1, phis2,
	MeanPsiRho, MeanPsiE, Param_p, Param_Kappa_0, Local_Lambda_i, Local_Lambda_j, MeanLambda,
	Phi_i, Phi_j, sc2, StretchingFactor, Epsilon_0, cte_0;
	bool implicit, stretching, grid_movement;
    
public:
    
	/*!
	 * \brief Constructor of the class.
	 * \param[in] val_nDim - Number of dimensions of the problem.
	 * \param[in] val_nVar - Number of variables of the problem.
	 * \param[in] config - Definition of the particular problem.
	 */
	CCentLax_AdjFlow(unsigned short val_nDim, unsigned short val_nVar, CConfig *config);
    
	/*!
	 * \brief Destructor of the class.
	 */
	~CCentLax_AdjFlow(void);
    
	/*!
	 * \brief Compute the adjoint flow residual using a Lax method.
	 * \param[out] val_resconv_i - Pointer to the convective residual at point i.
	 * \param[out] val_resvisc_i - Pointer to the artificial viscosity residual at point i.
	 * \param[out] val_resconv_j - Pointer to the convective residual at point j.
	 * \param[out] val_resvisc_j - Pointer to the artificial viscosity residual at point j.
	 * \param[out] val_Jacobian_ii - Jacobian of the numerical method at node i (implicit computation) from node i.
	 * \param[out] val_Jacobian_ij - Jacobian of the numerical method at node i (implicit computation) from node j.
	 * \param[out] val_Jacobian_ji - Jacobian of the numerical method at node j (implicit computation) from node i.
	 * \param[out] val_Jacobian_jj - Jacobian of the numerical method at node j (implicit computation) from node j.
	 * \param[in] config - Definition of the particular problem.
	 */
	void ComputeResidual (su2double *val_resconv_i, su2double *val_resvisc_i, su2double *val_resconv_j, su2double *val_resvisc_j,
                          su2double **val_Jacobian_ii, su2double **val_Jacobian_ij, su2double **val_Jacobian_ji, su2double **val_Jacobian_jj,
                          CConfig *config);
};

/*!
 * \class CCentLaxArtComp_AdjFlow
 * \brief Class for computing the Lax-Friedrich adjoint centered scheme.
 * \ingroup ConvDiscr
 * \author F. Palacios
 * \version 4.0.0 "Cardinal"
 */
class CCentLaxArtComp_AdjFlow : public CNumerics {
private:
	su2double *Diff_Psi;
	su2double *Velocity_i, *Velocity_j;
	su2double *MeanPhi, **Proj_Jac_Tensor_i, **Proj_Jac_Tensor_j;
	unsigned short iDim, jDim, iVar, jVar;
	su2double Residual, ProjVelocity_i, ProjVelocity_j, ProjPhi, ProjPhi_Vel, sq_vel, phis1, phis2,
	MeanPsiRho, MeanPsiE, Param_p, Param_Kappa_0, Local_Lambda_i, Local_Lambda_j, MeanLambda,
	Phi_i, Phi_j, sc2, StretchingFactor, Epsilon_0, cte_0;
	bool implicit, stretching;
    
public:
    
	/*!
	 * \brief Constructor of the class.
	 * \param[in] val_nDim - Number of dimensions of the problem.
	 * \param[in] val_nVar - Number of variables of the problem.
	 * \param[in] config - Definition of the particular problem.
	 */
	CCentLaxArtComp_AdjFlow(unsigned short val_nDim, unsigned short val_nVar, CConfig *config);
    
	/*!
	 * \brief Destructor of the class.
	 */
	~CCentLaxArtComp_AdjFlow(void);
    
	/*!
	 * \brief Compute the adjoint flow residual using a Lax method.
	 * \param[out] val_resconv_i - Pointer to the convective residual at point i.
	 * \param[out] val_resvisc_i - Pointer to the artificial viscosity residual at point i.
	 * \param[out] val_resconv_j - Pointer to the convective residual at point j.
	 * \param[out] val_resvisc_j - Pointer to the artificial viscosity residual at point j.
	 * \param[out] val_Jacobian_ii - Jacobian of the numerical method at node i (implicit computation) from node i.
	 * \param[out] val_Jacobian_ij - Jacobian of the numerical method at node i (implicit computation) from node j.
	 * \param[out] val_Jacobian_ji - Jacobian of the numerical method at node j (implicit computation) from node i.
	 * \param[out] val_Jacobian_jj - Jacobian of the numerical method at node j (implicit computation) from node j.
	 * \param[in] config - Definition of the particular problem.
	 */
	void ComputeResidual (su2double *val_resconv_i, su2double *val_resvisc_i, su2double *val_resconv_j, su2double *val_resvisc_j,
                          su2double **val_Jacobian_ii, su2double **val_Jacobian_ij, su2double **val_Jacobian_ji, su2double **val_Jacobian_jj,
                          CConfig *config);
};

/*!
 * \class CCentLax_LinFlow
 * \brief Class for computing the Lax-Friedrich linearized centered scheme.
 * \ingroup ConvDiscr
 * \author F. Palacios
 * \version 4.0.0 "Cardinal"
 */
class CCentLax_LinFlow : public CNumerics {
private:
	su2double *Diff_DeltaU;
	su2double *Velocity_i, *Velocity_j;
	su2double *MeanDeltaVel, *MeanVelocity;
	su2double **MeanJacobian;
	su2double **Jacobian_i;
	su2double **Jacobian_j;
	unsigned short iDim, iVar, jVar;
	su2double sq_vel, Density_i, DensityEnergy_i, Energy_i, Pressure_i, Density_j,
	DensityEnergy_j, Energy_j, Pressure_j, Param_p, Param_Kappa_0,
	Local_Lambda_i, Local_Lambda_j, MeanLambda, cte_0, StretchingFactor,
	Epsilon_i, MeanDeltaRho, MeanDeltaE, ProjVelocity_i, ProjVelocity_j,
	dS, MeanDensity, MeanPressure,
	MeanEnthalpy, MeanEnergy, Phi_i, Phi_j,
	sc2;
	bool stretching;
    
public:
    
	/*!
	 * \brief Constructor of the class.
	 * \param[in] val_nDim - Number of dimensions of the problem.
	 * \param[in] val_nVar - Number of variables of the problem.
	 * \param[in] config - Definition of the particular problem.
	 */
	CCentLax_LinFlow(unsigned short val_nDim, unsigned short val_nVar, CConfig *config);
    
	/*!
	 * \brief Destructor of the class.
	 */
	~CCentLax_LinFlow(void);
    
	/*!
	 * \brief Compute the linearized flow residual using a Lax method.
	 * \param[out] val_resconv - Pointer to the convective residual.
	 * \param[out] val_resvisc - Pointer to the artificial viscosity residual.
	 * \param[out] val_Jacobian_i - Jacobian of the numerical method at node i (implicit computation).
	 * \param[out] val_Jacobian_j - Jacobian of the numerical method at node j (implicit computation).
	 * \param[in] config - Definition of the particular problem.
	 */
	void ComputeResidual(su2double *val_resconv, su2double *val_resvisc, su2double **val_Jacobian_i, su2double **val_Jacobian_j, CConfig *config);
};

/*!
 * \class CAvgGrad_Flow
 * \brief Class for computing viscous term using the average of gradients.
 * \ingroup ViscDiscr
 * \author A. Bueno, and F. Palacios
 * \version 4.0.0 "Cardinal"
 */
class CAvgGrad_Flow : public CNumerics {
private:
	unsigned short iDim, iVar, jVar;	   /*!< \brief Iterators in dimension an variable. */
	su2double *Mean_PrimVar,				   /*!< \brief Mean primitive variables. */
	*PrimVar_i, *PrimVar_j,				   /*!< \brief Primitives variables at point i and 1. */
	**Mean_GradPrimVar,					   /*!< \brief Mean value of the gradient. */
	Mean_Laminar_Viscosity,                /*!< \brief Mean value of the viscosity. */
	Mean_Eddy_Viscosity,                   /*!< \brief Mean value of the eddy viscosity. */
	Mean_Thermal_Conductivity,             /*!< \brief Mean value of the thermal conductivity. */
	Mean_Cp,                               /*!< \brief Mean value of the Cp. */
	Mean_turb_ke,				/*!< \brief Mean value of the turbulent kinetic energy. */
	*ProjFlux,	/*!< \brief Projection of the viscous fluxes. */
	dist_ij;						/*!< \brief Length of the edge and face. */
	bool implicit; /*!< \brief Implicit calculus. */

public:
    
	/*!
	 * \brief Constructor of the class.
	 * \param[in] val_nDim - Number of dimension of the problem.
	 * \param[in] val_nVar - Number of variables of the problem.
	 * \param[in] config - Definition of the particular problem.
	 */
	CAvgGrad_Flow(unsigned short val_nDim, unsigned short val_nVar, CConfig *config);
    
	/*!
	 * \brief Destructor of the class.
	 */
	~CAvgGrad_Flow(void);
    
	/*!
	 * \brief Compute the viscous flow residual using an average of gradients.
	 * \param[out] val_residual - Pointer to the total residual.
	 * \param[out] val_Jacobian_i - Jacobian of the numerical method at node i (implicit computation).
	 * \param[out] val_Jacobian_j - Jacobian of the numerical method at node j (implicit computation).
	 * \param[in] config - Definition of the particular problem.
	 */
	void ComputeResidual(su2double *val_residual, su2double **val_Jacobian_i, su2double **val_Jacobian_j, CConfig *config);
};

/*!
 * \class CGeneralAvgGrad_Flow
 * \brief Class for computing viscous term using the average of gradients.
 * \ingroup ViscDiscr
 * \author M.Pini, S. Vitale
 * \version 3.2.1 "eagle"
 */

class CGeneralAvgGrad_Flow : public CNumerics {
private:
	unsigned short iDim, iVar, jVar;	   /*!< \brief Iterators in dimension an variable. */
	su2double *Mean_PrimVar,				   /*!< \brief Mean primitive variables. */
	*Mean_SecVar,        				   /*!< \brief Mean secondary variables. */
	*PrimVar_i, *PrimVar_j,				   /*!< \brief Primitives variables at point i and 1. */
	**Mean_GradPrimVar,					   /*!< \brief Mean value of the gradient. */
	Mean_Laminar_Viscosity,                /*!< \brief Mean value of the viscosity. */
	Mean_Eddy_Viscosity,                   /*!< \brief Mean value of the eddy viscosity. */
	Mean_Thermal_Conductivity,             /*!< \brief Mean value of the thermal conductivity. */
	Mean_Cp,                               /*!< \brief Mean value of the Cp. */
	Mean_turb_ke,				/*!< \brief Mean value of the turbulent kinetic energy. */
	*ProjFlux,	/*!< \brief Projection of the viscous fluxes. */
	dist_ij;						/*!< \brief Length of the edge and face. */
	bool implicit; /*!< \brief Implicit calculus. */

public:

	/*!
	 * \brief Constructor of the class.
	 * \param[in] val_nDim - Number of dimension of the problem.
	 * \param[in] val_nVar - Number of variables of the problem.
	 * \param[in] config - Definition of the particular problem.
	 */
	CGeneralAvgGrad_Flow(unsigned short val_nDim, unsigned short val_nVar, CConfig *config);

	/*!
	 * \brief Destructor of the class.
	 */
	~CGeneralAvgGrad_Flow(void);

	/*!
	 * \brief Compute the viscous flow residual using an average of gradients.
	 * \param[out] val_residual - Pointer to the total residual.
	 * \param[out] val_Jacobian_i - Jacobian of the numerical method at node i (implicit computation).
	 * \param[out] val_Jacobian_j - Jacobian of the numerical method at node j (implicit computation).
	 * \param[in] config - Definition of the particular problem.
	 */
	void ComputeResidual(su2double *val_residual, su2double **val_Jacobian_i, su2double **val_Jacobian_j, CConfig *config);
};

/*!
 * \class CAvgGradArtComp_Flow
 * \brief Class for computing viscous term using an average of gradients.
 * \ingroup ViscDiscr
 * \author A. Bueno, and F. Palacios
 * \version 4.0.0 "Cardinal"
 */
class CAvgGradArtComp_Flow : public CNumerics {
private:
	unsigned short iDim, iVar, jVar;	/*!< \brief Iterators in dimension an variable. */
	su2double **Mean_GradPrimVar,					/*!< \brief Mean value of the gradient. */
	Mean_Laminar_Viscosity, Mean_Eddy_Viscosity, /*!< \brief Mean value of the viscosity. */
	*ProjFlux,		/*!< \brief Projection of the viscous fluxes. */
	dist_ij;							/*!< \brief Length of the edge and face. */
	bool implicit;				/*!< \brief Implicit calculus. */
    
public:
    
	/*!
	 * \brief Constructor of the class.
	 * \param[in] val_nDim - Number of dimension of the problem.
	 * \param[in] val_nVar - Number of variables of the problem.
	 * \param[in] config - Definition of the particular problem.
	 */
	CAvgGradArtComp_Flow(unsigned short val_nDim, unsigned short val_nVar, CConfig *config);
    
	/*!
	 * \brief Destructor of the class.
	 */
	~CAvgGradArtComp_Flow(void);
	/*!
	 * \brief Compute the viscous flow residual using an average of gradients.
	 * \param[out] val_residual - Pointer to the total residual.
	 * \param[out] val_Jacobian_i - Jacobian of the numerical method at node i (implicit computation).
	 * \param[out] val_Jacobian_j - Jacobian of the numerical method at node j (implicit computation).
	 * \param[in] config - Definition of the particular problem.
	 */
	void ComputeResidual(su2double *val_residual, su2double **val_Jacobian_i, su2double **val_Jacobian_j, CConfig *config);
};

/*!
 * \class CAvgGrad_TurbSA
 * \brief Class for computing viscous term using average of gradients (Spalart-Allmaras Turbulence model).
 * \ingroup ViscDiscr
 * \author A. Bueno.
 * \version 4.0.0 "Cardinal"
 */
class CAvgGrad_TurbSA : public CNumerics {
private:
  
	su2double **Mean_GradTurbVar;
	su2double *Proj_Mean_GradTurbVar_Kappa, *Proj_Mean_GradTurbVar_Edge;
	su2double *Edge_Vector;
	bool implicit, incompressible;
	su2double sigma;
	su2double nu_i, nu_j, nu_e;
	su2double dist_ij_2;
	su2double proj_vector_ij;
	unsigned short iVar, iDim;
	su2double nu_hat_i;
	su2double nu_hat_j;
    
public:
    
	/*!
	 * \brief Constructor of the class.
	 * \param[in] val_nDim - Number of dimensions of the problem.
	 * \param[in] val_nVar - Number of variables of the problem.
	 * \param[in] config - Definition of the particular problem.
	 */
	CAvgGrad_TurbSA(unsigned short val_nDim, unsigned short val_nVar, CConfig *config);
    
	/*!
	 * \brief Destructor of the class.
	 */
	~CAvgGrad_TurbSA(void);
    
	/*!
	 * \brief Compute the viscous turbulence terms residual using an average of gradients.
	 * \param[out] val_residual - Pointer to the total residual.
	 * \param[out] Jacobian_i - Jacobian of the numerical method at node i (implicit computation).
	 * \param[out] Jacobian_j - Jacobian of the numerical method at node j (implicit computation).
	 * \param[in] config - Definition of the particular problem.
	 */
	void ComputeResidual(su2double *val_residual, su2double **Jacobian_i, su2double **Jacobian_j, CConfig *config);
};

/*!
 * \class CAvgGrad_TurbSA_Neg
 * \brief Class for computing viscous term using average of gradients (Spalart-Allmaras Turbulence model).
 * \ingroup ViscDiscr
 * \author F. Palacios
 * \version 4.0.0 "Cardinal"
 */
class CAvgGrad_TurbSA_Neg : public CNumerics {
private:
  
  su2double **Mean_GradTurbVar;
  su2double *Proj_Mean_GradTurbVar_Kappa, *Proj_Mean_GradTurbVar_Edge;
  su2double *Edge_Vector;
  bool implicit, incompressible;
  su2double sigma;
  su2double cn1, fn, Xi;
  su2double nu_i, nu_j, nu_ij, nu_tilde_ij, nu_e;
  su2double dist_ij_2;
  su2double proj_vector_ij;
  unsigned short iVar, iDim;
  su2double nu_hat_i;
  su2double nu_hat_j;
  
public:
  
  /*!
   * \brief Constructor of the class.
   * \param[in] val_nDim - Number of dimensions of the problem.
   * \param[in] val_nVar - Number of variables of the problem.
   * \param[in] config - Definition of the particular problem.
   */
  CAvgGrad_TurbSA_Neg(unsigned short val_nDim, unsigned short val_nVar, CConfig *config);
  
  /*!
   * \brief Destructor of the class.
   */
  ~CAvgGrad_TurbSA_Neg(void);
  
  /*!
   * \brief Compute the viscous turbulence terms residual using an average of gradients.
   * \param[out] val_residual - Pointer to the total residual.
   * \param[out] Jacobian_i - Jacobian of the numerical method at node i (implicit computation).
   * \param[out] Jacobian_j - Jacobian of the numerical method at node j (implicit computation).
   * \param[in] config - Definition of the particular problem.
   */
  void ComputeResidual(su2double *val_residual, su2double **Jacobian_i, su2double **Jacobian_j, CConfig *config);
};

/*!
 * \class CAvgGrad_TurbML
 * \brief Class for computing viscous term using average of gradients (Spalart-Allmaras Turbulence model).
 * \ingroup ViscDiscr
 * \author A. Bueno.
 * \version 4.0.0 "Cardinal"
 */
class CAvgGrad_TurbML : public CNumerics {
private:
	su2double **Mean_GradTurbVar;
	su2double *Proj_Mean_GradTurbVar_Kappa, *Proj_Mean_GradTurbVar_Edge;
	su2double *Edge_Vector;
	bool implicit, incompressible;
	su2double sigma;
	su2double nu_i, nu_j, nu_e;
	su2double dist_ij_2;
	su2double proj_vector_ij;
	unsigned short iVar, iDim;
	su2double nu_hat_i;
	su2double nu_hat_j;
  
public:
  
	/*!
	 * \brief Constructor of the class.
	 * \param[in] val_nDim - Number of dimensions of the problem.
	 * \param[in] val_nVar - Number of variables of the problem.
	 * \param[in] config - Definition of the particular problem.
	 */
	CAvgGrad_TurbML(unsigned short val_nDim, unsigned short val_nVar, CConfig *config);
  
	/*!
	 * \brief Destructor of the class.
	 */
	~CAvgGrad_TurbML(void);
  
	/*!
	 * \brief Compute the viscous turbulence terms residual using an average of gradients.
	 * \param[out] val_residual - Pointer to the total residual.
	 * \param[out] Jacobian_i - Jacobian of the numerical method at node i (implicit computation).
	 * \param[out] Jacobian_j - Jacobian of the numerical method at node j (implicit computation).
	 * \param[in] config - Definition of the particular problem.
	 */
	void ComputeResidual(su2double *val_residual, su2double **Jacobian_i, su2double **Jacobian_j, CConfig *config);
};

/*!
 * \class CAvgGrad_TransLM
 * \brief Class for computing viscous term using average of gradients (Spalart-Allmaras Turbulence model).
 * \ingroup ViscDiscr
 * \author A. Bueno.
 * \version 4.0.0 "Cardinal"
 */
class CAvgGrad_TransLM : public CNumerics {
private:
	su2double **Mean_GradTransVar;
	su2double *Proj_Mean_GradTransVar_Kappa, *Proj_Mean_GradTransVar_Edge;
	su2double *Edge_Vector;
	bool implicit, incompressible;
	su2double sigma;
	su2double nu_i, nu_j, nu_e;
	su2double dist_ij_2;
	su2double proj_vector_ij;
	unsigned short iVar, iDim;
	su2double nu_hat_i;
	su2double nu_hat_j;
    
public:
    
	/*!
	 * \brief Constructor of the class.
	 * \param[in] val_nDim - Number of dimensions of the problem.
	 * \param[in] val_nVar - Number of variables of the problem.
	 * \param[in] config - Definition of the particular problem.
	 */
	CAvgGrad_TransLM(unsigned short val_nDim, unsigned short val_nVar, CConfig *config);
    
	/*!
	 * \brief Destructor of the class.
	 */
	~CAvgGrad_TransLM(void);
    
	/*!
	 * \brief Compute the viscous turbulence terms residual using an average of gradients.
	 * \param[out] val_residual - Pointer to the total residual.
	 * \param[out] Jacobian_i - Jacobian of the numerical method at node i (implicit computation).
	 * \param[out] Jacobian_j - Jacobian of the numerical method at node j (implicit computation).
	 * \param[in] config - Definition of the particular problem.
	 */
	void ComputeResidual(su2double *val_residual, su2double **Jacobian_i, su2double **Jacobian_j, CConfig *config);
};

/*!
 * \class CAvgGrad_AdjFlow
 * \brief Class for computing the adjoint viscous terms.
 * \ingroup ViscDiscr
 * \author F. Palacios
 * \version 4.0.0 "Cardinal"
 */
class CAvgGrad_AdjFlow : public CNumerics {
private:
	su2double *Velocity_i;	/*!< \brief Auxiliary vector for storing the velocity of point i. */
	su2double *Velocity_j;	/*!< \brief Auxiliary vector for storing the velocity of point j. */
	su2double *Mean_Velocity;
	su2double *Mean_GradPsiE;	/*!< \brief Counter for dimensions of the problem. */
	su2double **Mean_GradPhi;	/*!< \brief Counter for dimensions of the problem. */
	su2double *Edge_Vector;	/*!< \brief Vector going from node i to node j. */
    bool implicit;			/*!< \brief Implicit calculus. */
    
public:
    
	/*!
	 * \brief Constructor of the class.
	 * \param[in] val_nDim - Number of dimensions of the problem.
	 * \param[in] val_nVar - Number of variables of the problem.
	 * \param[in] config - Definition of the particular problem.
	 */
	CAvgGrad_AdjFlow(unsigned short val_nDim, unsigned short val_nVar, CConfig *config);
    
	/*!
	 * \brief Destructor of the class.
	 */
	~CAvgGrad_AdjFlow(void);
    
	/*!
	 * \brief Residual computation.
	 * \param[out] val_residual_i - Pointer to the total residual at point i.
	 * \param[out] val_residual_j - Pointer to the total residual at point j.
	 */
	void ComputeResidual(su2double *val_residual_i, su2double *val_residual_j,
                         su2double **val_Jacobian_ii, su2double **val_Jacobian_ij,
                         su2double **val_Jacobian_ji, su2double **val_Jacobian_jj, CConfig *config);
};

/*!
 * \class CAvgGradArtComp_AdjFlow
 * \brief Class for computing the adjoint viscous terms.
 * \ingroup ViscDiscr
 * \author F. Palacios
 * \version 4.0.0 "Cardinal"
 */
class CAvgGradArtComp_AdjFlow : public CNumerics {
private:
	unsigned short iDim, iVar, jVar;	/*!< \brief Iterators in dimension an variable. */
	su2double **Mean_GradPsiVar,					/*!< \brief Mean value of the gradient. */
	Mean_Laminar_Viscosity, Mean_Eddy_Viscosity, /*!< \brief Mean value of the viscosity. */
	*ProjFlux,		/*!< \brief Projection of the viscous fluxes. */
	dist_ij;							/*!< \brief Length of the edge and face. */
	bool implicit;				/*!< \brief Implicit calculus. */
  
public:
    
	/*!
	 * \brief Constructor of the class.
	 * \param[in] val_nDim - Number of dimensions of the problem.
	 * \param[in] val_nVar - Number of variables of the problem.
	 * \param[in] config - Definition of the particular problem.
	 */
	CAvgGradArtComp_AdjFlow(unsigned short val_nDim, unsigned short val_nVar, CConfig *config);
    
	/*!
	 * \brief Destructor of the class.
	 */
	~CAvgGradArtComp_AdjFlow(void);
    
	/*!
	 * \brief Residual computation.
	 * \param[out] val_residual_i - Pointer to the total residual at point i.
	 * \param[out] val_residual_j - Pointer to the total residual at point j.
	 */
	void ComputeResidual(su2double *val_residual_i, su2double *val_residual_j,
                         su2double **val_Jacobian_ii, su2double **val_Jacobian_ij,
                         su2double **val_Jacobian_ji, su2double **val_Jacobian_jj, CConfig *config);
};

/*!
 * \class CAvgGradCorrected_Flow
 * \brief Class for computing viscous term using the average of gradients with a correction.
 * \ingroup ViscDiscr
 * \author A. Bueno, and F. Palacios
 * \version 4.0.0 "Cardinal"
 */
class CAvgGradCorrected_Flow : public CNumerics {
private:
	unsigned short iDim, iVar, jVar;		/*!< \brief Iterators in dimension an variable. */
	su2double *Mean_PrimVar,					/*!< \brief Mean primitive variables. */
	*PrimVar_i, *PrimVar_j,				/*!< \brief Primitives variables at point i and 1. */
	*Edge_Vector,									/*!< \brief Vector form point i to point j. */
	**Mean_GradPrimVar, *Proj_Mean_GradPrimVar_Edge,	/*!< \brief Mean value of the gradient. */
	Mean_Laminar_Viscosity,      /*!< \brief Mean value of the laminar viscosity. */
	Mean_Eddy_Viscosity,         /*!< \brief Mean value of the eddy viscosity. */
	Mean_Thermal_Conductivity,   /*!< \brief Mean value of the thermal conductivity. */
	Mean_Cp,                     /*!< \brief Mean value of the specific heat. */
	Mean_turb_ke,				 /*!< \brief Mean value of the turbulent kinetic energy. */
	dist_ij_2,					 /*!< \brief Length of the edge and face. */
	*ProjFlux;	/*!< \brief Projection of the viscous fluxes. */
	bool implicit;			/*!< \brief Implicit calculus. */
  bool limiter;			/*!< \brief Viscous limiter. */

public:
    
	/*!
	 * \brief Constructor of the class.
	 * \param[in] val_nDim - Number of dimension of the problem.
	 * \param[in] val_nVar - Number of variables of the problem.
	 * \param[in] config - Definition of the particular problem.
	 */
	CAvgGradCorrected_Flow(unsigned short val_nDim, unsigned short val_nVar, CConfig *config);
    
	/*!
	 * \brief Destructor of the class.
	 */
	~CAvgGradCorrected_Flow(void);
    
	/*!
	 * \brief Compute the viscous flow residual using an average of gradients with correction.
	 * \param[out] val_residual - Pointer to the total residual.
	 * \param[out] val_Jacobian_i - Jacobian of the numerical method at node i (implicit computation).
	 * \param[out] val_Jacobian_j - Jacobian of the numerical method at node j (implicit computation).
	 * \param[in] config - Definition of the particular problem.
	 */
	void ComputeResidual(su2double *val_residual, su2double **val_Jacobian_i, su2double **val_Jacobian_j, CConfig *config);
};


/*!
 * \class CGeneralAvgGradCorrected_Flow
 * \brief Class for computing viscous term using the average of gradients with a correction.
 * \ingroup ViscDiscr
 * \author M. Pini, S. Vitale
 * \version 3.2.1 "eagle"
 */
class CGeneralAvgGradCorrected_Flow : public CNumerics {
private:
	unsigned short iDim, iVar, jVar;		/*!< \brief Iterators in dimension an variable. */
	su2double *Mean_PrimVar,					/*!< \brief Mean primitive variables. */
	*Mean_SecVar,			        		/*!< \brief Mean primitive variables. */
	*PrimVar_i, *PrimVar_j,			    	/*!< \brief Primitives variables at point i and 1. */
	*Edge_Vector,									/*!< \brief Vector form point i to point j. */
	**Mean_GradPrimVar, *Proj_Mean_GradPrimVar_Edge,	/*!< \brief Mean value of the gradient. */
	Mean_Laminar_Viscosity,      /*!< \brief Mean value of the laminar viscosity. */
	Mean_Eddy_Viscosity,         /*!< \brief Mean value of the eddy viscosity. */
	Mean_Thermal_Conductivity,   /*!< \brief Mean value of the thermal conductivity. */
	Mean_Cp,                     /*!< \brief Mean value of the specific heat. */
	Mean_turb_ke,				 /*!< \brief Mean value of the turbulent kinetic energy. */
	dist_ij_2,					 /*!< \brief Length of the edge and face. */
	*ProjFlux;	/*!< \brief Projection of the viscous fluxes. */
	bool implicit;			/*!< \brief Implicit calculus. */

public:

	/*!
	 * \brief Constructor of the class.
	 * \param[in] val_nDim - Number of dimension of the problem.
	 * \param[in] val_nVar - Number of variables of the problem.
	 * \param[in] config - Definition of the particular problem.
	 */
	CGeneralAvgGradCorrected_Flow(unsigned short val_nDim, unsigned short val_nVar, CConfig *config);

	/*!
	 * \brief Destructor of the class.
	 */
	~CGeneralAvgGradCorrected_Flow(void);

	/*!
	 * \brief Compute the viscous flow residual using an average of gradients with correction.
	 * \param[out] val_residual - Pointer to the total residual.
	 * \param[out] val_Jacobian_i - Jacobian of the numerical method at node i (implicit computation).
	 * \param[out] val_Jacobian_j - Jacobian of the numerical method at node j (implicit computation).
	 * \param[in] config - Definition of the particular problem.
	 */
	void ComputeResidual(su2double *val_residual, su2double **val_Jacobian_i, su2double **val_Jacobian_j, CConfig *config);
};

/*!
 * \class CAvgGradCorrectedArtComp_Flow
 * \brief Class for computing viscous term using an average of gradients with correction (artificial compresibility).
 * \ingroup ViscDiscr
 * \author F. Palacios
 * \version 4.0.0 "Cardinal"
 */
class CAvgGradCorrectedArtComp_Flow : public CNumerics {
private:
	unsigned short iDim, iVar, jVar;	/*!< \brief Iterators in dimension an variable. */
	su2double *PrimVar_i, *PrimVar_j,			/*!< \brief Primitives variables at point i and 1. */
	*Edge_Vector,								/*!< \brief Vector form point i to point j. */
	**Mean_GradPrimVar, *Proj_Mean_GradPrimVar_Edge,	/*!< \brief Mean value of the gradient. */
	Mean_Laminar_Viscosity, Mean_Eddy_Viscosity,			/*!< \brief Mean value of the viscosity. */
	dist_ij_2,					/*!< \brief Length of the edge and face. */
	*ProjFlux;	/*!< \brief Projection of the viscous fluxes. */
	bool implicit;			/*!< \brief Implicit calculus. */
    
public:
    
	/*!
	 * \brief Constructor of the class.
	 * \param[in] val_nDim - Number of dimension of the problem.
	 * \param[in] val_nVar - Number of variables of the problem.
	 * \param[in] config - Definition of the particular problem.
	 */
	CAvgGradCorrectedArtComp_Flow(unsigned short val_nDim, unsigned short val_nVar, CConfig *config);
    
	/*!
	 * \brief Destructor of the class.
	 */
	~CAvgGradCorrectedArtComp_Flow(void);
    
	/*!
	 * \brief Compute the viscous flow residual using an average of gradients with correction.
	 * \param[out] val_residual - Pointer to the total residual.
	 * \param[out] val_Jacobian_i - Jacobian of the numerical method at node i (implicit computation).
	 * \param[out] val_Jacobian_j - Jacobian of the numerical method at node j (implicit computation).
	 * \param[in] config - Definition of the particular problem.
	 */
	void ComputeResidual(su2double *val_residual, su2double **val_Jacobian_i, su2double **val_Jacobian_j, CConfig *config);
};

/*!
 * \class CAvgGradCorrected_TurbSA
 * \brief Class for computing viscous term using average of gradients with correction (Spalart-Allmaras turbulence model).
 * \ingroup ViscDiscr
 * \author A. Bueno.
 * \version 4.0.0 "Cardinal"
 */
class CAvgGradCorrected_TurbSA : public CNumerics {
private:
	su2double **Mean_GradTurbVar;
	su2double *Proj_Mean_GradTurbVar_Kappa, *Proj_Mean_GradTurbVar_Edge, *Proj_Mean_GradTurbVar_Corrected;
	su2double *Edge_Vector;
	bool implicit, incompressible;
	su2double sigma, nu_i, nu_j, nu_e, dist_ij_2, proj_vector_ij, nu_hat_i, nu_hat_j;
	unsigned short iVar, iDim;
    
public:
    
	/*!
	 * \brief Constructor of the class.
	 * \param[in] val_nDim - Number of dimensions of the problem.
	 * \param[in] val_nVar - Number of variables of the problem.
	 * \param[in] config - Definition of the particular problem.
	 */
	CAvgGradCorrected_TurbSA(unsigned short val_nDim, unsigned short val_nVar, CConfig *config);
    
	/*!
	 * \brief Destructor of the class.
	 */
	~CAvgGradCorrected_TurbSA(void);
    
	/*!
	 * \brief Compute the viscous turbulent residual using an average of gradients with correction.
	 * \param[out] val_residual - Pointer to the total residual.
	 * \param[out] Jacobian_i - Jacobian of the numerical method at node i (implicit computation).
	 * \param[out] Jacobian_j - Jacobian of the numerical method at node j (implicit computation).
	 * \param[in] config - Definition of the particular problem.
	 */
	void ComputeResidual(su2double *val_residual, su2double **Jacobian_i, su2double **Jacobian_j, CConfig *config);
};

/*!
 * \class CAvgGradCorrected_TurbSA_Neg
 * \brief Class for computing viscous term using average of gradients with correction (Spalart-Allmaras turbulence model).
 * \ingroup ViscDiscr
 * \author F. Palacios
 * \version 4.0.0 "Cardinal"
 */
class CAvgGradCorrected_TurbSA_Neg : public CNumerics {
private:
  
  su2double **Mean_GradTurbVar;
  su2double *Proj_Mean_GradTurbVar_Kappa, *Proj_Mean_GradTurbVar_Edge, *Proj_Mean_GradTurbVar_Corrected;
  su2double *Edge_Vector;
  su2double sigma;
  su2double cn1, fn, Xi;
  su2double nu_ij, nu_tilde_ij;
  bool implicit, incompressible;
  su2double nu_i, nu_j, nu_e, dist_ij_2, proj_vector_ij, nu_hat_i, nu_hat_j;
  unsigned short iVar, iDim;
  
public:
  
  /*!
   * \brief Constructor of the class.
   * \param[in] val_nDim - Number of dimensions of the problem.
   * \param[in] val_nVar - Number of variables of the problem.
   * \param[in] config - Definition of the particular problem.
   */
  CAvgGradCorrected_TurbSA_Neg(unsigned short val_nDim, unsigned short val_nVar, CConfig *config);
  
  /*!
   * \brief Destructor of the class.
   */
  ~CAvgGradCorrected_TurbSA_Neg(void);
  
  /*!
   * \brief Compute the viscous turbulent residual using an average of gradients with correction.
   * \param[out] val_residual - Pointer to the total residual.
   * \param[out] Jacobian_i - Jacobian of the numerical method at node i (implicit computation).
   * \param[out] Jacobian_j - Jacobian of the numerical method at node j (implicit computation).
   * \param[in] config - Definition of the particular problem.
   */
  void ComputeResidual(su2double *val_residual, su2double **Jacobian_i, su2double **Jacobian_j, CConfig *config);
};

/*!
 * \class CAvgGradCorrected_TurbML
 * \brief Class for computing viscous term using average of gradients with correction (Spalart-Allmaras turbulence model).
 * \ingroup ViscDiscr
 * \author A. Bueno.
 * \version 4.0.0 "Cardinal"
 */
class CAvgGradCorrected_TurbML : public CNumerics {
private:
	su2double **Mean_GradTurbVar;
	su2double *Proj_Mean_GradTurbVar_Kappa, *Proj_Mean_GradTurbVar_Edge, *Proj_Mean_GradTurbVar_Corrected;
	su2double *Edge_Vector;
	bool implicit, incompressible;
	su2double sigma, nu_i, nu_j, nu_e, dist_ij_2, proj_vector_ij, nu_hat_i, nu_hat_j;
	unsigned short iVar, iDim;
  
public:
  
	/*!
	 * \brief Constructor of the class.
	 * \param[in] val_nDim - Number of dimensions of the problem.
	 * \param[in] val_nVar - Number of variables of the problem.
	 * \param[in] config - Definition of the particular problem.
	 */
	CAvgGradCorrected_TurbML(unsigned short val_nDim, unsigned short val_nVar, CConfig *config);
  
	/*!
	 * \brief Destructor of the class.
	 */
	~CAvgGradCorrected_TurbML(void);
  
	/*!
	 * \brief Compute the viscous turbulent residual using an average of gradients with correction.
	 * \param[out] val_residual - Pointer to the total residual.
	 * \param[out] Jacobian_i - Jacobian of the numerical method at node i (implicit computation).
	 * \param[out] Jacobian_j - Jacobian of the numerical method at node j (implicit computation).
	 * \param[in] config - Definition of the particular problem.
	 */
	void ComputeResidual(su2double *val_residual, su2double **Jacobian_i, su2double **Jacobian_j, CConfig *config);
};

/*!
 * \class CAvgGradCorrected_TransLM
 * \brief Class for computing viscous term using average of gradients with correction (Spalart-Allmaras turbulence model).
 * \ingroup ViscDiscr
 * \author A. Bueno.
 * \version 4.0.0 "Cardinal"
 */
class CAvgGradCorrected_TransLM : public CNumerics {
private:
	su2double **Mean_GradTurbVar;
	su2double *Proj_Mean_GradTurbVar_Kappa, *Proj_Mean_GradTurbVar_Edge, *Proj_Mean_GradTurbVar_Corrected;
	su2double *Edge_Vector;
	bool implicit, incompressible;
	su2double sigma, nu_i, nu_j, nu_e, dist_ij_2, proj_vector_ij, nu_hat_i, nu_hat_j;
	unsigned short iVar, iDim;
    
public:
    
	/*!
	 * \brief Constructor of the class.
	 * \param[in] val_nDim - Number of dimensions of the problem.
	 * \param[in] val_nVar - Number of variables of the problem.
	 * \param[in] config - Definition of the particular problem.
	 */
	CAvgGradCorrected_TransLM(unsigned short val_nDim, unsigned short val_nVar, CConfig *config);
    
	/*!
	 * \brief Destructor of the class.
	 */
	~CAvgGradCorrected_TransLM(void);
    
	/*!
	 * \brief Compute the viscous turbulent residual using an average of gradients with correction.
	 * \param[out] val_residual - Pointer to the total residual.
	 * \param[out] Jacobian_i - Jacobian of the numerical method at node i (implicit computation).
	 * \param[out] Jacobian_j - Jacobian of the numerical method at node j (implicit computation).
	 * \param[in] config - Definition of the particular problem.
	 */
	void ComputeResidual(su2double *val_residual, su2double **Jacobian_i, su2double **Jacobian_j, CConfig *config);
};

/*!
 * \class CAvgGrad_TurbSST
 * \brief Class for computing viscous term using average of gradient with correction (Menter SST turbulence model).
 * \ingroup ViscDiscr
 * \author A. Bueno.
 * \version 4.0.0 "Cardinal"
 */
class CAvgGrad_TurbSST : public CNumerics {
private:
	su2double sigma_k1,                     /*!< \brief Constants for the viscous terms, k-w (1), k-eps (2)*/
	sigma_k2,
	sigma_om1,
	sigma_om2;
    
	su2double diff_kine,                     /*!< \brief Diffusivity for viscous terms of tke eq */
	diff_omega;                           /*!< \brief Diffusivity for viscous terms of omega eq */
    
	su2double *Edge_Vector,                  /*!< \brief Vector from node i to node j. */
	dist_ij_2,                            /*!< \brief |Edge_Vector|^2 */
	proj_vector_ij;                       /*!< \brief (Edge_Vector DOT normal)/|Edge_Vector|^2 */
    
	su2double **Mean_GradTurbVar,            /*!< \brief Average of gradients at cell face */
	*Proj_Mean_GradTurbVar_Normal,        /*!< \brief Mean_gradTurbVar DOT normal */
	*Proj_Mean_GradTurbVar_Edge,          /*!< \brief Mean_gradTurbVar DOT Edge_Vector */
	*Proj_Mean_GradTurbVar_Corrected;
    
	su2double F1_i, F1_j;                    /*!< \brief Menter's first blending function */
    
	bool implicit, incompressible;
	unsigned short iVar, iDim;
    
public:
    
	/*!
	 * \brief Constructor of the class.
	 * \param[in] val_nDim - Number of dimensions of the problem.
	 * \param[in] val_nVar - Number of variables of the problem.
	 * \param[in] config - Definition of the particular problem.
	 */
	CAvgGrad_TurbSST(unsigned short val_nDim, unsigned short val_nVar, su2double* constants, CConfig *config);
    
	/*!
	 * \brief Destructor of the class.
	 */
	~CAvgGrad_TurbSST(void);
    
	/*!
	 * \brief Sets value of first blending function.
	 */
	void SetF1blending(su2double val_F1_i, su2double val_F1_j) { F1_i = val_F1_i; F1_j = val_F1_j;}
    
	/*!
	 * \brief Compute the viscous turbulent residual using an average of gradients wtih correction.
	 * \param[out] val_residual - Pointer to the total residual.
	 * \param[out] Jacobian_i - Jacobian of the numerical method at node i (implicit computation).
	 * \param[out] Jacobian_j - Jacobian of the numerical method at node j (implicit computation).
	 * \param[in] config - Definition of the particular problem.
	 */
	void ComputeResidual(su2double *val_residual, su2double **Jacobian_i, su2double **Jacobian_j, CConfig *config);
    
};

/*!
 * \class CAvgGradCorrected_TurbSST
 * \brief Class for computing viscous term using average of gradient with correction (Menter SST turbulence model).
 * \ingroup ViscDiscr
 * \author A. Bueno.
 * \version 4.0.0 "Cardinal"
 */
class CAvgGradCorrected_TurbSST : public CNumerics {
private:
	su2double sigma_k1,                     /*!< \brief Constants for the viscous terms, k-w (1), k-eps (2)*/
	sigma_k2,
	sigma_om1,
	sigma_om2;
    
	su2double diff_kine,                     /*!< \brief Diffusivity for viscous terms of tke eq */
	diff_omega;                           /*!< \brief Diffusivity for viscous terms of omega eq */
    
	su2double *Edge_Vector,                  /*!< \brief Vector from node i to node j. */
	dist_ij_2,                            /*!< \brief |Edge_Vector|^2 */
	proj_vector_ij;                       /*!< \brief (Edge_Vector DOT normal)/|Edge_Vector|^2 */
    
	su2double **Mean_GradTurbVar,            /*!< \brief Average of gradients at cell face */
	*Proj_Mean_GradTurbVar_Normal,        /*!< \brief Mean_gradTurbVar DOT normal */
	*Proj_Mean_GradTurbVar_Edge,          /*!< \brief Mean_gradTurbVar DOT Edge_Vector */
	*Proj_Mean_GradTurbVar_Corrected;
    
	su2double F1_i, F1_j;                    /*!< \brief Menter's first blending function */
    
	bool implicit, incompressible;
	unsigned short iVar, iDim;
    
public:
    
	/*!
	 * \brief Constructor of the class.
	 * \param[in] val_nDim - Number of dimensions of the problem.
	 * \param[in] val_nVar - Number of variables of the problem.
	 * \param[in] config - Definition of the particular problem.
	 */
	CAvgGradCorrected_TurbSST(unsigned short val_nDim, unsigned short val_nVar, su2double* constants, CConfig *config);
    
	/*!
	 * \brief Destructor of the class.
	 */
	~CAvgGradCorrected_TurbSST(void);
    
	/*!
	 * \brief Sets value of first blending function.
	 */
	void SetF1blending(su2double val_F1_i, su2double val_F1_j) { F1_i = val_F1_i; F1_j = val_F1_j;}
    
	/*!
	 * \brief Compute the viscous turbulent residual using an average of gradients wtih correction.
	 * \param[out] val_residual - Pointer to the total residual.
	 * \param[out] Jacobian_i - Jacobian of the numerical method at node i (implicit computation).
	 * \param[out] Jacobian_j - Jacobian of the numerical method at node j (implicit computation).
	 * \param[in] config - Definition of the particular problem.
	 */
	void ComputeResidual(su2double *val_residual, su2double **Jacobian_i, su2double **Jacobian_j, CConfig *config);
    
};

/*!
 * \class CAvgGradCorrected_AdjFlow
 * \brief Class for computing the adjoint viscous terms, including correction.
 * \ingroup ViscDiscr
 * \author A. Bueno.
 * \version 4.0.0 "Cardinal"
 */
class CAvgGradCorrected_AdjFlow : public CNumerics {
private:
	su2double *Velocity_i;	/*!< \brief Auxiliary vector for storing the velocity of point i. */
	su2double *Velocity_j;	/*!< \brief Auxiliary vector for storing the velocity of point j. */
	su2double *Mean_Velocity;
	su2double **Mean_GradPsiVar;	/*!< \brief Counter for dimensions of the problem. */
	su2double *Edge_Vector;	/*!< \brief Vector going from node i to node j. */
	su2double *Proj_Mean_GradPsiVar_Edge;	/*!< \brief Projection of Mean_GradPsiVar onto Edge_Vector. */
	su2double *Mean_GradPsiE;	/*!< \brief Counter for dimensions of the problem. */
	su2double **Mean_GradPhi;	/*!< \brief Counter for dimensions of the problem. */
    bool implicit;          /*!< \brief Boolean controlling Jacobian calculations. */
    
public:
    
	/*!
	 * \brief Constructor of the class.
	 * \param[in] val_nDim - Number of dimensions of the problem.
	 * \param[in] val_nVar - Number of variables of the problem.
	 * \param[in] config - Definition of the particular problem.
	 */
	CAvgGradCorrected_AdjFlow(unsigned short val_nDim, unsigned short val_nVar, CConfig *config);
    
	/*!
	 * \brief Destructor of the class.
	 */
	~CAvgGradCorrected_AdjFlow(void);
    
	/*!
	 * \brief Compute the adjoint flow viscous residual in a non-conservative way using an average of gradients and derivative correction.
	 * \param[out] val_residual_i - Pointer to the viscous residual at point i.
	 * \param[out] val_residual_j - Pointer to the viscous residual at point j.
	 * \param[out] val_Jacobian_ii - Jacobian of the numerical method at node i (implicit computation) from node i.
	 * \param[out] val_Jacobian_ij - Jacobian of the numerical method at node i (implicit computation) from node j.
	 * \param[out] val_Jacobian_ji - Jacobian of the numerical method at node j (implicit computation) from node i.
	 * \param[out] val_Jacobian_jj - Jacobian of the numerical method at node j (implicit computation) from node j.
	 * \param[in] config - Definition of the particular problem.
	 */
	void ComputeResidual(su2double *val_residual_i, su2double *val_residual_j, su2double **val_Jacobian_ii, su2double **val_Jacobian_ij,
                         su2double **val_Jacobian_ji, su2double **val_Jacobian_jj, CConfig *config);
};

/*!
 * \class CAvgGradCorrectedArtComp_AdjFlow
 * \brief Class for computing the adjoint viscous terms, including correction.
 * \ingroup ViscDiscr
 * \author F.Palacios
 * \version 4.0.0 "Cardinal"
 */
class CAvgGradCorrectedArtComp_AdjFlow : public CNumerics {
private:
	unsigned short iDim, iVar, jVar;	/*!< \brief Iterators in dimension an variable. */
	su2double *PsiVar_i, *PsiVar_j,			/*!< \brief Primitives variables at point i and 1. */
	*Edge_Vector,								/*!< \brief Vector form point i to point j. */
	**Mean_GradPsiVar, *Proj_Mean_GradPsiVar_Edge,	/*!< \brief Mean value of the gradient. */
	Mean_Laminar_Viscosity, Mean_Eddy_Viscosity,			/*!< \brief Mean value of the viscosity. */
	dist_ij_2,					/*!< \brief Length of the edge and face. */
	*ProjFlux;	/*!< \brief Projection of the viscous fluxes. */
	bool implicit;			/*!< \brief Implicit calculus. */

public:
    
	/*!
	 * \brief Constructor of the class.
	 * \param[in] val_nDim - Number of dimensions of the problem.
	 * \param[in] val_nVar - Number of variables of the problem.
	 * \param[in] config - Definition of the particular problem.
	 */
	CAvgGradCorrectedArtComp_AdjFlow(unsigned short val_nDim, unsigned short val_nVar, CConfig *config);
    
	/*!
	 * \brief Destructor of the class.
	 */
	~CAvgGradCorrectedArtComp_AdjFlow(void);
    
	/*!
	 * \brief Compute the adjoint flow viscous residual in a non-conservative way using an average of gradients and derivative correction.
	 * \param[out] val_residual_i - Pointer to the viscous residual at point i.
	 * \param[out] val_residual_j - Pointer to the viscous residual at point j.
	 * \param[out] val_Jacobian_ii - Jacobian of the numerical method at node i (implicit computation) from node i.
	 * \param[out] val_Jacobian_ij - Jacobian of the numerical method at node i (implicit computation) from node j.
	 * \param[out] val_Jacobian_ji - Jacobian of the numerical method at node j (implicit computation) from node i.
	 * \param[out] val_Jacobian_jj - Jacobian of the numerical method at node j (implicit computation) from node j.
	 * \param[in] config - Definition of the particular problem.
	 */
	void ComputeResidual (su2double *val_residual_i, su2double *val_residual_j, su2double **val_Jacobian_ii, su2double **val_Jacobian_ij,
                          su2double **val_Jacobian_ji, su2double **val_Jacobian_jj, CConfig *config);
};

/*!
 * \class CAvgGradCorrected_AdjTurb
 * \brief Class for adjoint turbulent using average of gradients with a correction.
 * \ingroup ViscDiscr
 * \author A. Bueno.
 * \version 4.0.0 "Cardinal"
 */
class CAvgGradCorrected_AdjTurb : public CNumerics {
private:
	su2double **Mean_GradTurbPsi;
	su2double *Proj_Mean_GradTurbPsi_Kappa, *Proj_Mean_GradTurbPsi_Edge, *Proj_Mean_GradTurbPsi_Corrected;
	su2double *Edge_Vector;
    
public:
    
	/*!
	 * \brief Constructor of the class.
	 * \param[in] val_nDim - Number of dimensions of the problem.
	 * \param[in] val_nVar - Number of variables of the problem.
	 * \param[in] config - Definition of the particular problem.
	 */
	CAvgGradCorrected_AdjTurb(unsigned short val_nDim, unsigned short val_nVar, CConfig *config);
    
	/*!
	 * \brief Destructor of the class.
	 */
	~CAvgGradCorrected_AdjTurb(void);
    
	/*!
	 * \brief Compute the adjoint turbulent residual using average of gradients and a derivative correction.
	 * \param[out] val_residual - Pointer to the total residual.
	 * \param[out] val_Jacobian_i - Jacobian of the numerical method at node i (implicit computation).
	 * \param[out] val_Jacobian_j - Jacobian of the numerical method at node j (implicit computation).
	 * \param[in] config - Definition of the particular problem.
	 */
    
	void ComputeResidual(su2double *val_residual, su2double **val_Jacobian_i, su2double **val_Jacobian_j, CConfig *config);
    
	/*!
	 * \overload
	 * \param[out] val_residual_i - Pointer to the total residual at point i.
	 * \param[out] val_residual_j - Pointer to the total viscosity residual at point j.
	 * \param[out] val_Jacobian_ii - Jacobian of the numerical method at node i (implicit computation) from node i.
	 * \param[out] val_Jacobian_ij - Jacobian of the numerical method at node i (implicit computation) from node j.
	 * \param[out] val_Jacobian_ji - Jacobian of the numerical method at node j (implicit computation) from node i.
	 * \param[out] val_Jacobian_jj - Jacobian of the numerical method at node j (implicit computation) from node j.
	 * \param[in] config - Definition of the particular problem.
	 */
	void ComputeResidual(su2double *val_residual_i, su2double *val_residual_j, su2double **val_Jacobian_ii, su2double **val_Jacobian_ij,
                         su2double **val_Jacobian_ji, su2double **val_Jacobian_jj, CConfig *config);
};

/*!
 * \class CAvgGrad_AdjTurb
 * \brief Class for adjoint turbulent using average of gradients with a correction.
 * \ingroup ViscDiscr
 * \author F. Palacios
 * \version 4.0.0 "Cardinal"
 */
class CAvgGrad_AdjTurb : public CNumerics {
private:
	su2double **Mean_GradTurbPsi;
	su2double *Proj_Mean_GradTurbPsi_Kappa, *Proj_Mean_GradTurbPsi_Edge, *Proj_Mean_GradTurbPsi_Corrected;
	su2double *Edge_Vector;
    
public:
    
	/*!
	 * \brief Constructor of the class.
	 * \param[in] val_nDim - Number of dimensions of the problem.
	 * \param[in] val_nVar - Number of variables of the problem.
	 * \param[in] config - Definition of the particular problem.
	 */
	CAvgGrad_AdjTurb(unsigned short val_nDim, unsigned short val_nVar, CConfig *config);
    
	/*!
	 * \brief Destructor of the class.
	 */
	~CAvgGrad_AdjTurb(void);
    
	/*!
	 * \brief Compute the adjoint turbulent residual using average of gradients and a derivative correction.
	 * \param[out] val_residual - Pointer to the total residual.
	 * \param[out] val_Jacobian_i - Jacobian of the numerical method at node i (implicit computation).
	 * \param[out] val_Jacobian_j - Jacobian of the numerical method at node j (implicit computation).
	 * \param[in] config - Definition of the particular problem.
	 */
    
	void ComputeResidual(su2double *val_residual, su2double **val_Jacobian_i, su2double **val_Jacobian_j, CConfig *config);
    
	/*!
	 * \overload
	 * \param[out] val_residual_i - Pointer to the total residual at point i.
	 * \param[out] val_residual_j - Pointer to the total viscosity residual at point j.
	 * \param[out] val_Jacobian_ii - Jacobian of the numerical method at node i (implicit computation) from node i.
	 * \param[out] val_Jacobian_ij - Jacobian of the numerical method at node i (implicit computation) from node j.
	 * \param[out] val_Jacobian_ji - Jacobian of the numerical method at node j (implicit computation) from node i.
	 * \param[out] val_Jacobian_jj - Jacobian of the numerical method at node j (implicit computation) from node j.
	 * \param[in] config - Definition of the particular problem.
	 */
	void ComputeResidual(su2double *val_residual_i, su2double *val_residual_j, su2double **val_Jacobian_ii, su2double **val_Jacobian_ij,
                         su2double **val_Jacobian_ji, su2double **val_Jacobian_jj, CConfig *config);
};

/*!
 * \class CGalerkin_Flow
 * \brief Class for computing the stiffness matrix of the Galerkin method.
 * \ingroup ViscDiscr
 * \author F. Palacios
 * \version 4.0.0 "Cardinal"
 */
class CGalerkin_Flow : public CNumerics {
public:
    
	/*!
	 * \brief Constructor of the class.
	 * \param[in] val_nDim - Number of dimensions of the problem.
	 * \param[in] val_nVar - Number of variables of the problem.
	 * \param[in] config - Definition of the particular problem.
	 */
	CGalerkin_Flow(unsigned short val_nDim, unsigned short val_nVar, CConfig *config);
    
	/*!
	 * \brief Destructor of the class.
	 */
	~CGalerkin_Flow(void);
    
	/*!
	 * \brief Computing stiffness matrix of the Galerkin method.
	 * \param[out] val_stiffmatrix_elem - Stiffness matrix for Galerkin computation.
	 * \param[in] config - Definition of the particular problem.
	 */
	void ComputeResidual (su2double **val_stiffmatrix_elem, CConfig *config);
};

/*!
 * \class CGalerkin_FEA
 * \brief Class for computing the stiffness matrix of the Galerkin method.
 * \ingroup ViscDiscr
 * \author F. Palacios, R.Sanchez
 * \version 4.0.0 "Cardinal"
 */
class CGalerkin_FEA : public CNumerics {
	su2double E;				/*!< \brief Young's modulus of elasticity. */
	su2double Nu;			/*!< \brief Poisson's ratio. */
	su2double Rho_s;		/*!< \brief Structural density. */
	su2double Mu;			/*!< \brief Lame's coeficient. */
	su2double Lambda;	/*!< \brief Lame's coeficient. */
	su2double Density;	/*!< \brief Material density. */
public:
    
	/*!
	 * \brief Constructor of the class.
	 * \param[in] val_nDim - Number of dimensions of the problem.
	 * \param[in] val_nVar - Number of variables of the problem.
	 * \param[in] config - Definition of the particular problem.
	 */
	CGalerkin_FEA(unsigned short val_nDim, unsigned short val_nVar, CConfig *config);
    
	/*!
	 * \brief Destructor of the class.
	 */
	~CGalerkin_FEA(void);

  /*!
	 * \brief Shape functions and derivative of the shape functions
   * \param[in] Fnodal - Forces at the nodes in cartesian coordinates.
   * \param[in] Pnodal - Pressure at the nodes.
   * \param[in] CoordCorners[2][2] - Coordiantes of the corners.
	 */
  void PressInt_Linear(su2double CoordCorners[4][3], su2double *tn_e, su2double Fnodal[12]);
  
  /*!
	 * \brief Shape functions and derivative of the shape functions
   * \param[in] Tau_0 - Stress tensor at the node 0.
   * \param[in] Tau_1 - Stress tensor at the node 1.
   * \param[in] Fnodal - Forces at the nodes in cartesian coordinates.
   * \param[in] CoordCorners[2][2] - Coordiantes of the corners.
	 */
  void ViscTermInt_Linear(su2double CoordCorners[2][2], su2double Tau_0[3][3], su2double Tau_1[3][3],  su2double FviscNodal[4]);

  /*!
	 * \brief Shape functions and derivative of the shape functions
   * \param[in] Xi - Local coordinates.
   * \param[in] Eta - Local coordinates.
   * \param[in] Mu - Local coordinates.
	 * \param[in] CoordCorners[8][3] - Coordiantes of the corners.
   * \param[in] shp[8][4] - Shape function information
	 */
  su2double ShapeFunc_Triangle(su2double Xi, su2double Eta, su2double CoordCorners[8][3], su2double DShapeFunction[8][4]);
  
  /*!
	 * \brief Shape functions and derivative of the shape functions
   * \param[in] Xi - Local coordinates.
   * \param[in] Eta - Local coordinates.
   * \param[in] Mu - Local coordinates.
	 * \param[in] CoordCorners[8][3] - Coordiantes of the corners.
   * \param[in] shp[8][4] - Shape function information
	 */
  su2double ShapeFunc_Rectangle(su2double Xi, su2double Eta, su2double CoordCorners[8][3], su2double DShapeFunction[8][4]);
  
  /*!
	 * \brief Shape functions and derivative of the shape functions
   * \param[in] Xi - Local coordinates.
   * \param[in] Eta - Local coordinates.
   * \param[in] Mu - Local coordinates.
	 * \param[in] CoordCorners[8][3] - Coordiantes of the corners.
   * \param[in] shp[8][4] - Shape function information
	 */
  su2double ShapeFunc_Tetra(su2double Xi, su2double Eta, su2double Mu, su2double CoordCorners[8][3], su2double DShapeFunction[8][4]);
  
  /*!
	 * \brief Shape functions and derivative of the shape functions
   * \param[in] Xi - Local coordinates.
   * \param[in] Eta - Local coordinates.
   * \param[in] Mu - Local coordinates.
	 * \param[in] CoordCorners[8][3] - Coordiantes of the corners.
   * \param[in] shp[8][4] - Shape function information
	 */
  su2double ShapeFunc_Prism(su2double Xi, su2double Eta, su2double Mu, su2double CoordCorners[8][3], su2double DShapeFunction[8][4]);
  
  /*!
	 * \brief Shape functions and derivative of the shape functions
   * \param[in] Xi - Local coordinates.
   * \param[in] Eta - Local coordinates.
   * \param[in] Mu - Local coordinates.
	 * \param[in] CoordCorners[8][3] - Coordiantes of the corners.
   * \param[in] shp[8][4] - Shape function information
	 */
  su2double ShapeFunc_Pyram(su2double Xi, su2double Eta, su2double Mu, su2double CoordCorners[8][3], su2double DShapeFunction[8][4]);
  
  /*!
	 * \brief Shape functions and derivative of the shape functions
   * \param[in] Xi - Local coordinates.
   * \param[in] Eta - Local coordinates.
   * \param[in] Mu - Local coordinates.
	 * \param[in] CoordCorners[8][3] - Coordiantes of the corners.
   * \param[in] shp[8][4] - Shape function information
	 */
  su2double ShapeFunc_Hexa(su2double Xi, su2double Eta, su2double Mu, su2double CoordCorners[8][3], su2double DShapeFunction[8][4]);
  
	/*!
	 * \brief Computing stiffness matrix of the Galerkin method.
	 * \param[out] val_stiffmatrix_elem - Stiffness matrix for Galerkin computation.
	 * \param[in] config - Definition of the particular problem.
	 */
	void SetFEA_StiffMatrix2D(su2double **StiffMatrix_Elem, su2double CoordCorners[8][3], unsigned short nNodes, unsigned short form2d);
  
  /*!
	 * \brief Computing stiffness matrix of the Galerkin method.
	 * \param[out] val_stiffmatrix_elem - Stiffness matrix for Galerkin computation.
	 * \param[in] config - Definition of the particular problem.
	 */
	void SetFEA_StiffMatrix3D(su2double **StiffMatrix_Elem, su2double CoordCorners[8][3], unsigned short nNodes);

  /*!
	 * \brief Computing mass matrix of the Galerkin method.
	 * \param[out] val_stiffmatrix_elem - Stiffness matrix for Galerkin computation.
	 * \param[in] config - Definition of the particular problem.
	 */
	void SetFEA_StiffMassMatrix2D(su2double **StiffMatrix_Elem, su2double **MassMatrix_Elem, su2double CoordCorners[8][3], unsigned short nNodes, unsigned short form2d);

  /*!
	 * \brief Computing mass matrix of the Galerkin method.
	 * \param[out] val_stiffmatrix_elem - Stiffness matrix for Galerkin computation.
	 * \param[in] config - Definition of the particular problem.
	 */
	void SetFEA_StiffMassMatrix3D(su2double **StiffMatrix_Elem, su2double **MassMatrix_Elem, su2double CoordCorners[8][3], unsigned short nNodes);

  /*!
	 * \brief Computing stresses in FEA method at the nodes.
	 * \param[in] config - Definition of the particular problem.
	 */
	void GetFEA_StressNodal2D(su2double StressVector[8][3], su2double DispElement[8], su2double CoordCorners[8][3], unsigned short nNodes, unsigned short form2d);


  /*!
	 * \brief Computing stresses in FEA method at the nodes.
	 * \param[in] config - Definition of the particular problem.
	 */
	void GetFEA_StressNodal3D(su2double StressVector[8][6], su2double DispElement[24], su2double CoordCorners[8][3], unsigned short nNodes);

  /*!
	 * \brief Computing dead load vector of the Galerkin method.
	 * \param[out] val_deadloadvector_elem - Dead load at the nodes for Galerkin computation.
	 * \param[in] config - Definition of the particular problem.
	 */
	void SetFEA_DeadLoad2D(su2double *DeadLoadVector_Elem, su2double CoordCorners[8][3], unsigned short nNodes, su2double matDensity);

  /*!
	 * \brief Computing stiffness matrix of the Galerkin method.
	 * \param[out] val_deadloadvector_elem - Dead load at the nodes for Galerkin computation.
	 * \param[in] config - Definition of the particular problem.
	 */
	void SetFEA_DeadLoad3D(su2double *DeadLoadVector_Elem, su2double CoordCorners[8][3], unsigned short nNodes, su2double matDensity);

};

/*!
 * \class CSourceNothing
 * \brief Dummy class.
 * \ingroup SourceDiscr
 * \author F. Palacios
 * \version 4.0.0 "Cardinal"
 */
class CSourceNothing : public CNumerics {
public:
    
	/*!
	 * \brief Constructor of the class.
	 * \param[in] val_nDim - Number of dimensions of the problem.
	 * \param[in] val_nVar - Number of variables of the problem.
	 * \param[in] config - Definition of the particular problem.
	 */
	CSourceNothing(unsigned short val_nDim, unsigned short val_nVar, CConfig *config);
    
	/*!
	 * \brief Destructor of the class.
	 */
	~CSourceNothing(void);
};

/*!
 * \class CSourcePieceWise_TurbSA
 * \brief Class for integrating the source terms of the Spalart-Allmaras turbulence model equation.
 * \ingroup SourceDiscr
 * \author A. Bueno.
 * \version 4.0.0 "Cardinal"
 */
class CSourcePieceWise_TurbSA : public CNumerics {
private:
	su2double cv1_3;
	su2double k2;
	su2double cb1;
	su2double cw2;
  su2double ct3;
  su2double ct4;
	su2double cw3_6;
  su2double cb2_sigma;
	su2double sigma;
	su2double cb2;
	su2double cw1;
	su2double DivVelocity;
	unsigned short iDim;
	su2double nu, Ji, fv1, fv2, ft2, Omega, S, Shat, inv_Shat, dist_i_2, Ji_2, Ji_3, inv_k2_d2;
	su2double r, g, g_6, glim, fw;
	su2double norm2_Grad;
	su2double dfv1, dfv2, dShat;
	su2double dr, dg, dfw;;
	su2double nu_hat_i;
	su2double grad_nu_hat;
	su2double prod_grads;
	bool incompressible;
  bool transition;
  bool rotating_frame;
  su2double div;
  su2double beta, gamma_sep, gamma_eff, intermittency;
  su2double Freattach, r_t, s1;
  su2double Production, Destruction, CrossProduction;
  
  SpalartAllmarasInputs* SAInputs;
  SpalartAllmarasConstants* SAConstants;
  int nResidual;
  int nJacobian;
  su2double* testResidual;
  su2double* testJacobian;
  su2double** DUiDXj;
  su2double* DNuhatDXj;
public:
    
	/*!
	 * \brief Constructor of the class.
	 * \param[in] val_nDim - Number of dimensions of the problem.
	 * \param[in] val_nVar - Number of variables of the problem.
	 * \param[in] config - Definition of the particular problem.
	 */
	CSourcePieceWise_TurbSA(unsigned short val_nDim, unsigned short val_nVar, CConfig *config);
    
	/*!
	 * \brief Destructor of the class.
	 */
	~CSourcePieceWise_TurbSA(void);
    
	/*!
	 * \brief Residual for source term integration.
	 * \param[out] val_residual - Pointer to the total residual.
	 * \param[out] val_Jacobian_i - Jacobian of the numerical method at node i (implicit computation).
	 * \param[out] val_Jacobian_j - Jacobian of the numerical method at node j (implicit computation).
	 * \param[in] config - Definition of the particular problem.
	 */
	void ComputeResidual(su2double *val_residual, su2double **val_Jacobian_i, su2double **val_Jacobian_j, CConfig *config);
    
	/*!
	 * \brief Residual for source term integration.
	 * \param[in] intermittency_in - Value of the intermittency.
	 */
    void SetIntermittency(su2double intermittency_in);
    
    /*!
	 * \brief Residual for source term integration.
	 * \param[in] val_production - Value of the Production.
	 */
    void SetProduction(su2double val_production);
    
    /*!
	 * \brief Residual for source term integration.
	 * \param[in] val_destruction - Value of the Destruction.
	 */
    void SetDestruction(su2double val_destruction);
    
    /*!
	 * \brief Residual for source term integration.
	 * \param[in] val_crossproduction - Value of the CrossProduction.
	 */
    void SetCrossProduction(su2double val_crossproduction);
    
    /*!
	 * \brief ______________.
	 */
    su2double GetProduction(void);
    
    /*!
	 * \brief  ______________.
	 */
    su2double GetDestruction(void);
    
    /*!
	 * \brief  ______________.
	 */
    su2double GetCrossProduction(void);
};

/*!
 * \class CSourcePieceWise_TurbSA_Neg
 * \brief Class for integrating the source terms of the Spalart-Allmaras turbulence model equation.
 * \ingroup SourceDiscr
 * \author F. Palacios
 * \version 4.0.0 "Cardinal"
 */
class CSourcePieceWise_TurbSA_Neg : public CNumerics {
private:
  su2double cv1_3;
  su2double k2;
  su2double cb1;
  su2double cw2;
  su2double ct3;
  su2double ct4;
  su2double cw3_6;
  su2double cb2_sigma;
  su2double sigma;
  su2double cb2;
  su2double cw1;
  su2double DivVelocity;
  unsigned short iDim;
  su2double nu, Ji, fv1, fv2, ft2, Omega, S, Shat, inv_Shat, dist_i_2, Ji_2, Ji_3, inv_k2_d2;
  su2double r, g, g_6, glim, fw;
  su2double norm2_Grad;
  su2double dfv1, dfv2, dShat;
  su2double dr, dg, dfw;;
  su2double nu_hat_i;
  su2double grad_nu_hat;
  su2double prod_grads;
  bool incompressible;
  bool transition;
  bool rotating_frame;
  su2double div;
  su2double beta, gamma_sep, gamma_eff, intermittency;
  su2double Freattach, r_t, s1;
  su2double Production, Destruction, CrossProduction;
  
  SpalartAllmarasInputs* SAInputs;
  SpalartAllmarasConstants* SAConstants;
  int nResidual;
  int nJacobian;
  su2double* testResidual;
  su2double* testJacobian;
  su2double** DUiDXj;
  su2double* DNuhatDXj;
  
public:
  
  /*!
   * \brief Constructor of the class.
   * \param[in] val_nDim - Number of dimensions of the problem.
   * \param[in] val_nVar - Number of variables of the problem.
   * \param[in] config - Definition of the particular problem.
   */
  CSourcePieceWise_TurbSA_Neg(unsigned short val_nDim, unsigned short val_nVar, CConfig *config);
  
  /*!
   * \brief Destructor of the class.
   */
  ~CSourcePieceWise_TurbSA_Neg(void);
  
  /*!
   * \brief Residual for source term integration.
   * \param[out] val_residual - Pointer to the total residual.
   * \param[out] val_Jacobian_i - Jacobian of the numerical method at node i (implicit computation).
   * \param[out] val_Jacobian_j - Jacobian of the numerical method at node j (implicit computation).
   * \param[in] config - Definition of the particular problem.
   */
  void ComputeResidual(su2double *val_residual, su2double **val_Jacobian_i, su2double **val_Jacobian_j, CConfig *config);
  
  /*!
   * \brief Residual for source term integration.
   * \param[in] intermittency_in - Value of the intermittency.
   */
  void SetIntermittency(su2double intermittency_in);
  
  /*!
   * \brief Residual for source term integration.
   * \param[in] val_production - Value of the Production.
   */
  void SetProduction(su2double val_production);
  
  /*!
   * \brief Residual for source term integration.
   * \param[in] val_destruction - Value of the Destruction.
   */
  void SetDestruction(su2double val_destruction);
  
  /*!
   * \brief Residual for source term integration.
   * \param[in] val_crossproduction - Value of the CrossProduction.
   */
  void SetCrossProduction(su2double val_crossproduction);
  
  /*!
   * \brief ______________.
   */
  su2double GetProduction(void);
  
  /*!
   * \brief  ______________.
   */
  su2double GetDestruction(void);
  
  /*!
   * \brief  ______________.
   */
  su2double GetCrossProduction(void);
};

/*!
 * \class CSourcePieceWise_TurbML
 * \brief Class for integrating the source terms of the Spalart-Allmaras turbulence model equation.
 * \ingroup SourceDiscr
 * \author A. Bueno.
 * \version 4.0.0 "Cardinal"
 */
class CSourcePieceWise_TurbML : public CNumerics {
private:
	su2double cv1_3;
	su2double k2;
	su2double cb1;
	su2double cw2;
	su2double cw3_6;
  su2double cb2_sigma;
	su2double sigma;
	su2double cb2;
	su2double cw1;
	su2double DivVelocity, Vorticity;
	unsigned short iDim;
	su2double nu, Ji, fv1, fv2, Omega, S, Shat, inv_Shat, dist_i_2, Ji_2, Ji_3, inv_k2_d2;
	su2double r, g, g_6, glim;
	su2double norm2_Grad;
	su2double dfv1, dfv2, dShat;
	su2double dr, dg, dfw;;
	su2double nu_hat_i;
	su2double grad_nu_hat;
	su2double prod_grads;
	bool incompressible;
  bool transition;
  bool rotating_frame;
  su2double div, StrainMag;
  su2double beta, gamma_sep, gamma_eff, intermittency;
  su2double Freattach, r_t, s1;
  su2double Production, Destruction, CrossProduction;
  CScalePredictor* MLModel;
  
  su2double uInfinity;

  
  SpalartAllmarasInputs* SAInputs;
  SpalartAllmarasConstants* SAConstants;

  int nResidual;
  int nJacobian;
  
  string featureset;
  
  //su2double* testResidual;
  //su2double* testJacobian;
  su2double** DUiDXj;
  su2double* DNuhatDXj;
  
public:
  
  bool isInBL;
  su2double fw;
  su2double fWake;
  SpalartAllmarasOtherOutputs* SAOtherOutputs;
  
  su2double *SAResidual;
  su2double * SANondimResidual;
  su2double* Residual;
  su2double * NondimResidual;
  su2double *ResidualDiff;
  su2double *NondimResidualDiff;
  su2double* SAJacobian;
  CSANondimInputs* SANondimInputs;
  su2double NuhatGradNorm;
  
	/*!
	 * \brief Constructor of the class.
	 * \param[in] val_nDim - Number of dimensions of the problem.
	 * \param[in] val_nVar - Number of variables of the problem.
	 * \param[in] config - Definition of the particular problem.
	 */
	CSourcePieceWise_TurbML(unsigned short val_nDim, unsigned short val_nVar, CConfig *config);
  
	/*!
	 * \brief Destructor of the class.
	 */
	~CSourcePieceWise_TurbML(void);
  
	/*!
	 * \brief Residual for source term integration.
	 * \param[out] val_residual - Pointer to the total residual.
	 * \param[out] val_Jacobian_i - Jacobian of the numerical method at node i (implicit computation).
	 * \param[out] val_Jacobian_j - Jacobian of the numerical method at node j (implicit computation).
	 * \param[in] config - Definition of the particular problem.
	 */
	void ComputeResidual(su2double *val_residual, su2double **val_Jacobian_i, su2double **val_Jacobian_j, CConfig *config);
  
	/*!
	 * \brief Residual for source term integration.
	 * \param[in] intermittency_in - Value of the intermittency.
	 */
  void SetIntermittency(su2double intermittency_in);
  
  /*!
	 * \brief Residual for source term integration.
	 * \param[in] val_production - Value of the Production.
	 */
  void SetProduction(su2double val_production);
  
  /*!
	 * \brief Residual for source term integration.
	 * \param[in] val_destruction - Value of the Destruction.
	 */
  void SetDestruction(su2double val_destruction);
  
  /*!
	 * \brief Residual for source term integration.
	 * \param[in] val_crossproduction - Value of the CrossProduction.
	 */
  void SetCrossProduction(su2double val_crossproduction);
  
  /*!
	 * \brief Residual for source term integration.
	 * \param[in] val_production - Value of the Production.
	 */
  su2double GetProduction(void);
  
  /*!
	 * \brief Residual for source term integration.
	 * \param[in] val_destruction - Value of the Destruction.
	 */
  su2double GetDestruction(void);
  
  /*!
	 * \brief Residual for source term integration.
	 * \param[in] val_crossproduction - Value of the CrossProduction.
	 */
  su2double GetCrossProduction(void);
  
  su2double SAProduction, SADestruction, SACrossProduction, SASource, MLProduction, MLDestruction, MLCrossProduction, MLSource, SourceDiff;
  
  int NumResidual();
};

/*!
 * \class CSourcePieceWise_TransLM
 * \brief Class for integrating the source terms of the Spalart-Allmaras turbulence model equation.
 * \ingroup SourceDiscr
 * \author A. Bueno.
 * \version 4.0.0 "Cardinal"
 */
class CSourcePieceWise_TransLM : public CNumerics {
private:
  
  /*-- SA model constants --*/
  su2double cv1_3;
  su2double k2;
  su2double cb1;
  su2double cw2;
  su2double cw3_6;
  su2double sigma;
  su2double cb2;
  su2double cw1;
  
  /*-- gamma-theta model constants --*/
  su2double c_e1;
  su2double c_a1;
  su2double c_e2;
  su2double c_a2;
  su2double sigmaf;
  su2double s1;
  su2double c_theta;
  su2double sigmat;
  su2double REth_Inf;
  
  /*-- Correlation constants --*/
  su2double flen_global;
  su2double alpha_global;
  su2double DivVelocity, Vorticity;
  unsigned short iDim;
  su2double nu, Ji, fv1, fv2, Omega, Shat, dist_0_2, Ji_2, Ji_3;
  su2double r, g, g_6, glim, fw;
  su2double norm2_Grad;
  su2double dfv1, dfv2, dShat;
  su2double dr, dg, dfw;;
  su2double nu_hat_i;
  su2double grad_nu_hat;
  su2double prod_grads;
  bool implicit;
  
public:
  bool debugme; // For debugging only, remove this. -AA
  
  /*!
   * \brief Constructor of the class.
   * \param[in] val_nDim - Number of dimensions of the problem.
   * \param[in] val_nVar - Number of variables of the problem.
   * \param[in] config - Definition of the particular problem.
   */
  CSourcePieceWise_TransLM(unsigned short val_nDim, unsigned short val_nVar, CConfig *config);
  
  /*!
   * \brief Destructor of the class.
   */
  ~CSourcePieceWise_TransLM(void);
  
  /*!
   * \brief Residual for source term integration.
   * \param[out] val_residual - Pointer to the total residual.
   * \param[out] val_Jacobian_i - Jacobian of the numerical method at node i (implicit computation).
   * \param[out] val_Jacobian_j - Jacobian of the numerical method at node j (implicit computation).
   * \param[in] config - Definition of the particular problem.
   */
  void ComputeResidual_TransLM(su2double *val_residual, su2double **val_Jacobian_i, su2double **val_Jacobian_j, CConfig *config, su2double &gamma_sep);
  
  void CSourcePieceWise_TransLM__ComputeResidual_TransLM_d(su2double *TransVar_i, su2double *TransVar_id, su2double *val_residual, su2double *val_residuald, CConfig *config);
};

/*!
 * \class CSourcePieceWise_TurbSST
 * \brief Class for integrating the source terms of the Menter SST turbulence model equations.
 * \ingroup SourceDiscr
 * \author A. Campos.
 * \version 4.0.0 "Cardinal"
 */
class CSourcePieceWise_TurbSST : public CNumerics {
private:
	su2double F1_i,
	F1_j,
	F2_i,
	F2_j;
    
	su2double alfa_1,
	alfa_2,
	beta_1,
	beta_2,
	sigma_omega_1,
	sigma_omega_2,
	beta_star,
	a1;
    
	su2double CDkw_i, CDkw_j,
	norm2_Grad;
    
	bool incompressible;
    
public:
    
	/*!
	 * \brief Constructor of the class.
	 * \param[in] val_nDim - Number of dimensions of the problem.
	 * \param[in] val_nVar - Number of variables of the problem.
	 * \param[in] config - Definition of the particular problem.
	 */
	CSourcePieceWise_TurbSST(unsigned short val_nDim, unsigned short val_nVar, su2double* constants, CConfig *config);
    
	/*!
	 * \brief Destructor of the class.
	 */
	~CSourcePieceWise_TurbSST(void);
    
	/*!
	 * \brief Set the value of the first blending function.
	 * \param[in] val_F1_i - Value of the first blending function at point i.
	 * \param[in] val_F1_j - Value of the first blending function at point j.
	 */
	void SetF1blending(su2double val_F1_i, su2double val_F1_j);
    
	/*!
	 * \brief Set the value of the second blending function.
	 * \param[in] val_F2_i - Value of the second blending function at point i.
	 * \param[in] val_F2_j - Value of the second blending function at point j.
	 */
	void SetF2blending(su2double val_F2_i, su2double val_F2_j);
  
	/*!
	 * \brief Set the value of the cross diffusion for the SST model.
	 * \param[in] val_CDkw_i - Value of the cross diffusion at point i.
	 * \param[in] val_CDkw_j - Value of the cross diffusion at point j.
	 */
	virtual void SetCrossDiff(su2double val_CDkw_i, su2double val_CDkw_j);
    
	/*!
	 * \brief Residual for source term integration.
	 * \param[out] val_residual - Pointer to the total residual.
	 * \param[out] val_Jacobian_i - Jacobian of the numerical method at node i (implicit computation).
	 * \param[out] val_Jacobian_j - Jacobian of the numerical method at node j (implicit computation).
	 * \param[in] config - Definition of the particular problem.
	 */
	void ComputeResidual(su2double *val_residual, su2double **val_Jacobian_i, su2double **val_Jacobian_j, CConfig *config);
  
};

/*!
 * \class CSourcePieceWise_FreeSurface
 * \brief Class for the source term integration of the gravity force.
 * \ingroup SourceDiscr
 * \author F. Palacios
 * \version 4.0.0 "Cardinal"
 */
class CSourcePieceWise_FreeSurface : public CNumerics {
	su2double U_ref, L_ref, Froude;
	bool implicit, incompressible;
    
public:
    
	/*!
	 * \param[in] val_nDim - Number of dimensions of the problem.
	 * \param[in] val_nVar - Number of variables of the problem.
	 * \param[in] config - Definition of the particular problem.
	 */
	CSourcePieceWise_FreeSurface(unsigned short val_nDim, unsigned short val_nVar, CConfig *config);
    
	/*!
	 * \brief Destructor of the class.
	 */
	~CSourcePieceWise_FreeSurface(void);
    
	/*!
	 * \brief Source term integration for the poissonal potential.
	 * \param[out] val_residual - Pointer to the total residual.
	 * \param[out] val_Jacobian_i - Jacobian of the numerical method at node i (implicit computation).
	 * \param[out] val_Jacobian_j - Jacobian of the numerical method at node j (implicit computation).
	 * \param[in] config - Definition of the particular problem.
	 */
	void ComputeResidual(su2double *val_residual, su2double **val_Jacobian_i, su2double **val_Jacobian_j,  CConfig *config);
};

/*!
 * \class CSourceGravity
 * \brief Class for the source term integration of the gravity force.
 * \ingroup SourceDiscr
 * \author F. Palacios
 * \version 4.0.0 "Cardinal"
 */
class CSourceGravity : public CNumerics {
	su2double Froude;
	bool compressible, incompressible, freesurface;
    
public:
    
	/*!
	 * \param[in] val_nDim - Number of dimensions of the problem.
	 * \param[in] val_nVar - Number of variables of the problem.
	 * \param[in] config - Definition of the particular problem.
	 */
	CSourceGravity(unsigned short val_nDim, unsigned short val_nVar, CConfig *config);
    
	/*!
	 * \brief Destructor of the class.
	 */
	~CSourceGravity(void);
    
	/*!
	 * \brief Source term integration for the poissonal potential.
	 * \param[out] val_residual - Pointer to the total residual.
	 * \param[in] config - Definition of the particular problem.
	 */
	void ComputeResidual(su2double *val_residual, CConfig *config);
};

/*!
 * \class CSourceViscous_AdjFlow
 * \brief Class for source term integration in adjoint problem.
 * \ingroup SourceDiscr
 * \author F. Palacios
 * \version 4.0.0 "Cardinal"
 */
class CSourceViscous_AdjFlow : public CNumerics {
private:
	su2double *Velocity, *GradDensity, *GradInvDensity, *dPoDensity2, *alpha, *beta, *Sigma_5_vec;
	su2double **GradVel_o_Rho, **sigma, **Sigma_phi, **Sigma_5_Tensor, **Sigma;
    
public:
    
	/*!
	 * \brief Constructor of the class.
	 * \param[in] val_nDim - Number of dimensions of the problem.
	 * \param[in] val_nVar - Number of variables of the problem.
	 * \param[in] config - Definition of the particular problem.
	 */
	CSourceViscous_AdjFlow(unsigned short val_nDim, unsigned short val_nVar, CConfig *config);
    
	/*!
	 * \brief Destructor of the class.
	 */
	~CSourceViscous_AdjFlow(void);
    
	/*!
	 * \brief Source term integration of the flow adjoint equation.
	 * \param[out] val_residual - Pointer to the total residual.
	 * \param[in] config - Definition of the particular problem.
	 */
	void ComputeResidual (su2double *val_residual, CConfig *config);
    
	/*!
	 * \brief A virtual member.
	 * \param[in] val_phi - Value of the adjoint velocity.
	 */
	void SetPhi_Old(su2double *val_phi);
    
};

/*!
 * \class CSourcePieceWise_AdjTurb
 * \brief Class for source term integration of the adjoint turbulent equation.
 * \ingroup SourceDiscr
 * \author A. Bueno.
 * \version 4.0.0 "Cardinal"
 */
class CSourcePieceWise_AdjTurb : public CNumerics {
private:
	su2double **tau, *Velocity;
    
public:
    
	/*!
	 * \brief Constructor of the class.
	 * \param[in] val_nDim - Number of dimensions of the problem.
	 * \param[in] val_nVar - Number of variables of the problem.
	 * \param[in] config - Definition of the particular problem.
	 */
	CSourcePieceWise_AdjTurb(unsigned short val_nDim, unsigned short val_nVar, CConfig *config);
    
	/*!
	 * \brief Destructor of the class.
	 */
	~CSourcePieceWise_AdjTurb(void);
    
	/*!
	 * \brief Source term integration of the adjoint turbulence equation.
	 * \param[out] val_residual - Pointer to the total residual.
	 * \param[out] val_Jacobian_i - Jacobian of the numerical method at node i (implicit computation).
	 * \param[out] val_Jacobian_j - Jacobian of the numerical method at node j (implicit computation).
	 * \param[in] config - Definition of the particular problem.
	 */
	void ComputeResidual(su2double *val_residual, su2double **val_Jacobian_i, su2double **val_Jacobian_j, CConfig *config);
};

/*!
 * \class CSourcePieceWise_AdjElec
 * \brief Class for source term integration of the adjoint poisson potential equation.
 * \ingroup SourceDiscr
 * \author F. Palacios
 * \version 4.0.0 "Cardinal"
 */
class CSourcePieceWise_AdjElec : public CNumerics {
public:
    
	/*!
	 * \brief Constructor of the class.
	 * \param[in] val_nDim - Number of dimensions of the problem.
	 * \param[in] val_nVar - Number of variables of the problem.
	 * \param[in] config - Definition of the particular problem.
	 */
	CSourcePieceWise_AdjElec(unsigned short val_nDim, unsigned short val_nVar, CConfig *config);
    
	/*!
	 * \brief Destructor of the class.
	 */
	~CSourcePieceWise_AdjElec(void);
    
	/*!
	 * \brief Source term integration of the adjoint poisson potential equation.
	 * \param[out] val_residual - Pointer to the total residual.
	 * \param[in] config - Definition of the particular problem.
	 */
	void ComputeResidual(su2double *val_residual, CConfig *config);
};

/*!
 * \class CSourcePieceWise_LevelSet
 * \brief Class for source term integration of the adjoint level set equation.
 * \ingroup SourceDiscr
 * \author F. Palacios
 * \version 4.0.0 "Cardinal"
 */
class CSourcePieceWise_LevelSet : public CNumerics {
public:
    
	/*!
	 * \brief Constructor of the class.
	 * \param[in] val_nDim - Number of dimensions of the problem.
	 * \param[in] val_nVar - Number of variables of the problem.
	 * \param[in] config - Definition of the particular problem.
	 */
	CSourcePieceWise_LevelSet(unsigned short val_nDim, unsigned short val_nVar, CConfig *config);
    
	/*!
	 * \brief Destructor of the class.
	 */
	~CSourcePieceWise_LevelSet(void);
    
	/*!
	 * \brief Source term integration of the adjoint poisson potential equation.
	 * \param[out] val_residual - Pointer to the total residual.
	 * \param[in] config - Definition of the particular problem.
	 */
	void ComputeResidual(su2double *val_residual, CConfig *config);
};

/*!
 * \class CSourcePieceWise_AdjLevelSet
 * \brief Class for source term integration of the adjoint level set equation.
 * \ingroup SourceDiscr
 * \author F. Palacios
 * \version 4.0.0 "Cardinal"
 */
class CSourcePieceWise_AdjLevelSet : public CNumerics {
public:
    
	/*!
	 * \brief Constructor of the class.
	 * \param[in] val_nDim - Number of dimensions of the problem.
	 * \param[in] val_nVar - Number of variables of the problem.
	 * \param[in] config - Definition of the particular problem.
	 */
	CSourcePieceWise_AdjLevelSet(unsigned short val_nDim, unsigned short val_nVar, CConfig *config);
    
	/*!
	 * \brief Destructor of the class.
	 */
	~CSourcePieceWise_AdjLevelSet(void);
    
	/*!
	 * \brief Source term integration of the adjoint poisson potential equation.
	 * \param[out] val_residual - Pointer to the total residual.
	 * \param[in] config - Definition of the particular problem.
	 */
	void ComputeResidual(su2double *val_residual, CConfig *config);
};

/*!
 * \class CSourcePieceWise_LinElec
 * \brief Class for source term integration of the linearized poisson potential equation.
 * \ingroup SourceDiscr
 * \author F. Palacios
 * \version 4.0.0 "Cardinal"
 */
class CSourcePieceWise_LinElec : public CNumerics {
public:
    
	/*!
	 * \brief Constructor of the class.
	 * \param[in] val_nDim - Number of dimensions of the problem.
	 * \param[in] val_nVar - Number of variables of the problem.
	 * \param[in] config - Definition of the particular problem.
	 */
	CSourcePieceWise_LinElec(unsigned short val_nDim, unsigned short val_nVar, CConfig *config);
    
	/*!
	 * \brief Destructor of the class.
	 */
	~CSourcePieceWise_LinElec(void);
    
	/*!
	 * \brief Source term integration of the linearized poisson potential equation.
	 * \param[out] val_residual - Pointer to the total residual.
	 * \param[in] config - Definition of the particular problem.
	 */
	void ComputeResidual(su2double *val_residual, CConfig *config);
};

/*!
 * \class CSourceConservative_AdjFlow
 * \brief Class for source term integration in adjoint problem using a conservative scheme.
 * \ingroup SourceDiscr
 * \author F. Palacios
 * \version 4.0.0 "Cardinal"
 */
class CSourceConservative_AdjFlow : public CNumerics {
private:
	su2double *Velocity, *Residual_i, *Residual_j, *Mean_Residual;
	su2double **Mean_PrimVar_Grad;
    
public:
    
	/*!
	 * \brief Constructor of the class.
	 * \param[in] val_nDim - Number of dimensions of the problem.
	 * \param[in] val_nVar - Number of variables of the problem.
	 * \param[in] config - Definition of the particular problem.
	 */
	CSourceConservative_AdjFlow(unsigned short val_nDim, unsigned short val_nVar, CConfig *config);
    
	/*!
	 * \brief Destructor of the class.
	 */
	~CSourceConservative_AdjFlow(void);
    
	/*!
	 * \brief Source term integration using a conservative scheme.
	 * \param[out] val_residual - Pointer to the total residual.
	 * \param[in] config - Definition of the particular problem.
	 */
	void ComputeResidual(su2double *val_residual, CConfig *config);
};

/*!
 * \class CSourceConservative_AdjTurb
 * \brief Class for source term integration in adjoint turbulent problem using a conservative scheme.
 * \ingroup SourceDiscr
 * \author A. Bueno.
 * \version 4.0.0 "Cardinal"
 */
class CSourceConservative_AdjTurb : public CNumerics {
public:
    
	/*!
	 * \brief Constructor of the class.
	 * \param[in] val_nDim - Number of dimensions of the problem.
	 * \param[in] val_nVar - Number of variables of the problem.
	 * \param[in] config - Definition of the particular problem.
	 */
	CSourceConservative_AdjTurb(unsigned short val_nDim, unsigned short val_nVar, CConfig *config);
    
	/*!
	 * \brief Destructor of the class.
	 */
	~CSourceConservative_AdjTurb(void);
    
	/*!
	 * \brief Source term integration using a conservative scheme.
	 * \param[out] val_residual - Pointer to the total residual.
	 * \param[out] val_Jacobian_i - Jacobian of the numerical method at node i (implicit computation).
	 * \param[out] val_Jacobian_j - Jacobian of the numerical method at node j (implicit computation).
	 * \param[in] config - Definition of the particular problem.
	 */
	void ComputeResidual(su2double *val_residual, su2double **val_Jacobian_i, su2double **val_Jacobian_j, CConfig *config);
};

/*!
 * \class CSourceRotatingFrame_Flow
 * \brief Class for a rotating frame source term.
 * \ingroup SourceDiscr
 * \author F. Palacios, T. Economon.
 * \version 4.0.0 "Cardinal"
 */
class CSourceRotatingFrame_Flow : public CNumerics {
public:
    
	/*!
	 * \brief Constructor of the class.
	 * \param[in] val_nDim - Number of dimensions of the problem.
	 * \param[in] val_nVar - Number of variables of the problem.
	 * \param[in] config - Definition of the particular problem.
	 */
	CSourceRotatingFrame_Flow(unsigned short val_nDim, unsigned short val_nVar, CConfig *config);
    
	/*!
	 * \brief Destructor of the class.
	 */
	~CSourceRotatingFrame_Flow(void);
    
	/*!
	 * \brief Residual of the rotational frame source term.
	 * \param[out] val_residual - Pointer to the total residual.
     * \param[out] val_Jacobian_i - Jacobian of the numerical method at node i (implicit computation).
	 * \param[in] config - Definition of the particular problem.
	 */
	void ComputeResidual(su2double *val_residual, su2double **val_Jacobian_i, CConfig *config);
};

/*!
 * \class CSourceRotatingFrame_AdjFlow
 * \brief Source term class for rotating frame adjoint.
 * \ingroup SourceDiscr
 * \author T. Economon.
 * \version 4.0.0 "Cardinal"
 */
class CSourceRotatingFrame_AdjFlow : public CNumerics {
public:
    
	/*!
	 * \brief Constructor of the class.
	 * \param[in] val_nDim - Number of dimensions of the problem.
	 * \param[in] val_nVar - Number of variables of the problem.
	 * \param[in] config - Definition of the particular problem.
	 */
	CSourceRotatingFrame_AdjFlow(unsigned short val_nDim, unsigned short val_nVar, CConfig *config);
    
	/*!
	 * \brief Destructor of the class.
	 */
	~CSourceRotatingFrame_AdjFlow(void);
    
	/*!
	 * \brief Residual of the adjoint rotating frame source term.
	 * \param[out] val_residual - Pointer to the total residual.
     * \param[out] val_Jacobian_i - Jacobian of the numerical method at node i (implicit computation).
	 * \param[in] config - Definition of the particular problem.
	 */
	void ComputeResidual(su2double *val_residual, su2double **val_Jacobian_i, CConfig *config);
};

/*!
 * \class CSourceAxisymmetric_Flow
 * \brief Class for source term for solving axisymmetric problems.
 * \ingroup SourceDiscr
 * \author F. Palacios
 * \version 4.0.0 "Cardinal"
 */
class CSourceAxisymmetric_Flow : public CNumerics {
private:
	bool compressible, incompressible, freesurface;
    
public:
    
	/*!
	 * \brief Constructor of the class.
	 * \param[in] val_nDim - Number of dimensions of the problem.
	 * \param[in] val_nVar - Number of variables of the problem.
	 * \param[in] config - Definition of the particular problem.
	 */
	CSourceAxisymmetric_Flow(unsigned short val_nDim, unsigned short val_nVar, CConfig *config);
    
	/*!
	 * \brief Destructor of the class.
	 */
	~CSourceAxisymmetric_Flow(void);
    
	/*!
	 * \brief Residual of the rotational frame source term.
	 * \param[out] val_residual - Pointer to the total residual.
	 * \param[in] config - Definition of the particular problem.
	 */
	void ComputeResidual(su2double *val_residual, su2double **Jacobian_i, CConfig *config);
    
};

/*!
 * \class CSourceAxisymmetric_AdjFlow
 * \brief Class for source term for solving axisymmetric problems.
 * \ingroup SourceDiscr
 * \author F. Palacios
 * \version 4.0.0 "Cardinal"
 */
class CSourceAxisymmetric_AdjFlow : public CNumerics {
public:
    
	/*!
	 * \brief Constructor of the class.
	 * \param[in] val_nDim - Number of dimensions of the problem.
	 * \param[in] val_nVar - Number of variables of the problem.
	 * \param[in] config - Definition of the particular problem.
	 */
	CSourceAxisymmetric_AdjFlow(unsigned short val_nDim, unsigned short val_nVar, CConfig *config);
    
	/*!
	 * \brief Destructor of the class.
	 */
	~CSourceAxisymmetric_AdjFlow(void);
    
	/*!
	 * \brief Residual of the rotational frame source term.
	 * \param[out] val_residual - Pointer to the total residual.
	 * \param[in] config - Definition of the particular problem.
	 */
	void ComputeResidual(su2double *val_residual, su2double **Jacobian_i, CConfig *config);
    
    
private:
	bool incompressible;
};

/*!
 * \class CSourceWindGust
 * \brief Class for a source term due to a wind gust.
 * \ingroup SourceDiscr
 * \author S. Padrón
 * \version 4.0.0 "Cardinal"
 */
class CSourceWindGust : public CNumerics {
public:
    
	/*!
	 * \brief Constructor of the class.
	 * \param[in] val_nDim - Number of dimensions of the problem.
	 * \param[in] val_nVar - Number of variables of the problem.
	 * \param[in] config - Definition of the particular problem.
	 */
	CSourceWindGust(unsigned short val_nDim, unsigned short val_nVar, CConfig *config);
    
	/*!
	 * \brief Destructor of the class.
	 */
	~CSourceWindGust(void);
    
	/*!
	 * \brief Residual of the wind gust source term.
	 * \param[out] val_residual - Pointer to the total residual.
     * \param[out] val_Jacobian_i - Jacobian of the numerical method at node i (implicit computation).
	 * \param[in] config - Definition of the particular problem.
	 */
	void ComputeResidual(su2double *val_residual, su2double **val_Jacobian_i, CConfig *config);
};

/*!
 * \class CSource_Template
 * \brief Dummy class.
 * \ingroup SourceDiscr
 * \author A. Lonkar.
 * \version 4.0.0 "Cardinal"
 */
class CSource_Template : public CNumerics {
public:
    
	/*!
	 * \brief Constructor of the class.
	 * \param[in] val_nDim - Number of dimensions of the problem.
	 * \param[in] val_nVar - Number of variables of the problem.
	 * \param[in] config -  Name of the input config file
	 *
	 */
	CSource_Template(unsigned short val_nDim, unsigned short val_nVar, CConfig *config);
    
    
	/*!
	 * \brief Residual for source term integration.
	 * \param[out] val_residual - Pointer to the total residual.
	 * \param[out] val_Jacobian_i - Jacobian of the numerical method at node i (implicit computation).
	 * \param[in] config - Definition of the particular problem.
	 */
	void ComputeResidual(su2double *val_residual, su2double **val_Jacobian_i, CConfig *config);
    
	/*!
	 * \brief Destructor of the class.
	 */
	~CSource_Template(void);
};

/*!
 * \class CConvectiveTemplate
 * \brief Class for setting up new method for spatial discretization of convective terms in flow Equations
 * \ingroup ConvDiscr
 * \author A. Lonkar
 * \version 4.0.0 "Cardinal"
 */
class CConvective_Template : public CNumerics {
private:
    
	/* define private variables here */
	bool implicit;
	su2double *Diff_U;
	su2double *Velocity_i, *Velocity_j, *RoeVelocity;
	su2double *ProjFlux_i, *ProjFlux_j;
	su2double *delta_wave, *delta_vel;
	su2double *Lambda, *Epsilon;
	su2double **P_Tensor, **invP_Tensor;
	su2double sq_vel, Proj_ModJac_Tensor_ij, Density_i, Energy_i, SoundSpeed_i, Pressure_i, Enthalpy_i,
	Density_j, Energy_j, SoundSpeed_j, Pressure_j, Enthalpy_j, R, RoeDensity, RoeEnthalpy, RoeSoundSpeed,
	ProjVelocity, ProjVelocity_i, ProjVelocity_j, proj_delta_vel, delta_p, delta_rho;
	unsigned short iDim, iVar, jVar, kVar;
    
public:
    
	/*!
	 * \brief Constructor of the class.
	 * \param[in] val_nDim - Number of dimensions of the problem.
	 * \param[in] val_nVar - Number of variables of the problem.
	 * \param[in] config - Definition of the particular problem.
	 */
	CConvective_Template(unsigned short val_nDim, unsigned short val_nVar, CConfig *config);
    
	/*!
	 * \brief Destructor of the class.
	 */
	~CConvective_Template(void);
    
	/*!
	 * \brief Compute the Roe's flux between two nodes i and j.
	 * \param[out] val_residual - Pointer to the total residual.
	 * \param[out] val_Jacobian_i - Jacobian of the numerical method at node i (implicit computation).
	 * \param[out] val_Jacobian_j - Jacobian of the numerical method at node j (implicit computation).
	 * \param[in] config - Definition of the particular problem.
	 */
	void ComputeResidual(su2double *val_residual, su2double **val_Jacobian_i, su2double **val_Jacobian_j, CConfig *config);
};

/*!
 * \class CViscous_Template
 * \brief Class for computing viscous term using average of gradients.
 * \ingroup ViscDiscr
 * \author F. Palacios
 * \version 4.0.0 "Cardinal"
 */
class CViscous_Template : public CNumerics {
private:
    
public:
    
	/*!
	 * \brief Constructor of the class.
	 * \param[in] val_nDim - Number of dimension of the problem.
	 * \param[in] val_nVar - Number of variables of the problem.
	 * \param[in] config - Definition of the particular problem.
	 */
	CViscous_Template(unsigned short val_nDim, unsigned short val_nVar, CConfig *config);
    
	/*!
	 * \brief Destructor of the class.
	 */
	~CViscous_Template(void);
    
	/*!
	 * \brief Compute the viscous flow residual using an average of gradients.
	 * \param[out] val_residual - Pointer to the total residual.
	 * \param[out] val_Jacobian_i - Jacobian of the numerical method at node i (implicit computation).
	 * \param[out] val_Jacobian_j - Jacobian of the numerical method at node j (implicit computation).
	 * \param[in] config - Definition of the particular problem.
	 */
	void ComputeResidual(su2double *val_residual, su2double **val_Jacobian_i, su2double **val_Jacobian_j, CConfig *config);
};

/*!
 * \class CUpwRoe_TNE2
 * \brief Class for evaluating the Riemann problem using Roe's scheme for a two-temperature model.
 * \ingroup ConvDiscr
 * \author S. R. Copeland
 * \version 2.0.6
 */
class CUpwRoe_TNE2 : public CNumerics {
private:
	bool implicit, ionization;
	su2double *Diff_U;
  su2double *RoeU, *RoeV;
	su2double *ProjFlux_i, *ProjFlux_j;
	su2double *Lambda, *Epsilon;
	su2double **P_Tensor, **invP_Tensor;
  su2double RoeSoundSpeed;
  su2double ProjVelocity, ProjVelocity_i, ProjVelocity_j;
	su2double Proj_ModJac_Tensor_ij, R;
  su2double *RoedPdU;
 	unsigned short nSpecies, nPrimVar, nPrimVarGrad, nVar, nDim;
//  CVariable *var;
  
public:
    
	/*!
	 * \brief Constructor of the class.
	 * \param[in] val_nDim - Number of dimensions of the problem.
	 * \param[in] val_nVar - Number of variables of the problem.
	 * \param[in] config - Definition of the particular problem.
	 */
	CUpwRoe_TNE2(unsigned short val_nDim, unsigned short val_nVar,
               unsigned short val_nPrimVar, unsigned short val_nPrimVarGrad,
               CConfig *config);
    
	/*!
	 * \brief Destructor of the class.
	 */
	~CUpwRoe_TNE2(void);
    
	/*!
	 * \brief Compute the Roe's flux between two nodes i and j.
	 * \param[out] val_residual - Pointer to the total residual.
	 * \param[out] val_Jacobian_i - Jacobian of the numerical method at node i (implicit computation).
	 * \param[out] val_Jacobian_j - Jacobian of the numerical method at node j (implicit computation).
	 * \param[in] config - Definition of the particular problem.
	 */
	void ComputeResidual(su2double *val_residual, su2double **val_Jacobian_i, su2double **val_Jacobian_j, CConfig *config);
  
};


/*!
 * \class CUpwMSW_TNE2
 * \brief Class for solving a flux-vector splitting method by Steger & Warming, modified version.
 * \ingroup ConvDiscr
 * \author S. Copeland
 * \version 4.0.0 "Cardinal"
 */
class CUpwMSW_TNE2 : public CNumerics {
private:
	bool ionization, implicit;
	su2double *Diff_U;
	su2double *u_i, *u_j, *ust_i, *ust_j;
	su2double *Fc_i, *Fc_j;
	su2double *Lambda_i, *Lambda_j;
  su2double *rhos_i, *rhos_j, *rhosst_i, *rhosst_j;
  su2double *Ust_i, *Ust_j, *Vst_i, *Vst_j;
  su2double *dPdUst_i, *dPdUst_j;
	su2double **P_Tensor, **invP_Tensor;
  unsigned short nSpecies, nPrimVar, nPrimVarGrad, nVar, nDim;
  
//  CVariable *var;
  
public:
  
	/*!
	 * \brief Constructor of the class.
	 * \param[in] val_nDim - Number of dimensions of the problem.
	 * \param[in] val_nVar - Number of variables of the problem.
	 * \param[in] val_nPrimVar
   * \param[in] val_nPrimVarGrad
	 * \param[in] config - Definition of the particular problem.
	 */
	CUpwMSW_TNE2(unsigned short val_nDim, unsigned short val_nVar,
               unsigned short val_nPrimVar, unsigned short val_nPrimVarGrad,
               CConfig *config);
  
	/*!
	 * \brief Destructor of the class.
	 */
	~CUpwMSW_TNE2(void);
  
	/*!
	 * \brief Compute the Roe's flux between two nodes i and j.
	 * \param[out] val_residual - Pointer to the total residual.
	 * \param[out] val_Jacobian_i - Jacobian of the numerical method at node i (implicit computation).
	 * \param[out] val_Jacobian_j - Jacobian of the numerical method at node j (implicit computation).
	 * \param[in] config - Definition of the particular problem.
	 */
	void ComputeResidual(su2double *val_residual, su2double **val_Jacobian_i, su2double **val_Jacobian_j, CConfig *config);
  
};

/*!
 * \class CUpwAUSM_TNE2
 * \brief Class for solving an approximate Riemann AUSM.
 * \ingroup ConvDiscr
 * \author F. Palacios
 * \version 2.0.6
 */
class CUpwAUSM_TNE2 : public CNumerics {
private:
	bool implicit, ionization;
	su2double *FcL, *FcR, *FcLR;
    su2double *dmLP, *dmRM, *dpLP, *dpRM;
    su2double *daL, *daR;
    su2double *rhos_i, *u_i;
	su2double *rhos_j, *u_j;
    su2double a_i, P_i, h_i, ProjVel_i;
    su2double a_j, P_j, h_j, ProjVel_j;
	su2double sq_vel, Proj_ModJac_Tensor_ij;
 	unsigned short nSpecies, nVar, nDim;
    
public:
    
	/*!
	 * \brief Constructor of the class.
	 * \param[in] val_nDim - Number of dimensions of the problem.
	 * \param[in] val_nVar - Number of variables of the problem.
	 * \param[in] config - Definition of the particular problem.
	 */
	CUpwAUSM_TNE2(unsigned short val_nDim, unsigned short val_nVar, CConfig *config);
    
	/*!
	 * \brief Destructor of the class.
	 */
	~CUpwAUSM_TNE2(void);
    
	/*!
	 * \brief Compute the Roe's flux between two nodes i and j.
	 * \param[out] val_residual - Pointer to the total residual.
	 * \param[out] val_Jacobian_i - Jacobian of the numerical method at node i (implicit computation).
	 * \param[out] val_Jacobian_j - Jacobian of the numerical method at node j (implicit computation).
	 * \param[in] config - Definition of the particular problem.
	 */
	void ComputeResidual(su2double *val_residual, su2double **val_Jacobian_i, su2double **val_Jacobian_j, CConfig *config);
};

/*!
 * \class CUpwAUSM_TNE2
 * \brief Class for solving an approximate Riemann AUSM.
 * \ingroup ConvDiscr
 * \author F. Palacios
 * \version 2.0.6
 */
class CUpwAUSMPWplus_TNE2 : public CNumerics {
private:
	bool implicit, ionization;
	su2double *FcL, *FcR;
  su2double *dmLdL, *dmLdR, *dmRdL, *dmRdR;
  su2double *dmLPdL, *dmLPdR, *dmRMdL, *dmRMdR;
  su2double *dmbLPdL, *dmbLPdR, *dmbRMdL, *dmbRMdR;
  su2double *dpLPdL, *dpLPdR, *dpRMdL, *dpRMdR;
  su2double *dHnL, *dHnR;
  su2double *daL, *daR;
  su2double *rhos_i, *u_i;
	su2double *rhos_j, *u_j;
  su2double *dPdU_i, *dPdU_j;
  unsigned short nSpecies, nVar, nDim;
  
public:
  
	/*!
	 * \brief Constructor of the class.
	 * \param[in] val_nDim - Number of dimensions of the problem.
	 * \param[in] val_nVar - Number of variables of the problem.
	 * \param[in] config - Definition of the particular problem.
	 */
	CUpwAUSMPWplus_TNE2(unsigned short val_nDim, unsigned short val_nVar, CConfig *config);
  
	/*!
	 * \brief Destructor of the class.
	 */
	~CUpwAUSMPWplus_TNE2(void);
  
	/*!
	 * \brief Compute the Roe's flux between two nodes i and j.
	 * \param[out] val_residual - Pointer to the total residual.
	 * \param[out] val_Jacobian_i - Jacobian of the numerical method at node i (implicit computation).
	 * \param[out] val_Jacobian_j - Jacobian of the numerical method at node j (implicit computation).
	 * \param[in] config - Definition of the particular problem.
	 */
	void ComputeResidual(su2double *val_residual, su2double **val_Jacobian_i, su2double **val_Jacobian_j, CConfig *config);
};


/*!
 * \class CCentLax_TNE2
 * \brief Class for computing the Lax-Friedrich centered scheme.
 * \ingroup ConvDiscr
 * \author F. Palacios
 * \version 2.0.6
 */
class CCentLax_TNE2 : public CNumerics {
private:
	unsigned short iDim, iVar, jVar; /*!< \brief Iteration on dimension and variables. */
	su2double *Diff_U; /*!< \brief Difference of conservative variables. */
  su2double *MeanU, *MeanV;
  su2double *MeandPdU;
	su2double *ProjFlux;  /*!< \brief Projected inviscid flux tensor. */
	su2double Param_p, Param_Kappa_0; /*!< \brief Artificial dissipation parameters. */
	su2double Local_Lambda_i, Local_Lambda_j, MeanLambda; /*!< \brief Local eigenvalues. */
	su2double Phi_i, Phi_j, sc0, StretchingFactor; /*!< \brief Streching parameters. */
	su2double Epsilon_0, cte; /*!< \brief Artificial dissipation values. */
  //    su2double *dPdrhos, dPdrhoE, dPdrhoEve; /*!< \brief Partial derivative of pressure w.r.t. conserved quantities. */
	bool implicit; /*!< \brief Implicit time integration. */
  bool ionization;  /*!< \brief Charged species with the mixture. */
	bool stretching;
  unsigned short nSpecies, nVar, nPrimVar, nPrimVarGrad, nDim;
  
//  CVariable *var;
    
public:
    
	/*!
	 * \brief Constructor of the class.
	 * \param[in] val_nDim - Number of dimension of the problem.
	 * \param[in] val_nVar - Number of variables of the problem.
	 * \param[in] config - Definition of the particular problem.
	 */
	CCentLax_TNE2(unsigned short val_nDim, unsigned short val_nVar,
                unsigned short val_nPrimVar, unsigned short val_nPrimVarGrad,
                CConfig *config);
    
	/*!
	 * \brief Destructor of the class.
	 */
	~CCentLax_TNE2(void);
    
	/*!
	 * \brief Compute the flow residual using a Lax method.
	 * \param[out] val_resconv - Pointer to the convective residual.
	 * \param[out] val_resvisc - Pointer to the artificial viscosity residual.
	 * \param[out] val_Jacobian_i - Jacobian of the numerical method at node i (implicit computation).
	 * \param[out] val_Jacobian_j - Jacobian of the numerical method at node j (implicit computation).
	 * \param[in] config - Definition of the particular problem.
	 */
	void ComputeResidual(su2double *val_resconv, su2double *val_resvisc, su2double **val_Jacobian_i, su2double **val_Jacobian_j,
                         CConfig *config);
};

/*!
 * \class CAvgGrad_Flow
 * \brief Class for computing viscous term using the average of gradients.
 * \ingroup ViscDiscr
 * \author S. R. Copeland
 * \version 4.0.0 "Cardinal"
 */
class CAvgGrad_TNE2 : public CNumerics {
private:
	unsigned short iDim, iVar, nPrimVar, nPrimVarGrad;		/*!< \brief Iterators in dimension an variable. */
	su2double *Mean_PrimVar,					/*!< \brief Mean primitive variables. */
	*PrimVar_i, *PrimVar_j,				/*!< \brief Primitives variables at point i and 1. */
	**Mean_GradPrimVar,						/*!< \brief Mean value of the gradient. */
	*Mean_Diffusion_Coeff, /*!< \brief Mean value of the species diffusion coefficient. */
    Mean_Laminar_Viscosity, /*!< \brief Mean value of the viscosity. */
    Mean_Thermal_Conductivity, /*!< \brief Mean value of the thermal conductivity. */
    Mean_Thermal_Conductivity_ve, /*!< \brief Mean value of the vib-el. thermal conductivity. */
    
	*ProjFlux,	/*!< \brief Projection of the viscous fluxes. */
	dist_ij;						/*!< \brief Length of the edge and face. */
	bool implicit; /*!< \brief Implicit calculus. */
    
public:
    
	/*!
	 * \brief Constructor of the class.
	 * \param[in] val_nDim - Number of dimension of the problem.
	 * \param[in] val_nVar - Number of variables of the problem.
     * \param[in] val_nPrimVar - Number of primitive variables of the problem.
     * \param[in] val_nPrimVarGrad - Number of variables in the primitive variable gradient.
	 * \param[in] config - Definition of the particular problem.
	 */
	CAvgGrad_TNE2(unsigned short val_nDim,
                unsigned short val_nVar,
                unsigned short val_nPrimVar,
                unsigned short val_nPrimVarGrad,
                CConfig *config);
    
	/*!
	 * \brief Destructor of the class.
	 */
	~CAvgGrad_TNE2(void);
    
	/*!
	 * \brief Compute the viscous flow residual using an average of gradients.
	 * \param[out] val_residual - Pointer to the total residual.
	 * \param[out] val_Jacobian_i - Jacobian of the numerical method at node i (implicit computation).
	 * \param[out] val_Jacobian_j - Jacobian of the numerical method at node j (implicit computation).
	 * \param[in] config - Definition of the particular problem.
	 */
	void ComputeResidual(su2double *val_residual,
                       su2double **val_Jacobian_i,
                       su2double **val_Jacobian_j,
                       CConfig *config);
};


/*!
 * \class CAvgGrad_Flow
 * \brief Class for computing viscous term using the average of gradients.
 * \ingroup ViscDiscr
 * \author S. R. Copeland
 * \version 4.0.0 "Cardinal"
 */
class CAvgGradCorrected_TNE2 : public CNumerics {
private:
	unsigned short iDim, iVar, nPrimVar, nPrimVarGrad;		/*!< \brief Iterators in dimension an variable. */
	su2double *Mean_PrimVar,					/*!< \brief Mean primitive variables. */
	*PrimVar_i, *PrimVar_j,				/*!< \brief Primitives variables at point i and 1. */
	**Mean_GradPrimVar,						/*!< \brief Mean value of the gradient. */
  *Edge_Vector,
  *Proj_Mean_GradPrimVar_Edge,  /*!< \brief Mean value of the gradient. */
	*Mean_Diffusion_Coeff, /*!< \brief Mean value of the species diffusion coefficient. */
  Mean_Laminar_Viscosity, /*!< \brief Mean value of the viscosity. */
  Mean_Thermal_Conductivity, /*!< \brief Mean value of the thermal conductivity. */
  Mean_Thermal_Conductivity_ve, /*!< \brief Mean value of the vib-el. thermal conductivity. */
  
	*ProjFlux,	/*!< \brief Projection of the viscous fluxes. */
	dist_ij;						/*!< \brief Length of the edge and face. */
	bool implicit; /*!< \brief Implicit calculus. */
  
public:
  
	/*!
	 * \brief Constructor of the class.
	 * \param[in] val_nDim - Number of dimension of the problem.
	 * \param[in] val_nVar - Number of variables of the problem.
   * \param[in] val_nPrimVar - Number of primitive variables of the problem.
   * \param[in] val_nPrimVarGrad - Number of variables in the primitive variable gradient.
	 * \param[in] config - Definition of the particular problem.
	 */
	CAvgGradCorrected_TNE2(unsigned short val_nDim,
                unsigned short val_nVar,
                unsigned short val_nPrimVar,
                unsigned short val_nPrimVarGrad,
                CConfig *config);
  
	/*!
	 * \brief Destructor of the class.
	 */
	~CAvgGradCorrected_TNE2(void);
  
	/*!
	 * \brief Compute the viscous flow residual using an average of gradients.
	 * \param[out] val_residual - Pointer to the total residual.
	 * \param[out] val_Jacobian_i - Jacobian of the numerical method at node i (implicit computation).
	 * \param[out] val_Jacobian_j - Jacobian of the numerical method at node j (implicit computation).
	 * \param[in] config - Definition of the particular problem.
	 */
	void ComputeResidual(su2double *val_residual,
                       su2double **val_Jacobian_i,
                       su2double **val_Jacobian_j,
                       CConfig *config);
};


/*!
 * \class CSource_TNE2
 * \brief Class for two-temperature model source terms.
 * \ingroup SourceDiscr
 * \author S. Copeland
 * \version 2.0.6
 */
class CSource_TNE2 : public CNumerics {
private:
  bool   implicit, ionization;
  unsigned short nSpecies, nVar, nPrimVar, nPrimVarGrad;
  int    *alphak, *betak;
  su2double *X; // Mole fraction
  su2double **RxnConstantTable;
  su2double *dkf, *dkb, *dRfok, *dRbok, *A;
  su2double *eves, *Cvvs, *Cves;
//  CVariable *var;

public:
  
	/*!
	 * \brief Constructor of the class.
	 * \param[in] val_nDim - Number of dimensions of the problem.
	 * \param[in] val_nVar - Number of variables of the problem.
	 * \param[in] config - Definition of the particular problem.
	 */
	CSource_TNE2(unsigned short val_nDim,
               unsigned short val_nVar,
               unsigned short val_nPrimVar,
               unsigned short val_nPrimVarGrad,
               CConfig *config);
  
	/*!
	 * \brief Destructor of the class.
	 */
	~CSource_TNE2(void);
    
    /*!
	 * \brief Source residual of the chemistry.
	 * \param[out] val_residual - Pointer to the total residual.
     * \param[out] val_Jacobian_i - Jacobian of the numerical method at node i (implicit computation).
	 * \param[in] config - Definition of the particular problem.
	 */
    void ComputeChemistry(su2double *val_residual, su2double **val_Jacobian_i, CConfig *config);
    
    /*!
	 * \brief Calculates constants used for Keq correlation.
	 * \param[out] A - Pointer to coefficient array.
     * \param[in] val_reaction - Reaction number indicator.
	 * \param[in] config - Definition of the particular problem.
	 */
    void GetKeqConstants(su2double *A, unsigned short val_reaction, CConfig *config);
    
	/*!
	 * \brief Residual of the rotational frame source term.
	 * \param[out] val_residual - Pointer to the total residual.
     * \param[out] val_Jacobian_i - Jacobian of the numerical method at node i (implicit computation).
	 * \param[in] config - Definition of the particular problem.
	 */
	void ComputeVibRelaxation(su2double *val_residual, su2double **val_Jacobian_i, CConfig *config);
};


/*!
 * \class CUpwRoe_AdjTNE2
 * \brief Class for solving an approximate Riemann solver of Roe
 *        for the adjoint flow equations.
 * \ingroup ConvDiscr
 * \author F. Palacios
 * \version 2.0.6
 */
class CUpwRoe_AdjTNE2 : public CNumerics {
private:
  bool implicit;
  unsigned short nVar, nPrimVar, nPrimVarGrad, nSpecies;
  su2double *MeanU, *MeanV, *MeandPdU;
  su2double *DiffPsi;
  su2double *UnitNormal;
  su2double *Lambda;
  su2double **Ai, **Aj;
  su2double **P, **invP, **PLPinv;
  
//  CVariable *var;
  
public:
    
	/*!
	 * \brief Constructor of the class.
	 * \param[in] val_nDim - Number of dimensions of the problem.
	 * \param[in] val_nVar - Number of variables of the problem.
	 * \param[in] config - Definition of the particular problem.
	 */
	CUpwRoe_AdjTNE2(unsigned short val_nDim, unsigned short val_nVar,
                  unsigned short val_nPrimVar, unsigned short val_nPrimVarGrad,
                  CConfig *config);
    
	/*!
	 * \brief Destructor of the class.
	 */
	~CUpwRoe_AdjTNE2(void);
    
	/*!
	 * \brief Compute the adjoint Roe's flux between two nodes i and j.
	 * \param[out] val_residual_i - Pointer to the total residual at point i.
	 * \param[out] val_residual_j - Pointer to the total residual at point j.
	 * \param[out] val_Jacobian_ii - Jacobian of the numerical method at node i (implicit computation) from node i.
	 * \param[out] val_Jacobian_ij - Jacobian of the numerical method at node i (implicit computation) from node j.
	 * \param[out] val_Jacobian_ji - Jacobian of the numerical method at node j (implicit computation) from node i.
	 * \param[out] val_Jacobian_jj - Jacobian of the numerical method at node j (implicit computation) from node j.
	 * \param[in] config - Definition of the particular problem.
	 */
	void ComputeResidual(su2double *val_residual_i, su2double *val_residual_j,
                       su2double **val_Jacobian_ii, su2double **val_Jacobian_ij,
                       su2double **val_Jacobian_ji, su2double **val_Jacobian_jj,
                       CConfig *config);
};

/*!
 * \class CUpwSW_AdjTNE2
 * \brief Class for solving an approximate Riemann solver of Roe
 *        for the adjoint flow equations.
 * \ingroup ConvDiscr
 * \author F. Palacios
 * \version 2.0.6
 */
class CUpwSW_AdjTNE2 : public CNumerics {
private:
  bool implicit;
  unsigned short nVar, nPrimVar, nPrimVarGrad, nSpecies;
  su2double *DiffPsi;
  su2double *UnitNormal;
  su2double *Lambda_i, *Lambda_j;
  su2double **P, **invP, **PLPinv;
  su2double **Ai, **Aj;
  
  //  CVariable *var;
  
public:
  
	/*!
	 * \brief Constructor of the class.
	 * \param[in] val_nDim - Number of dimensions of the problem.
	 * \param[in] val_nVar - Number of variables of the problem.
	 * \param[in] config - Definition of the particular problem.
	 */
	CUpwSW_AdjTNE2(unsigned short val_nDim, unsigned short val_nVar,
                  unsigned short val_nPrimVar, unsigned short val_nPrimVarGrad,
                  CConfig *config);
  
	/*!
	 * \brief Destructor of the class.
	 */
	~CUpwSW_AdjTNE2(void);
  
	/*!
	 * \brief Compute the adjoint Roe's flux between two nodes i and j.
	 * \param[out] val_residual_i - Pointer to the total residual at point i.
	 * \param[out] val_residual_j - Pointer to the total residual at point j.
	 * \param[out] val_Jacobian_ii - Jacobian of the numerical method at node i (implicit computation) from node i.
	 * \param[out] val_Jacobian_ij - Jacobian of the numerical method at node i (implicit computation) from node j.
	 * \param[out] val_Jacobian_ji - Jacobian of the numerical method at node j (implicit computation) from node i.
	 * \param[out] val_Jacobian_jj - Jacobian of the numerical method at node j (implicit computation) from node j.
	 * \param[in] config - Definition of the particular problem.
	 */
	void ComputeResidual(su2double *val_residual_i, su2double *val_residual_j,
                       su2double **val_Jacobian_ii, su2double **val_Jacobian_ij,
                       su2double **val_Jacobian_ji, su2double **val_Jacobian_jj,
                       CConfig *config);
};


/*!
 * \class CCentJST_AdjTNE2
 * \brief Class for and adjoint centered scheme - JST.
 * \ingroup ConvDiscr
 * \author F. Palacios
 * \version 2.0.6
 */
class CCentJST_AdjTNE2 : public CNumerics {
private:
	su2double *Diff_Psi, *Diff_Lapl;
	su2double *Velocity_i, *Velocity_j;
	su2double *MeanPhi;
	unsigned short iDim, jDim, iVar, jVar;
	su2double Residual, ProjVelocity_i, ProjVelocity_j, ProjPhi, ProjPhi_Vel, sq_vel, phis1, phis2;
	su2double MeanPsiRho, MeanPsiE, Param_p, Param_Kappa_4, Param_Kappa_2, Local_Lambda_i, Local_Lambda_j, MeanLambda;
	su2double Phi_i, Phi_j, sc4, StretchingFactor, Epsilon_4, Epsilon_2;
	bool implicit, stretching, grid_movement, rotating_frame;
    
public:
    
	/*!
	 * \brief Constructor of the class.
	 * \param[in] val_nDim - Number of dimensions of the problem.
	 * \param[in] val_nVar - Number of variables of the problem.
	 * \param[in] config - Definition of the particular problem.
	 */
	CCentJST_AdjTNE2(unsigned short val_nDim, unsigned short val_nVar, CConfig *config);
    
	/*!
	 * \brief Destructor of the class.
	 */
	~CCentJST_AdjTNE2(void);
    
	/*!
	 * \brief Compute the adjoint flow residual using a JST method.
	 * \param[out] val_resconv_i - Pointer to the convective residual at point i.
	 * \param[out] val_resvisc_i - Pointer to the artificial viscosity residual at point i.
	 * \param[out] val_resconv_j - Pointer to the convective residual at point j.
	 * \param[out] val_resvisc_j - Pointer to the artificial viscosity residual at point j.
	 * \param[out] val_Jacobian_ii - Jacobian of the numerical method at node i (implicit computation) from node i.
	 * \param[out] val_Jacobian_ij - Jacobian of the numerical method at node i (implicit computation) from node j.
	 * \param[out] val_Jacobian_ji - Jacobian of the numerical method at node j (implicit computation) from node i.
	 * \param[out] val_Jacobian_jj - Jacobian of the numerical method at node j (implicit computation) from node j.
	 * \param[in] config - Definition of the particular problem.
	 */
	void ComputeResidual (su2double *val_resconv_i, su2double *val_resvisc_i, su2double *val_resconv_j, su2double *val_resvisc_j,
                          su2double **val_Jacobian_ii, su2double **val_Jacobian_ij, su2double **val_Jacobian_ji, su2double **val_Jacobian_jj,
                          CConfig *config);
};


/*!
 * \class CCentLax_AdjTNE2
 * \brief Class for computing the Lax-Friedrich adjoint centered scheme.
 * \ingroup ConvDiscr
 * \author F. Palacios
 * \version 2.0.6
 */
class CCentLax_AdjTNE2 : public CNumerics {
private:
  bool implicit;
  unsigned short nVar, nPrimVar, nPrimVarGrad, nSpecies, nDim;
	su2double *DiffPsi, *MeanPsi;
  su2double Param_p, Param_Kappa_0;
  su2double **Proj_Jac_Tensor_i, **Proj_Jac_Tensor_j;
    
public:
    
	/*!
	 * \brief Constructor of the class.
	 * \param[in] val_nDim - Number of dimensions of the problem.
	 * \param[in] val_nVar - Number of variables of the problem.
	 * \param[in] config - Definition of the particular problem.
	 */
	CCentLax_AdjTNE2(unsigned short val_nDim, unsigned short val_nVar,
                   unsigned short val_nPrimVar, unsigned short val_nPrimVarGrad,
                   CConfig *config);
    
	/*!
	 * \brief Destructor of the class.
	 */
	~CCentLax_AdjTNE2(void);
    
	/*!
	 * \brief Compute the adjoint flow residual using a Lax method.
	 * \param[out] val_resconv_i - Pointer to the convective residual at point i.
	 * \param[out] val_resvisc_i - Pointer to the artificial viscosity residual at point i.
	 * \param[out] val_resconv_j - Pointer to the convective residual at point j.
	 * \param[out] val_resvisc_j - Pointer to the artificial viscosity residual at point j.
	 * \param[out] val_Jacobian_ii - Jacobian of the numerical method at node i (implicit computation) from node i.
	 * \param[out] val_Jacobian_ij - Jacobian of the numerical method at node i (implicit computation) from node j.
	 * \param[out] val_Jacobian_ji - Jacobian of the numerical method at node j (implicit computation) from node i.
	 * \param[out] val_Jacobian_jj - Jacobian of the numerical method at node j (implicit computation) from node j.
	 * \param[in] config - Definition of the particular problem.
	 */
	void ComputeResidual (su2double *val_resconv_i, su2double *val_resvisc_i,
                        su2double *val_resconv_j, su2double *val_resvisc_j,
                        su2double **val_Jacobian_ii, su2double **val_Jacobian_ij,
                        su2double **val_Jacobian_ji, su2double **val_Jacobian_jj,
                        CConfig *config);
};

/*!
 * \class CAvgGrad_AdjTNE2
 * \brief Class for computing the adjoint viscous terms.
 * \ingroup ViscDiscr
 * \author F. Palacios
 * \version 4.0.0 "Cardinal"
 */
class CAvgGrad_AdjTNE2 : public CNumerics {
private:
  su2double *vel, *vel_i, *vel_j;
	su2double *Mean_GradPsiE;	/*!< \brief Mean gradient in the adjoint  energy between nodes i and j. */
  su2double *Mean_GradPsiEve; /*!< \brief Mean gradient in the adjoint vibrational energy between nodes i and j. */
	su2double **Mean_GradPhi;	/*!< \brief Counter for dimensions of the problem. */
  su2double **Mean_GPsi;  /*!< \brief Mean gradient of the adjoint variables. */
	su2double *Edge_Vector;	/*!< \brief Vector going from node i to node j. */
  su2double **SigmaPhi;
  su2double **SigmaPsiE;
  bool implicit;			/*!< \brief Implicit calculus. */
public:
  
	/*!
	 * \brief Constructor of the class.
	 * \param[in] val_nDim - Number of dimensions of the problem.
	 * \param[in] val_nVar - Number of variables of the problem.
	 * \param[in] config - Definition of the particular problem.
	 */
	CAvgGrad_AdjTNE2(unsigned short val_nDim, unsigned short val_nVar, CConfig *config);
  
	/*!
	 * \brief Destructor of the class.
	 */
	~CAvgGrad_AdjTNE2(void);
  
	/*!
	 * \brief Residual computation.
	 * \param[out] val_residual_i - Pointer to the total residual at point i.
	 * \param[out] val_residual_j - Pointer to the total residual at point j.
	 */
	void ComputeResidual(su2double *val_residual_i, su2double *val_residual_j,
                       su2double **val_Jacobian_ii, su2double **val_Jacobian_ij,
                       su2double **val_Jacobian_ji, su2double **val_Jacobian_jj, CConfig *config);
};

/*!
 * \class CSource_AdjTNE2
 * \brief Class for adjoint two-temperature model source terms.
 * \ingroup SourceDiscr
 * \author S. Copeland
 * \version 2.0.6
 */
class CSource_AdjTNE2 : public CNumerics {
private:
  bool   implicit;
  unsigned short nSpecies, nVar, nPrimVar, nPrimVarGrad;
  su2double *rhos, *vel;
  su2double *GInvRho, **GVeloRho, **tau, **eta, **pi, **zeta;
  su2double *GPhiGInvRho, *GPsiEZetaTau;
  su2double **Av2, **Av3, **Av4;
public:
  
	/*!
	 * \brief Constructor of the class.
	 * \param[in] val_nDim - Number of dimensions of the problem.
	 * \param[in] val_nVar - Number of variables of the problem.
	 * \param[in] config - Definition of the particular problem.
	 */
	CSource_AdjTNE2(unsigned short val_nDim,
                  unsigned short val_nVar,
                  unsigned short val_nPrimVar,
                  unsigned short val_nPrimVarGrad,
                  CConfig *config);
  
	/*!
	 * \brief Destructor of the class.
	 */
	~CSource_AdjTNE2(void);
  
  /*!
	 * \brief Source residual of the chemistry.
	 * \param[out] val_residual - Pointer to the total residual.
	 * \param[in] config - Definition of the particular problem.
	 */
  void ComputeSourceViscous(su2double *val_residual, CConfig *config);
  
	/*!
	 * \brief Residual of the rotational frame source term.
	 * \param[out] val_residual - Pointer to the total residual.
	 * \param[in] config - Definition of the particular problem.
	 */
	void ComputeSourceConservative(su2double *val_residual, CConfig *config);
};


#include "numerics_structure.inl"
<|MERGE_RESOLUTION|>--- conflicted
+++ resolved
@@ -1,6261 +1,6249 @@
-/*!
- * \file numerics_structure.hpp
- * \brief Headers of the main subroutines for the dumerical definition of the problem.
- *        The subroutines and functions are in the <i>numerics_structure.cpp</i>,
- *        <i>numerics_convective.cpp</i>, <i>numerics_viscous.cpp</i>, and
- *        <i>numerics_source.cpp</i> files.
- * \author F. Palacios, T. Economon
- * \version 4.0.0 "Cardinal"
- *
- * SU2 Lead Developers: Dr. Francisco Palacios (Francisco.D.Palacios@boeing.com).
- *                      Dr. Thomas D. Economon (economon@stanford.edu).
- *
- * SU2 Developers: Prof. Juan J. Alonso's group at Stanford University.
- *                 Prof. Piero Colonna's group at Delft University of Technology.
- *                 Prof. Nicolas R. Gauger's group at Kaiserslautern University of Technology.
- *                 Prof. Alberto Guardone's group at Polytechnic University of Milan.
- *                 Prof. Rafael Palacios' group at Imperial College London.
- *
- * Copyright (C) 2012-2015 SU2, the open-source CFD code.
- *
- * SU2 is free software; you can redistribute it and/or
- * modify it under the terms of the GNU Lesser General Public
- * License as published by the Free Software Foundation; either
- * version 2.1 of the License, or (at your option) any later version.
- *
- * SU2 is distributed in the hope that it will be useful,
- * but WITHOUT ANY WARRANTY; without even the implied warranty of
- * MERCHANTABILITY or FITNESS FOR A PARTICULAR PURPOSE. See the GNU
- * Lesser General Public License for more details.
- *
- * You should have received a copy of the GNU Lesser General Public
- * License along with SU2. If not, see <http://www.gnu.org/licenses/>.
- */
-
-#pragma once
-
-#include "../../Common/include/mpi_structure.hpp"
-
-#include <cmath>
-#include <iostream>
-#include <limits>
-#include <cstdlib>
-
-#include "../../Common/include/config_structure.hpp"
-#include "numerics_machine_learning.hpp"
-#include "numerics_machine_learning_turbulent.hpp"
-#include "variable_structure.hpp"
-
-using namespace std;
-
-/*!
- * \class CNumerics
- * \brief Class for defining the numerical methods.
- * \author F. Palacios
- * \version 4.0.0 "Cardinal"
- */
-class CNumerics {
-protected:
-	unsigned short nDim, nVar;	/*!< \brief Number of dimensions and variables. */
-	unsigned short nSpecies; 	/*!< \brief No of species present in plasma */
-	su2double Gamma;				/*!< \brief Fluid's Gamma constant (ratio of specific heats). */
-	su2double Gamma_Minus_One;		/*!< \brief Fluids's Gamma - 1.0  . */
-	su2double Gas_Constant;		 		/*!< \brief Gas constant. */
-  su2double *Vector; /*!< \brief Auxiliary vector. */
-  su2double *Enthalpy_formation;
-	unsigned short nDiatomics, nMonatomics;
-	su2double Prandtl_Lam;				/*!< \brief Laminar Prandtl's number. */
-	su2double Prandtl_Turb;		/*!< \brief Turbulent Prandtl's number. */
-  
-public:
-	
-  su2double
-  **Flux_Tensor,	/*!< \brief Flux tensor (used for viscous and inviscid purposes. */
-	*Proj_Flux_Tensor;		/*!< \brief Flux tensor projected in a direction. */
-	
-  su2double
-  **tau,		/*!< \brief Viscous stress tensor. */
-	**delta;			/*!< \brief Identity matrix. */
-  su2double **dVdU; /*!< \brief Transformation matrix from primitive variables, V, to conserved, U. */
-  su2double
-  *Diffusion_Coeff_i, /*!< \brief Species diffusion coefficients at point i. */
-  *Diffusion_Coeff_j; /*!< \brief Species diffusion coefficients at point j. */
-	su2double Laminar_Viscosity_i,	/*!< \brief Laminar viscosity at point i. */
-	Laminar_Viscosity_j,		/*!< \brief Laminar viscosity at point j. */
-	Laminar_Viscosity_id,	/*!< \brief Variation of laminar viscosity at point i. */
-	Laminar_Viscosity_jd;		/*!< \brief Variation of laminar viscosity at point j. */
-  su2double Thermal_Conductivity_i, /*!< \brief Thermal conductivity at point i. */
-  Thermal_Conductivity_j, /*!< \brief Thermal conductivity at point j. */
-  Thermal_Conductivity_ve_i, /*!< \brief Thermal conductivity at point i. */
-  Thermal_Conductivity_ve_j; /*!< \brief Thermal conductivity at point j. */
-  su2double Cp_i, /*!< \brief Cp at point i. */
-  Cp_j;         /*!< \brief Cp at point j. */
-  su2double *Theta_v; /*!< \brief Characteristic vibrational temperature */
-	su2double Eddy_Viscosity_i,	/*!< \brief Eddy viscosity at point i. */
-	Eddy_Viscosity_j;			/*!< \brief Eddy viscosity at point j. */
-	su2double turb_ke_i,	/*!< \brief Turbulent kinetic energy at point i. */
-	turb_ke_j;			/*!< \brief Turbulent kinetic energy at point j. */
-	su2double Pressure_i,	/*!< \brief Pressure at point i. */
-	Pressure_j;			/*!< \brief Pressure at point j. */
-	su2double GravityForce_i,	/*!< \brief Gravity force at point i. */
-	GravityForce_j;			/*!< \brief Gravity force at point j. */
-	su2double Density_i,	/*!< \brief Density at point i. */
-	Density_j;			/*!< \brief Density at point j. */
-	su2double DensityInc_i,	/*!< \brief Incompressible density at point i. */
-	DensityInc_j;			/*!< \brief Incompressible density at point j. */
-	su2double BetaInc2_i,	/*!< \brief Beta incompressible at point i. */
-	BetaInc2_j;			/*!< \brief Beta incompressible at point j. */
-	su2double Lambda_i,	/*!< \brief Spectral radius at point i. */
-	Lambda_j;			/*!< \brief Spectral radius at point j. */
-	su2double LambdaComb_i,	/*!< \brief Spectral radius at point i. */
-	LambdaComb_j;			/*!< \brief Spectral radius at point j. */
-	su2double SoundSpeed_i,	/*!< \brief Sound speed at point i. */
-	SoundSpeed_j;			/*!< \brief Sound speed at point j. */
-	su2double Enthalpy_i,	/*!< \brief Enthalpy at point i. */
-	Enthalpy_j;			/*!< \brief Enthalpy at point j. */
-	su2double dist_i,	/*!< \brief Distance of point i to the nearest wall. */
-	dist_j;			/*!< \brief Distance of point j to the nearest wall. */
-	su2double Temp_i,	/*!< \brief Temperature at point i. */
-	Temp_j;			/*!< \brief Temperature at point j. */
-	su2double *Temp_tr_i, /*!< \brief Temperature transl-rot at point i. */
-	*Temp_tr_j;/*!< \brief Temperature transl-rot at point j. */
-	su2double *Temp_vib_i, /*!< \brief Temperature vibrational at point i. */
-	*Temp_vib_j;/*!< \brief Temperature vibrational at point j. */
-	su2double *Und_Lapl_i, /*!< \brief Undivided laplacians at point i. */
-	*Und_Lapl_j;		/*!< \brief Undivided laplacians at point j. */
-	su2double Sensor_i,	/*!< \brief Pressure sensor at point i. */
-	Sensor_j;			/*!< \brief Pressure sensor at point j. */
-	su2double *GridVel_i,	/*!< \brief Grid velocity at point i. */
-	*GridVel_j;			/*!< \brief Grid velocity at point j. */
-	su2double *U_i,		/*!< \brief Vector of conservative variables at point i. */
-	*U_id,		/*!< \brief Vector of derivative of conservative variables at point i. */
-  *UZeroOrder_i,  /*!< \brief Vector of conservative variables at point i without reconstruction. */
-	*U_j,				/*!< \brief Vector of conservative variables at point j. */
-  *UZeroOrder_j,  /*!< \brief Vector of conservative variables at point j without reconstruction. */
-	*U_jd,				/*!< \brief Vector of derivative of conservative variables at point j. */
-	*U_0,				/*!< \brief Vector of conservative variables at node 0. */
-	*U_1,				/*!< \brief Vector of conservative variables at node 1. */
-	*U_2,				/*!< \brief Vector of conservative variables at node 2. */
-	*U_3;				/*!< \brief Vector of conservative variables at node 3. */
-	su2double *V_i,		/*!< \brief Vector of primitive variables at point i. */
-	*V_j;				/*!< \brief Vector of primitive variables at point j. */
-	su2double *S_i,		/*!< \brief Vector of secondary variables at point i. */
-	*S_j;				/*!< \brief Vector of secondary variables at point j. */
-	su2double *Psi_i,		/*!< \brief Vector of adjoint variables at point i. */
-	*Psi_j;				/*!< \brief Vector of adjoint variables at point j. */
-	su2double *DeltaU_i,	/*!< \brief Vector of linearized variables at point i. */
-	*DeltaU_j;			/*!< \brief Vector of linearized variables at point j. */
-	su2double *TurbVar_i,	/*!< \brief Vector of turbulent variables at point i. */
-	*TurbVar_id,	/*!< \brief Vector of derivative of turbulent variables at point i. */
-	*TurbVar_j,			/*!< \brief Vector of turbulent variables at point j. */
-	*TurbVar_jd;	/*!< \brief Vector of derivative of turbulent variables at point j. */
-	su2double *TransVar_i,	/*!< \brief Vector of turbulent variables at point i. */
-	*TransVar_j;			/*!< \brief Vector of turbulent variables at point j. */
-	su2double *LevelSetVar_i,	/*!< \brief Vector of turbulent variables at point i. */
-	*LevelSetVar_j;			/*!< \brief Vector of turbulent variables at point j. */
-	su2double *TurbPsi_i,	/*!< \brief Vector of adjoint turbulent variables at point i. */
-	*TurbPsi_j;			/*!< \brief Vector of adjoint turbulent variables at point j. */
-	su2double **ConsVar_Grad_i,	/*!< \brief Gradient of conservative variables at point i. */
-	**ConsVar_Grad_j,			/*!< \brief Gradient of conservative variables at point j. */
-	**ConsVar_Grad_0,			/*!< \brief Gradient of conservative variables at point 0. */
-	**ConsVar_Grad_1,			/*!< \brief Gradient of conservative variables at point 1. */
-	**ConsVar_Grad_2,			/*!< \brief Gradient of conservative variables at point 2. */
-	**ConsVar_Grad_3,			/*!< \brief Gradient of conservative variables at point 3. */
-	**ConsVar_Grad;				/*!< \brief Gradient of conservative variables which is a scalar. */
-	su2double **PrimVar_Grad_i,	/*!< \brief Gradient of primitive variables at point i. */
-	**PrimVar_Grad_j;			/*!< \brief Gradient of primitive variables at point j. */
-  su2double *PrimVar_Lim_i,	/*!< \brief Limiter of primitive variables at point i. */
-  *PrimVar_Lim_j;			/*!< \brief Limiter of primitive variables at point j. */
-  su2double *PsiVar_Lim_i,		/*!< \brief Limiter of adjoint variables at point i. */
-	*PsiVar_Lim_j;			/*!< \brief Limiter of adjoint variables at point j. */
-	su2double **PsiVar_Grad_i,		/*!< \brief Gradient of adjoint variables at point i. */
-	**PsiVar_Grad_j;			/*!< \brief Gradient of adjoint variables at point j. */
-	su2double **TurbVar_Grad_i,	/*!< \brief Gradient of turbulent variables at point i. */
-	**TurbVar_Grad_j;			/*!< \brief Gradient of turbulent variables at point j. */
-	su2double **TransVar_Grad_i,	/*!< \brief Gradient of turbulent variables at point i. */
-	**TransVar_Grad_j;			/*!< \brief Gradient of turbulent variables at point j. */
-	su2double **LevelSetVar_Grad_i,	/*!< \brief Gradient of level set variables at point i. */
-	**LevelSetVar_Grad_j;			/*!< \brief Gradient of level set variables at point j. */
-	su2double **TurbPsi_Grad_i,	/*!< \brief Gradient of adjoint turbulent variables at point i. */
-	**TurbPsi_Grad_j;			/*!< \brief Gradient of adjoint turbulent variables at point j. */
-	su2double *AuxVar_Grad_i,		/*!< \brief Gradient of an auxiliary variable at point i. */
-	*AuxVar_Grad_j;				/*!< \brief Gradient of an auxiliary variable at point i. */
-	su2double *Coord_i,	/*!< \brief Cartesians coordinates of point i. */
-	*Coord_j,			/*!< \brief Cartesians coordinates of point j. */
-	*Coord_0,			/*!< \brief Cartesians coordinates of point 0 (Galerkin method, triangle). */
-	*Coord_1,			/*!< \brief Cartesians coordinates of point 1 (Galerkin method, tetrahedra). */
-	*Coord_2,			/*!< \brief Cartesians coordinates of point 2 (Galerkin method, triangle). */
-	*Coord_3;			/*!< \brief Cartesians coordinates of point 3 (Galerkin method, tetrahedra). */
-	unsigned short Neighbor_i,	/*!< \brief Number of neighbors of the point i. */
-	Neighbor_j;					/*!< \brief Number of neighbors of the point j. */
-	su2double *Normal,	/*!< \brief Normal vector, it norm is the area of the face. */
-	*UnitNormal,		/*!< \brief Unitary normal vector. */
-	*UnitNormald;		/*!< \brief derivatve of unitary normal vector. */
-	su2double TimeStep,		/*!< \brief Time step useful in dual time method. */
-	Area,				/*!< \brief Area of the face i-j. */
-	Volume;				/*!< \brief Volume of the control volume around point i. */
-	su2double Volume_n,	/*!< \brief Volume of the control volume at time n. */
-	Volume_nM1,		/*!< \brief Volume of the control volume at time n-1. */
-	Volume_nP1;		/*!< \brief Volume of the control volume at time n+1. */
-	su2double *U_n,	/*!< \brief Vector of conservative variables at time n. */
-	*U_nM1,		/*!< \brief Vector of conservative variables at time n-1. */
-	*U_nP1;		/*!< \brief Vector of conservative variables at time n+1. */
-	su2double vel2_inf; /*!< \brief value of the square of freestream speed. */
-    su2double *WindGust_i,	/*!< \brief Wind gust at point i. */
-	*WindGust_j;			/*!< \brief Wind gust at point j. */
-    su2double *WindGustDer_i,	/*!< \brief Wind gust derivatives at point i. */
-	*WindGustDer_j;			/*!< \brief Wind gust derivatives at point j. */
-  su2double *Vorticity_i, *Vorticity_j;  /*!< \brief Vorticity. */
-  su2double StrainMag_i, StrainMag_j;   /*!< \brief Strain rate magnitude. */
-  
-  su2double *l, *m;
-  su2double *dPdU_i, *dPdU_j;
-  su2double *dTdU_i, *dTdU_j;
-  su2double *dTvedU_i, *dTvedU_j;
-  su2double *Ys, **dFdYj, **dFdYi, *sumdFdYih, *sumdFdYjh, *sumdFdYieve, *sumdFdYjeve;
-  unsigned short RHOS_INDEX, T_INDEX, TVE_INDEX, VEL_INDEX, P_INDEX,
-  RHO_INDEX, H_INDEX, A_INDEX, RHOCVTR_INDEX, RHOCVVE_INDEX;
-  CVariable *var;
-    
-	/*!
-	 * \brief Constructor of the class.
-	 */
-	CNumerics(void);
-    
-	/*!
-	 * \overload
-	 * \param[in] val_nDim - Number of dimensions of the problem.
-	 * \param[in] val_nVar - Number of variables of the problem.
-	 * \param[in] config - Definition of the particular problem.
-	 */
-	CNumerics(unsigned short val_nDim, unsigned short val_nVar, CConfig *config);
-    
-	/*!
-	 * \brief Destructor of the class.
-	 */
-	virtual ~CNumerics(void);
-    
-	/*!
-	 * \brief Compute the determinant of a 3 by 3 matrix.
-	 * \param[in] val_matrix 3 by 3 matrix.
-	 * \result Determinant of the matrix
-	 */
-	su2double Determinant_3x3(su2double A00, su2double A01, su2double A02,
-                         su2double A10, su2double A11, su2double A12,
-                         su2double A20, su2double A21, su2double A22);
-    
-	/*!
-	 * \brief Set the solution at different times.
-	 * \param[in] val_u_nM1 Conservative solution at time n-1.
-	 * \param[in] val_u_n Conservative solution at time n.
-	 * \param[in] val_u_nP1 Conservative solution at time n+1.
-	 */
-	void SetPastSol(su2double *val_u_nM1, su2double *val_u_n, su2double *val_u_nP1);
-    
-	/*!
-	 * \brief Set the control volume at different times.
-	 * \param[in] val_volume_nM1 - Control volume at time n-1.
-	 * \param[in] val_volume_n - Control volume at time n.
-	 * \param[in] val_volume_nP1 - Control volume at time n+1.
-	 */
-	void SetPastVolume(su2double val_volume_nM1, su2double val_volume_n, su2double val_volume_nP1);
-    
-	/*!
-	 * \brief Set the time step.
-	 * \param[in] val_timestep - Value of the time step.
-	 */
-	void SetTimeStep(su2double val_timestep);
-    
-	/*!
-	 * \brief Get the Preconditioning Beta.
-	 * \return val_Beta - Value of the low Mach Preconditioner.
-	 */
-	virtual su2double GetPrecond_Beta();
-    
-	/*!
-	 * \brief Set the freestream velocity square.
-	 * \param[in] SetVelocity2_Inf - Value of the square of the freestream velocity.
-	 */
-	void SetVelocity2_Inf(su2double val_velocity2);
-  
-  /*!
-   * \brief Set the value of the vorticity
-   * \param[in] val_vorticity - Value of the vorticity.
-   */
-  void SetVorticity(su2double *val_vorticity_i, su2double *val_vorticity_j);
-  
-  /*!
-   * \brief Set the value of the rate of strain magnitude.
-   * \param[in] val_StrainMag_i - Value of the magnitude of rate of strain at point i.
-   * \param[in] val_StrainMag_j - Value of the magnitude of rate of strain at point j.
-   */
-  void SetStrainMag(su2double val_strainmag_i, su2double val_strainmag_j);
-  
-	/*!
-	 * \brief Set the value of the conservative variables.
-	 * \param[in] val_u_i - Value of the conservative variable at point i.
-	 * \param[in] val_u_j - Value of the conservative variable at point j.
-	 */
-	void SetConservative(su2double *val_u_i, su2double *val_u_j);
-    
-    /*!
-	 * \brief Set the value of the conservative variables withour reconstruction.
-	 * \param[in] val_u_i - Value of the conservative variable at point i.
-	 * \param[in] val_u_j - Value of the conservative variable at point j.
-	 */
-	void SetConservative_ZeroOrder(su2double *val_u_i, su2double *val_u_j);
-    
-	/*!
-	 * \brief Set the value of the primitive variables.
-	 * \param[in] val_v_i - Value of the primitive variable at point i.
-	 * \param[in] val_v_j - Value of the primitive variable at point j.
-	 */
-	void SetPrimitive(su2double *val_v_i, su2double *val_v_j);
-
-	/*!
-	 * \brief Set the value of the primitive variables.
-	 * \param[in] val_v_i - Value of the primitive variable at point i.
-	 * \param[in] val_v_j - Value of the primitive variable at point j.
-	 */
-	void SetSecondary(su2double *val_s_i, su2double *val_s_j);
-    
-	/*!
-	 * \brief Set the value of the conservative variables.
-	 * \param[in] val_u_0 - Value of the conservative variable at point 0.
-	 * \param[in] val_u_1 - Value of the conservative variable at point 1.
-	 * \param[in] val_u_2 - Value of the conservative variable at point 2.
-	 */
-	void SetConservative(su2double *val_u_0, su2double *val_u_1, su2double *val_u_2);
-    
-	/*!
-	 * \brief Set the value of the conservative variables.
-	 * \param[in] val_u_0 - Value of the conservative variable at point 0.
-	 * \param[in] val_u_1 - Value of the conservative variable at point 1.
-	 * \param[in] val_u_2 - Value of the conservative variable at point 2.
-	 * \param[in] val_u_3 - Value of the conservative variable at point 3.
-	 */
-	void SetConservative(su2double *val_u_0, su2double *val_u_1, su2double *val_u_2, su2double *val_u_3);
-  
-	/*!
-	 * \brief Set the gradient of the conservative variables.
-	 * \param[in] val_consvar_grad_i - Gradient of the conservative variable at point i.
-	 * \param[in] val_consvar_grad_j - Gradient of the conservative variable at point j.
-	 */
-	void SetConsVarGradient(su2double **val_consvar_grad_i, su2double **val_consvar_grad_j);
-    
-	/*!
-	 * \brief Set the gradient of the conservative variables.
-	 * \param[in] val_consvar_grad_0 - Gradient of the conservative variable at point 0.
-	 * \param[in] val_consvar_grad_1 - Gradient of the conservative variable at point 1.
-	 * \param[in] val_consvar_grad_2 - Gradient of the conservative variable at point 2.
-	 */
-	void SetConsVarGradient(su2double **val_consvar_grad_0,
-                          su2double **val_consvar_grad_1,
-                          su2double **val_consvar_grad_2);
-    
-	/*!
-	 * \brief Set the gradient of the conservative variables.
-	 * \param[in] val_consvar_grad_0 - Gradient of the conservative variable at point 0.
-	 * \param[in] val_consvar_grad_1 - Gradient of the conservative variable at point 1.
-	 * \param[in] val_consvar_grad_2 - Gradient of the conservative variable at point 2.
-	 * \param[in] val_consvar_grad_3 - Gradient of the conservative variable at point 3.
-	 */
-	void SetConsVarGradient(su2double **val_consvar_grad_0,
-                          su2double **val_consvar_grad_1,
-                          su2double **val_consvar_grad_2,
-                          su2double **val_consvar_grad_3);
-    
-	/*!
-	 * \brief Set the gradient of the conservative variables.
-	 * \param[in] val_consvar_grad - Gradient of the conservative variable which is a scalar.
-	 */
-	void SetConsVarGradient(su2double **val_consvar_grad);
-    
-	/*!
-	 * \brief Set the gradient of the primitive variables.
-	 * \param[in] val_primvar_grad_i - Gradient of the primitive variable at point i.
-	 * \param[in] val_primvar_grad_j - Gradient of the primitive variable at point j.
-	 */
-	void SetPrimVarGradient(su2double **val_primvar_grad_i,
-                          su2double **val_primvar_grad_j);
-  
-  /*!
-   * \brief Set the Limiter of the primitive variables.
-   * \param[in] val_primvar_lim_i - Limiter of the primitive variable at point i.
-   * \param[in] val_primvar_lim_j - Limiter of the primitive variable at point j.
-   */
-  void SetPrimVarLimiter(su2double *val_primvar_lim_i,
-                          su2double *val_primvar_lim_j);
-  
-	/*!
-	 * \brief Set the value of the adjoint variable.
-	 * \param[in] val_psi_i - Value of the adjoint variable at point i.
-	 * \param[in] val_psi_j - Value of the adjoint variable at point j.
-	 */
-	void SetAdjointVar(su2double *val_psi_i, su2double *val_psi_j);
-    
-	/*!
-	 * \brief Set the value of the linearized conservative variables.
-	 * \param[in] val_deltau_i - Value of the linearized conservative variable at point i.
-	 * \param[in] val_deltau_j - Value of the linearized conservative variable at point j.
-	 */
-	void SetLinearizedVar(su2double *val_deltau_i, su2double *val_deltau_j);
-    
-	/*!
-	 * \brief Set the gradient of the adjoint variables.
-	 * \param[in] val_psivar_grad_i - Gradient of the adjoint variable at point i.
-	 * \param[in] val_psivar_grad_j - Gradient of the adjoint variable at point j.
-	 */
-	void SetAdjointVarGradient(su2double **val_psivar_grad_i, su2double **val_psivar_grad_j);
-  
-  /*!
-	 * \brief Set the limiter of the adjoint variables.
-	 * \param[in] val_psivar_lim_i - Gradient of the adjoint variable at point i.
-	 * \param[in] val_psivar_lim_j - Gradient of the adjoint variable at point j.
-	 */
-	void SetAdjointVarLimiter(su2double *val_psivar_lim_i, su2double *val_psivar_lim_j);
-    
-	/*!
-	 * \brief Set the value of the turbulent variable.
-	 * \param[in] val_turbvar_i - Value of the turbulent variable at point i.
-	 * \param[in] val_turbvar_j - Value of the turbulent variable at point j.
-	 */
-	void SetTurbVar(su2double *val_turbvar_i, su2double *val_turbvar_j);
-    
-	/*!
-	 * \brief Set the value of the turbulent variable.
-	 * \param[in] val_transvar_i - Value of the turbulent variable at point i.
-	 * \param[in] val_transvar_j - Value of the turbulent variable at point j.
-	 */
-	void SetTransVar(su2double *val_transvar_i, su2double *val_transvar_j);
-    
-	/*!
-	 * \brief Set the gradient of the turbulent variables.
-	 * \param[in] val_turbvar_grad_i - Gradient of the turbulent variable at point i.
-	 * \param[in] val_turbvar_grad_j - Gradient of the turbulent variable at point j.
-	 */
-	void SetTurbVarGradient(su2double **val_turbvar_grad_i, su2double **val_turbvar_grad_j);
-    
-	/*!
-	 * \brief Set the gradient of the turbulent variables.
-	 * \param[in] val_turbvar_grad_i - Gradient of the turbulent variable at point i.
-	 * \param[in] val_turbvar_grad_j - Gradient of the turbulent variable at point j.
-	 */
-	void SetTransVarGradient(su2double **val_transvar_grad_i, su2double **val_transvar_grad_j);
-    
-	/*!
-	 * \brief Set the value of the level set variable.
-	 * \param[in] val_levelsetvar_i - Value of the level set variable at point i.
-	 * \param[in] val_levelsetvar_j - Value of the level set variable at point j.
-	 */
-	void SetLevelSetVar(su2double *val_levelsetvar_i, su2double *val_levelsetvar_j);
-    
-	/*!
-	 * \brief Set the gradient of the level set variables.
-	 * \param[in] val_levelsetvar_grad_i - Gradient of the level set variable at point i.
-	 * \param[in] val_levelsetvar_grad_j - Gradient of the level set variable at point j.
-	 */
-	void SetLevelSetVarGradient(su2double **val_levelsetvar_grad_i, su2double **val_levelsetvar_grad_j);
-    
-	/*!
-	 * \brief Set the value of the adjoint turbulent variable.
-	 * \param[in] val_turbpsivar_i - Value of the adjoint turbulent variable at point i.
-	 * \param[in] val_turbpsivar_j - Value of the adjoint turbulent variable at point j.
-	 */
-	void SetTurbAdjointVar(su2double *val_turbpsivar_i, su2double *val_turbpsivar_j);
-    
-	/*!
-	 * \brief Set the gradient of the adjoint turbulent variables.
-	 * \param[in] val_turbpsivar_grad_i - Gradient of the adjoint turbulent variable at point i.
-	 * \param[in] val_turbpsivar_grad_j - Gradient of the adjoint turbulent variable at point j.
-	 */
-	void SetTurbAdjointGradient (su2double **val_turbpsivar_grad_i, su2double **val_turbpsivar_grad_j);
-    
-	/*!
-	 * \brief Set the value of the first blending function.
-	 * \param[in] val_F1_i - Value of the first Menter blending function at point i.
-	 * \param[in] val_F1_j - Value of the first Menter blending function at point j.
-	 */
-	virtual void SetF1blending(su2double val_F1_i, su2double val_F1_j) {/* empty */};
-    
-	/*!
-	 * \brief Set the value of the second blending function.
-	 * \param[in] val_F1_i - Value of the second Menter blending function at point i.
-	 * \param[in] val_F1_j - Value of the second Menter blending function at point j.
-	 */
-	virtual void SetF2blending(su2double val_F1_i, su2double val_F1_j) {/* empty */};
-  
-	/*!
-	 * \brief Set the value of the cross diffusion for the SST model.
-	 * \param[in] val_CDkw_i - Value of the cross diffusion at point i.
-	 * \param[in] val_CDkw_j - Value of the cross diffusion at point j.
-	 */
-	virtual void SetCrossDiff(su2double val_CDkw_i, su2double val_CDkw_j) {/* empty */};
-    
-	/*!
-	 * \brief Set the gradient of the auxiliary variables.
-	 * \param[in] val_auxvargrad_i - Gradient of the auxiliary variable at point i.
-	 * \param[in] val_auxvargrad_j - Gradient of the auxiliary variable at point j.
-	 */
-	void SetAuxVarGrad(su2double *val_auxvargrad_i, su2double *val_auxvargrad_j);
-    
-    /*!
-	 * \brief Set the diffusion coefficient
-	 * \param[in] val_diffusioncoeff_i - Value of the diffusion coefficients at i.
-	 * \param[in] val_diffusioncoeff_j - Value of the diffusion coefficients at j
-	 */
-	void SetDiffusionCoeff(su2double* val_diffusioncoeff_i,
-                         su2double* val_diffusioncoeff_j);
-    
-	/*!
-	 * \brief Set the laminar viscosity.
-	 * \param[in] val_laminar_viscosity_i - Value of the laminar viscosity at point i.
-	 * \param[in] val_laminar_viscosity_j - Value of the laminar viscosity at point j.
-	 */
-	void SetLaminarViscosity(su2double val_laminar_viscosity_i,
-                           su2double val_laminar_viscosity_j);
-    
-    /*!
-	 * \brief Set the thermal conductivity (translational/rotational)
-	 * \param[in] val_thermal_conductivity_i - Value of the thermal conductivity at point i.
-	 * \param[in] val_thermal_conductivity_j - Value of the thermal conductivity at point j.
-	 * \param[in] iSpecies - Value of the species.
-	 */
-	void SetThermalConductivity(su2double val_thermal_conductivity_i,
-                              su2double val_thermal_conductivity_j);
-    
-    /*!
-	 * \brief Set the thermal conductivity (translational/rotational)
-	 * \param[in] val_thermal_conductivity_i - Value of the thermal conductivity at point i.
-	 * \param[in] val_thermal_conductivity_j - Value of the thermal conductivity at point j.
-	 * \param[in] iSpecies - Value of the species.
-	 */
-	void SetThermalConductivity_ve(su2double val_thermal_conductivity_ve_i,
-                                 su2double val_thermal_conductivity_ve_j);
-    
-	/*!
-	 * \brief Set the eddy viscosity.
-	 * \param[in] val_eddy_viscosity_i - Value of the eddy viscosity at point i.
-	 * \param[in] val_eddy_viscosity_j - Value of the eddy viscosity at point j.
-	 */
-	void SetEddyViscosity(su2double val_eddy_viscosity_i,
-                        su2double val_eddy_viscosity_j);
-    
-	/*!
-	 * \brief Set the turbulent kinetic energy.
-	 * \param[in] val_turb_ke_i - Value of the turbulent kinetic energy at point i.
-	 * \param[in] val_turb_ke_j - Value of the turbulent kinetic energy at point j.
-	 */
-	void SetTurbKineticEnergy(su2double val_turb_ke_i, su2double val_turb_ke_j);
-    
-	/*!
-	 * \brief Set the value of the distance from the nearest wall.
-	 * \param[in] val_dist_i - Value of of the distance from point i to the nearest wall.
-	 * \param[in] val_dist_j - Value of of the distance from point j to the nearest wall.
-	 */
-	void SetDistance(su2double val_dist_i, su2double val_dist_j);
-    
-	/*!
-	 * \brief Set coordinates of the points.
-	 * \param[in] val_coord_i - Coordinates of the point i.
-	 * \param[in] val_coord_j - Coordinates of the point j.
-	 */
-	void SetCoord(su2double *val_coord_i, su2double *val_coord_j);
-    
-	/*!
-	 * \overload
-	 * \param[in] val_coord_0 - Coordinates of the point 0.
-	 * \param[in] val_coord_1 - Coordinates of the point 1.
-	 * \param[in] val_coord_2 - Coordinates of the point 2.
-	 */
-	void SetCoord(su2double *val_coord_0, su2double *val_coord_1, su2double *val_coord_2);
-    
-	/*!
-	 * \overload
-	 * \param[in] val_coord_0 - Coordinates of the point 0.
-	 * \param[in] val_coord_1 - Coordinates of the point 1.
-	 * \param[in] val_coord_2 - Coordinates of the point 2.
-	 * \param[in] val_coord_3 - Coordinates of the point 3.
-	 */
-	void SetCoord(su2double *val_coord_0, su2double *val_coord_1, su2double *val_coord_2,
-                  su2double *val_coord_3);
-    
-	/*!
-	 * \brief Set the velocity of the computational grid.
-	 * \param[in] val_gridvel_i - Grid velocity of the point i.
-	 * \param[in] val_gridvel_j - Grid velocity of the point j.
-	 */
-	void SetGridVel(su2double *val_gridvel_i, su2double *val_gridvel_j);
-    
-    /*!
-	 * \brief Set the wind gust value.
-	 * \param[in] val_windgust_i - Wind gust of the point i.
-	 * \param[in] val_windgust_j - Wind gust of the point j.
-	 */
-	void SetWindGust(su2double *val_windgust_i, su2double *val_windgust_j);
-    
-    /*!
-	 * \brief Set the wind gust derivatives values.
-	 * \param[in] val_windgust_i - Wind gust derivatives of the point i.
-	 * \param[in] val_windgust_j - Wind gust derivatives of the point j.
-	 */
-	void SetWindGustDer(su2double *val_windgustder_i, su2double *val_windgustder_j);
-    
-    /*!
-	 * \brief Set the value of the pressure.
-	 * \param[in] val_pressure_i - Value of the pressure at point i.
-	 * \param[in] val_pressure_j - Value of the pressure at point j.
-	 */
-	void SetPressure(su2double val_pressure_i, su2double val_pressure_j);
-    
-	/*!
-	 * \brief Set the value of the density for the incompressible solver.
-	 * \param[in] val_densityinc_i - Value of the pressure at point i.
-	 * \param[in] val_densityinc_j - Value of the pressure at point j.
-	 */
-	void SetDensityInc(su2double val_densityinc_i, su2double val_densityinc_j);
-    
-	/*!
-	 * \brief Set the value of the beta for incompressible flows.
-	 * \param[in] val_betainc2_i - Value of beta for incompressible flows at point i.
-	 * \param[in] val_betainc2_j - Value of beta for incompressible flows at point j.
-	 */
-	void SetBetaInc2(su2double val_betainc2_i, su2double val_betainc2_j);
-    
-	/*!
-	 * \brief Set the value of the sound speed.
-	 * \param[in] val_soundspeed_i - Value of the sound speed at point i.
-	 * \param[in] val_soundspeed_j - Value of the sound speed at point j.
-	 */
-	void SetSoundSpeed(su2double val_soundspeed_i, su2double val_soundspeed_j);
-    
-	/*!
-	 * \brief Set the value of the temperature.
-	 * \param[in] val_temp_i - Value of the temperature at point i.
-	 * \param[in] val_temp_j - Value of the temperature at point j.
-	 */
-	void SetTemperature(su2double val_temp_i, su2double val_temp_j);
-    
-	/*!
-	 * \brief Set the value of the species pressures.
-	 * \param[in] val_pressure_i - Value of the pressure at point i.
-	 * \param[in] val_pressure_j - Value of the pressure at point j.
-	 */
-	void SetPressure(su2double* val_pressure_i, su2double* val_pressure_j);
-    
-	/*!
-	 * \brief Set the value of the enthalpy.
-	 * \param[in] val_enthalpy_i - Value of the enthalpy at point i.
-	 * \param[in] val_enthalpy_j - Value of the enthalpy at point j.
-	 */
-	void SetEnthalpy(su2double val_enthalpy_i, su2double val_enthalpy_j);
-    
-	/*!
-	 * \brief Set the value of the spectral radius.
-	 * \param[in] val_lambda_i - Value of the spectral radius at point i.
-	 * \param[in] val_lambda_j - Value of the spectral radius at point j.
-	 */
-	void SetLambda(su2double val_lambda_i, su2double val_lambda_j);
-    
-	/*!
-	 * \brief Set the value of undivided laplacian.
-	 * \param[in] val_und_lapl_i Undivided laplacian at point i.
-	 * \param[in] val_und_lapl_j Undivided laplacian at point j.
-	 */
-	void SetUndivided_Laplacian(su2double *val_und_lapl_i, su2double *val_und_lapl_j);
-    
-	/*!
-	 * \brief Set the value of the pressure sensor.
-	 * \param[in] val_sensor_i Pressure sensor at point i.
-	 * \param[in] val_sensor_j Pressure sensor at point j.
-	 */
-	void SetSensor(su2double val_sensor_i, su2double val_sensor_j);
-    
-	/*!
-	 * \brief Set the number of neighbor to a point.
-	 * \param[in] val_neighbor_i - Number of neighbor to point i.
-	 * \param[in] val_neighbor_j - Number of neighbor to point j.
-	 */
-	void SetNeighbor(unsigned short val_neighbor_i, unsigned short val_neighbor_j);
-    
-	/*!
-	 * \brief Set the value of the normal vector to the face between two points.
-	 * \param[in] val_normal - Normal vector, the norm of the vector is the area of the face.
-	 */
-	void SetNormal(su2double *val_normal);
-    
-	/*!
-	 * \brief Set the value of the volume of the control volume.
-	 * \param[in] val_volume Volume of the control volume.
-	 */
-	void SetVolume(su2double val_volume);
-    
-    /*!
-	 * \brief Retrieves the value of the species density in the primitive variable vector.
-	 * \param[in] iRho_s
-	 */
-    void SetRhosIndex(unsigned short val_Index);
-    
-    /*!
-	 * \brief Retrieves the value of the species density in the primitive variable vector.
-	 * \param[in] iRho_s
-	 */
-    void SetRhoIndex(unsigned short val_Index);
-    
-    /*!
-	 * \brief Retrieves the value of the species density in the primitive variable vector.
-	 * \param[in] iRho_s
-	 */
-    void SetPIndex(unsigned short val_Index);
-    
-    /*!
-	 * \brief Retrieves the value of the species density in the primitive variable vector.
-	 * \param[in] iRho_s
-	 */
-    void SetTIndex(unsigned short val_Index);
-    
-    /*!
-	 * \brief Retrieves the value of the species density in the primitive variable vector.
-	 * \param[in] iRho_s
-	 */
-    void SetTveIndex(unsigned short val_Index);
-    
-    /*!
-	 * \brief Retrieves the value of the velocity index in the primitive variable vector.
-	 * \param[in] i(rho*u)
-	 */
-    void SetVelIndex(unsigned short val_Index);
-    
-    /*!
-	 * \brief Retrieves the value of the species density in the primitive variable vector.
-	 * \param[in] iRho_s
-	 */
-    void SetHIndex(unsigned short val_Index);
-    
-    /*!
-	 * \brief Retrieves the value of the species density in the primitive variable vector.
-	 * \param[in] iRho_s
-	 */
-    void SetAIndex(unsigned short val_Index);
-    
-    /*!
-	 * \brief Retrieves the value of the species density in the primitive variable vector.
-	 * \param[in] iRho_s
-	 */
-    void SetRhoCvtrIndex(unsigned short val_Index);
-    
-    /*!
-	 * \brief Retrieves the value of the species density in the primitive variable vector.
-	 * \param[in] iRho_s
-	 */
-    void SetRhoCvveIndex(unsigned short val_Index);
-    
-    /*!
-	 * \brief Sets the value of the derivative of pressure w.r.t. species density.
-	 * \param[in] iRho_s
-	 */
-    void SetdPdU(su2double *val_dPdU_i, su2double *val_dPdU_j);
-  
-  /*!
-	 * \brief Sets the value of the derivative of temperature w.r.t. species density.
-	 * \param[in] iRho_s
-	 */
-  void SetdTdU(su2double *val_dTdU_i, su2double *val_dTdU_j);
-  
-  /*!
-	 * \brief Sets the value of the derivative of vib-el. temperature w.r.t. species density.
-	 * \param[in] iRho_s
-	 */
-  void SetdTvedU(su2double *val_dTvedU_i, su2double *val_dTvedU_j);
-  
-	/*!
-	 * \brief Get the inviscid fluxes.
-	 * \param[in] val_density - Value of the density.
-	 * \param[in] val_velocity - Value of the velocity.
-	 * \param[in] val_pressure - Value of the pressure.
-	 * \param[in] val_enthalpy - Value of the enthalpy.
-	 */
-	void GetInviscidFlux(su2double val_density, su2double *val_velocity, su2double val_pressure, su2double val_enthalpy);
-    
-	/*!
-	 * \brief Get the viscous fluxes.
-	 * \param[in] val_primvar - Value of the primitive variables.
-	 * \param[in] val_gradprimvar - Gradient of the primitive variables.
-	 * \param[in] val_laminar_viscosity - Value of the laminar viscosity.
-	 * \param[in] val_eddy_viscosity - Value of the eddy viscosity.
-	 * \param[in] val_mach_inf - Value of the Mach number at the infinity.
-	 */
-	void GetViscousFlux(su2double *val_primvar, su2double **val_gradprimvar,
-                      su2double val_laminar_viscosity, su2double val_eddy_viscosity,
-                      su2double val_mach_inf);
-    
-	/*!
-	 * \brief Compute the projected inviscid flux vector.
-	 * \param[in] val_density - Pointer to the density.
-	 * \param[in] val_velocity - Pointer to the velocity.
-	 * \param[in] val_pressure - Pointer to the pressure.
-	 * \param[in] val_enthalpy - Pointer to the enthalpy.
-	 * \param[in] val_normal - Normal vector, the norm of the vector is the area of the face.
-	 * \param[out] val_Proj_Flux - Pointer to the projected flux.
-	 */
-	void GetInviscidProjFlux(su2double *val_density, su2double *val_velocity,
-                           su2double *val_pressure, su2double *val_enthalpy,
-                           su2double *val_normal, su2double *val_Proj_Flux);
-    
-    /*!
-	 * \brief Compute the projected inviscid flux vector.
-	 * \param[in] val_U - Conserved variables
-	 * \param[in] val_V - Primitive variables
-	 * \param[in] val_normal - Normal vector, the norm of the vector is the area of the face.
-	 * \param[out] val_Proj_Flux - Pointer to the projected flux.
-	 */
-	void GetInviscidProjFlux(su2double *val_U, su2double *val_V, su2double *val_normal,
-                           su2double *val_Proj_Flux);
-    
-	/*!
-	 * \brief Compute the projected inviscid flux vector for incompresible simulations
-	 * \param[in] val_density - Pointer to the density.
-	 * \param[in] val_velocity - Pointer to the velocity.
-	 * \param[in] val_pressure - Pointer to the pressure.
-	 * \param[in] val_betainc2 - Value of the artificial compresibility factor.
-	 * \param[in] val_normal - Normal vector, the norm of the vector is the area of the face.
-	 * \param[out] val_Proj_Flux - Pointer to the projected flux.
-	 */
-	void GetInviscidArtCompProjFlux(su2double *val_density, su2double *val_velocity,
-                                  su2double *val_pressure, su2double *val_betainc2,
-                                  su2double *val_normal, su2double *val_Proj_Flux);
-    
-    /*!
-	 * \brief Compute the projected inviscid flux vector for incompresible simulations
-	 * \param[in] val_density - Pointer to the density.
-	 * \param[in] val_velocity - Pointer to the velocity.
-	 * \param[in] val_pressure - Pointer to the pressure.
-	 * \param[in] val_betainc2 - Value of the artificial compresibility factor.
-	 * \param[in] val_normal - Normal vector, the norm of the vector is the area of the face.
-	 * \param[out] val_Proj_Flux - Pointer to the projected flux.
-	 */
-	void GetInviscidArtComp_FreeSurf_ProjFlux(su2double *val_density,
-                                            su2double *val_velocity,
-                                            su2double *val_pressure,
-                                            su2double *val_betainc2,
-                                            su2double *val_levelset,
-                                            su2double *val_normal,
-                                            su2double *val_Proj_Flux);
-
-
-	/*!
-	 * \brief Compute the projection of the viscous fluxes into a direction.
-	 * \param[in] val_primvar - Primitive variables.
-	 * \param[in] val_gradprimvar - Gradient of the primitive variables.
-	 * \param[in] val_turb_ke - Turbulent kinetic energy
-	 * \param[in] val_normal - Normal vector, the norm of the vector is the area of the face.
-	 * \param[in] val_laminar_viscosity - Laminar viscosity.
-	 * \param[in] val_eddy_viscosity - Eddy viscosity.
-	 * \param[in] val_thermal_conductivity - Thermal Conductivity.
-	 * \param[in] val_eddy_conductivity - Eddy Conductivity.
-	 */
-
-	void GetViscousProjFlux(su2double *val_primvar, su2double **val_gradprimvar,
-						  su2double val_turb_ke, su2double *val_normal,
-						  su2double val_laminar_viscosity,
-						  su2double val_eddy_viscosity);
-	/*!
-	 * \brief Compute the projection of the viscous fluxes into a direction for general fluid model.
-	 * \param[in] val_primvar - Primitive variables.
-	 * \param[in] val_gradprimvar - Gradient of the primitive variables.
-	 * \param[in] val_turb_ke - Turbulent kinetic energy
-	 * \param[in] val_normal - Normal vector, the norm of the vector is the area of the face.
-	 * \param[in] val_laminar_viscosity - Laminar viscosity.
-	 * \param[in] val_eddy_viscosity - Eddy viscosity.
-	 * \param[in] val_thermal_conductivity - Thermal Conductivity.
-	 * \param[in] val_heat_capacity_cp - Heat Capacity at constant pressure.
-	 */
-    
-void GetViscousProjFlux(su2double *val_primvar, su2double **val_gradprimvar,
-							  su2double val_turb_ke, su2double *val_normal,
-							  su2double val_laminar_viscosity,
-							  su2double val_eddy_viscosity,
-							 su2double val_thermal_conductivity,
-							 su2double val_heat_capacity_cp);
-
-
-
-	/*!
-	 * * \brief Compute the projection of the viscous fluxes into a direction.
-	 * \brief Overloaded function for multiple species viscous calculations
-	 * \param[in] val_primvar - Primitive variables.
-	 * \param[in] val_gradprimvar - Gradient of the primitive variables.
-	 * \param[in] val_normal - Normal vector, the norm of the vector is the area of the face.
-	 * \param[in] val_diffusioncoeff
-	 * \param[in] val_therm_conductivity
-	 * \param[in] val_therm_conductivity_ve
-	 * \param[in] config
-	 */
-	void GetViscousProjFlux(su2double *val_primvar,
-                          su2double **val_gradprimvar,
-                          su2double *val_normal,
-                          su2double *val_diffusioncoeff,
-                          su2double val_viscosity,
-                          su2double val_therm_conductivity,
-                          su2double val_therm_conductivity_ve,
-                          CConfig *config);
-
-  /*
-	 * \brief Compute the projection of the viscous fluxes into a direction (artificial compresibility method).
-	 * \param[in] val_primvar - Primitive variables.
-	 * \param[in] val_gradprimvar - Gradient of the primitive variables.
-	 * \param[in] val_normal - Normal vector, the norm of the vector is the area of the face.
-	 * \param[in] val_laminar_viscosity - Laminar viscosity.
-	 * \param[in] val_eddy_viscosity - Eddy viscosity.
-	 */
-    
-	void GetViscousArtCompProjFlux(su2double **val_gradprimvar,
-                                 su2double *val_normal,
-                                 su2double val_laminar_viscosity,
-                                 su2double val_eddy_viscosity);
-    
-	/*!
-	 * \brief Compute the projection of the inviscid Jacobian matrices.
-	 * \param[in] val_velocity Pointer to the velocity.
-	 * \param[in] val_energy Value of the energy.
-	 * \param[in] val_normal - Normal vector, the norm of the vector is the area of the face.
-	 * \param[in] val_scale - Scale of the projection.
-	 * \param[out] val_Proj_Jac_tensor - Pointer to the projected inviscid Jacobian.
-	 */
-	void GetInviscidProjJac(su2double *val_velocity, su2double *val_energy,
-                          su2double *val_normal, su2double val_scale,
-                          su2double **val_Proj_Jac_tensor);
-    
-	/*!
-	 * \brief Compute the projection of the inviscid Jacobian matrices (artificial compresibility).
-	 * \param[in] val_density - Value of the density.
-	 * \param[in] val_velocity - Pointer to the velocity.
-	 * \param[in] val_betainc2 - Value of the artificial compresibility factor.
-	 * \param[in] val_normal - Normal vector, the norm of the vector is the area of the face.
-	 * \param[in] val_scale - Scale of the projection.
-	 * \param[out] val_Proj_Jac_tensor - Pointer to the projected inviscid Jacobian.
-	 */
-	void GetInviscidArtCompProjJac(su2double *val_density, su2double *val_velocity,
-                                 su2double *val_betainc2, su2double *val_normal,
-                                 su2double val_scale,
-                                 su2double **val_Proj_Jac_tensor);
-    
-    /*!
-	 * \brief Compute the projection of the inviscid Jacobian matrices (artificial compresibility).
-	 * \param[in] val_density - Value of the density.
-	 * \param[in] val_velocity - Pointer to the velocity.
-	 * \param[in] val_betainc2 - Value of the artificial compresibility factor.
-	 * \param[in] val_normal - Normal vector, the norm of the vector is the area of the face.
-	 * \param[in] val_scale - Scale of the projection.
-	 * \param[out] val_Proj_Jac_tensor - Pointer to the projected inviscid Jacobian.
-	 */
-	void GetInviscidArtComp_FreeSurf_ProjJac(su2double *val_density,
-                                           su2double *val_ddensity,
-                                           su2double *val_velocity,
-                                           su2double *val_betainc2,
-                                           su2double *val_levelset,
-                                           su2double *val_normal,
-                                           su2double val_scale,
-                                           su2double **val_Proj_Jac_tensor);
-    
-	/*!
-	 * \brief Compute the projection of the inviscid Jacobian matrices for general fluid model.
-	 * \param[in] val_velocity Pointer to the velocity.
-	 * \param[in] val_energy Value of the energy.
-	 * \param[in] val_normal - Normal vector, the norm of the vector is the area of the face.
-	 * \param[in] val_scale - Scale of the projection.
-	 * \param[out] val_Proj_Jac_tensor - Pointer to the projected inviscid Jacobian.
-	 */
-	void GetInviscidProjJac(su2double *val_velocity, su2double *val_enthalphy,
-							su2double *val_chi, su2double *val_kappa,
-							su2double *val_normal, su2double val_scale,
-							su2double **val_Proj_Jac_tensor);	
-	/*!
-	 * \overload
-	 * \brief Compute the projection of the inviscid Jacobian matrices.
-	 * \param[in] val_velocity Pointer to the velocity.
-	 * \param[in] val_energy Value of the energy.
-	 * \param[in] val_normal - Normal vector, the norm of the vector is the area of the face.
-	 * \param[in] val_scale - Scale of the projection.
-	 * \param[out] val_Proj_Jac_tensor - Pointer to the projected inviscid Jacobian.
-	 */
-	void GetInviscidProjJac(su2double **val_velocity, su2double *val_energy,
-                          su2double *val_normal, su2double val_scale,
-                          su2double **val_Proj_Jac_tensor);
-    
-	/*!
-	 * \overload
-	 * \brief Compute the projection of the inviscid Jacobian matrices for the two-temperature model.
-   * \param[in] val_U - Vector conserved variables.
-	 * \param[in] val_V - Vector of primitive variables.
-   * \param[in] val_dPdU - Vector of partial derivatives of pressure w.r.t. conserved vars.
-	 * \param[in] val_normal - Normal vector, the norm of the vector is the area of the face.
-	 * \param[in] val_scale - Scale of the projection.
-	 * \param[out] val_Proj_Jac_tensor - Pointer to the projected inviscid Jacobian.
-	 */
-    void GetInviscidProjJac(su2double *val_U, su2double *val_V, su2double *val_dPdU,
-                            su2double *val_normal, su2double val_scale,
-                            su2double **val_Proj_Jac_Tensor);
-    
-	/*!
-	 * \brief TSL-Approximation of Viscous NS Jacobians.
-	 * \param[in] val_Mean_PrimVar - Mean value of the primitive variables.
-	 * \param[in] val_laminar_viscosity - Value of the laminar viscosity.
-	 * \param[in] val_eddy_viscosity - Value of the eddy viscosity.
-	 * \param[in] val_dist_ij - Distance between the points.
-	 * \param[in] val_normal - Normal vector, the norm of the vector is the area of the face.
-	 * \param[in] val_dS - Area of the face between two nodes.
-	 * \param[in] val_Proj_Visc_Flux - Pointer to the projected viscous flux.
-	 * \param[out] val_Proj_Jac_Tensor_i - Pointer to the projected viscous Jacobian at point i.
-	 * \param[out] val_Proj_Jac_Tensor_j - Pointer to the projected viscous Jacobian at point j.
-	 */
-	void GetViscousProjJacs(su2double *val_Mean_PrimVar,
-                          su2double val_laminar_viscosity,
-                          su2double val_eddy_viscosity,
-                          su2double val_dist_ij,
-                          su2double *val_normal, su2double val_dS,
-                          su2double *val_Proj_Visc_Flux,
-                          su2double **val_Proj_Jac_Tensor_i,
-                          su2double **val_Proj_Jac_Tensor_j);
-
-	/*!
-	 * \brief TSL-Approximation of Viscous NS Jacobians for arbitrary equations of state.
-	 * \param[in] val_Mean_PrimVar - Mean value of the primitive variables.
-	 * \param[in] val_gradprimvar - Mean value of the gradient of the primitive variables.
-	 * \param[in] val_Mean_SecVar - Mean value of the secondary variables.
-	 * \param[in] val_laminar_viscosity - Value of the laminar viscosity.
-	 * \param[in] val_eddy_viscosity - Value of the eddy viscosity.
-	 * \param[in] val_thermal_conductivity - Value of the thermal conductivity.
-	 * \param[in] val_heat_capacity_cp - Value of the specific heat at constant pressure.
-	 * \param[in] val_dist_ij - Distance between the points.
-	 * \param[in] val_normal - Normal vector, the norm of the vector is the area of the face.
-	 * \param[in] val_dS - Area of the face between two nodes.
-	 * \param[in] val_Proj_Visc_Flux - Pointer to the projected viscous flux.
-	 * \param[out] val_Proj_Jac_Tensor_i - Pointer to the projected viscous Jacobian at point i.
-	 * \param[out] val_Proj_Jac_Tensor_j - Pointer to the projected viscous Jacobian at point j.
-	 */
-	void GetViscousProjJacs(su2double *val_Mean_PrimVar,
-						  su2double **val_gradprimvar,
-						  su2double *val_Mean_SecVar,
-                          su2double val_laminar_viscosity,
-                          su2double val_eddy_viscosity,
-                          su2double val_thermal_conductivity,
-                          su2double val_heat_capacity_cp,
-                          su2double val_dist_ij,
-                          su2double *val_normal, su2double val_dS,
-                          su2double *val_Proj_Visc_Flux,
-                          su2double **val_Proj_Jac_Tensor_i,
-                          su2double **val_Proj_Jac_Tensor_j);
-
-	/*!
-	 * \brief Mapping between primitives variables P and conservatives variables C.
-	 * \param[in] val_Mean_PrimVar - Mean value of the primitive variables.
-	 * \param[in] val_Mean_PrimVar - Mean Value of the secondary variables.
-	 * \param[out] val_Jac_PC - Pointer to the Jacobian dPdC.
-	 */
-	void GetPrimitive2Conservative (su2double *val_Mean_PrimVar,
-										su2double *val_Mean_SecVar,
-										su2double **val_Jac_PC);
-
-    /*!
-	 * \brief TSL-Approximation of Viscous NS Jacobians.
-	 * \param[in] val_Mean_PrimVar - Mean value of the primitive variables.
-	 * \param[in] val_laminar_viscosity - Value of the laminar viscosity.
-	 * \param[in] val_thermal_conductivity
-	 * \param[in] val_dist_ij - Distance between the points.
-	 * \param[in] val_normal - Normal vector, the norm of the vector is the area of the face.
-	 * \param[in] val_dS - Area of the face between two nodes.
-	 * \param[in] val_Proj_Visc_Flux - Pointer to the projected viscous flux.
-	 * \param[out] val_Proj_Jac_Tensor_i - Pointer to the projected viscous Jacobian at point i.
-	 * \param[out] val_Proj_Jac_Tensor_j - Pointer to the projected viscous Jacobian at point j.
-	 */
-	void GetViscousProjJacs(su2double *val_Mean_PrimVar,
-                          su2double *val_diffusion_coeff,
-                          su2double val_laminar_viscosity,
-                          su2double val_thermal_conductivity,
-                          su2double val_thermal_conductivity_ve,
-                          su2double val_dist_ij,
-                          su2double *val_normal, su2double val_dS,
-                          su2double *val_Proj_Visc_Flux,
-                          su2double **val_Proj_Jac_Tensor_i,
-                          su2double **val_Proj_Jac_Tensor_j,
-                          CConfig *config);
-    
-	/*!
-	 * \brief Compute the projection of the viscous Jacobian matrices.
-	 * \param[in] val_laminar_viscosity - Value of the laminar viscosity.
-	 * \param[in] val_eddy_viscosity - Value of the eddy viscosity.
-	 * \param[in] val_dist_ij - Distance between the points.
-	 * \param[in] val_normal - Normal vector, the norm of the vector is the area of the face.
-	 * \param[in] val_dS - Area of the face between two nodes.
-	 * \param[out] val_Proj_Jac_Tensor_i - Pointer to the projected viscous Jacobian at point i.
-	 * \param[out] val_Proj_Jac_Tensor_j - Pointer to the projected viscous Jacobian at point j.
-	 */
-	void GetViscousArtCompProjJacs(su2double val_laminar_viscosity,
-                                 su2double val_eddy_viscosity, su2double val_dist_ij,
-                                 su2double *val_normal, su2double val_dS,
-                                 su2double **val_Proj_Jac_Tensor_i,
-                                 su2double **val_Proj_Jac_Tensor_j);
-	
-	/*!
-	  * \overload
-	  * \brief Computation of the matrix P for a generic fluid model
-	  * \param[in] val_density - Value of the density.
-	  * \param[in] val_velocity - Value of the velocity.
-	  * \param[in] val_soundspeed - Value of the sound speed.
-	  * \param[in] val_enthalpy - Value of the Enthalpy
-	  * \param[in] val_chi - Value of the derivative of Pressure with respect to the Density.
-	  * \param[in] val_kappa - Value of the derivative of Pressure with respect to the volume specific Static Energy.
-	  * \param[in] val_normal - Normal vector, the norm of the vector is the area of the face.
-	  * \param[out] val_p_tensor - Pointer to the P matrix.
-	  */
-	  void GetPMatrix(su2double *val_density, su2double *val_velocity,
-			  	  	  su2double *val_soundspeed, su2double *val_enthalpy, su2double *val_chi, su2double *val_kappa,
-			  	  	  su2double *val_normal, su2double **val_p_tensor);    
-
-	/*!
-	 * \brief Computation of the matrix P, this matrix diagonalize the conservative Jacobians in
-	 *        the form $P^{-1}(A.Normal)P=Lambda$.
-	 * \param[in] val_density - Value of the density.
-	 * \param[in] val_velocity - Value of the velocity.
-	 * \param[in] val_soundspeed - Value of the sound speed.
-	 * \param[in] val_normal - Normal vector, the norm of the vector is the area of the face.
-	 * \param[out] val_p_tensor - Pointer to the P matrix.
-	 */
-	void GetPMatrix(su2double *val_density, su2double *val_velocity,
-                  su2double *val_soundspeed, su2double *val_normal,
-                  su2double **val_p_tensor);
-    
-	/*!
-	 * \overload
-	 * \brief Computation of the matrix P, this matrix diagonalize the conservative Jacobians in
-	 *        the form $P^{-1}(A.Normal)P=Lambda$.
-	 * \param[in] val_density - Value of the density.
-	 * \param[in] val_velocity - Value of the velocity.
-	 * \param[in] val_soundspeed - Value of the sound speed.
-	 * \param[in] val_normal - Normal vector, the norm of the vector is the area of the face.
-	 * \param[out] val_p_tensor - Pointer to the P matrix.
-	 */
-	void GetPMatrix(su2double *val_density, su2double **val_velocity,
-                  su2double *val_soundspeed, su2double *val_normal,
-                  su2double **val_p_tensor);
-    
-  /*!
-	 * \overload
-	 * \brief Computation of the matrix P, this matrix diagonalizes the conservative Jacobians
-	 *        in the form $P^{-1}(A.Normal)P=Lambda$.
-	 * \param[in] U - Vector of conserved variables (really only need rhoEve)
-	 * \param[in] V - Vector of primitive variables
-   * \param[in] val_dPdU - Vector of derivatives of pressure w.r.t. conserved vars.
-	 * \param[in] val_normal - Normal vector, the norm of the vector is the area of the face.
-   * \param[in] l - Tangential vector to face.
-   * \param[in] m - Tangential vector to face (mutually orthogonal to val_normal & l).
-	 * \param[out] val_invp_tensor - Pointer to inverse of the P matrix.
-	 */
-  void GetPMatrix(su2double *U, su2double *V, su2double *val_dPdU,
-                  su2double *val_normal, su2double *l, su2double *m,
-                  su2double **val_p_tensor) ;
-    
-	/*!
-	 * \brief Computation of the matrix Rinv*Pe.
-	 * \param[in] Beta2 - A variable in used to define Pe matrix.
-	 * \param[in] val_enthalpy - value of the enthalpy.
-	 * \param[in] val_soundspeed - value of the sound speed.
-	 * \param[in] val_density - value of the density.
-	 * \param[in] val_velocity - value of the velocity.
-	 * \param[out] val_invR_invPe - Pointer to the matrix of conversion from entropic to conserved variables.
-	 */
-	void GetinvRinvPe(su2double Beta2, su2double val_enthalpy, su2double val_soundspeed,
-                    su2double val_density, su2double* val_velocity,
-                    su2double** val_invR_invPe);
-    
-	/*!
-	 * \brief Computation of the matrix R.
-	 * \param[in] val_pressure - value of the pressure.
-	 * \param[in] val_soundspeed - value of the sound speed.
-	 * \param[in] val_density - value of the density.
-	 * \param[in] val_velocity - value of the velocity.
-	 * \param[out] val_invR_invPe - Pointer to the matrix of conversion from entropic to conserved variables.
-	 */
-	void GetRMatrix(su2double val_pressure, su2double val_soundspeed,
-                  su2double val_density, su2double* val_velocity,
-                  su2double** val_invR_invPe);
-    
-	/*!
-	 * \brief Computation of the matrix Td, this matrix diagonalize the preconditioned conservative Jacobians
-	 *        in the form $Tg |Lambda| Td = Pc{-1}|Pc (A.Normal)|$.
-	 * \param[in] Beta2 - A variable in used to define absPeJacobian matrix.
-	 * \param[in] r_hat - A variable in used to define absPeJacobian matrix.
-	 * \param[in] s_hat - A variable in used to define absPeJacobian matrix.
-	 * \param[in] t_hat - A variable in used to define absPeJacobian matrix.
-	 * \param[in] rB2a2 - A variable in used to define absPeJacobian matrix.
-	 * \param[in] val_Lambda - Eigenvalues of the Preconditioned Jacobian.
-	 * \param[in] val_normal - Normal vector, the norm of the vector is the area of the face.
-	 * \param[out] val_absPeJac - Pointer to the Preconditioned Jacobian matrix.
-	 */
-	void GetPrecondJacobian(su2double Beta2, su2double r_hat, su2double s_hat, su2double t_hat, su2double rB2a2, su2double* val_Lambda, su2double* val_normal, su2double** val_absPeJac);
-    
-	/*!
-	 * \brief Computation of the matrix P (artificial compresibility), this matrix diagonalize the conservative Jacobians in
-	 *        the form $P^{-1}(A.Normal)P=Lambda$.
-	 * \param[in] val_density - Value of the density.
-	 * \param[in] val_velocity - Value of the velocity.
-	 * \param[in] val_betainv2 - Value of the compresibility factor.
-	 * \param[in] val_normal - Normal vector, the norm of the vector is the area of the face.
-	 * \param[out] val_p_tensor - Pointer to the P matrix.
-	 */
-	void GetPArtCompMatrix(su2double *val_density, su2double *val_velocity,
-                         su2double *val_betainv2, su2double *val_normal,
-                         su2double **val_p_tensor);
-    
-    /*!
-	 * \brief Computation of the matrix P (artificial compresibility), this matrix diagonalize the conservative Jacobians in
-	 *        the form $P^{-1}(A.Normal)P=Lambda$.
-	 * \param[in] val_density - Value of the density.
-	 * \param[in] val_velocity - Value of the velocity.
-	 * \param[in] val_betainv2 - Value of the compresibility factor.
-	 * \param[in] val_normal - Normal vector, the norm of the vector is the area of the face.
-	 * \param[out] val_p_tensor - Pointer to the P matrix.
-	 */
-	void GetPArtComp_FreeSurf_Matrix(su2double *val_density, su2double *val_ddensity,
-                                   su2double *val_velocity, su2double *val_betainv2,
-                                   su2double *val_levelset, su2double *val_normal,
-                                   su2double **val_p_tensor);
-
-	/*!
-	   * \brief Computation of the matrix P^{-1}, this matrix diagonalize the conservative Jacobians
-	   * in the form $P^{-1}(A.Normal)P=Lambda$.
-	   * \param[in] val_density - Value of the density.
-	   * \param[in] val_velocity - Value of the velocity.
-	   * \param[in] val_soundspeed - Value of the sound speed.
-	   * \param[in] val_normal - Normal vector, the norm of the vector is the area of the face.
-	   * \param[out] val_invp_tensor - Pointer to inverse of the P matrix.
-	   */
-	  void GetPMatrix_inv(su2double **val_invp_tensor, su2double *val_density,
-			  	  	  	  su2double *val_velocity, su2double *val_soundspeed,
-			  	  	  	  su2double *val_chi, su2double *val_kappa,
-			  	  	  	  su2double *val_normal);    
-	
-	/*!
-	 * \brief Computation of the matrix P^{-1}, this matrix diagonalize the conservative Jacobians
-	 *        in the form $P^{-1}(A.Normal)P=Lambda$.
-	 * \param[in] val_density - Value of the density.
-	 * \param[in] val_velocity - Value of the velocity.
-	 * \param[in] val_soundspeed - Value of the sound speed.
-	 * \param[in] val_normal - Normal vector, the norm of the vector is the area of the face.
-	 * \param[out] val_invp_tensor - Pointer to inverse of the P matrix.
-	 */
-	void GetPMatrix_inv(su2double *val_density, su2double *val_velocity,
-                      su2double *val_soundspeed, su2double *val_normal,
-                      su2double **val_invp_tensor);
-    
-	/*!
-	 * \overload
-	 * \brief Computation of the matrix P^{-1}, this matrix diagonalize the conservative Jacobians
-	 *        in the form $P^{-1}(A.Normal)P=Lambda$.
-	 * \param[in] val_density - Value of the density.
-	 * \param[in] val_velocity - Value of the velocity.
-	 * \param[in] val_soundspeed - Value of the sound speed.
-	 * \param[in] val_normal - Normal vector, the norm of the vector is the area of the face.
-	 * \param[out] val_invp_tensor - Pointer to inverse of the P matrix.
-	 */
-	void GetPMatrix_inv(su2double *val_density, su2double **val_velocity,
-                      su2double *val_soundspeed, su2double *val_normal,
-                      su2double **val_invp_tensor);
-    
-  /*!
-	 * \overload
-	 * \brief Computation of the matrix P^{-1}, this matrix diagonalizes the conservative Jacobians
-   *        in the form $P^{-1}(A.Normal)P=Lambda$.
-   * \param[in] U - Vector of conserved variables.
-   * \param[in] V - Vector of primitive variables.
-   * \param[in] val_dPdU - Vector of derivatives of pressure w.r.t. conserved variables
-   * \param[in] val_normal - Normal vector, the norm of the vector is the area of the face.
-   * \param[in] l - Tangential vector to face.
-   * \param[in] m - Tangential vector to face (mutually orthogonal to val_normal & l).
-   * \param[out] val_invp_tensor - Pointer to inverse of the P matrix.
-	 */
-  void GetPMatrix_inv(su2double *U, su2double *V, su2double *val_dPdU,
-                      su2double *val_normal, su2double *l, su2double *m,
-                      su2double **val_invp_tensor) ;
-    
-	/*!
-	 * \brief Computation of the matrix P^{-1} (artificial compresibility), this matrix diagonalize the conservative Jacobians
-	 *        in the form $P^{-1}(A.Normal)P=Lambda$.
-	 * \param[in] val_density - Value of the density.
-	 * \param[in] val_velocity - Value of the velocity.
-	 * \param[in] val_betainv2 - Value of the compresibility factor.
-	 * \param[in] val_normal - Normal vector, the norm of the vector is the area of the face.
-	 * \param[out] val_invp_tensor - Pointer to inverse of the P matrix.
-	 */
-	void GetPArtCompMatrix_inv(su2double *val_density, su2double *val_velocity,
-                             su2double *val_betainv2, su2double *val_normal,
-                             su2double **val_invp_tensor);
-    
-  /*!
-   * \brief Computation of the matrix P^{-1} (artificial compresibility), this matrix diagonalize the conservative Jacobians
-   *        in the form $P^{-1}(A.Normal)P=Lambda$.
-   * \param[in] val_density - Value of the density.
-   * \param[in] val_velocity - Value of the velocity.
-   * \param[in] val_betainv2 - Value of the compresibility factor.
-   * \param[in] val_normal - Normal vector, the norm of the vector is the area of the face.
-   * \param[out] val_invp_tensor - Pointer to inverse of the P matrix.
-   */
-	void GetPArtComp_FreeSurf_Matrix_inv(su2double *val_density,
-                                       su2double *val_ddensity,
-                                       su2double *val_velocity,
-                                       su2double *val_betainv2,
-                                       su2double *val_levelset,
-                                       su2double *val_normal,
-                                       su2double **val_invp_tensor);
-  
-  /*!
-   * \brief Compute viscous residual and jacobian.
-   */
-  void GetAdjViscousFlux_Jac(su2double Pressure_i, su2double Pressure_j, su2double Density_i, su2double Density_j,
-                             su2double ViscDens_i, su2double ViscDens_j, su2double *Velocity_i, su2double *Velocity_j,
-                             su2double sq_vel_i, su2double sq_vel_j,
-                             su2double XiDens_i, su2double XiDens_j, su2double **Mean_GradPhi, su2double *Mean_GradPsiE,
-                             su2double dPhiE_dn, su2double *Normal, su2double *Edge_Vector, su2double dist_ij_2, su2double *val_residual_i,
-                             su2double *val_residual_j,
-                             su2double **val_Jacobian_ii, su2double **val_Jacobian_ij, su2double **val_Jacobian_ji,
-                             su2double **val_Jacobian_jj, bool implicit);
-  
-	/*!
-	 * \brief Computation of the projected inviscid lambda (eingenvalues).
-	 * \param[in] val_velocity - Value of the velocity.
-	 * \param[in] val_soundspeed - Value of the sound speed.
-	 * \param[in] val_normal - Normal vector, the norm of the vector is the area of the face.
-	 * \param[in] val_Lambda_Vector - Pointer to Lambda matrix.
-	 */
-	void GetJacInviscidLambda_fabs(su2double *val_velocity, su2double val_soundspeed,
-                                 su2double *val_normal, su2double *val_Lambda_Vector);
-    
-	/*!
-	 * \brief Compute the numerical residual.
-	 * \param[out] val_residual - Pointer to the total residual.
-	 * \param[in] config - Definition of the particular problem.
-	 */
-	virtual void ComputeResidual(su2double *val_residual, CConfig *config);
-    
-	/*!
-	 * \overload
-	 * \param[out] val_residual_i - Pointer to the total residual at point i.
-	 * \param[out] val_residual_j - Pointer to the total residual at point j.
-	 */
-	virtual void ComputeResidual(su2double *val_residual_i, su2double *val_residual_j);
-    
-  virtual void ComputeResidual_TransLM(su2double *val_residual,
-                                       su2double **val_Jacobian_i,
-                                       su2double **val_Jacobian_j, CConfig *config,
-                                       su2double &gamma_sep) ;
-    
-	/*!
-	 * \overload
-	 * \param[out] val_residual_i - Pointer to the total residual at point i.
-	 * \param[out] val_residual_j - Pointer to the total residual at point j.
-	 * \param[in] config - Definition of the particular problem.
-	 */
-	virtual void ComputeResidual(su2double *val_residual_i,
-                               su2double *val_residual_j, CConfig *config);
-    
-	/*!
-	 * \overload
-	 * \param[out] val_residual - Pointer to the total residual.
-	 * \param[out] val_Jacobian_i - Jacobian of the numerical method at node i (implicit computation).
-	 * \param[out] val_Jacobian_j - Jacobian of the numerical method at node j (implicit computation).
-	 * \param[in] config - Definition of the particular problem.
-	 */
-	virtual void ComputeResidual(su2double *val_residual, su2double **val_Jacobian_i,
-                               su2double **val_Jacobian_j, CConfig *config);
-    
-    /*!
-	 * \overload
-	 * \param[out] val_residual - Pointer to the total residual.
-	 * \param[out] val_Jacobian_i - Jacobian of the numerical method at node i (implicit computation).
-	 * \param[out] val_Jacobian_j - Jacobian of the numerical method at node j (implicit computation).
-     * \param[out] val_JacobianMeanFlow_i - Jacobian of the numerical method at node i (implicit computation).
-	 * \param[out] val_JacobianMeanFlow_j - Jacobian of the numerical method at node j (implicit computation).
-	 * \param[in] config - Definition of the particular problem.
-	 */
-    virtual void ComputeResidual(su2double *val_residual, su2double **val_Jacobian_i,
-                                 su2double **val_Jacobian_j,
-                                 su2double **val_JacobianMeanFlow_i,
-                                 su2double **val_JacobianMeanFlow_j,
-                                 CConfig *config);
-    
-	/*!
-	 * \overload
-	 * \param[out] val_Jacobian_i - Jacobian of the numerical method at node i (implicit computation).
-	 * \param[out] val_Jacobian_j - Jacobian of the numerical method at node j (implicit computation).
-	 * \param[in] config - Definition of the particular problem.
-	 */
-	virtual void ComputeResidual(su2double **val_Jacobian_i, su2double **val_Jacobian_j,
-                               CConfig *config);
-    
-	/*!
-	 * \overload
-	 * \param[out] val_resconv - Pointer to the convective residual.
-	 * \param[out] val_resvisc - Pointer to the artificial viscosity residual.
-	 * \param[out] val_Jacobian_i - Jacobian of the numerical method at node i (implicit computation).
-	 * \param[out] val_Jacobian_j - Jacobian of the numerical method at node j (implicit computation).
-	 * \param[in] config - Definition of the particular problem.
-	 */
-	virtual void ComputeResidual(su2double *val_resconv, su2double *val_resvisc,
-                               su2double **val_Jacobian_i, su2double **val_Jacobian_j,
-                               CConfig *config);
-    
-	/*!
-	 * \overload
-	 * \param[out] val_residual_i - Pointer to the total residual at point i.
-	 * \param[out] val_residual_j - Pointer to the total viscosity residual at point j.
-	 * \param[out] val_Jacobian_ii - Jacobian of the numerical method at node i (implicit computation) from node i.
-	 * \param[out] val_Jacobian_ij - Jacobian of the numerical method at node i (implicit computation) from node j.
-	 * \param[out] val_Jacobian_ji - Jacobian of the numerical method at node j (implicit computation) from node i.
-	 * \param[out] val_Jacobian_jj - Jacobian of the numerical method at node j (implicit computation) from node j.
-	 * \param[in] config - Definition of the particular problem.
-	 */
-	virtual void ComputeResidual(su2double *val_residual_i, su2double *val_residual_j,
-                               su2double **val_Jacobian_ii,
-                               su2double **val_Jacobian_ij,
-                               su2double **val_Jacobian_ji,
-                               su2double **val_Jacobian_jj, CConfig *config);
-    
-	/*!
-	 * \overload
-	 * \param[out] val_resconv_i - Pointer to the convective residual at point i.
-	 * \param[out] val_resvisc_i - Pointer to the artificial viscosity residual at point i.
-	 * \param[out] val_resconv_j - Pointer to the convective residual at point j.
-	 * \param[out] val_resvisc_j - Pointer to the artificial viscosity residual at point j.
-	 * \param[out] val_Jacobian_ii - Jacobian of the numerical method at node i (implicit computation) from node i.
-	 * \param[out] val_Jacobian_ij - Jacobian of the numerical method at node i (implicit computation) from node j.
-	 * \param[out] val_Jacobian_ji - Jacobian of the numerical method at node j (implicit computation) from node i.
-	 * \param[out] val_Jacobian_jj - Jacobian of the numerical method at node j (implicit computation) from node j.
-	 * \param[in] config - Definition of the particular problem.
-	 */
-	virtual void ComputeResidual(su2double *val_resconv_i, su2double *val_resvisc_i,
-                               su2double *val_resconv_j, su2double *val_resvisc_j,
-                               su2double **val_Jacobian_ii,
-                               su2double **val_Jacobian_ij,
-                               su2double **val_Jacobian_ji,
-                               su2double **val_Jacobian_jj, CConfig *config);
-    
-	/*!
-	 * \overload
-	 * \param[out] val_stiffmatrix_elem - Stiffness matrix for Galerkin computation.
-	 * \param[in] config - Definition of the particular problem.
-	 */
-	virtual void ComputeResidual(su2double **val_stiffmatrix_elem, CConfig *config);
-    
-	/*!
-	 * \overload
-	 * \param[in] config - Definition of the particular problem.
-	 * \param[out] val_residual - residual of the source terms
-	 * \param[out] val_Jacobian_i - Jacobian of the source terms
-	 */
-	virtual void ComputeResidual(su2double *val_residual, su2double **val_Jacobian_i,
-                               CConfig *config);
-    
-	/*!
-	 * \overload
-	 * \param[out] - Matrix for storing the constants to be used in the calculation of the equilibrium extent of reaction Keq.
-	 * \param[in] config - Definition of the particular problem.
-	 */
-	virtual void GetEq_Rxn_Coefficients(su2double **EqnRxnConstants, CConfig *config);
-    
-	/*!
-	 * \brief Residual for source term integration.
-	 * \param[out] val_residual - Pointer to the source residual containing chemistry terms.
-	 * \param[in] config - Definition of the particular problem.
-	 */
-	virtual void ComputeResidual_Axisymmetric(su2double *val_residual, CConfig *config);
-    
-	/*!
-	 * \brief Residual for source term integration.
-	 * \param[out] val_residual - Pointer to the source residual containing chemistry terms.
-	 * \param[in] config - Definition of the particular problem.
-	 */
-	virtual void ComputeResidual_Axisymmetric_ad(su2double *val_residual, su2double *val_residuald, CConfig *config);
-    
-	/*!
-	 * \brief Calculation of axisymmetric source term Jacobian
-	 * \param[out] val_Jacobian_i - Jacobian of the numerical method at node i (implicit computation).
-	 * \param[in] config - Definition of the particular problem.
-	 */
-	virtual void SetJacobian_Axisymmetric(su2double **val_Jacobian_i, CConfig *config);
-    
-    /*!
-	 * \brief Calculation of the translational-vibrational energy exchange source term
-	 * \param[in] config - Definition of the particular problem.
-	 * \param[out] val_residual - residual of the source terms
-	 * \param[out] val_Jacobian_i - Jacobian of the source terms
-	 */
-	virtual void ComputeVibRelaxation(su2double *val_residual, su2double **val_Jacobian_i, CConfig *config);
-    
-    /*!
-	 * \brief Calculation of the chemistry source term
-	 * \param[in] config - Definition of the particular problem.
-	 * \param[out] val_residual - residual of the source terms
-	 * \param[out] val_Jacobian_i - Jacobian of the source terms
-	 */
-	virtual void ComputeChemistry(su2double *val_residual, su2double **val_Jacobian_i, CConfig *config);
-    
-  /*!
-	 * \brief Calculates constants used for Keq correlation.
-	 * \param[out] A - Pointer to coefficient array.
-   * \param[in] val_reaction - Reaction number indicator.
-	 * \param[in] config - Definition of the particular problem.
-	 */
-  virtual void GetKeqConstants(su2double *A, unsigned short val_reaction, CConfig *config);
-  
-	/*!
-	 * \brief Set intermittency for numerics (used in SA with LM transition model)
-	 */
-	virtual void SetIntermittency(su2double intermittency_in);
-  
-  /*!
-	 * \brief Computes the viscous source term for the TNE2 adjoint problem
-	 * \param[in] config - Definition of the particular problem.
-	 * \param[out] val_residual - residual of the source terms
-	 */
-  virtual void ComputeSourceViscous(su2double *val_residual, CConfig *config);
-  
-    /*!
-	 * \brief Residual for source term integration.
-	 * \param[in] val_production - Value of the Production.
-	 */
-    virtual void SetProduction(su2double val_production);
-    
-    /*!
-	 * \brief Residual for source term integration.
-	 * \param[in] val_destruction - Value of the Destruction.
-	 */
-    virtual void SetDestruction(su2double val_destruction);
-    
-    /*!
-	 * \brief Residual for source term integration.
-	 * \param[in] val_crossproduction - Value of the CrossProduction.
-	 */
-    virtual void SetCrossProduction(su2double val_crossproduction);
-    
-    /*!
-	 * \brief Residual for source term integration.
-	 * \param[in] val_production - Value of the Production.
-	 */
-    virtual su2double GetProduction(void);
-    
-    /*!
-	 * \brief Residual for source term integration.
-	 * \param[in] val_destruction - Value of the Destruction.
-	 */
-    virtual su2double GetDestruction(void);
-    
-    /*!
-	 * \brief Residual for source term integration.
-	 * \param[in] val_crossproduction - Value of the CrossProduction.
-	 */
-    virtual su2double GetCrossProduction(void);
-    
-	/*!
-	 * \overload
-	 * \param[out] val_Jacobian_i - Jacobian of the numerical method at node i
-	 * \param[in] config - Definition of the particular problem.
-	 */
-	virtual void ComputeResidual(su2double **val_Jacobian_i,
-                               su2double *val_Jacobian_mui,
-                               su2double ***val_Jacobian_gradi, CConfig *config);
-    
-	/*!
-	 * \overload
-	 * \param[out] val_Jacobian_i - Jacobian of the numerical method at node i
-	 * \param[in] config - Definition of the particular problem.
-	 */
-	virtual void ComputeResidual(su2double **val_Jacobian_i,
-                               su2double *val_Jacobian_mui,
-                               su2double ***val_Jacobian_gradi,
-                               su2double **val_Jacobian_j,
-                               su2double *val_Jacobian_muj,
-                               su2double ***val_Jacobian_gradj, CConfig *config);
-  
-  /*!
-	 * \brief Computing stiffness matrix of the Galerkin method.
-	 * \param[out] val_stiffmatrix_elem - Stiffness matrix for Galerkin computation.
-	 * \param[in] config - Definition of the particular problem.
-	 */
-	virtual void SetFEA_StiffMatrix2D(su2double **StiffMatrix_Elem, su2double CoordCorners[8][3], unsigned short nNodes, unsigned short form2d);
-  
-  /*!
-	 * \brief Computing stiffness matrix of the Galerkin method.
-	 * \param[out] val_stiffmatrix_elem - Stiffness matrix for Galerkin computation.
-	 * \param[in] config - Definition of the particular problem.
-	 */
-	virtual void SetFEA_StiffMatrix3D(su2double **StiffMatrix_Elem, su2double CoordCorners[8][3], unsigned short nNodes);
-
-  /*!
-	 * \brief Computing mass matrix of the Galerkin method.
-	 * \param[out] val_stiffmatrix_elem - Stiffness matrix for Galerkin computation.
-	 * \param[in] config - Definition of the particular problem.
-	 */
-	virtual void SetFEA_StiffMassMatrix2D(su2double **StiffMatrix_Elem, su2double **MassMatrix_Elem, su2double CoordCorners[8][3], unsigned short nNodes, unsigned short form2d);
-
-  /*!
-	 * \brief Computing mass matrix of the Galerkin method.
-	 * \param[out] val_stiffmatrix_elem - Stiffness matrix for Galerkin computation.
-	 * \param[in] config - Definition of the particular problem.
-	 */
-	virtual void SetFEA_StiffMassMatrix3D(su2double **StiffMatrix_Elem, su2double **MassMatrix_Elem, su2double CoordCorners[8][3], unsigned short nNodes);
-
-  /*!
-	 * \brief Computing dead load vector of the Galerkin method.
-	 * \param[out] val_deadloadvector_elem - Dead load at the nodes for Galerkin computation.
-	 * \param[in] config - Definition of the particular problem.
-	 */
-	virtual void SetFEA_DeadLoad2D(su2double *DeadLoadVector_Elem, su2double CoordCorners[8][3], unsigned short nNodes, su2double matDensity);
-
-  /*!
-	 * \brief Computing stiffness matrix of the Galerkin method.
-	 * \param[out] val_deadloadvector_elem - Dead load at the nodes for Galerkin computation.
-	 * \param[in] config - Definition of the particular problem.
-	 */
-	virtual void SetFEA_DeadLoad3D(su2double *DeadLoadVector_Elem, su2double CoordCorners[8][3], unsigned short nNodes, su2double matDensity);
-
-
-  /*!
-	 * \brief Computing stresses in FEA method.
-	 * \param[in] config - Definition of the particular problem.
-	 */
-	virtual void GetFEA_StressNodal2D(su2double StressVector[8][3], su2double DispElement[8], su2double CoordCorners[8][3], unsigned short nNodes, unsigned short form2d);
-
-
-  /*!
-	 * \brief Computing stresses in FEA method.
-	 * \param[in] config - Definition of the particular problem.
-	 */
-	virtual void GetFEA_StressNodal3D(su2double StressVector[8][6], su2double DispElement[24], su2double CoordCorners[8][3], unsigned short nNodes);
-
-	/*!
-	 * \brief A virtual member to linearly interpolate pressures
-	 * \param[in] config - Definition of the particular problem.
-	 */
-	virtual void PressInt_Linear(su2double CoordCorners[4][3], su2double *tn_e, su2double Fnodal[12]);
-
-	/*!
-	 * \brief A virtual member to linearly interpolate viscous stresses
-	 * \param[in] config - Definition of the particular problem.
-	 */
-	virtual void ViscTermInt_Linear(su2double CoordCorners[2][2], su2double Tau_0[3][3], su2double Tau_1[3][3],  su2double FviscNodal[4]);
-
-  /*!
-	 * \brief Computes a basis of orthogonal vectors from a suppled vector
-	 * \param[in] config - Normal vector
-	 */
-  void CreateBasis(su2double *val_Normal);
-    
-};
-
-/*!
- * \class CUpwCUSP_Flow
- * \brief Class for centered scheme - CUSP.
- * \ingroup ConvDiscr
- * \author F. Palacios
- * \version 4.0.0 "Cardinal"
- */
-class CUpwCUSP_Flow : public CNumerics {
-  
-private:
-	unsigned short iDim, iVar, jVar; /*!< \brief Iteration on dimension and variables. */
-	su2double *Diff_U, *Diff_Flux, /*!< \brief Diference of conservative variables and undivided laplacians. */
-	*Velocity_i, *Velocity_j, /*!< \brief Velocity at node 0 and 1. */
-	*MeanVelocity, ProjVelocity, ProjVelocity_i, ProjVelocity_j,  /*!< \brief Mean and projected velocities. */
-	Density_i, Density_j, Energy_i, Energy_j,  /*!< \brief Mean Density and energies. */
-	sq_vel_i, sq_vel_j,   /*!< \brief Modulus of the velocity and the normal vector. */
-	MeanDensity, MeanPressure, MeanEnthalpy, MeanEnergy, /*!< \brief Mean values of primitive variables. */
-	Param_p, Param_Kappa_2, Param_Kappa_4, /*!< \brief Artificial dissipation parameters. */
-	Local_Lambda_i, Local_Lambda_j, MeanLambda, /*!< \brief Local eingenvalues. */
-	Phi_i, Phi_j, sc2, sc4, StretchingFactor, /*!< \brief Streching parameters. */
-	*ProjFlux, *ProjFlux_i, *ProjFlux_j,  /*!< \brief Projected inviscid flux tensor. */
-	Epsilon_2, Epsilon_4, cte_0, cte_1, /*!< \brief Artificial dissipation values. */
-  LamdaNeg, LamdaPos, ModVelocity, Beta, Nu_c, U_i[5], U_j[5], MeanSoundSpeed, Mach,
-  ProjGridVel_i, ProjGridVel_j, ProjGridVel, **Jacobian;  /*!< \brief Projected grid velocity. */
-	bool implicit, /*!< \brief Implicit calculation. */
-	grid_movement, /*!< \brief Modification for grid movement. */
-	stretching; /*!< \brief Stretching factor. */
-  
-  
-public:
-  
-	/*!
-	 * \brief Constructor of the class.
-	 * \param[in] val_nDim - Number of dimension of the problem.
-	 * \param[in] val_nVar - Number of variables of the problem.
-	 * \param[in] config - Definition of the particular problem.
-	 */
-	CUpwCUSP_Flow(unsigned short val_nDim, unsigned short val_nVar, CConfig *config);
-  
-	/*!
-	 * \brief Destructor of the class.
-	 */
-	~CUpwCUSP_Flow(void);
-  
-	/*!
-	 * \brief Compute the flow residual using a JST method.
-	 * \param[out] val_residual - Pointer to the residual.
-	 * \param[out] val_Jacobian_i - Jacobian of the numerical method at node i (implicit computation).
-	 * \param[out] val_Jacobian_j - Jacobian of the numerical method at node j (implicit computation).
-	 * \param[in] config - Definition of the particular problem.
-	 */
-	void ComputeResidual(su2double *val_residual, su2double **val_Jacobian_i, su2double **val_Jacobian_j,
-                       CConfig *config);
-};
-
-/*!
- * \class CUpwRoe_Flow
- * \brief Class for solving an approximate Riemann solver of Roe for the flow equations.
- * \ingroup ConvDiscr
- * \author A. Bueno, F. Palacios
- * \version 4.0.0 "Cardinal"
- */
-class CUpwRoe_Flow : public CNumerics {
-private:
-	bool implicit, grid_movement;
-	su2double *Diff_U;
-	su2double *Velocity_i, *Velocity_j, *RoeVelocity;
-	su2double *ProjFlux_i, *ProjFlux_j;
-	su2double *delta_wave, *delta_vel;
-	su2double *Lambda, *Epsilon, MaxLambda, Delta, sign;
-	su2double **P_Tensor, **invP_Tensor;
-	su2double sq_vel, Proj_ModJac_Tensor_ij, Density_i, Energy_i, SoundSpeed_i, Pressure_i, Enthalpy_i,
-	Density_j, Energy_j, SoundSpeed_j, Pressure_j, Enthalpy_j, R, RoeDensity, RoeEnthalpy, RoeSoundSpeed,
-	ProjVelocity, ProjVelocity_i, ProjVelocity_j, proj_delta_vel, delta_p, delta_rho, RoeSoundSpeed2, kappa;
-	unsigned short iDim, iVar, jVar, kVar;
-    
-public:
-    
-	/*!
-	 * \brief Constructor of the class.
-	 * \param[in] val_nDim - Number of dimensions of the problem.
-	 * \param[in] val_nVar - Number of variables of the problem.
-	 * \param[in] config - Definition of the particular problem.
-	 */
-	CUpwRoe_Flow(unsigned short val_nDim, unsigned short val_nVar, CConfig *config);
-    
-	/*!
-	 * \brief Destructor of the class.
-	 */
-	~CUpwRoe_Flow(void);
-    
-	/*!
-	 * \brief Compute the Roe's flux between two nodes i and j.
-	 * \param[out] val_residual - Pointer to the total residual.
-	 * \param[out] val_Jacobian_i - Jacobian of the numerical method at node i (implicit computation).
-	 * \param[out] val_Jacobian_j - Jacobian of the numerical method at node j (implicit computation).
-	 * \param[in] config - Definition of the particular problem.
-	 */
-	void ComputeResidual(su2double *val_residual, su2double **val_Jacobian_i, su2double **val_Jacobian_j, CConfig *config);
-};
-
-
-/*!
- * \class CUpwGeneralRoe_Flow
- * \brief Class for solving an approximate Riemann solver of Roe for the flow equations for a general fluid model.
- * \ingroup ConvDiscr
- * \author S.Vitale, G.Gori, M.Pini
- * \version 4.0.0 "Cardinal"
- */
-class CUpwGeneralRoe_Flow : public CNumerics {
-private:
-	bool implicit, grid_movement;
-<<<<<<< HEAD
-	su2double *Diff_U;
-	su2double *Velocity_i, *Velocity_j, *RoeVelocity;
-	su2double *ProjFlux_i, *ProjFlux_j;
-	su2double *delta_wave, *delta_vel;
-	su2double *Lambda, *Epsilon;
-	su2double **P_Tensor, **invP_Tensor;
-	su2double sq_vel, Proj_ModJac_Tensor_ij, Density_i, Energy_i, SoundSpeed_i, Pressure_i, Enthalpy_i,
-	Density_j, Energy_j, SoundSpeed_j, Pressure_j, Enthalpy_j, R, RoeDensity, RoeEnthalpy, RoeSoundSpeed,
-	ProjVelocity, ProjVelocity_i, ProjVelocity_j, proj_delta_vel, delta_p, delta_rho;
-=======
-	double *Diff_U;
-	double *Velocity_i, *Velocity_j, *RoeVelocity;
-	double *ProjFlux_i, *ProjFlux_j;
-	double *delta_wave, *delta_vel;
-	double *Lambda, *Epsilon, MaxLambda, Delta;
-	double **P_Tensor, **invP_Tensor;
-	double sq_vel, Proj_ModJac_Tensor_ij, Density_i, Energy_i, SoundSpeed_i, Pressure_i, Enthalpy_i,
-	Density_j, Energy_j, SoundSpeed_j, Pressure_j, Enthalpy_j, R, RoeDensity, RoeEnthalpy, RoeSoundSpeed, RoeSoundSpeed2,
-	ProjVelocity, ProjVelocity_i, ProjVelocity_j, proj_delta_vel, delta_p, delta_rho, kappa;
->>>>>>> 583fd2ae
-	unsigned short iDim, iVar, jVar, kVar;
-
-
-	su2double StaticEnthalpy_i, StaticEnergy_i, StaticEnthalpy_j, StaticEnergy_j, Kappa_i, Kappa_j, Chi_i, Chi_j, Velocity2_i, Velocity2_j;
-	su2double RoeKappa, RoeChi, RoeKappaStaticEnthalpy;
-
-public:
-
-	/*!
-	 * \brief Constructor of the class.
-	 * \param[in] val_nDim - Number of dimensions of the problem.
-	 * \param[in] val_nVar - Number of variables of the problem.
-	 * \param[in] config - Definition of the particular problem.
-	 */
-	CUpwGeneralRoe_Flow(unsigned short val_nDim, unsigned short val_nVar, CConfig *config);
-
-	/*!
-	 * \brief Destructor of the class.
-	 */
-	~CUpwGeneralRoe_Flow(void);
-
-	/*!
-	 * \brief Compute the Roe's flux between two nodes i and j.
-	 * \param[out] val_residual - Pointer to the total residual.
-	 * \param[out] val_Jacobian_i - Jacobian of the numerical method at node i (implicit computation).
-	 * \param[out] val_Jacobian_j - Jacobian of the numerical method at node j (implicit computation).
-	 * \param[in] config - Definition of the particular problem.
-	 */
-	void ComputeResidual(su2double *val_residual, su2double **val_Jacobian_i, su2double **val_Jacobian_j, CConfig *config);
-
-	/*!
-	 * \brief Compute the Average for a general fluid flux between two nodes i and j.
-	 * Using the approach of Vinokur and Montagne'
-	 */
-
-	void ComputeRoeAverage();
-};
-
-
-/*!
- * \class CUpwMSW_Flow
- * \brief Class for solving a flux-vector splitting method by Steger & Warming, modified version.
- * \ingroup ConvDiscr
- * \author S. Copeland
- * \version 4.0.0 "Cardinal"
- */
-class CUpwMSW_Flow : public CNumerics {
-private:
-	bool implicit;
-	su2double *Diff_U;
-	su2double *u_i, *u_j, *ust_i, *ust_j;
-	su2double *Fc_i, *Fc_j;
-	su2double *Lambda_i, *Lambda_j;
-  su2double rhos_i, rhos_j, rhosst_i, rhosst_j;
-  su2double *Ust_i, *Ust_j, *Vst_i, *Vst_j, *Velst_i, *Velst_j;
-	su2double **P_Tensor, **invP_Tensor;
-  unsigned short nPrimVar, nPrimVarGrad, nVar, nDim;
-
-public:
-  
-	/*!
-	 * \brief Constructor of the class.
-	 * \param[in] val_nDim - Number of dimensions of the problem.
-	 * \param[in] val_nVar - Number of variables of the problem.
-	 * \param[in] config - Definition of the particular problem.
-	 */
-	CUpwMSW_Flow(unsigned short val_nDim, unsigned short val_nVar, CConfig *config);
-  
-	/*!
-	 * \brief Destructor of the class.
-	 */
-	~CUpwMSW_Flow(void);
-  
-	/*!
-	 * \brief Compute the Roe's flux between two nodes i and j.
-	 * \param[out] val_residual - Pointer to the total residual.
-	 * \param[out] val_Jacobian_i - Jacobian of the numerical method at node i (implicit computation).
-	 * \param[out] val_Jacobian_j - Jacobian of the numerical method at node j (implicit computation).
-	 * \param[in] config - Definition of the particular problem.
-	 */
-	void ComputeResidual(su2double *val_residual, su2double **val_Jacobian_i, su2double **val_Jacobian_j, CConfig *config);
-  
-};
-
-/*!
- * \class CUpwTurkel_Flow
- * \brief Class for solving an approximate Riemann solver of Roe with Turkel Preconditioning for the flow equations.
- * \ingroup ConvDiscr
- * \author A. K. Lonkar
- * \version 4.0.0 "Cardinal"
- */
-class CUpwTurkel_Flow : public CNumerics {
-private:
-	bool implicit, grid_movement;
-	su2double *Diff_U;
-	su2double *Velocity_i, *Velocity_j, *RoeVelocity;
-	su2double *ProjFlux_i, *ProjFlux_j;
-	su2double *Lambda, *Epsilon;
-	su2double **absPeJac, **invRinvPe, **R_Tensor, **Matrix, **Art_Visc;
-	su2double sq_vel, Proj_ModJac_Tensor_ij, Density_i, Energy_i, SoundSpeed_i, Pressure_i, Enthalpy_i,
-	Density_j, Energy_j, SoundSpeed_j, Pressure_j, Enthalpy_j, R, RoePressure, RoeDensity, RoeEnthalpy, RoeSoundSpeed,
-	ProjVelocity, ProjVelocity_i, ProjVelocity_j;
-	unsigned short iDim, iVar, jVar, kVar;
-	su2double Beta, Beta_min, Beta_max;
-  su2double r_hat, s_hat, t_hat, rhoB2a2, sqr_one_m_Betasqr_Lam1;
-	su2double Beta2, one_m_Betasqr, one_p_Betasqr, sqr_two_Beta_c_Area;
-	su2double local_Mach;
-  
-public:
-    
-	/*!
-	 * \brief Constructor of the class.
-	 * \param[in] val_nDim - Number of dimensions of the problem.
-	 * \param[in] val_nVar - Number of variables of the problem.
-	 * \param[in] config - Definition of the particular problem.
-	 */
-	CUpwTurkel_Flow(unsigned short val_nDim, unsigned short val_nVar, CConfig *config);
-    
-	/*!
-	 * \brief Destructor of the class.
-	 */
-	~CUpwTurkel_Flow(void);
-    
-	/*!
-	 * \brief Compute the Roe's flux between two nodes i and j.
-	 * \param[out] val_residual - Pointer to the total residual.
-	 * \param[out] val_Jacobian_i - Jacobian of the numerical method at node i (implicit computation).
-	 * \param[out] val_Jacobian_j - Jacobian of the numerical method at node j (implicit computation).
-	 * \param[in] config - Definition of the particular problem.
-	 */
-	void ComputeResidual(su2double *val_residual, su2double **val_Jacobian_i, su2double **val_Jacobian_j, CConfig *config);
-    
-	/*!
-	 * \brief Get the Preconditioning Beta.
-	 * \return Beta - Value of the low Mach Preconditioner.
-	 */
-	su2double GetPrecond_Beta();
-};
-
-/*!
- * \class CUpwArtComp_Flow
- * \brief Class for solving an approximate Riemann solver of Roe for the incompressible flow equations.
- * \ingroup ConvDiscr
- * \author F. Palacios
- * \version 4.0.0 "Cardinal"
- */
-class CUpwArtComp_Flow : public CNumerics {
-private:
-	bool implicit;
-	bool gravity;
-	su2double Froude;
-	su2double *Diff_U;
-	su2double *Velocity_i, *Velocity_j, *MeanVelocity;
-	su2double *ProjFlux_i, *ProjFlux_j;
-	su2double *Lambda, *Epsilon;
-	su2double **P_Tensor, **invP_Tensor;
-	su2double sq_vel, Proj_ModJac_Tensor_ij, Density_i, Energy_i, SoundSpeed_i, Pressure_i, Enthalpy_i,
-	Density_j, Energy_j, SoundSpeed_j, Pressure_j, Enthalpy_j, R, MeanDensity, MeanEnthalpy, MeanSoundSpeed, MeanPressure, MeanBetaInc2,
-	ProjVelocity, ProjVelocity_i, ProjVelocity_j, proj_delta_vel, delta_p, delta_rho, vn;
-	unsigned short iDim, iVar, jVar, kVar;
-    
-public:
-    
-	/*!
-	 * \brief Constructor of the class.
-	 * \param[in] val_nDim - Number of dimensions of the problem.
-	 * \param[in] val_nVar - Number of variables of the problem.
-	 * \param[in] config - Definition of the particular problem.
-	 */
-	CUpwArtComp_Flow(unsigned short val_nDim, unsigned short val_nVar, CConfig *config);
-    
-	/*!
-	 * \brief Destructor of the class.
-	 */
-	~CUpwArtComp_Flow(void);
-    
-	/*!
-	 * \brief Compute the Roe's flux between two nodes i and j.
-	 * \param[out] val_residual - Pointer to the total residual.
-	 * \param[out] val_Jacobian_i - Jacobian of the numerical method at node i (implicit computation).
-	 * \param[out] val_Jacobian_j - Jacobian of the numerical method at node j (implicit computation).
-	 * \param[in] config - Definition of the particular problem.
-	 */
-	void ComputeResidual(su2double *val_residual, su2double **val_Jacobian_i, su2double **val_Jacobian_j, CConfig *config);
-};
-
-/*!
- * \class CUpwArtComp_FreeSurf_Flow
- * \brief Class for solving an approximate Riemann solver of Roe for the incompressible flow equations.
- * \ingroup ConvDiscr
- * \author F. Palacios
- * \version 4.0.0 "Cardinal"
- */
-class CUpwArtComp_FreeSurf_Flow : public CNumerics {
-private:
-	bool implicit;
-	bool gravity;
-	su2double Froude;
-	su2double *Diff_U;
-	su2double *Velocity_i, *Velocity_j, *MeanVelocity;
-	su2double *ProjFlux_i, *ProjFlux_j;
-	su2double *Lambda, *Epsilon;
-	su2double **P_Tensor, **invP_Tensor;
-	su2double sq_vel, Proj_ModJac_Tensor_ij, Density_i, Pressure_i, LevelSet_i, dDensityInc_i, dDensityInc_j,
-	Density_j, Pressure_j, LevelSet_j, MeanDensityInc, dMeanDensityInc, MeanPressure, MeanLevelSet, MeanBetaInc2,
-	ProjVelocity, ProjVelocity_i, ProjVelocity_j, proj_delta_vel, Distance_i, Distance_j;
-	unsigned short iDim, jDim, iVar, jVar, kVar;
-    
-public:
-    
-	/*!
-	 * \brief Constructor of the class.
-	 * \param[in] val_nDim - Number of dimensions of the problem.
-	 * \param[in] val_nVar - Number of variables of the problem.
-	 * \param[in] config - Definition of the particular problem.
-	 */
-	CUpwArtComp_FreeSurf_Flow(unsigned short val_nDim, unsigned short val_nVar, CConfig *config);
-    
-	/*!
-	 * \brief Destructor of the class.
-	 */
-	~CUpwArtComp_FreeSurf_Flow(void);
-    
-	/*!
-	 * \brief Compute the Roe's flux between two nodes i and j.
-	 * \param[out] val_residual - Pointer to the total residual.
-	 * \param[out] val_Jacobian_i - Jacobian of the numerical method at node i (implicit computation).
-	 * \param[out] val_Jacobian_j - Jacobian of the numerical method at node j (implicit computation).
-	 * \param[in] config - Definition of the particular problem.
-	 */
-	void ComputeResidual(su2double *val_residual, su2double **val_Jacobian_i, su2double **val_Jacobian_j, CConfig *config);
-};
-
-/*!
- * \class CUpwRoe_AdjFlow
- * \brief Class for solving an approximate Riemann solver of Roe
- *        for the adjoint flow equations.
- * \ingroup ConvDiscr
- * \author F. Palacios
- * \version 4.0.0 "Cardinal"
- */
-class CUpwRoe_AdjFlow : public CNumerics {
-private:
-	su2double *Residual_Roe;
-	su2double area, Sx, Sy, Sz, rarea, nx, ny, nz, rho_l, u_l, v_l, w_l, h_l, rho_r,
-	u_r, v_r, w_r, h_r, psi1, psi2, psi3, psi4, psi5;
-	su2double h, u, v, w, c, psi1_l, psi2_l, psi3_l, psi4_l, psi5_l,
-	psi1_r, psi2_r, psi3_r, psi4_r, psi5_r, q_l, q_r, Q_l, Q_r, vn,
-	rrho_l, weight, rweight1, cc;
-	su2double l1psi, l2psi, absQ, absQp, absQm, q2, alpha, beta_u, beta_v, beta_w, Q, l1l2p, l1l2m, eta;
-	su2double RoeDensity, RoeSoundSpeed, *RoeVelocity, *Lambda, *Velocity_i, *Velocity_j, **ProjFlux_i, **ProjFlux_j,
-	Proj_ModJac_Tensor_ij, **Proj_ModJac_Tensor, Energy_i, Energy_j, **P_Tensor, **invP_Tensor;
-	unsigned short iDim, iVar, jVar, kVar;
-	bool implicit, grid_movement;
-    
-public:
-    
-	/*!
-	 * \brief Constructor of the class.
-	 * \param[in] val_nDim - Number of dimensions of the problem.
-	 * \param[in] val_nVar - Number of variables of the problem.
-	 * \param[in] config - Definition of the particular problem.
-	 */
-	CUpwRoe_AdjFlow(unsigned short val_nDim, unsigned short val_nVar, CConfig *config);
-    
-	/*!
-	 * \brief Destructor of the class.
-	 */
-	~CUpwRoe_AdjFlow(void);
-    
-	/*!
-	 * \brief Compute the adjoint Roe's flux between two nodes i and j.
-	 * \param[out] val_residual_i - Pointer to the total residual at point i.
-	 * \param[out] val_residual_j - Pointer to the total residual at point j.
-	 * \param[out] val_Jacobian_ii - Jacobian of the numerical method at node i (implicit computation) from node i.
-	 * \param[out] val_Jacobian_ij - Jacobian of the numerical method at node i (implicit computation) from node j.
-	 * \param[out] val_Jacobian_ji - Jacobian of the numerical method at node j (implicit computation) from node i.
-	 * \param[out] val_Jacobian_jj - Jacobian of the numerical method at node j (implicit computation) from node j.
-	 * \param[in] config - Definition of the particular problem.
-	 */
-	void ComputeResidual(su2double *val_residual_i, su2double *val_residual_j, su2double **val_Jacobian_ii,
-                         su2double **val_Jacobian_ij, su2double **val_Jacobian_ji, su2double **val_Jacobian_jj, CConfig *config);
-};
-
-/*!
- * \class CUpwRoeArtComp_AdjFlow
- * \brief Class for solving an approximate Riemann solver of Roe
- *        for the adjoint flow equations.
- * \ingroup ConvDiscr
- * \author F. Palacios
- * \version 4.0.0 "Cardinal"
- */
-class CUpwRoeArtComp_AdjFlow : public CNumerics {
-private:
-	su2double Area, *Lambda, *Velocity_i, *Velocity_j, **Proj_Jac_Tensor_i, **Proj_Jac_Tensor_j,
-	Proj_ModJac_Tensor_ij, **Proj_ModJac_Tensor, **P_Tensor, **invP_Tensor, MeanDensity,
-	MeanPressure, MeanBetaInc2, ProjVelocity, *MeanVelocity, MeanSoundSpeed;
-	unsigned short iDim, iVar, jVar, kVar;
-	bool implicit;
-    
-public:
-    
-	/*!
-	 * \brief Constructor of the class.
-	 * \param[in] val_nDim - Number of dimensions of the problem.
-	 * \param[in] val_nVar - Number of variables of the problem.
-	 * \param[in] config - Definition of the particular problem.
-	 */
-	CUpwRoeArtComp_AdjFlow(unsigned short val_nDim, unsigned short val_nVar, CConfig *config);
-    
-	/*!
-	 * \brief Destructor of the class.
-	 */
-	~CUpwRoeArtComp_AdjFlow(void);
-    
-	/*!
-	 * \brief Compute the adjoint Roe's flux between two nodes i and j.
-	 * \param[out] val_residual_i - Pointer to the total residual at point i.
-	 * \param[out] val_residual_j - Pointer to the total residual at point j.
-	 * \param[out] val_Jacobian_ii - Jacobian of the numerical method at node i (implicit computation) from node i.
-	 * \param[out] val_Jacobian_ij - Jacobian of the numerical method at node i (implicit computation) from node j.
-	 * \param[out] val_Jacobian_ji - Jacobian of the numerical method at node j (implicit computation) from node i.
-	 * \param[out] val_Jacobian_jj - Jacobian of the numerical method at node j (implicit computation) from node j.
-	 * \param[in] config - Definition of the particular problem.
-	 */
-	void ComputeResidual(su2double *val_residual_i, su2double *val_residual_j, su2double **val_Jacobian_ii,
-                         su2double **val_Jacobian_ij, su2double **val_Jacobian_ji, su2double **val_Jacobian_jj, CConfig *config);
-};
-
-/*!
- * \class CUpwAUSM_Flow
- * \brief Class for solving an approximate Riemann AUSM.
- * \ingroup ConvDiscr
- * \author F. Palacios
- * \version 4.0.0 "Cardinal"
- */
-class CUpwAUSM_Flow : public CNumerics {
-private:
-	bool implicit;
-	su2double *Diff_U;
-	su2double *Velocity_i, *Velocity_j, *RoeVelocity;
-	su2double *ProjFlux_i, *ProjFlux_j;
-	su2double *delta_wave, *delta_vel;
-	su2double *Lambda, *Epsilon;
-	su2double **P_Tensor, **invP_Tensor;
-	su2double sq_vel, Proj_ModJac_Tensor_ij, Density_i, Energy_i, SoundSpeed_i, Pressure_i, Enthalpy_i,
-	Density_j, Energy_j, SoundSpeed_j, Pressure_j, Enthalpy_j, R, RoeDensity, RoeEnthalpy, RoeSoundSpeed,
-	ProjVelocity, ProjVelocity_i, ProjVelocity_j, proj_delta_vel, delta_p, delta_rho;
-	unsigned short iDim, iVar, jVar, kVar;
-  su2double mL, mR, mLP, mRM, mF, pLP, pRM, pF, Phi;
-
-public:
-    
-	/*!
-	 * \brief Constructor of the class.
-	 * \param[in] val_nDim - Number of dimensions of the problem.
-	 * \param[in] val_nVar - Number of variables of the problem.
-	 * \param[in] config - Definition of the particular problem.
-	 */
-	CUpwAUSM_Flow(unsigned short val_nDim, unsigned short val_nVar, CConfig *config);
-    
-	/*!
-	 * \brief Destructor of the class.
-	 */
-	~CUpwAUSM_Flow(void);
-    
-	/*!
-	 * \brief Compute the Roe's flux between two nodes i and j.
-	 * \param[out] val_residual - Pointer to the total residual.
-	 * \param[out] val_Jacobian_i - Jacobian of the numerical method at node i (implicit computation).
-	 * \param[out] val_Jacobian_j - Jacobian of the numerical method at node j (implicit computation).
-	 * \param[in] config - Definition of the particular problem.
-	 */
-	void ComputeResidual(su2double *val_residual, su2double **val_Jacobian_i, su2double **val_Jacobian_j, CConfig *config);
-};
-
-/*!
- * \class CUpwHLLC_Flow
- * \brief Class for solving an approximate Riemann AUSM.
- * \ingroup ConvDiscr
- * \author F. Palacios, based on the Joe code implementation
- * \version 4.0.0 "Cardinal"
- */
-class CUpwHLLC_Flow : public CNumerics {
-private:
-	bool implicit;
-	su2double *Diff_U;
-	su2double *Velocity_i, *Velocity_j, *RoeVelocity;
-	su2double *ProjFlux_i, *ProjFlux_j;
-	su2double *delta_wave, *delta_vel;
-	su2double *Lambda, *Epsilon;
-	su2double **P_Tensor, **invP_Tensor;
-	su2double sq_vel, sq_vel_i, sq_vel_j, Proj_ModJac_Tensor_ij, Density_i, Energy_i, SoundSpeed_i, Pressure_i, Enthalpy_i,
-	Density_j, Energy_j, SoundSpeed_j, Pressure_j, Enthalpy_j, R, RoeDensity, RoeEnthalpy, RoeSoundSpeed,
-	ProjVelocity, ProjVelocity_i, ProjVelocity_j, proj_delta_vel, delta_p, delta_rho;
-	unsigned short iDim, iVar, jVar, kVar;
-  su2double Rrho, tmp, velRoe[3], uRoe, gamPdivRho, sq_velRoe, cRoe, sL, sR, sM, pStar, invSLmSs, sLmuL, rhoSL, rhouSL[3],
-  eSL, invSRmSs, sRmuR, rhoSR, rhouSR[3], eSR;
-  
-public:
-    
-	/*!
-	 * \brief Constructor of the class.
-	 * \param[in] val_nDim - Number of dimensions of the problem.
-	 * \param[in] val_nVar - Number of variables of the problem.
-	 * \param[in] config - Definition of the particular problem.
-	 */
-	CUpwHLLC_Flow(unsigned short val_nDim, unsigned short val_nVar, CConfig *config);
-    
-	/*!
-	 * \brief Destructor of the class.
-	 */
-	~CUpwHLLC_Flow(void);
-    
-	/*!
-	 * \brief Compute the Roe's flux between two nodes i and j.
-	 * \param[out] val_residual - Pointer to the total residual.
-	 * \param[out] val_Jacobian_i - Jacobian of the numerical method at node i (implicit computation).
-	 * \param[out] val_Jacobian_j - Jacobian of the numerical method at node j (implicit computation).
-	 * \param[in] config - Definition of the particular problem.
-	 */
-	void ComputeResidual(su2double *val_residual, su2double **val_Jacobian_i, su2double **val_Jacobian_j, CConfig *config);
-};
-
-/*!
- * \class CUpwLin_TransLM
- * \brief Class for performing a linear upwind solver for the Spalart-Allmaras turbulence model equations with transition
- * \ingroup ConvDiscr
- * \author A. Aranake
- * \version 4.0.0 "Cardinal"
- */
-class CUpwLin_TransLM : public CNumerics {
-private:
-	su2double *Velocity_i;
-	su2double *Velocity_j;
-	bool implicit, grid_movement, incompressible;
-	su2double Density_i, Density_j, q_ij, a0, a1;
-	unsigned short iDim;
-    
-public:
-    
-	/*!
-	 * \brief Constructor of the class.
-	 * \param[in] val_nDim - Number of dimensions of the problem.
-	 * \param[in] val_nVar - Number of variables of the problem.
-	 * \param[in] config - Definition of the particular problem.
-	 */
-	CUpwLin_TransLM(unsigned short val_nDim, unsigned short val_nVar, CConfig *config);
-    
-	/*!
-	 * \brief Destructor of the class.
-	 */
-	~CUpwLin_TransLM(void);
-    
-	/*!
-	 * \brief Compute the upwind flux between two nodes i and j.
-	 * \param[out] val_residual - Pointer to the total residual.
-	 * \param[out] val_Jacobian_i - Jacobian of the numerical method at node i (implicit computation).
-	 * \param[out] val_Jacobian_j - Jacobian of the numerical method at node j (implicit computation).
-	 * \param[in] config - Definition of the particular problem.
-	 */
-	void ComputeResidual (su2double *val_residual, su2double **val_Jacobian_i, su2double **val_Jacobian_j, CConfig *config);
-};
-
-/*!
- * \class CUpwLin_LevelSet
- * \brief Class for performing a linear upwind solver for the Level Set equations.
- * \ingroup ConvDiscr
- * \author F. Palacios
- * \version 4.0.0 "Cardinal"
- */
-class CUpwLin_LevelSet : public CNumerics {
-private:
-	bool implicit;
-	su2double *Velocity_i;
-	su2double *Velocity_j;
-    
-public:
-    
-	/*!
-	 * \brief Constructor of the class.
-	 * \param[in] val_nDim - Number of dimensions of the problem.
-	 * \param[in] val_nVar - Number of variables of the problem.
-	 * \param[in] config - Definition of the particular problem.
-	 */
-	CUpwLin_LevelSet(unsigned short val_nDim, unsigned short val_nVar, CConfig *config);
-    
-	/*!
-	 * \brief Destructor of the class.
-	 */
-	~CUpwLin_LevelSet(void);
-    
-	/*!
-	 * \brief Compute the upwind flux between two nodes i and j.
-	 * \param[out] val_residual - Pointer to the total residual.
-	 * \param[out] val_Jacobian_i - Jacobian of the numerical method at node i (implicit computation).
-	 * \param[out] val_Jacobian_j - Jacobian of the numerical method at node j (implicit computation).
-	 * \param[in] config - Definition of the particular problem.
-	 */
-	void ComputeResidual(su2double *val_residual, su2double **val_Jacobian_i, su2double **val_Jacobian_j,
-                         su2double **val_JacobianMeanFlow_i, su2double **val_JacobianMeanFlow_j, CConfig *config);
-    
-};
-
-/*!
- * \class CUpwLin_AdjLevelSet
- * \brief Class for performing a linear upwind solver for the adjoint Level Set equations.
- * \ingroup ConvDiscr
- * \author F. Palacios
- * \version 4.0.0 "Cardinal"
- */
-class CUpwLin_AdjLevelSet : public CNumerics {
-private:
-	bool implicit;
-	su2double *Velocity_i;
-	su2double *Velocity_j;
-    
-public:
-    
-	/*!
-	 * \brief Constructor of the class.
-	 * \param[in] val_nDim - Number of dimensions of the problem.
-	 * \param[in] val_nVar - Number of variables of the problem.
-	 * \param[in] config - Definition of the particular problem.
-	 */
-	CUpwLin_AdjLevelSet(unsigned short val_nDim, unsigned short val_nVar, CConfig *config);
-    
-	/*!
-	 * \brief Destructor of the class.
-	 */
-	~CUpwLin_AdjLevelSet(void);
-    
-	/*!
-	 * \brief Compute the upwind flux between two nodes i and j.
-	 * \param[out] val_residual_i - Pointer to the total residual at node i.
-	 * \param[out] val_residual_j - Pointer to the total residual at node j.
-	 * \param[out] val_Jacobian_ii - Jacobian of the numerical method at node i (implicit computation).
-	 * \param[out] val_Jacobian_ij - Jacobian of the numerical method from node i to node j (implicit computation).
-	 * \param[out] val_Jacobian_ji - Jacobian of the numerical method from node j to node i (implicit computation).
-	 * \param[out] val_Jacobian_jj - Jacobian of the numerical method at node j (implicit computation).
-	 * \param[in] config - Definition of the particular problem.
-	 */
-	void ComputeResidual(su2double *val_residual_i, su2double *val_residual_j, su2double **val_Jacobian_ii,
-                         su2double **val_Jacobian_ij, su2double **val_Jacobian_ji, su2double **val_Jacobian_jj, CConfig *config);
-};
-
-/*!
- * \class CUpwLin_AdjTurb
- * \brief Class for performing a linear upwind solver for the adjoint turbulence equations.
- * \ingroup ConvDiscr
- * \author A. Bueno.
- * \version 4.0.0 "Cardinal"
- */
-class CUpwLin_AdjTurb : public CNumerics {
-private:
-	su2double *Velocity_i;
-    
-public:
-    
-	/*!
-	 * \brief Constructor of the class.
-	 * \param[in] val_nDim - Number of dimensions of the problem.
-	 * \param[in] val_nVar - Number of variables of the problem.
-	 * \param[in] config - Definition of the particular problem.
-	 */
-	CUpwLin_AdjTurb(unsigned short val_nDim, unsigned short val_nVar, CConfig *config);
-    
-	/*!
-	 * \brief Destructor of the class.
-	 */
-	~CUpwLin_AdjTurb(void);
-    
-	/*!
-	 * \brief Compute the adjoint upwind flux between two nodes i and j.
-	 * \param[out] val_residual - Pointer to the total residual.
-	 * \param[out] val_Jacobian_i - Jacobian of the numerical method at node i (implicit computation).
-	 * \param[out] val_Jacobian_j - Jacobian of the numerical method at node j (implicit computation).
-	 * \param[in] config - Definition of the particular problem.
-	 */
-	void ComputeResidual (su2double *val_residual, su2double **val_Jacobian_i, su2double **val_Jacobian_j, CConfig *config);
-};
-
-/*!
- * \class CUpwSca_TurbSA
- * \brief Class for doing a scalar upwind solver for the Spalar-Allmaral turbulence model equations.
- * \ingroup ConvDiscr
- * \author A. Bueno.
- * \version 4.0.0 "Cardinal"
- */
-class CUpwSca_TurbSA : public CNumerics {
-private:
-	su2double *Velocity_i, *Velocity_j;
-	bool implicit, grid_movement, incompressible;
-	su2double Density_i, Density_j, q_ij, a0, a1;
-	unsigned short iDim;
-    
-public:
-    
-	/*!
-	 * \brief Constructor of the class.
-	 * \param[in] val_nDim - Number of dimensions of the problem.
-	 * \param[in] val_nVar - Number of variables of the problem.
-	 * \param[in] config - Definition of the particular problem.
-	 */
-	CUpwSca_TurbSA(unsigned short val_nDim, unsigned short val_nVar, CConfig *config);
-    
-	/*!
-	 * \brief Destructor of the class.
-	 */
-	~CUpwSca_TurbSA(void);
-    
-	/*!
-	 * \brief Compute the scalar upwind flux between two nodes i and j.
-	 * \param[out] val_residual - Pointer to the total residual.
-	 * \param[out] val_Jacobian_i - Jacobian of the numerical method at node i (implicit computation).
-	 * \param[out] val_Jacobian_j - Jacobian of the numerical method at node j (implicit computation).
-	 * \param[in] config - Definition of the particular problem.
-	 */
-	void ComputeResidual(su2double *val_residual, su2double **val_Jacobian_i, su2double **val_Jacobian_j, CConfig *config);
-};
-
-/*!
- * \class CUpwSca_TurbML
- * \brief Class for doing a scalar upwind solver for the Spalar-Allmaral turbulence model equations.
- * \ingroup ConvDiscr
- * \author A. Bueno.
- * \version 4.0.0 "Cardinal"
- */
-class CUpwSca_TurbML : public CNumerics {
-private:
-	su2double *Velocity_i, *Velocity_j;
-	bool implicit, grid_movement, incompressible;
-	su2double Density_i, Density_j, q_ij, a0, a1;
-	unsigned short iDim;
-  
-public:
-  
-	/*!
-	 * \brief Constructor of the class.
-	 * \param[in] val_nDim - Number of dimensions of the problem.
-	 * \param[in] val_nVar - Number of variables of the problem.
-	 * \param[in] config - Definition of the particular problem.
-	 */
-	CUpwSca_TurbML(unsigned short val_nDim, unsigned short val_nVar, CConfig *config);
-  
-	/*!
-	 * \brief Destructor of the class.
-	 */
-	~CUpwSca_TurbML(void);
-  
-	/*!
-	 * \brief Compute the scalar upwind flux between two nodes i and j.
-	 * \param[out] val_residual - Pointer to the total residual.
-	 * \param[out] val_Jacobian_i - Jacobian of the numerical method at node i (implicit computation).
-	 * \param[out] val_Jacobian_j - Jacobian of the numerical method at node j (implicit computation).
-	 * \param[in] config - Definition of the particular problem.
-	 */
-	void ComputeResidual(su2double *val_residual, su2double **val_Jacobian_i, su2double **val_Jacobian_j, CConfig *config);
-};
-
-/*!
- * \class CUpwSca_TurbSST
- * \brief Class for doing a scalar upwind solver for the Menter SST turbulence model equations.
- * \ingroup ConvDiscr
- * \author A. Campos.
- * \version 4.0.0 "Cardinal"
- */
-class CUpwSca_TurbSST : public CNumerics {
-private:
-	su2double *Velocity_i, *Velocity_j;
-	bool implicit, grid_movement, incompressible;
-	su2double Density_i, Density_j,
-	q_ij,
-	a0, a1;
-	unsigned short iDim;
-    
-public:
-    
-	/*!
-	 * \brief Constructor of the class.
-	 * \param[in] val_nDim - Number of dimensions of the problem.
-	 * \param[in] val_nVar - Number of variables of the problem.
-	 * \param[in] config - Definition of the particular problem.
-	 */
-	CUpwSca_TurbSST(unsigned short val_nDim, unsigned short val_nVar, CConfig *config);
-    
-	/*!
-	 * \brief Destructor of the class.
-	 */
-	~CUpwSca_TurbSST(void);
-    
-	/*!
-	 * \brief Compute the scalar upwind flux between two nodes i and j.
-	 * \param[out] val_residual - Pointer to the total residual.
-	 * \param[out] val_Jacobian_i - Jacobian of the numerical method at node i (implicit computation).
-	 * \param[out] val_Jacobian_j - Jacobian of the numerical method at node j (implicit computation).
-	 * \param[in] config - Definition of the particular problem.
-	 */
-	void ComputeResidual(su2double *val_residual, su2double **val_Jacobian_i, su2double **val_Jacobian_j, CConfig *config);
-};
-
-/*!
- * \class CUpwSca_TransLM
- * \brief Class for doing a scalar upwind solver for the Spalart-Allmaras turbulence model equations with transition.
- * \ingroup ConvDiscr
- * \author A. Aranake.
- * \version 4.0.0 "Cardinal"
- */
-class CUpwSca_TransLM : public CNumerics {
-private:
-	su2double *Velocity_i, *Velocity_j;
-	bool implicit, grid_movement;
-	su2double Density_i, Density_j,
-	q_ij,
-	a0, a1;
-	unsigned short iDim;
-    
-public:
-    
-	/*!
-	 * \brief Constructor of the class.
-	 * \param[in] val_nDim - Number of dimensions of the problem.
-	 * \param[in] val_nVar - Number of variables of the problem.
-	 * \param[in] config - Definition of the particular problem.
-	 */
-	CUpwSca_TransLM(unsigned short val_nDim, unsigned short val_nVar, CConfig *config);
-    
-	/*!
-	 * \brief Destructor of the class.
-	 */
-	~CUpwSca_TransLM(void);
-    
-	/*!
-	 * \brief Compute the scalar upwind flux between two nodes i and j.
-	 * \param[out] val_residual - Pointer to the total residual.
-	 * \param[out] val_Jacobian_i - Jacobian of the numerical method at node i (implicit computation).
-	 * \param[out] val_Jacobian_j - Jacobian of the numerical method at node j (implicit computation).
-	 * \param[in] config - Definition of the particular problem.
-	 */
-	void ComputeResidual(su2double *val_residual, su2double **val_Jacobian_i, su2double **val_Jacobian_j, CConfig *config);
-};
-
-/*!
- * \class CUpwSca_AdjTurb
- * \brief Class for doing a scalar upwind solver for the adjoint turbulence equations.
- * \ingroup ConvDiscr
- * \author A. Bueno.
- * \version 4.0.0 "Cardinal"
- */
-class CUpwSca_AdjTurb : public CNumerics {
-private:
-	su2double *Velocity_i, *Velocity_j;
-    
-public:
-    
-	/*!
-	 * \brief Constructor of the class.
-	 * \param[in] val_nDim - Number of dimensions of the problem.
-	 * \param[in] val_nVar - Number of variables of the problem.
-	 * \param[in] config - Definition of the particular problem.
-	 */
-	CUpwSca_AdjTurb(unsigned short val_nDim, unsigned short val_nVar, CConfig *config);
-    
-	/*!
-	 * \brief Destructor of the class.
-	 */
-	~CUpwSca_AdjTurb(void);
-    
-	/*!
-	 * \param[out] val_residual_i - Pointer to the total residual at point i.
-	 * \param[out] val_residual_j - Pointer to the total viscosity residual at point j.
-	 * \param[out] val_Jacobian_ii - Jacobian of the numerical method at node i (implicit computation) from node i.
-	 * \param[out] val_Jacobian_ij - Jacobian of the numerical method at node i (implicit computation) from node j.
-	 * \param[out] val_Jacobian_ji - Jacobian of the numerical method at node j (implicit computation) from node i.
-	 * \param[out] val_Jacobian_jj - Jacobian of the numerical method at node j (implicit computation) from node j.
-	 * \param[in] config - Definition of the particular problem.
-	 */
-	void ComputeResidual(su2double *val_residual_i, su2double *val_residual_j, su2double **val_Jacobian_ii, su2double **val_Jacobian_ij,
-                         su2double **val_Jacobian_ji, su2double **val_Jacobian_jj, CConfig *config);
-};
-
-
-/*!
- * \class CCentJST_Flow
- * \brief Class for centered shceme - JST.
- * \ingroup ConvDiscr
- * \author F. Palacios
- * \version 4.0.0 "Cardinal"
- */
-class CCentJST_KE_Flow : public CNumerics {
-
-private:
-        unsigned short iDim, iVar, jVar; /*!< \brief Iteration on dimension and variables. */
-        su2double *Diff_U, *Diff_Lapl, /*!< \brief Diference of conservative variables and undivided laplacians. */
-        *Velocity_i, *Velocity_j, /*!< \brief Velocity at node 0 and 1. */
-        *MeanVelocity, ProjVelocity, ProjVelocity_i, ProjVelocity_j,  /*!< \brief Mean and projected velocities. */
-        Density_i, Density_j, Energy_i, Energy_j,  /*!< \brief Mean Density and energies. */
-        sq_vel_i, sq_vel_j,   /*!< \brief Modulus of the velocity and the normal vector. */
-        MeanDensity, MeanPressure, MeanEnthalpy, MeanEnergy, /*!< \brief Mean values of primitive variables. */
-        Param_p, Param_Kappa_2, Param_Kappa_4, /*!< \brief Artificial dissipation parameters. */
-        Local_Lambda_i, Local_Lambda_j, MeanLambda, /*!< \brief Local eingenvalues. */
-        Phi_i, Phi_j, sc2, sc4, StretchingFactor, /*!< \brief Streching parameters. */
-        *ProjFlux,  /*!< \brief Projected inviscid flux tensor. */
-        Epsilon_2, Epsilon_4, cte_0, cte_1, /*!< \brief Artificial dissipation values. */
-    ProjGridVel_i, ProjGridVel_j, ProjGridVel;  /*!< \brief Projected grid velocity. */
-        bool implicit, /*!< \brief Implicit calculation. */
-        grid_movement, /*!< \brief Modification for grid movement. */
-        stretching; /*!< \brief Stretching factor. */
-
-
-public:
-
-        /*!
-         * \brief Constructor of the class.
-         * \param[in] val_nDim - Number of dimension of the problem.
-         * \param[in] val_nVar - Number of variables of the problem.
-         * \param[in] config - Definition of the particular problem.
-         */
-        CCentJST_KE_Flow(unsigned short val_nDim, unsigned short val_nVar, CConfig *config);
-
-        /*!
-         * \brief Destructor of the class.
-         */
-        ~CCentJST_KE_Flow(void);
-
-       /*!
-         * \brief Compute the flow residual using a JST method.
-         * \param[out] val_resconv - Pointer to the convective residual.
-         * \param[out] val_resvisc - Pointer to the artificial viscosity residual.
-         * \param[out] val_Jacobian_i - Jacobian of the numerical method at node i (implicit computation).
-         * \param[out] val_Jacobian_j - Jacobian of the numerical method at node j (implicit computation).
-         * \param[in] config - Definition of the particular problem.
-         */
-        void ComputeResidual(su2double *val_residual, su2double **val_Jacobian_i, su2double **val_Jacobian_j,
-                         CConfig *config);
-};
-
-/*!
- * \class CCentJST_Flow
- * \brief Class for centered scheme - JST.
- * \ingroup ConvDiscr
- * \author F. Palacios
- * \version 4.0.0 "Cardinal"
- */
-class CCentJST_Flow : public CNumerics {
-    
-private:
-	unsigned short iDim, iVar, jVar; /*!< \brief Iteration on dimension and variables. */
-	su2double *Diff_U, *Diff_Lapl, /*!< \brief Diference of conservative variables and undivided laplacians. */
-	*Velocity_i, *Velocity_j, /*!< \brief Velocity at node 0 and 1. */
-	*MeanVelocity, ProjVelocity, ProjVelocity_i, ProjVelocity_j,  /*!< \brief Mean and projected velocities. */
-	Density_i, Density_j, Energy_i, Energy_j,  /*!< \brief Mean Density and energies. */
-	sq_vel_i, sq_vel_j,   /*!< \brief Modulus of the velocity and the normal vector. */
-	MeanDensity, MeanPressure, MeanEnthalpy, MeanEnergy, /*!< \brief Mean values of primitive variables. */
-	Param_p, Param_Kappa_2, Param_Kappa_4, /*!< \brief Artificial dissipation parameters. */
-	Local_Lambda_i, Local_Lambda_j, MeanLambda, /*!< \brief Local eingenvalues. */
-	Phi_i, Phi_j, sc2, sc4, StretchingFactor, /*!< \brief Streching parameters. */
-	*ProjFlux,  /*!< \brief Projected inviscid flux tensor. */
-	Epsilon_2, Epsilon_4, cte_0, cte_1, /*!< \brief Artificial dissipation values. */
-    ProjGridVel_i, ProjGridVel_j, ProjGridVel;  /*!< \brief Projected grid velocity. */
-	bool implicit, /*!< \brief Implicit calculation. */
-	grid_movement, /*!< \brief Modification for grid movement. */
-	stretching; /*!< \brief Stretching factor. */
-    
-    
-public:
-    
-	/*!
-	 * \brief Constructor of the class.
-	 * \param[in] val_nDim - Number of dimension of the problem.
-	 * \param[in] val_nVar - Number of variables of the problem.
-	 * \param[in] config - Definition of the particular problem.
-	 */
-	CCentJST_Flow(unsigned short val_nDim, unsigned short val_nVar, CConfig *config);
-    
-	/*!
-	 * \brief Destructor of the class.
-	 */
-	~CCentJST_Flow(void);
-    
-	/*!
-	 * \brief Compute the flow residual using a JST method.
-	 * \param[out] val_resconv - Pointer to the convective residual.
-	 * \param[out] val_resvisc - Pointer to the artificial viscosity residual.
-	 * \param[out] val_Jacobian_i - Jacobian of the numerical method at node i (implicit computation).
-	 * \param[out] val_Jacobian_j - Jacobian of the numerical method at node j (implicit computation).
-	 * \param[in] config - Definition of the particular problem.
-	 */
-	void ComputeResidual(su2double *val_residual, su2double **val_Jacobian_i, su2double **val_Jacobian_j,
-                         CConfig *config);
-};
-
-/*!
- * \class CCentJSTArtComp_Flow
- * \brief Class for centered scheme - JST (artificial compressibility).
- * \ingroup ConvDiscr
- * \author F. Palacios
- * \version 4.0.0 "Cardinal"
- */
-class CCentJSTArtComp_Flow : public CNumerics {
-    
-private:
-	unsigned short iDim, iVar, jVar; /*!< \brief Iteration on dimension and variables. */
-	su2double *Diff_U, *Diff_Lapl, /*!< \brief Diference of conservative variables and undivided laplacians. */
-	*Velocity_i, *Velocity_j, /*!< \brief Velocity at node 0 and 1. */
-	*MeanVelocity, ProjVelocity, ProjVelocity_i, ProjVelocity_j,  /*!< \brief Mean and projected velocities. */
-	sq_vel_i, sq_vel_j,   /*!< \brief Modulus of the velocity and the normal vector. */
-	MeanGravityForce, MeanDensity, MeanPressure, MeanEnthalpy, MeanEnergy, MeanBetaInc2, /*!< \brief Mean values of primitive variables. */
-	Param_p, Param_Kappa_2, Param_Kappa_4, /*!< \brief Artificial dissipation parameters. */
-	Local_Lambda_i, Local_Lambda_j, MeanLambda, /*!< \brief Local eingenvalues. */
-	Phi_i, Phi_j, sc2, sc4, StretchingFactor, /*!< \brief Streching parameters. */
-	*ProjFlux,  /*!< \brief Projected inviscid flux tensor. */
-	Epsilon_2, Epsilon_4, cte_0, cte_1; /*!< \brief Artificial dissipation values. */
-	bool implicit, /*!< \brief Implicit calculation. */
-	grid_movement, /*!< \brief Modification for grid movement. */
-	stretching, /*!< \brief Stretching factor. */
-	gravity; /*!< \brief computation with gravity force. */
-	su2double Froude; /*!< \brief Froude number. */
-    
-public:
-    
-	/*!
-	 * \brief Constructor of the class.
-	 * \param[in] val_nDim - Number of dimension of the problem.
-	 * \param[in] val_nVar - Number of variables of the problem.
-	 * \param[in] config - Definition of the particular problem.
-	 */
-	CCentJSTArtComp_Flow(unsigned short val_nDim, unsigned short val_nVar, CConfig *config);
-    
-	/*!
-	 * \brief Destructor of the class.
-	 */
-	~CCentJSTArtComp_Flow(void);
-    
-	/*!
-	 * \brief Compute the flow residual using a JST method.
-	 * \param[out] val_resconv - Pointer to the convective residual.
-	 * \param[out] val_resvisc - Pointer to the artificial viscosity residual.
-	 * \param[out] val_Jacobian_i - Jacobian of the numerical method at node i (implicit computation).
-	 * \param[out] val_Jacobian_j - Jacobian of the numerical method at node j (implicit computation).
-	 * \param[in] config - Definition of the particular problem.
-	 */
-	void ComputeResidual(su2double *val_residual, su2double **val_Jacobian_i, su2double **val_Jacobian_j,
-                         CConfig *config);
-};
-
-/*!
- * \class CCentJST_AdjFlow
- * \brief Class for and adjoint centered scheme - JST.
- * \ingroup ConvDiscr
- * \author F. Palacios
- * \version 4.0.0 "Cardinal"
- */
-class CCentJST_AdjFlow : public CNumerics {
-private:
-	su2double *Diff_Psi, *Diff_Lapl;
-	su2double *Velocity_i, *Velocity_j;
-	su2double *MeanPhi;
-	unsigned short iDim, jDim, iVar, jVar;
-	su2double Residual, ProjVelocity_i, ProjVelocity_j, ProjPhi, ProjPhi_Vel, sq_vel, phis1, phis2;
-	su2double MeanPsiRho, MeanPsiE, Param_p, Param_Kappa_4, Param_Kappa_2, Local_Lambda_i, Local_Lambda_j, MeanLambda;
-	su2double Phi_i, Phi_j, sc4, StretchingFactor, Epsilon_4, Epsilon_2;
-	bool implicit, stretching, grid_movement;
-    
-public:
-    
-	/*!
-	 * \brief Constructor of the class.
-	 * \param[in] val_nDim - Number of dimensions of the problem.
-	 * \param[in] val_nVar - Number of variables of the problem.
-	 * \param[in] config - Definition of the particular problem.
-	 */
-	CCentJST_AdjFlow(unsigned short val_nDim, unsigned short val_nVar, CConfig *config);
-    
-	/*!
-	 * \brief Destructor of the class.
-	 */
-	~CCentJST_AdjFlow(void);
-    
-	/*!
-	 * \brief Compute the adjoint flow residual using a JST method.
-	 * \param[out] val_resconv_i - Pointer to the convective residual at point i.
-	 * \param[out] val_resvisc_i - Pointer to the artificial viscosity residual at point i.
-	 * \param[out] val_resconv_j - Pointer to the convective residual at point j.
-	 * \param[out] val_resvisc_j - Pointer to the artificial viscosity residual at point j.
-	 * \param[out] val_Jacobian_ii - Jacobian of the numerical method at node i (implicit computation) from node i.
-	 * \param[out] val_Jacobian_ij - Jacobian of the numerical method at node i (implicit computation) from node j.
-	 * \param[out] val_Jacobian_ji - Jacobian of the numerical method at node j (implicit computation) from node i.
-	 * \param[out] val_Jacobian_jj - Jacobian of the numerical method at node j (implicit computation) from node j.
-	 * \param[in] config - Definition of the particular problem.
-	 */
-	void ComputeResidual (su2double *val_resconv_i, su2double *val_resvisc_i, su2double *val_resconv_j, su2double *val_resvisc_j,
-                          su2double **val_Jacobian_ii, su2double **val_Jacobian_ij, su2double **val_Jacobian_ji, su2double **val_Jacobian_jj,
-                          CConfig *config);
-};
-
-/*!
- * \class CCentJSTArtComp_AdjFlow
- * \brief Class for and adjoint centered scheme - JST.
- * \ingroup ConvDiscr
- * \author F. Palacios
- * \version 4.0.0 "Cardinal"
- */
-class CCentJSTArtComp_AdjFlow : public CNumerics {
-private:
-	su2double sc2, *Diff_Psi, *Diff_Lapl;
-	su2double *Velocity_i, *Velocity_j;
-	su2double *MeanPhi, **Proj_Jac_Tensor_i, **Proj_Jac_Tensor_j;
-	unsigned short iDim, jDim, iVar, jVar;
-	su2double Residual, ProjVelocity_i, ProjVelocity_j, ProjPhi, ProjPhi_Vel, sq_vel, phis1, phis2;
-	su2double MeanPsiRho, MeanPsiE, Param_p, Param_Kappa_4, Param_Kappa_2, Local_Lambda_i, Local_Lambda_j, MeanLambda;
-	su2double Phi_i, Phi_j, sc4, StretchingFactor, Epsilon_4, Epsilon_2;
-	bool implicit, stretching, grid_movement;
-    
-public:
-    
-	/*!
-	 * \brief Constructor of the class.
-	 * \param[in] val_nDim - Number of dimensions of the problem.
-	 * \param[in] val_nVar - Number of variables of the problem.
-	 * \param[in] config - Definition of the particular problem.
-	 */
-	CCentJSTArtComp_AdjFlow(unsigned short val_nDim, unsigned short val_nVar, CConfig *config);
-    
-	/*!
-	 * \brief Destructor of the class.
-	 */
-	~CCentJSTArtComp_AdjFlow(void);
-    
-	/*!
-	 * \brief Compute the adjoint flow residual using a JST method.
-	 * \param[out] val_resconv_i - Pointer to the convective residual at point i.
-	 * \param[out] val_resvisc_i - Pointer to the artificial viscosity residual at point i.
-	 * \param[out] val_resconv_j - Pointer to the convective residual at point j.
-	 * \param[out] val_resvisc_j - Pointer to the artificial viscosity residual at point j.
-	 * \param[out] val_Jacobian_ii - Jacobian of the numerical method at node i (implicit computation) from node i.
-	 * \param[out] val_Jacobian_ij - Jacobian of the numerical method at node i (implicit computation) from node j.
-	 * \param[out] val_Jacobian_ji - Jacobian of the numerical method at node j (implicit computation) from node i.
-	 * \param[out] val_Jacobian_jj - Jacobian of the numerical method at node j (implicit computation) from node j.
-	 * \param[in] config - Definition of the particular problem.
-	 */
-	void ComputeResidual (su2double *val_resconv_i, su2double *val_resvisc_i, su2double *val_resconv_j, su2double *val_resvisc_j,
-                          su2double **val_Jacobian_ii, su2double **val_Jacobian_ij, su2double **val_Jacobian_ji, su2double **val_Jacobian_jj,
-                          CConfig *config);
-};
-
-/*!
- * \class CCentJST_LinFlow
- * \brief Class for linearized centered scheme - JST.
- * \ingroup ConvDiscr
- * \author F. Palacios
- * \version 4.0.0 "Cardinal"
- */
-class CCentJST_LinFlow : public CNumerics {
-private:
-	su2double *Diff_DeltaU, *Diff_Lapl;
-	su2double *Velocity_i, *Velocity_j;
-	su2double *MeanDeltaVel, *MeanVelocity;
-	su2double **MeanJacobian;
-	su2double **Jacobian_i, **Jacobian_j;
-	unsigned short iDim, iVar, jVar;
-	su2double sq_vel, Density_i, DensityEnergy_i, Energy_i, Pressure_i, Density_j, DensityEnergy_j, Energy_j,
-	Pressure_j, Param_p, Param_Kappa_4, Local_Lambda_i, Local_Lambda_j, MeanLambda, sc4, StretchingFactor,
-	Epsilon_4, MeanDeltaRho, MeanDeltaE, ProjVelocity_i, ProjVelocity_j, MeanDensity, MeanPressure,
-	MeanEnthalpy, MeanEnergy, Phi_i, Phi_j;
-	bool stretching;
-    
-    
-public:
-    
-	/*!
-	 * \brief Constructor of the class.
-	 * \param[in] val_nDim - Number of dimensions of the problem.
-	 * \param[in] val_nVar - Number of variables of the problem.
-	 * \param[in] config - Definition of the particular problem.
-	 */
-	CCentJST_LinFlow(unsigned short val_nDim, unsigned short val_nVar, CConfig *config);
-    
-	/*!
-	 * \brief Destructor of the class.
-	 */
-	~CCentJST_LinFlow(void);
-    
-	/*!
-	 * \brief Compute the linearized flow residual using a JST method.
-	 * \param[out] val_resconv - Pointer to the convective residual.
-	 * \param[out] val_resvisc - Pointer to the artificial viscosity residual.
-	 * \param[out] val_Jacobian_i - Jacobian of the numerical method at node i (implicit computation).
-	 * \param[out] val_Jacobian_j - Jacobian of the numerical method at node j (implicit computation).
-	 * \param[in] config - Definition of the particular problem.
-	 */
-	void ComputeResidual (su2double *val_resconv, su2double *val_resvisc, su2double **val_Jacobian_i, su2double **val_Jacobian_j,
-                          CConfig *config);
-};
-
-/*!
- * \class CCentLax_Flow
- * \brief Class for computing the Lax-Friedrich centered scheme.
- * \ingroup ConvDiscr
- * \author F. Palacios
- * \version 4.0.0 "Cardinal"
- */
-class CCentLax_Flow : public CNumerics {
-private:
-	unsigned short iDim, iVar, jVar; /*!< \brief Iteration on dimension and variables. */
-	su2double *Diff_U, /*!< \brief Difference of conservative variables. */
-	*Velocity_i, *Velocity_j, /*!< \brief Velocity at node 0 and 1. */
-	*MeanVelocity, ProjVelocity, ProjVelocity_i, ProjVelocity_j,  /*!< \brief Mean and projected velocities. */
-	*ProjFlux,  /*!< \brief Projected inviscid flux tensor. */
-	Density_i, Density_j, Energy_i, Energy_j,  /*!< \brief Mean Density and energies. */
-	sq_vel_i, sq_vel_j,   /*!< \brief Modulus of the velocity and the normal vector. */
-	MeanDensity, MeanPressure, MeanEnthalpy, MeanEnergy, /*!< \brief Mean values of primitive variables. */
-	Param_p, Param_Kappa_0, /*!< \brief Artificial dissipation parameters. */
-	Local_Lambda_i, Local_Lambda_j, MeanLambda, /*!< \brief Local eingenvalues. */
-	Phi_i, Phi_j, sc0, StretchingFactor, /*!< \brief Streching parameters. */
-	Epsilon_0, cte; /*!< \brief Artificial dissipation values. */
-	bool implicit, /*!< \brief Implicit calculation. */
-	grid_movement, /*!< \brief Modification for grid movement. */
-	stretching;
-	su2double ProjGridVel;
-    
-public:
-    
-	/*!
-	 * \brief Constructor of the class.
-	 * \param[in] val_nDim - Number of dimension of the problem.
-	 * \param[in] val_nVar - Number of variables of the problem.
-	 * \param[in] config - Definition of the particular problem.
-	 */
-	CCentLax_Flow(unsigned short val_nDim, unsigned short val_nVar, CConfig *config);
-    
-	/*!
-	 * \brief Destructor of the class.
-	 */
-	~CCentLax_Flow(void);
-    
-	/*!
-	 * \brief Compute the flow residual using a Lax method.
-	 * \param[out] val_resconv - Pointer to the convective residual.
-	 * \param[out] val_resvisc - Pointer to the artificial viscosity residual.
-	 * \param[out] val_Jacobian_i - Jacobian of the numerical method at node i (implicit computation).
-	 * \param[out] val_Jacobian_j - Jacobian of the numerical method at node j (implicit computation).
-	 * \param[in] config - Definition of the particular problem.
-	 */
-	void ComputeResidual(su2double *val_residual, su2double **val_Jacobian_i, su2double **val_Jacobian_j,
-                         CConfig *config);
-};
-
-/*!
- * \class CCentLaxArtComp_Flow
- * \brief Class for computing the Lax-Friedrich centered scheme (artificial compressibility).
- * \ingroup ConvDiscr
- * \author F. Palacios
- * \version 4.0.0 "Cardinal"
- */
-class CCentLaxArtComp_Flow : public CNumerics {
-private:
-	unsigned short iDim, iVar, jVar; /*!< \brief Iteration on dimension and variables. */
-	su2double *Diff_U, /*!< \brief Difference of conservative variables. */
-	*Velocity_i, *Velocity_j, /*!< \brief Velocity at node 0 and 1. */
-	*MeanVelocity, ProjVelocity, ProjVelocity_i, ProjVelocity_j,  /*!< \brief Mean and projected velocities. */
-	*ProjFlux,  /*!< \brief Projected inviscid flux tensor. */
-	sq_vel_i, sq_vel_j,   /*!< \brief Modulus of the velocity and the normal vector. */
-	MeanGravityForce, MeanDensity, MeanPressure, MeanEnthalpy, MeanEnergy, MeanBetaInc2, /*!< \brief Mean values of primitive variables. */
-	Param_p, Param_Kappa_0, /*!< \brief Artificial dissipation parameters. */
-	Local_Lambda_i, Local_Lambda_j, MeanLambda, /*!< \brief Local eingenvalues. */
-	Phi_i, Phi_j, sc0, StretchingFactor, /*!< \brief Streching parameters. */
-	Epsilon_0, cte; /*!< \brief Artificial dissipation values. */
-	bool implicit, /*!< \brief Implicit calculation. */
-	grid_movement, /*!< \brief Modification for grid movement. */
-	gravity; /*!< \brief Modification for for gravity force. */
-	bool stretching;
-	su2double Froude;
-    
-public:
-    
-	/*!
-	 * \brief Constructor of the class.
-	 * \param[in] val_nDim - Number of dimension of the problem.
-	 * \param[in] val_nVar - Number of variables of the problem.
-	 * \param[in] config - Definition of the particular problem.
-	 */
-	CCentLaxArtComp_Flow(unsigned short val_nDim, unsigned short val_nVar, CConfig *config);
-    
-	/*!
-	 * \brief Destructor of the class.
-	 */
-	~CCentLaxArtComp_Flow(void);
-    
-	/*!
-	 * \brief Compute the flow residual using a Lax method.
-	 * \param[out] val_resconv - Pointer to the convective residual.
-	 * \param[out] val_resvisc - Pointer to the artificial viscosity residual.
-	 * \param[out] val_Jacobian_i - Jacobian of the numerical method at node i (implicit computation).
-	 * \param[out] val_Jacobian_j - Jacobian of the numerical method at node j (implicit computation).
-	 * \param[in] config - Definition of the particular problem.
-	 */
-	void ComputeResidual(su2double *val_residual, su2double **val_Jacobian_i, su2double **val_Jacobian_j,
-                         CConfig *config);
-};
-
-/*!
- * \class CCentLax_AdjFlow
- * \brief Class for computing the Lax-Friedrich adjoint centered scheme.
- * \ingroup ConvDiscr
- * \author F. Palacios
- * \version 4.0.0 "Cardinal"
- */
-class CCentLax_AdjFlow : public CNumerics {
-private:
-	su2double *Diff_Psi;
-	su2double *Velocity_i, *Velocity_j;
-	su2double *MeanPhi;
-	unsigned short iDim, jDim, iVar, jVar;
-	su2double Residual, ProjVelocity_i, ProjVelocity_j, ProjPhi, ProjPhi_Vel, sq_vel, phis1, phis2,
-	MeanPsiRho, MeanPsiE, Param_p, Param_Kappa_0, Local_Lambda_i, Local_Lambda_j, MeanLambda,
-	Phi_i, Phi_j, sc2, StretchingFactor, Epsilon_0, cte_0;
-	bool implicit, stretching, grid_movement;
-    
-public:
-    
-	/*!
-	 * \brief Constructor of the class.
-	 * \param[in] val_nDim - Number of dimensions of the problem.
-	 * \param[in] val_nVar - Number of variables of the problem.
-	 * \param[in] config - Definition of the particular problem.
-	 */
-	CCentLax_AdjFlow(unsigned short val_nDim, unsigned short val_nVar, CConfig *config);
-    
-	/*!
-	 * \brief Destructor of the class.
-	 */
-	~CCentLax_AdjFlow(void);
-    
-	/*!
-	 * \brief Compute the adjoint flow residual using a Lax method.
-	 * \param[out] val_resconv_i - Pointer to the convective residual at point i.
-	 * \param[out] val_resvisc_i - Pointer to the artificial viscosity residual at point i.
-	 * \param[out] val_resconv_j - Pointer to the convective residual at point j.
-	 * \param[out] val_resvisc_j - Pointer to the artificial viscosity residual at point j.
-	 * \param[out] val_Jacobian_ii - Jacobian of the numerical method at node i (implicit computation) from node i.
-	 * \param[out] val_Jacobian_ij - Jacobian of the numerical method at node i (implicit computation) from node j.
-	 * \param[out] val_Jacobian_ji - Jacobian of the numerical method at node j (implicit computation) from node i.
-	 * \param[out] val_Jacobian_jj - Jacobian of the numerical method at node j (implicit computation) from node j.
-	 * \param[in] config - Definition of the particular problem.
-	 */
-	void ComputeResidual (su2double *val_resconv_i, su2double *val_resvisc_i, su2double *val_resconv_j, su2double *val_resvisc_j,
-                          su2double **val_Jacobian_ii, su2double **val_Jacobian_ij, su2double **val_Jacobian_ji, su2double **val_Jacobian_jj,
-                          CConfig *config);
-};
-
-/*!
- * \class CCentLaxArtComp_AdjFlow
- * \brief Class for computing the Lax-Friedrich adjoint centered scheme.
- * \ingroup ConvDiscr
- * \author F. Palacios
- * \version 4.0.0 "Cardinal"
- */
-class CCentLaxArtComp_AdjFlow : public CNumerics {
-private:
-	su2double *Diff_Psi;
-	su2double *Velocity_i, *Velocity_j;
-	su2double *MeanPhi, **Proj_Jac_Tensor_i, **Proj_Jac_Tensor_j;
-	unsigned short iDim, jDim, iVar, jVar;
-	su2double Residual, ProjVelocity_i, ProjVelocity_j, ProjPhi, ProjPhi_Vel, sq_vel, phis1, phis2,
-	MeanPsiRho, MeanPsiE, Param_p, Param_Kappa_0, Local_Lambda_i, Local_Lambda_j, MeanLambda,
-	Phi_i, Phi_j, sc2, StretchingFactor, Epsilon_0, cte_0;
-	bool implicit, stretching;
-    
-public:
-    
-	/*!
-	 * \brief Constructor of the class.
-	 * \param[in] val_nDim - Number of dimensions of the problem.
-	 * \param[in] val_nVar - Number of variables of the problem.
-	 * \param[in] config - Definition of the particular problem.
-	 */
-	CCentLaxArtComp_AdjFlow(unsigned short val_nDim, unsigned short val_nVar, CConfig *config);
-    
-	/*!
-	 * \brief Destructor of the class.
-	 */
-	~CCentLaxArtComp_AdjFlow(void);
-    
-	/*!
-	 * \brief Compute the adjoint flow residual using a Lax method.
-	 * \param[out] val_resconv_i - Pointer to the convective residual at point i.
-	 * \param[out] val_resvisc_i - Pointer to the artificial viscosity residual at point i.
-	 * \param[out] val_resconv_j - Pointer to the convective residual at point j.
-	 * \param[out] val_resvisc_j - Pointer to the artificial viscosity residual at point j.
-	 * \param[out] val_Jacobian_ii - Jacobian of the numerical method at node i (implicit computation) from node i.
-	 * \param[out] val_Jacobian_ij - Jacobian of the numerical method at node i (implicit computation) from node j.
-	 * \param[out] val_Jacobian_ji - Jacobian of the numerical method at node j (implicit computation) from node i.
-	 * \param[out] val_Jacobian_jj - Jacobian of the numerical method at node j (implicit computation) from node j.
-	 * \param[in] config - Definition of the particular problem.
-	 */
-	void ComputeResidual (su2double *val_resconv_i, su2double *val_resvisc_i, su2double *val_resconv_j, su2double *val_resvisc_j,
-                          su2double **val_Jacobian_ii, su2double **val_Jacobian_ij, su2double **val_Jacobian_ji, su2double **val_Jacobian_jj,
-                          CConfig *config);
-};
-
-/*!
- * \class CCentLax_LinFlow
- * \brief Class for computing the Lax-Friedrich linearized centered scheme.
- * \ingroup ConvDiscr
- * \author F. Palacios
- * \version 4.0.0 "Cardinal"
- */
-class CCentLax_LinFlow : public CNumerics {
-private:
-	su2double *Diff_DeltaU;
-	su2double *Velocity_i, *Velocity_j;
-	su2double *MeanDeltaVel, *MeanVelocity;
-	su2double **MeanJacobian;
-	su2double **Jacobian_i;
-	su2double **Jacobian_j;
-	unsigned short iDim, iVar, jVar;
-	su2double sq_vel, Density_i, DensityEnergy_i, Energy_i, Pressure_i, Density_j,
-	DensityEnergy_j, Energy_j, Pressure_j, Param_p, Param_Kappa_0,
-	Local_Lambda_i, Local_Lambda_j, MeanLambda, cte_0, StretchingFactor,
-	Epsilon_i, MeanDeltaRho, MeanDeltaE, ProjVelocity_i, ProjVelocity_j,
-	dS, MeanDensity, MeanPressure,
-	MeanEnthalpy, MeanEnergy, Phi_i, Phi_j,
-	sc2;
-	bool stretching;
-    
-public:
-    
-	/*!
-	 * \brief Constructor of the class.
-	 * \param[in] val_nDim - Number of dimensions of the problem.
-	 * \param[in] val_nVar - Number of variables of the problem.
-	 * \param[in] config - Definition of the particular problem.
-	 */
-	CCentLax_LinFlow(unsigned short val_nDim, unsigned short val_nVar, CConfig *config);
-    
-	/*!
-	 * \brief Destructor of the class.
-	 */
-	~CCentLax_LinFlow(void);
-    
-	/*!
-	 * \brief Compute the linearized flow residual using a Lax method.
-	 * \param[out] val_resconv - Pointer to the convective residual.
-	 * \param[out] val_resvisc - Pointer to the artificial viscosity residual.
-	 * \param[out] val_Jacobian_i - Jacobian of the numerical method at node i (implicit computation).
-	 * \param[out] val_Jacobian_j - Jacobian of the numerical method at node j (implicit computation).
-	 * \param[in] config - Definition of the particular problem.
-	 */
-	void ComputeResidual(su2double *val_resconv, su2double *val_resvisc, su2double **val_Jacobian_i, su2double **val_Jacobian_j, CConfig *config);
-};
-
-/*!
- * \class CAvgGrad_Flow
- * \brief Class for computing viscous term using the average of gradients.
- * \ingroup ViscDiscr
- * \author A. Bueno, and F. Palacios
- * \version 4.0.0 "Cardinal"
- */
-class CAvgGrad_Flow : public CNumerics {
-private:
-	unsigned short iDim, iVar, jVar;	   /*!< \brief Iterators in dimension an variable. */
-	su2double *Mean_PrimVar,				   /*!< \brief Mean primitive variables. */
-	*PrimVar_i, *PrimVar_j,				   /*!< \brief Primitives variables at point i and 1. */
-	**Mean_GradPrimVar,					   /*!< \brief Mean value of the gradient. */
-	Mean_Laminar_Viscosity,                /*!< \brief Mean value of the viscosity. */
-	Mean_Eddy_Viscosity,                   /*!< \brief Mean value of the eddy viscosity. */
-	Mean_Thermal_Conductivity,             /*!< \brief Mean value of the thermal conductivity. */
-	Mean_Cp,                               /*!< \brief Mean value of the Cp. */
-	Mean_turb_ke,				/*!< \brief Mean value of the turbulent kinetic energy. */
-	*ProjFlux,	/*!< \brief Projection of the viscous fluxes. */
-	dist_ij;						/*!< \brief Length of the edge and face. */
-	bool implicit; /*!< \brief Implicit calculus. */
-
-public:
-    
-	/*!
-	 * \brief Constructor of the class.
-	 * \param[in] val_nDim - Number of dimension of the problem.
-	 * \param[in] val_nVar - Number of variables of the problem.
-	 * \param[in] config - Definition of the particular problem.
-	 */
-	CAvgGrad_Flow(unsigned short val_nDim, unsigned short val_nVar, CConfig *config);
-    
-	/*!
-	 * \brief Destructor of the class.
-	 */
-	~CAvgGrad_Flow(void);
-    
-	/*!
-	 * \brief Compute the viscous flow residual using an average of gradients.
-	 * \param[out] val_residual - Pointer to the total residual.
-	 * \param[out] val_Jacobian_i - Jacobian of the numerical method at node i (implicit computation).
-	 * \param[out] val_Jacobian_j - Jacobian of the numerical method at node j (implicit computation).
-	 * \param[in] config - Definition of the particular problem.
-	 */
-	void ComputeResidual(su2double *val_residual, su2double **val_Jacobian_i, su2double **val_Jacobian_j, CConfig *config);
-};
-
-/*!
- * \class CGeneralAvgGrad_Flow
- * \brief Class for computing viscous term using the average of gradients.
- * \ingroup ViscDiscr
- * \author M.Pini, S. Vitale
- * \version 3.2.1 "eagle"
- */
-
-class CGeneralAvgGrad_Flow : public CNumerics {
-private:
-	unsigned short iDim, iVar, jVar;	   /*!< \brief Iterators in dimension an variable. */
-	su2double *Mean_PrimVar,				   /*!< \brief Mean primitive variables. */
-	*Mean_SecVar,        				   /*!< \brief Mean secondary variables. */
-	*PrimVar_i, *PrimVar_j,				   /*!< \brief Primitives variables at point i and 1. */
-	**Mean_GradPrimVar,					   /*!< \brief Mean value of the gradient. */
-	Mean_Laminar_Viscosity,                /*!< \brief Mean value of the viscosity. */
-	Mean_Eddy_Viscosity,                   /*!< \brief Mean value of the eddy viscosity. */
-	Mean_Thermal_Conductivity,             /*!< \brief Mean value of the thermal conductivity. */
-	Mean_Cp,                               /*!< \brief Mean value of the Cp. */
-	Mean_turb_ke,				/*!< \brief Mean value of the turbulent kinetic energy. */
-	*ProjFlux,	/*!< \brief Projection of the viscous fluxes. */
-	dist_ij;						/*!< \brief Length of the edge and face. */
-	bool implicit; /*!< \brief Implicit calculus. */
-
-public:
-
-	/*!
-	 * \brief Constructor of the class.
-	 * \param[in] val_nDim - Number of dimension of the problem.
-	 * \param[in] val_nVar - Number of variables of the problem.
-	 * \param[in] config - Definition of the particular problem.
-	 */
-	CGeneralAvgGrad_Flow(unsigned short val_nDim, unsigned short val_nVar, CConfig *config);
-
-	/*!
-	 * \brief Destructor of the class.
-	 */
-	~CGeneralAvgGrad_Flow(void);
-
-	/*!
-	 * \brief Compute the viscous flow residual using an average of gradients.
-	 * \param[out] val_residual - Pointer to the total residual.
-	 * \param[out] val_Jacobian_i - Jacobian of the numerical method at node i (implicit computation).
-	 * \param[out] val_Jacobian_j - Jacobian of the numerical method at node j (implicit computation).
-	 * \param[in] config - Definition of the particular problem.
-	 */
-	void ComputeResidual(su2double *val_residual, su2double **val_Jacobian_i, su2double **val_Jacobian_j, CConfig *config);
-};
-
-/*!
- * \class CAvgGradArtComp_Flow
- * \brief Class for computing viscous term using an average of gradients.
- * \ingroup ViscDiscr
- * \author A. Bueno, and F. Palacios
- * \version 4.0.0 "Cardinal"
- */
-class CAvgGradArtComp_Flow : public CNumerics {
-private:
-	unsigned short iDim, iVar, jVar;	/*!< \brief Iterators in dimension an variable. */
-	su2double **Mean_GradPrimVar,					/*!< \brief Mean value of the gradient. */
-	Mean_Laminar_Viscosity, Mean_Eddy_Viscosity, /*!< \brief Mean value of the viscosity. */
-	*ProjFlux,		/*!< \brief Projection of the viscous fluxes. */
-	dist_ij;							/*!< \brief Length of the edge and face. */
-	bool implicit;				/*!< \brief Implicit calculus. */
-    
-public:
-    
-	/*!
-	 * \brief Constructor of the class.
-	 * \param[in] val_nDim - Number of dimension of the problem.
-	 * \param[in] val_nVar - Number of variables of the problem.
-	 * \param[in] config - Definition of the particular problem.
-	 */
-	CAvgGradArtComp_Flow(unsigned short val_nDim, unsigned short val_nVar, CConfig *config);
-    
-	/*!
-	 * \brief Destructor of the class.
-	 */
-	~CAvgGradArtComp_Flow(void);
-	/*!
-	 * \brief Compute the viscous flow residual using an average of gradients.
-	 * \param[out] val_residual - Pointer to the total residual.
-	 * \param[out] val_Jacobian_i - Jacobian of the numerical method at node i (implicit computation).
-	 * \param[out] val_Jacobian_j - Jacobian of the numerical method at node j (implicit computation).
-	 * \param[in] config - Definition of the particular problem.
-	 */
-	void ComputeResidual(su2double *val_residual, su2double **val_Jacobian_i, su2double **val_Jacobian_j, CConfig *config);
-};
-
-/*!
- * \class CAvgGrad_TurbSA
- * \brief Class for computing viscous term using average of gradients (Spalart-Allmaras Turbulence model).
- * \ingroup ViscDiscr
- * \author A. Bueno.
- * \version 4.0.0 "Cardinal"
- */
-class CAvgGrad_TurbSA : public CNumerics {
-private:
-  
-	su2double **Mean_GradTurbVar;
-	su2double *Proj_Mean_GradTurbVar_Kappa, *Proj_Mean_GradTurbVar_Edge;
-	su2double *Edge_Vector;
-	bool implicit, incompressible;
-	su2double sigma;
-	su2double nu_i, nu_j, nu_e;
-	su2double dist_ij_2;
-	su2double proj_vector_ij;
-	unsigned short iVar, iDim;
-	su2double nu_hat_i;
-	su2double nu_hat_j;
-    
-public:
-    
-	/*!
-	 * \brief Constructor of the class.
-	 * \param[in] val_nDim - Number of dimensions of the problem.
-	 * \param[in] val_nVar - Number of variables of the problem.
-	 * \param[in] config - Definition of the particular problem.
-	 */
-	CAvgGrad_TurbSA(unsigned short val_nDim, unsigned short val_nVar, CConfig *config);
-    
-	/*!
-	 * \brief Destructor of the class.
-	 */
-	~CAvgGrad_TurbSA(void);
-    
-	/*!
-	 * \brief Compute the viscous turbulence terms residual using an average of gradients.
-	 * \param[out] val_residual - Pointer to the total residual.
-	 * \param[out] Jacobian_i - Jacobian of the numerical method at node i (implicit computation).
-	 * \param[out] Jacobian_j - Jacobian of the numerical method at node j (implicit computation).
-	 * \param[in] config - Definition of the particular problem.
-	 */
-	void ComputeResidual(su2double *val_residual, su2double **Jacobian_i, su2double **Jacobian_j, CConfig *config);
-};
-
-/*!
- * \class CAvgGrad_TurbSA_Neg
- * \brief Class for computing viscous term using average of gradients (Spalart-Allmaras Turbulence model).
- * \ingroup ViscDiscr
- * \author F. Palacios
- * \version 4.0.0 "Cardinal"
- */
-class CAvgGrad_TurbSA_Neg : public CNumerics {
-private:
-  
-  su2double **Mean_GradTurbVar;
-  su2double *Proj_Mean_GradTurbVar_Kappa, *Proj_Mean_GradTurbVar_Edge;
-  su2double *Edge_Vector;
-  bool implicit, incompressible;
-  su2double sigma;
-  su2double cn1, fn, Xi;
-  su2double nu_i, nu_j, nu_ij, nu_tilde_ij, nu_e;
-  su2double dist_ij_2;
-  su2double proj_vector_ij;
-  unsigned short iVar, iDim;
-  su2double nu_hat_i;
-  su2double nu_hat_j;
-  
-public:
-  
-  /*!
-   * \brief Constructor of the class.
-   * \param[in] val_nDim - Number of dimensions of the problem.
-   * \param[in] val_nVar - Number of variables of the problem.
-   * \param[in] config - Definition of the particular problem.
-   */
-  CAvgGrad_TurbSA_Neg(unsigned short val_nDim, unsigned short val_nVar, CConfig *config);
-  
-  /*!
-   * \brief Destructor of the class.
-   */
-  ~CAvgGrad_TurbSA_Neg(void);
-  
-  /*!
-   * \brief Compute the viscous turbulence terms residual using an average of gradients.
-   * \param[out] val_residual - Pointer to the total residual.
-   * \param[out] Jacobian_i - Jacobian of the numerical method at node i (implicit computation).
-   * \param[out] Jacobian_j - Jacobian of the numerical method at node j (implicit computation).
-   * \param[in] config - Definition of the particular problem.
-   */
-  void ComputeResidual(su2double *val_residual, su2double **Jacobian_i, su2double **Jacobian_j, CConfig *config);
-};
-
-/*!
- * \class CAvgGrad_TurbML
- * \brief Class for computing viscous term using average of gradients (Spalart-Allmaras Turbulence model).
- * \ingroup ViscDiscr
- * \author A. Bueno.
- * \version 4.0.0 "Cardinal"
- */
-class CAvgGrad_TurbML : public CNumerics {
-private:
-	su2double **Mean_GradTurbVar;
-	su2double *Proj_Mean_GradTurbVar_Kappa, *Proj_Mean_GradTurbVar_Edge;
-	su2double *Edge_Vector;
-	bool implicit, incompressible;
-	su2double sigma;
-	su2double nu_i, nu_j, nu_e;
-	su2double dist_ij_2;
-	su2double proj_vector_ij;
-	unsigned short iVar, iDim;
-	su2double nu_hat_i;
-	su2double nu_hat_j;
-  
-public:
-  
-	/*!
-	 * \brief Constructor of the class.
-	 * \param[in] val_nDim - Number of dimensions of the problem.
-	 * \param[in] val_nVar - Number of variables of the problem.
-	 * \param[in] config - Definition of the particular problem.
-	 */
-	CAvgGrad_TurbML(unsigned short val_nDim, unsigned short val_nVar, CConfig *config);
-  
-	/*!
-	 * \brief Destructor of the class.
-	 */
-	~CAvgGrad_TurbML(void);
-  
-	/*!
-	 * \brief Compute the viscous turbulence terms residual using an average of gradients.
-	 * \param[out] val_residual - Pointer to the total residual.
-	 * \param[out] Jacobian_i - Jacobian of the numerical method at node i (implicit computation).
-	 * \param[out] Jacobian_j - Jacobian of the numerical method at node j (implicit computation).
-	 * \param[in] config - Definition of the particular problem.
-	 */
-	void ComputeResidual(su2double *val_residual, su2double **Jacobian_i, su2double **Jacobian_j, CConfig *config);
-};
-
-/*!
- * \class CAvgGrad_TransLM
- * \brief Class for computing viscous term using average of gradients (Spalart-Allmaras Turbulence model).
- * \ingroup ViscDiscr
- * \author A. Bueno.
- * \version 4.0.0 "Cardinal"
- */
-class CAvgGrad_TransLM : public CNumerics {
-private:
-	su2double **Mean_GradTransVar;
-	su2double *Proj_Mean_GradTransVar_Kappa, *Proj_Mean_GradTransVar_Edge;
-	su2double *Edge_Vector;
-	bool implicit, incompressible;
-	su2double sigma;
-	su2double nu_i, nu_j, nu_e;
-	su2double dist_ij_2;
-	su2double proj_vector_ij;
-	unsigned short iVar, iDim;
-	su2double nu_hat_i;
-	su2double nu_hat_j;
-    
-public:
-    
-	/*!
-	 * \brief Constructor of the class.
-	 * \param[in] val_nDim - Number of dimensions of the problem.
-	 * \param[in] val_nVar - Number of variables of the problem.
-	 * \param[in] config - Definition of the particular problem.
-	 */
-	CAvgGrad_TransLM(unsigned short val_nDim, unsigned short val_nVar, CConfig *config);
-    
-	/*!
-	 * \brief Destructor of the class.
-	 */
-	~CAvgGrad_TransLM(void);
-    
-	/*!
-	 * \brief Compute the viscous turbulence terms residual using an average of gradients.
-	 * \param[out] val_residual - Pointer to the total residual.
-	 * \param[out] Jacobian_i - Jacobian of the numerical method at node i (implicit computation).
-	 * \param[out] Jacobian_j - Jacobian of the numerical method at node j (implicit computation).
-	 * \param[in] config - Definition of the particular problem.
-	 */
-	void ComputeResidual(su2double *val_residual, su2double **Jacobian_i, su2double **Jacobian_j, CConfig *config);
-};
-
-/*!
- * \class CAvgGrad_AdjFlow
- * \brief Class for computing the adjoint viscous terms.
- * \ingroup ViscDiscr
- * \author F. Palacios
- * \version 4.0.0 "Cardinal"
- */
-class CAvgGrad_AdjFlow : public CNumerics {
-private:
-	su2double *Velocity_i;	/*!< \brief Auxiliary vector for storing the velocity of point i. */
-	su2double *Velocity_j;	/*!< \brief Auxiliary vector for storing the velocity of point j. */
-	su2double *Mean_Velocity;
-	su2double *Mean_GradPsiE;	/*!< \brief Counter for dimensions of the problem. */
-	su2double **Mean_GradPhi;	/*!< \brief Counter for dimensions of the problem. */
-	su2double *Edge_Vector;	/*!< \brief Vector going from node i to node j. */
-    bool implicit;			/*!< \brief Implicit calculus. */
-    
-public:
-    
-	/*!
-	 * \brief Constructor of the class.
-	 * \param[in] val_nDim - Number of dimensions of the problem.
-	 * \param[in] val_nVar - Number of variables of the problem.
-	 * \param[in] config - Definition of the particular problem.
-	 */
-	CAvgGrad_AdjFlow(unsigned short val_nDim, unsigned short val_nVar, CConfig *config);
-    
-	/*!
-	 * \brief Destructor of the class.
-	 */
-	~CAvgGrad_AdjFlow(void);
-    
-	/*!
-	 * \brief Residual computation.
-	 * \param[out] val_residual_i - Pointer to the total residual at point i.
-	 * \param[out] val_residual_j - Pointer to the total residual at point j.
-	 */
-	void ComputeResidual(su2double *val_residual_i, su2double *val_residual_j,
-                         su2double **val_Jacobian_ii, su2double **val_Jacobian_ij,
-                         su2double **val_Jacobian_ji, su2double **val_Jacobian_jj, CConfig *config);
-};
-
-/*!
- * \class CAvgGradArtComp_AdjFlow
- * \brief Class for computing the adjoint viscous terms.
- * \ingroup ViscDiscr
- * \author F. Palacios
- * \version 4.0.0 "Cardinal"
- */
-class CAvgGradArtComp_AdjFlow : public CNumerics {
-private:
-	unsigned short iDim, iVar, jVar;	/*!< \brief Iterators in dimension an variable. */
-	su2double **Mean_GradPsiVar,					/*!< \brief Mean value of the gradient. */
-	Mean_Laminar_Viscosity, Mean_Eddy_Viscosity, /*!< \brief Mean value of the viscosity. */
-	*ProjFlux,		/*!< \brief Projection of the viscous fluxes. */
-	dist_ij;							/*!< \brief Length of the edge and face. */
-	bool implicit;				/*!< \brief Implicit calculus. */
-  
-public:
-    
-	/*!
-	 * \brief Constructor of the class.
-	 * \param[in] val_nDim - Number of dimensions of the problem.
-	 * \param[in] val_nVar - Number of variables of the problem.
-	 * \param[in] config - Definition of the particular problem.
-	 */
-	CAvgGradArtComp_AdjFlow(unsigned short val_nDim, unsigned short val_nVar, CConfig *config);
-    
-	/*!
-	 * \brief Destructor of the class.
-	 */
-	~CAvgGradArtComp_AdjFlow(void);
-    
-	/*!
-	 * \brief Residual computation.
-	 * \param[out] val_residual_i - Pointer to the total residual at point i.
-	 * \param[out] val_residual_j - Pointer to the total residual at point j.
-	 */
-	void ComputeResidual(su2double *val_residual_i, su2double *val_residual_j,
-                         su2double **val_Jacobian_ii, su2double **val_Jacobian_ij,
-                         su2double **val_Jacobian_ji, su2double **val_Jacobian_jj, CConfig *config);
-};
-
-/*!
- * \class CAvgGradCorrected_Flow
- * \brief Class for computing viscous term using the average of gradients with a correction.
- * \ingroup ViscDiscr
- * \author A. Bueno, and F. Palacios
- * \version 4.0.0 "Cardinal"
- */
-class CAvgGradCorrected_Flow : public CNumerics {
-private:
-	unsigned short iDim, iVar, jVar;		/*!< \brief Iterators in dimension an variable. */
-	su2double *Mean_PrimVar,					/*!< \brief Mean primitive variables. */
-	*PrimVar_i, *PrimVar_j,				/*!< \brief Primitives variables at point i and 1. */
-	*Edge_Vector,									/*!< \brief Vector form point i to point j. */
-	**Mean_GradPrimVar, *Proj_Mean_GradPrimVar_Edge,	/*!< \brief Mean value of the gradient. */
-	Mean_Laminar_Viscosity,      /*!< \brief Mean value of the laminar viscosity. */
-	Mean_Eddy_Viscosity,         /*!< \brief Mean value of the eddy viscosity. */
-	Mean_Thermal_Conductivity,   /*!< \brief Mean value of the thermal conductivity. */
-	Mean_Cp,                     /*!< \brief Mean value of the specific heat. */
-	Mean_turb_ke,				 /*!< \brief Mean value of the turbulent kinetic energy. */
-	dist_ij_2,					 /*!< \brief Length of the edge and face. */
-	*ProjFlux;	/*!< \brief Projection of the viscous fluxes. */
-	bool implicit;			/*!< \brief Implicit calculus. */
-  bool limiter;			/*!< \brief Viscous limiter. */
-
-public:
-    
-	/*!
-	 * \brief Constructor of the class.
-	 * \param[in] val_nDim - Number of dimension of the problem.
-	 * \param[in] val_nVar - Number of variables of the problem.
-	 * \param[in] config - Definition of the particular problem.
-	 */
-	CAvgGradCorrected_Flow(unsigned short val_nDim, unsigned short val_nVar, CConfig *config);
-    
-	/*!
-	 * \brief Destructor of the class.
-	 */
-	~CAvgGradCorrected_Flow(void);
-    
-	/*!
-	 * \brief Compute the viscous flow residual using an average of gradients with correction.
-	 * \param[out] val_residual - Pointer to the total residual.
-	 * \param[out] val_Jacobian_i - Jacobian of the numerical method at node i (implicit computation).
-	 * \param[out] val_Jacobian_j - Jacobian of the numerical method at node j (implicit computation).
-	 * \param[in] config - Definition of the particular problem.
-	 */
-	void ComputeResidual(su2double *val_residual, su2double **val_Jacobian_i, su2double **val_Jacobian_j, CConfig *config);
-};
-
-
-/*!
- * \class CGeneralAvgGradCorrected_Flow
- * \brief Class for computing viscous term using the average of gradients with a correction.
- * \ingroup ViscDiscr
- * \author M. Pini, S. Vitale
- * \version 3.2.1 "eagle"
- */
-class CGeneralAvgGradCorrected_Flow : public CNumerics {
-private:
-	unsigned short iDim, iVar, jVar;		/*!< \brief Iterators in dimension an variable. */
-	su2double *Mean_PrimVar,					/*!< \brief Mean primitive variables. */
-	*Mean_SecVar,			        		/*!< \brief Mean primitive variables. */
-	*PrimVar_i, *PrimVar_j,			    	/*!< \brief Primitives variables at point i and 1. */
-	*Edge_Vector,									/*!< \brief Vector form point i to point j. */
-	**Mean_GradPrimVar, *Proj_Mean_GradPrimVar_Edge,	/*!< \brief Mean value of the gradient. */
-	Mean_Laminar_Viscosity,      /*!< \brief Mean value of the laminar viscosity. */
-	Mean_Eddy_Viscosity,         /*!< \brief Mean value of the eddy viscosity. */
-	Mean_Thermal_Conductivity,   /*!< \brief Mean value of the thermal conductivity. */
-	Mean_Cp,                     /*!< \brief Mean value of the specific heat. */
-	Mean_turb_ke,				 /*!< \brief Mean value of the turbulent kinetic energy. */
-	dist_ij_2,					 /*!< \brief Length of the edge and face. */
-	*ProjFlux;	/*!< \brief Projection of the viscous fluxes. */
-	bool implicit;			/*!< \brief Implicit calculus. */
-
-public:
-
-	/*!
-	 * \brief Constructor of the class.
-	 * \param[in] val_nDim - Number of dimension of the problem.
-	 * \param[in] val_nVar - Number of variables of the problem.
-	 * \param[in] config - Definition of the particular problem.
-	 */
-	CGeneralAvgGradCorrected_Flow(unsigned short val_nDim, unsigned short val_nVar, CConfig *config);
-
-	/*!
-	 * \brief Destructor of the class.
-	 */
-	~CGeneralAvgGradCorrected_Flow(void);
-
-	/*!
-	 * \brief Compute the viscous flow residual using an average of gradients with correction.
-	 * \param[out] val_residual - Pointer to the total residual.
-	 * \param[out] val_Jacobian_i - Jacobian of the numerical method at node i (implicit computation).
-	 * \param[out] val_Jacobian_j - Jacobian of the numerical method at node j (implicit computation).
-	 * \param[in] config - Definition of the particular problem.
-	 */
-	void ComputeResidual(su2double *val_residual, su2double **val_Jacobian_i, su2double **val_Jacobian_j, CConfig *config);
-};
-
-/*!
- * \class CAvgGradCorrectedArtComp_Flow
- * \brief Class for computing viscous term using an average of gradients with correction (artificial compresibility).
- * \ingroup ViscDiscr
- * \author F. Palacios
- * \version 4.0.0 "Cardinal"
- */
-class CAvgGradCorrectedArtComp_Flow : public CNumerics {
-private:
-	unsigned short iDim, iVar, jVar;	/*!< \brief Iterators in dimension an variable. */
-	su2double *PrimVar_i, *PrimVar_j,			/*!< \brief Primitives variables at point i and 1. */
-	*Edge_Vector,								/*!< \brief Vector form point i to point j. */
-	**Mean_GradPrimVar, *Proj_Mean_GradPrimVar_Edge,	/*!< \brief Mean value of the gradient. */
-	Mean_Laminar_Viscosity, Mean_Eddy_Viscosity,			/*!< \brief Mean value of the viscosity. */
-	dist_ij_2,					/*!< \brief Length of the edge and face. */
-	*ProjFlux;	/*!< \brief Projection of the viscous fluxes. */
-	bool implicit;			/*!< \brief Implicit calculus. */
-    
-public:
-    
-	/*!
-	 * \brief Constructor of the class.
-	 * \param[in] val_nDim - Number of dimension of the problem.
-	 * \param[in] val_nVar - Number of variables of the problem.
-	 * \param[in] config - Definition of the particular problem.
-	 */
-	CAvgGradCorrectedArtComp_Flow(unsigned short val_nDim, unsigned short val_nVar, CConfig *config);
-    
-	/*!
-	 * \brief Destructor of the class.
-	 */
-	~CAvgGradCorrectedArtComp_Flow(void);
-    
-	/*!
-	 * \brief Compute the viscous flow residual using an average of gradients with correction.
-	 * \param[out] val_residual - Pointer to the total residual.
-	 * \param[out] val_Jacobian_i - Jacobian of the numerical method at node i (implicit computation).
-	 * \param[out] val_Jacobian_j - Jacobian of the numerical method at node j (implicit computation).
-	 * \param[in] config - Definition of the particular problem.
-	 */
-	void ComputeResidual(su2double *val_residual, su2double **val_Jacobian_i, su2double **val_Jacobian_j, CConfig *config);
-};
-
-/*!
- * \class CAvgGradCorrected_TurbSA
- * \brief Class for computing viscous term using average of gradients with correction (Spalart-Allmaras turbulence model).
- * \ingroup ViscDiscr
- * \author A. Bueno.
- * \version 4.0.0 "Cardinal"
- */
-class CAvgGradCorrected_TurbSA : public CNumerics {
-private:
-	su2double **Mean_GradTurbVar;
-	su2double *Proj_Mean_GradTurbVar_Kappa, *Proj_Mean_GradTurbVar_Edge, *Proj_Mean_GradTurbVar_Corrected;
-	su2double *Edge_Vector;
-	bool implicit, incompressible;
-	su2double sigma, nu_i, nu_j, nu_e, dist_ij_2, proj_vector_ij, nu_hat_i, nu_hat_j;
-	unsigned short iVar, iDim;
-    
-public:
-    
-	/*!
-	 * \brief Constructor of the class.
-	 * \param[in] val_nDim - Number of dimensions of the problem.
-	 * \param[in] val_nVar - Number of variables of the problem.
-	 * \param[in] config - Definition of the particular problem.
-	 */
-	CAvgGradCorrected_TurbSA(unsigned short val_nDim, unsigned short val_nVar, CConfig *config);
-    
-	/*!
-	 * \brief Destructor of the class.
-	 */
-	~CAvgGradCorrected_TurbSA(void);
-    
-	/*!
-	 * \brief Compute the viscous turbulent residual using an average of gradients with correction.
-	 * \param[out] val_residual - Pointer to the total residual.
-	 * \param[out] Jacobian_i - Jacobian of the numerical method at node i (implicit computation).
-	 * \param[out] Jacobian_j - Jacobian of the numerical method at node j (implicit computation).
-	 * \param[in] config - Definition of the particular problem.
-	 */
-	void ComputeResidual(su2double *val_residual, su2double **Jacobian_i, su2double **Jacobian_j, CConfig *config);
-};
-
-/*!
- * \class CAvgGradCorrected_TurbSA_Neg
- * \brief Class for computing viscous term using average of gradients with correction (Spalart-Allmaras turbulence model).
- * \ingroup ViscDiscr
- * \author F. Palacios
- * \version 4.0.0 "Cardinal"
- */
-class CAvgGradCorrected_TurbSA_Neg : public CNumerics {
-private:
-  
-  su2double **Mean_GradTurbVar;
-  su2double *Proj_Mean_GradTurbVar_Kappa, *Proj_Mean_GradTurbVar_Edge, *Proj_Mean_GradTurbVar_Corrected;
-  su2double *Edge_Vector;
-  su2double sigma;
-  su2double cn1, fn, Xi;
-  su2double nu_ij, nu_tilde_ij;
-  bool implicit, incompressible;
-  su2double nu_i, nu_j, nu_e, dist_ij_2, proj_vector_ij, nu_hat_i, nu_hat_j;
-  unsigned short iVar, iDim;
-  
-public:
-  
-  /*!
-   * \brief Constructor of the class.
-   * \param[in] val_nDim - Number of dimensions of the problem.
-   * \param[in] val_nVar - Number of variables of the problem.
-   * \param[in] config - Definition of the particular problem.
-   */
-  CAvgGradCorrected_TurbSA_Neg(unsigned short val_nDim, unsigned short val_nVar, CConfig *config);
-  
-  /*!
-   * \brief Destructor of the class.
-   */
-  ~CAvgGradCorrected_TurbSA_Neg(void);
-  
-  /*!
-   * \brief Compute the viscous turbulent residual using an average of gradients with correction.
-   * \param[out] val_residual - Pointer to the total residual.
-   * \param[out] Jacobian_i - Jacobian of the numerical method at node i (implicit computation).
-   * \param[out] Jacobian_j - Jacobian of the numerical method at node j (implicit computation).
-   * \param[in] config - Definition of the particular problem.
-   */
-  void ComputeResidual(su2double *val_residual, su2double **Jacobian_i, su2double **Jacobian_j, CConfig *config);
-};
-
-/*!
- * \class CAvgGradCorrected_TurbML
- * \brief Class for computing viscous term using average of gradients with correction (Spalart-Allmaras turbulence model).
- * \ingroup ViscDiscr
- * \author A. Bueno.
- * \version 4.0.0 "Cardinal"
- */
-class CAvgGradCorrected_TurbML : public CNumerics {
-private:
-	su2double **Mean_GradTurbVar;
-	su2double *Proj_Mean_GradTurbVar_Kappa, *Proj_Mean_GradTurbVar_Edge, *Proj_Mean_GradTurbVar_Corrected;
-	su2double *Edge_Vector;
-	bool implicit, incompressible;
-	su2double sigma, nu_i, nu_j, nu_e, dist_ij_2, proj_vector_ij, nu_hat_i, nu_hat_j;
-	unsigned short iVar, iDim;
-  
-public:
-  
-	/*!
-	 * \brief Constructor of the class.
-	 * \param[in] val_nDim - Number of dimensions of the problem.
-	 * \param[in] val_nVar - Number of variables of the problem.
-	 * \param[in] config - Definition of the particular problem.
-	 */
-	CAvgGradCorrected_TurbML(unsigned short val_nDim, unsigned short val_nVar, CConfig *config);
-  
-	/*!
-	 * \brief Destructor of the class.
-	 */
-	~CAvgGradCorrected_TurbML(void);
-  
-	/*!
-	 * \brief Compute the viscous turbulent residual using an average of gradients with correction.
-	 * \param[out] val_residual - Pointer to the total residual.
-	 * \param[out] Jacobian_i - Jacobian of the numerical method at node i (implicit computation).
-	 * \param[out] Jacobian_j - Jacobian of the numerical method at node j (implicit computation).
-	 * \param[in] config - Definition of the particular problem.
-	 */
-	void ComputeResidual(su2double *val_residual, su2double **Jacobian_i, su2double **Jacobian_j, CConfig *config);
-};
-
-/*!
- * \class CAvgGradCorrected_TransLM
- * \brief Class for computing viscous term using average of gradients with correction (Spalart-Allmaras turbulence model).
- * \ingroup ViscDiscr
- * \author A. Bueno.
- * \version 4.0.0 "Cardinal"
- */
-class CAvgGradCorrected_TransLM : public CNumerics {
-private:
-	su2double **Mean_GradTurbVar;
-	su2double *Proj_Mean_GradTurbVar_Kappa, *Proj_Mean_GradTurbVar_Edge, *Proj_Mean_GradTurbVar_Corrected;
-	su2double *Edge_Vector;
-	bool implicit, incompressible;
-	su2double sigma, nu_i, nu_j, nu_e, dist_ij_2, proj_vector_ij, nu_hat_i, nu_hat_j;
-	unsigned short iVar, iDim;
-    
-public:
-    
-	/*!
-	 * \brief Constructor of the class.
-	 * \param[in] val_nDim - Number of dimensions of the problem.
-	 * \param[in] val_nVar - Number of variables of the problem.
-	 * \param[in] config - Definition of the particular problem.
-	 */
-	CAvgGradCorrected_TransLM(unsigned short val_nDim, unsigned short val_nVar, CConfig *config);
-    
-	/*!
-	 * \brief Destructor of the class.
-	 */
-	~CAvgGradCorrected_TransLM(void);
-    
-	/*!
-	 * \brief Compute the viscous turbulent residual using an average of gradients with correction.
-	 * \param[out] val_residual - Pointer to the total residual.
-	 * \param[out] Jacobian_i - Jacobian of the numerical method at node i (implicit computation).
-	 * \param[out] Jacobian_j - Jacobian of the numerical method at node j (implicit computation).
-	 * \param[in] config - Definition of the particular problem.
-	 */
-	void ComputeResidual(su2double *val_residual, su2double **Jacobian_i, su2double **Jacobian_j, CConfig *config);
-};
-
-/*!
- * \class CAvgGrad_TurbSST
- * \brief Class for computing viscous term using average of gradient with correction (Menter SST turbulence model).
- * \ingroup ViscDiscr
- * \author A. Bueno.
- * \version 4.0.0 "Cardinal"
- */
-class CAvgGrad_TurbSST : public CNumerics {
-private:
-	su2double sigma_k1,                     /*!< \brief Constants for the viscous terms, k-w (1), k-eps (2)*/
-	sigma_k2,
-	sigma_om1,
-	sigma_om2;
-    
-	su2double diff_kine,                     /*!< \brief Diffusivity for viscous terms of tke eq */
-	diff_omega;                           /*!< \brief Diffusivity for viscous terms of omega eq */
-    
-	su2double *Edge_Vector,                  /*!< \brief Vector from node i to node j. */
-	dist_ij_2,                            /*!< \brief |Edge_Vector|^2 */
-	proj_vector_ij;                       /*!< \brief (Edge_Vector DOT normal)/|Edge_Vector|^2 */
-    
-	su2double **Mean_GradTurbVar,            /*!< \brief Average of gradients at cell face */
-	*Proj_Mean_GradTurbVar_Normal,        /*!< \brief Mean_gradTurbVar DOT normal */
-	*Proj_Mean_GradTurbVar_Edge,          /*!< \brief Mean_gradTurbVar DOT Edge_Vector */
-	*Proj_Mean_GradTurbVar_Corrected;
-    
-	su2double F1_i, F1_j;                    /*!< \brief Menter's first blending function */
-    
-	bool implicit, incompressible;
-	unsigned short iVar, iDim;
-    
-public:
-    
-	/*!
-	 * \brief Constructor of the class.
-	 * \param[in] val_nDim - Number of dimensions of the problem.
-	 * \param[in] val_nVar - Number of variables of the problem.
-	 * \param[in] config - Definition of the particular problem.
-	 */
-	CAvgGrad_TurbSST(unsigned short val_nDim, unsigned short val_nVar, su2double* constants, CConfig *config);
-    
-	/*!
-	 * \brief Destructor of the class.
-	 */
-	~CAvgGrad_TurbSST(void);
-    
-	/*!
-	 * \brief Sets value of first blending function.
-	 */
-	void SetF1blending(su2double val_F1_i, su2double val_F1_j) { F1_i = val_F1_i; F1_j = val_F1_j;}
-    
-	/*!
-	 * \brief Compute the viscous turbulent residual using an average of gradients wtih correction.
-	 * \param[out] val_residual - Pointer to the total residual.
-	 * \param[out] Jacobian_i - Jacobian of the numerical method at node i (implicit computation).
-	 * \param[out] Jacobian_j - Jacobian of the numerical method at node j (implicit computation).
-	 * \param[in] config - Definition of the particular problem.
-	 */
-	void ComputeResidual(su2double *val_residual, su2double **Jacobian_i, su2double **Jacobian_j, CConfig *config);
-    
-};
-
-/*!
- * \class CAvgGradCorrected_TurbSST
- * \brief Class for computing viscous term using average of gradient with correction (Menter SST turbulence model).
- * \ingroup ViscDiscr
- * \author A. Bueno.
- * \version 4.0.0 "Cardinal"
- */
-class CAvgGradCorrected_TurbSST : public CNumerics {
-private:
-	su2double sigma_k1,                     /*!< \brief Constants for the viscous terms, k-w (1), k-eps (2)*/
-	sigma_k2,
-	sigma_om1,
-	sigma_om2;
-    
-	su2double diff_kine,                     /*!< \brief Diffusivity for viscous terms of tke eq */
-	diff_omega;                           /*!< \brief Diffusivity for viscous terms of omega eq */
-    
-	su2double *Edge_Vector,                  /*!< \brief Vector from node i to node j. */
-	dist_ij_2,                            /*!< \brief |Edge_Vector|^2 */
-	proj_vector_ij;                       /*!< \brief (Edge_Vector DOT normal)/|Edge_Vector|^2 */
-    
-	su2double **Mean_GradTurbVar,            /*!< \brief Average of gradients at cell face */
-	*Proj_Mean_GradTurbVar_Normal,        /*!< \brief Mean_gradTurbVar DOT normal */
-	*Proj_Mean_GradTurbVar_Edge,          /*!< \brief Mean_gradTurbVar DOT Edge_Vector */
-	*Proj_Mean_GradTurbVar_Corrected;
-    
-	su2double F1_i, F1_j;                    /*!< \brief Menter's first blending function */
-    
-	bool implicit, incompressible;
-	unsigned short iVar, iDim;
-    
-public:
-    
-	/*!
-	 * \brief Constructor of the class.
-	 * \param[in] val_nDim - Number of dimensions of the problem.
-	 * \param[in] val_nVar - Number of variables of the problem.
-	 * \param[in] config - Definition of the particular problem.
-	 */
-	CAvgGradCorrected_TurbSST(unsigned short val_nDim, unsigned short val_nVar, su2double* constants, CConfig *config);
-    
-	/*!
-	 * \brief Destructor of the class.
-	 */
-	~CAvgGradCorrected_TurbSST(void);
-    
-	/*!
-	 * \brief Sets value of first blending function.
-	 */
-	void SetF1blending(su2double val_F1_i, su2double val_F1_j) { F1_i = val_F1_i; F1_j = val_F1_j;}
-    
-	/*!
-	 * \brief Compute the viscous turbulent residual using an average of gradients wtih correction.
-	 * \param[out] val_residual - Pointer to the total residual.
-	 * \param[out] Jacobian_i - Jacobian of the numerical method at node i (implicit computation).
-	 * \param[out] Jacobian_j - Jacobian of the numerical method at node j (implicit computation).
-	 * \param[in] config - Definition of the particular problem.
-	 */
-	void ComputeResidual(su2double *val_residual, su2double **Jacobian_i, su2double **Jacobian_j, CConfig *config);
-    
-};
-
-/*!
- * \class CAvgGradCorrected_AdjFlow
- * \brief Class for computing the adjoint viscous terms, including correction.
- * \ingroup ViscDiscr
- * \author A. Bueno.
- * \version 4.0.0 "Cardinal"
- */
-class CAvgGradCorrected_AdjFlow : public CNumerics {
-private:
-	su2double *Velocity_i;	/*!< \brief Auxiliary vector for storing the velocity of point i. */
-	su2double *Velocity_j;	/*!< \brief Auxiliary vector for storing the velocity of point j. */
-	su2double *Mean_Velocity;
-	su2double **Mean_GradPsiVar;	/*!< \brief Counter for dimensions of the problem. */
-	su2double *Edge_Vector;	/*!< \brief Vector going from node i to node j. */
-	su2double *Proj_Mean_GradPsiVar_Edge;	/*!< \brief Projection of Mean_GradPsiVar onto Edge_Vector. */
-	su2double *Mean_GradPsiE;	/*!< \brief Counter for dimensions of the problem. */
-	su2double **Mean_GradPhi;	/*!< \brief Counter for dimensions of the problem. */
-    bool implicit;          /*!< \brief Boolean controlling Jacobian calculations. */
-    
-public:
-    
-	/*!
-	 * \brief Constructor of the class.
-	 * \param[in] val_nDim - Number of dimensions of the problem.
-	 * \param[in] val_nVar - Number of variables of the problem.
-	 * \param[in] config - Definition of the particular problem.
-	 */
-	CAvgGradCorrected_AdjFlow(unsigned short val_nDim, unsigned short val_nVar, CConfig *config);
-    
-	/*!
-	 * \brief Destructor of the class.
-	 */
-	~CAvgGradCorrected_AdjFlow(void);
-    
-	/*!
-	 * \brief Compute the adjoint flow viscous residual in a non-conservative way using an average of gradients and derivative correction.
-	 * \param[out] val_residual_i - Pointer to the viscous residual at point i.
-	 * \param[out] val_residual_j - Pointer to the viscous residual at point j.
-	 * \param[out] val_Jacobian_ii - Jacobian of the numerical method at node i (implicit computation) from node i.
-	 * \param[out] val_Jacobian_ij - Jacobian of the numerical method at node i (implicit computation) from node j.
-	 * \param[out] val_Jacobian_ji - Jacobian of the numerical method at node j (implicit computation) from node i.
-	 * \param[out] val_Jacobian_jj - Jacobian of the numerical method at node j (implicit computation) from node j.
-	 * \param[in] config - Definition of the particular problem.
-	 */
-	void ComputeResidual(su2double *val_residual_i, su2double *val_residual_j, su2double **val_Jacobian_ii, su2double **val_Jacobian_ij,
-                         su2double **val_Jacobian_ji, su2double **val_Jacobian_jj, CConfig *config);
-};
-
-/*!
- * \class CAvgGradCorrectedArtComp_AdjFlow
- * \brief Class for computing the adjoint viscous terms, including correction.
- * \ingroup ViscDiscr
- * \author F.Palacios
- * \version 4.0.0 "Cardinal"
- */
-class CAvgGradCorrectedArtComp_AdjFlow : public CNumerics {
-private:
-	unsigned short iDim, iVar, jVar;	/*!< \brief Iterators in dimension an variable. */
-	su2double *PsiVar_i, *PsiVar_j,			/*!< \brief Primitives variables at point i and 1. */
-	*Edge_Vector,								/*!< \brief Vector form point i to point j. */
-	**Mean_GradPsiVar, *Proj_Mean_GradPsiVar_Edge,	/*!< \brief Mean value of the gradient. */
-	Mean_Laminar_Viscosity, Mean_Eddy_Viscosity,			/*!< \brief Mean value of the viscosity. */
-	dist_ij_2,					/*!< \brief Length of the edge and face. */
-	*ProjFlux;	/*!< \brief Projection of the viscous fluxes. */
-	bool implicit;			/*!< \brief Implicit calculus. */
-
-public:
-    
-	/*!
-	 * \brief Constructor of the class.
-	 * \param[in] val_nDim - Number of dimensions of the problem.
-	 * \param[in] val_nVar - Number of variables of the problem.
-	 * \param[in] config - Definition of the particular problem.
-	 */
-	CAvgGradCorrectedArtComp_AdjFlow(unsigned short val_nDim, unsigned short val_nVar, CConfig *config);
-    
-	/*!
-	 * \brief Destructor of the class.
-	 */
-	~CAvgGradCorrectedArtComp_AdjFlow(void);
-    
-	/*!
-	 * \brief Compute the adjoint flow viscous residual in a non-conservative way using an average of gradients and derivative correction.
-	 * \param[out] val_residual_i - Pointer to the viscous residual at point i.
-	 * \param[out] val_residual_j - Pointer to the viscous residual at point j.
-	 * \param[out] val_Jacobian_ii - Jacobian of the numerical method at node i (implicit computation) from node i.
-	 * \param[out] val_Jacobian_ij - Jacobian of the numerical method at node i (implicit computation) from node j.
-	 * \param[out] val_Jacobian_ji - Jacobian of the numerical method at node j (implicit computation) from node i.
-	 * \param[out] val_Jacobian_jj - Jacobian of the numerical method at node j (implicit computation) from node j.
-	 * \param[in] config - Definition of the particular problem.
-	 */
-	void ComputeResidual (su2double *val_residual_i, su2double *val_residual_j, su2double **val_Jacobian_ii, su2double **val_Jacobian_ij,
-                          su2double **val_Jacobian_ji, su2double **val_Jacobian_jj, CConfig *config);
-};
-
-/*!
- * \class CAvgGradCorrected_AdjTurb
- * \brief Class for adjoint turbulent using average of gradients with a correction.
- * \ingroup ViscDiscr
- * \author A. Bueno.
- * \version 4.0.0 "Cardinal"
- */
-class CAvgGradCorrected_AdjTurb : public CNumerics {
-private:
-	su2double **Mean_GradTurbPsi;
-	su2double *Proj_Mean_GradTurbPsi_Kappa, *Proj_Mean_GradTurbPsi_Edge, *Proj_Mean_GradTurbPsi_Corrected;
-	su2double *Edge_Vector;
-    
-public:
-    
-	/*!
-	 * \brief Constructor of the class.
-	 * \param[in] val_nDim - Number of dimensions of the problem.
-	 * \param[in] val_nVar - Number of variables of the problem.
-	 * \param[in] config - Definition of the particular problem.
-	 */
-	CAvgGradCorrected_AdjTurb(unsigned short val_nDim, unsigned short val_nVar, CConfig *config);
-    
-	/*!
-	 * \brief Destructor of the class.
-	 */
-	~CAvgGradCorrected_AdjTurb(void);
-    
-	/*!
-	 * \brief Compute the adjoint turbulent residual using average of gradients and a derivative correction.
-	 * \param[out] val_residual - Pointer to the total residual.
-	 * \param[out] val_Jacobian_i - Jacobian of the numerical method at node i (implicit computation).
-	 * \param[out] val_Jacobian_j - Jacobian of the numerical method at node j (implicit computation).
-	 * \param[in] config - Definition of the particular problem.
-	 */
-    
-	void ComputeResidual(su2double *val_residual, su2double **val_Jacobian_i, su2double **val_Jacobian_j, CConfig *config);
-    
-	/*!
-	 * \overload
-	 * \param[out] val_residual_i - Pointer to the total residual at point i.
-	 * \param[out] val_residual_j - Pointer to the total viscosity residual at point j.
-	 * \param[out] val_Jacobian_ii - Jacobian of the numerical method at node i (implicit computation) from node i.
-	 * \param[out] val_Jacobian_ij - Jacobian of the numerical method at node i (implicit computation) from node j.
-	 * \param[out] val_Jacobian_ji - Jacobian of the numerical method at node j (implicit computation) from node i.
-	 * \param[out] val_Jacobian_jj - Jacobian of the numerical method at node j (implicit computation) from node j.
-	 * \param[in] config - Definition of the particular problem.
-	 */
-	void ComputeResidual(su2double *val_residual_i, su2double *val_residual_j, su2double **val_Jacobian_ii, su2double **val_Jacobian_ij,
-                         su2double **val_Jacobian_ji, su2double **val_Jacobian_jj, CConfig *config);
-};
-
-/*!
- * \class CAvgGrad_AdjTurb
- * \brief Class for adjoint turbulent using average of gradients with a correction.
- * \ingroup ViscDiscr
- * \author F. Palacios
- * \version 4.0.0 "Cardinal"
- */
-class CAvgGrad_AdjTurb : public CNumerics {
-private:
-	su2double **Mean_GradTurbPsi;
-	su2double *Proj_Mean_GradTurbPsi_Kappa, *Proj_Mean_GradTurbPsi_Edge, *Proj_Mean_GradTurbPsi_Corrected;
-	su2double *Edge_Vector;
-    
-public:
-    
-	/*!
-	 * \brief Constructor of the class.
-	 * \param[in] val_nDim - Number of dimensions of the problem.
-	 * \param[in] val_nVar - Number of variables of the problem.
-	 * \param[in] config - Definition of the particular problem.
-	 */
-	CAvgGrad_AdjTurb(unsigned short val_nDim, unsigned short val_nVar, CConfig *config);
-    
-	/*!
-	 * \brief Destructor of the class.
-	 */
-	~CAvgGrad_AdjTurb(void);
-    
-	/*!
-	 * \brief Compute the adjoint turbulent residual using average of gradients and a derivative correction.
-	 * \param[out] val_residual - Pointer to the total residual.
-	 * \param[out] val_Jacobian_i - Jacobian of the numerical method at node i (implicit computation).
-	 * \param[out] val_Jacobian_j - Jacobian of the numerical method at node j (implicit computation).
-	 * \param[in] config - Definition of the particular problem.
-	 */
-    
-	void ComputeResidual(su2double *val_residual, su2double **val_Jacobian_i, su2double **val_Jacobian_j, CConfig *config);
-    
-	/*!
-	 * \overload
-	 * \param[out] val_residual_i - Pointer to the total residual at point i.
-	 * \param[out] val_residual_j - Pointer to the total viscosity residual at point j.
-	 * \param[out] val_Jacobian_ii - Jacobian of the numerical method at node i (implicit computation) from node i.
-	 * \param[out] val_Jacobian_ij - Jacobian of the numerical method at node i (implicit computation) from node j.
-	 * \param[out] val_Jacobian_ji - Jacobian of the numerical method at node j (implicit computation) from node i.
-	 * \param[out] val_Jacobian_jj - Jacobian of the numerical method at node j (implicit computation) from node j.
-	 * \param[in] config - Definition of the particular problem.
-	 */
-	void ComputeResidual(su2double *val_residual_i, su2double *val_residual_j, su2double **val_Jacobian_ii, su2double **val_Jacobian_ij,
-                         su2double **val_Jacobian_ji, su2double **val_Jacobian_jj, CConfig *config);
-};
-
-/*!
- * \class CGalerkin_Flow
- * \brief Class for computing the stiffness matrix of the Galerkin method.
- * \ingroup ViscDiscr
- * \author F. Palacios
- * \version 4.0.0 "Cardinal"
- */
-class CGalerkin_Flow : public CNumerics {
-public:
-    
-	/*!
-	 * \brief Constructor of the class.
-	 * \param[in] val_nDim - Number of dimensions of the problem.
-	 * \param[in] val_nVar - Number of variables of the problem.
-	 * \param[in] config - Definition of the particular problem.
-	 */
-	CGalerkin_Flow(unsigned short val_nDim, unsigned short val_nVar, CConfig *config);
-    
-	/*!
-	 * \brief Destructor of the class.
-	 */
-	~CGalerkin_Flow(void);
-    
-	/*!
-	 * \brief Computing stiffness matrix of the Galerkin method.
-	 * \param[out] val_stiffmatrix_elem - Stiffness matrix for Galerkin computation.
-	 * \param[in] config - Definition of the particular problem.
-	 */
-	void ComputeResidual (su2double **val_stiffmatrix_elem, CConfig *config);
-};
-
-/*!
- * \class CGalerkin_FEA
- * \brief Class for computing the stiffness matrix of the Galerkin method.
- * \ingroup ViscDiscr
- * \author F. Palacios, R.Sanchez
- * \version 4.0.0 "Cardinal"
- */
-class CGalerkin_FEA : public CNumerics {
-	su2double E;				/*!< \brief Young's modulus of elasticity. */
-	su2double Nu;			/*!< \brief Poisson's ratio. */
-	su2double Rho_s;		/*!< \brief Structural density. */
-	su2double Mu;			/*!< \brief Lame's coeficient. */
-	su2double Lambda;	/*!< \brief Lame's coeficient. */
-	su2double Density;	/*!< \brief Material density. */
-public:
-    
-	/*!
-	 * \brief Constructor of the class.
-	 * \param[in] val_nDim - Number of dimensions of the problem.
-	 * \param[in] val_nVar - Number of variables of the problem.
-	 * \param[in] config - Definition of the particular problem.
-	 */
-	CGalerkin_FEA(unsigned short val_nDim, unsigned short val_nVar, CConfig *config);
-    
-	/*!
-	 * \brief Destructor of the class.
-	 */
-	~CGalerkin_FEA(void);
-
-  /*!
-	 * \brief Shape functions and derivative of the shape functions
-   * \param[in] Fnodal - Forces at the nodes in cartesian coordinates.
-   * \param[in] Pnodal - Pressure at the nodes.
-   * \param[in] CoordCorners[2][2] - Coordiantes of the corners.
-	 */
-  void PressInt_Linear(su2double CoordCorners[4][3], su2double *tn_e, su2double Fnodal[12]);
-  
-  /*!
-	 * \brief Shape functions and derivative of the shape functions
-   * \param[in] Tau_0 - Stress tensor at the node 0.
-   * \param[in] Tau_1 - Stress tensor at the node 1.
-   * \param[in] Fnodal - Forces at the nodes in cartesian coordinates.
-   * \param[in] CoordCorners[2][2] - Coordiantes of the corners.
-	 */
-  void ViscTermInt_Linear(su2double CoordCorners[2][2], su2double Tau_0[3][3], su2double Tau_1[3][3],  su2double FviscNodal[4]);
-
-  /*!
-	 * \brief Shape functions and derivative of the shape functions
-   * \param[in] Xi - Local coordinates.
-   * \param[in] Eta - Local coordinates.
-   * \param[in] Mu - Local coordinates.
-	 * \param[in] CoordCorners[8][3] - Coordiantes of the corners.
-   * \param[in] shp[8][4] - Shape function information
-	 */
-  su2double ShapeFunc_Triangle(su2double Xi, su2double Eta, su2double CoordCorners[8][3], su2double DShapeFunction[8][4]);
-  
-  /*!
-	 * \brief Shape functions and derivative of the shape functions
-   * \param[in] Xi - Local coordinates.
-   * \param[in] Eta - Local coordinates.
-   * \param[in] Mu - Local coordinates.
-	 * \param[in] CoordCorners[8][3] - Coordiantes of the corners.
-   * \param[in] shp[8][4] - Shape function information
-	 */
-  su2double ShapeFunc_Rectangle(su2double Xi, su2double Eta, su2double CoordCorners[8][3], su2double DShapeFunction[8][4]);
-  
-  /*!
-	 * \brief Shape functions and derivative of the shape functions
-   * \param[in] Xi - Local coordinates.
-   * \param[in] Eta - Local coordinates.
-   * \param[in] Mu - Local coordinates.
-	 * \param[in] CoordCorners[8][3] - Coordiantes of the corners.
-   * \param[in] shp[8][4] - Shape function information
-	 */
-  su2double ShapeFunc_Tetra(su2double Xi, su2double Eta, su2double Mu, su2double CoordCorners[8][3], su2double DShapeFunction[8][4]);
-  
-  /*!
-	 * \brief Shape functions and derivative of the shape functions
-   * \param[in] Xi - Local coordinates.
-   * \param[in] Eta - Local coordinates.
-   * \param[in] Mu - Local coordinates.
-	 * \param[in] CoordCorners[8][3] - Coordiantes of the corners.
-   * \param[in] shp[8][4] - Shape function information
-	 */
-  su2double ShapeFunc_Prism(su2double Xi, su2double Eta, su2double Mu, su2double CoordCorners[8][3], su2double DShapeFunction[8][4]);
-  
-  /*!
-	 * \brief Shape functions and derivative of the shape functions
-   * \param[in] Xi - Local coordinates.
-   * \param[in] Eta - Local coordinates.
-   * \param[in] Mu - Local coordinates.
-	 * \param[in] CoordCorners[8][3] - Coordiantes of the corners.
-   * \param[in] shp[8][4] - Shape function information
-	 */
-  su2double ShapeFunc_Pyram(su2double Xi, su2double Eta, su2double Mu, su2double CoordCorners[8][3], su2double DShapeFunction[8][4]);
-  
-  /*!
-	 * \brief Shape functions and derivative of the shape functions
-   * \param[in] Xi - Local coordinates.
-   * \param[in] Eta - Local coordinates.
-   * \param[in] Mu - Local coordinates.
-	 * \param[in] CoordCorners[8][3] - Coordiantes of the corners.
-   * \param[in] shp[8][4] - Shape function information
-	 */
-  su2double ShapeFunc_Hexa(su2double Xi, su2double Eta, su2double Mu, su2double CoordCorners[8][3], su2double DShapeFunction[8][4]);
-  
-	/*!
-	 * \brief Computing stiffness matrix of the Galerkin method.
-	 * \param[out] val_stiffmatrix_elem - Stiffness matrix for Galerkin computation.
-	 * \param[in] config - Definition of the particular problem.
-	 */
-	void SetFEA_StiffMatrix2D(su2double **StiffMatrix_Elem, su2double CoordCorners[8][3], unsigned short nNodes, unsigned short form2d);
-  
-  /*!
-	 * \brief Computing stiffness matrix of the Galerkin method.
-	 * \param[out] val_stiffmatrix_elem - Stiffness matrix for Galerkin computation.
-	 * \param[in] config - Definition of the particular problem.
-	 */
-	void SetFEA_StiffMatrix3D(su2double **StiffMatrix_Elem, su2double CoordCorners[8][3], unsigned short nNodes);
-
-  /*!
-	 * \brief Computing mass matrix of the Galerkin method.
-	 * \param[out] val_stiffmatrix_elem - Stiffness matrix for Galerkin computation.
-	 * \param[in] config - Definition of the particular problem.
-	 */
-	void SetFEA_StiffMassMatrix2D(su2double **StiffMatrix_Elem, su2double **MassMatrix_Elem, su2double CoordCorners[8][3], unsigned short nNodes, unsigned short form2d);
-
-  /*!
-	 * \brief Computing mass matrix of the Galerkin method.
-	 * \param[out] val_stiffmatrix_elem - Stiffness matrix for Galerkin computation.
-	 * \param[in] config - Definition of the particular problem.
-	 */
-	void SetFEA_StiffMassMatrix3D(su2double **StiffMatrix_Elem, su2double **MassMatrix_Elem, su2double CoordCorners[8][3], unsigned short nNodes);
-
-  /*!
-	 * \brief Computing stresses in FEA method at the nodes.
-	 * \param[in] config - Definition of the particular problem.
-	 */
-	void GetFEA_StressNodal2D(su2double StressVector[8][3], su2double DispElement[8], su2double CoordCorners[8][3], unsigned short nNodes, unsigned short form2d);
-
-
-  /*!
-	 * \brief Computing stresses in FEA method at the nodes.
-	 * \param[in] config - Definition of the particular problem.
-	 */
-	void GetFEA_StressNodal3D(su2double StressVector[8][6], su2double DispElement[24], su2double CoordCorners[8][3], unsigned short nNodes);
-
-  /*!
-	 * \brief Computing dead load vector of the Galerkin method.
-	 * \param[out] val_deadloadvector_elem - Dead load at the nodes for Galerkin computation.
-	 * \param[in] config - Definition of the particular problem.
-	 */
-	void SetFEA_DeadLoad2D(su2double *DeadLoadVector_Elem, su2double CoordCorners[8][3], unsigned short nNodes, su2double matDensity);
-
-  /*!
-	 * \brief Computing stiffness matrix of the Galerkin method.
-	 * \param[out] val_deadloadvector_elem - Dead load at the nodes for Galerkin computation.
-	 * \param[in] config - Definition of the particular problem.
-	 */
-	void SetFEA_DeadLoad3D(su2double *DeadLoadVector_Elem, su2double CoordCorners[8][3], unsigned short nNodes, su2double matDensity);
-
-};
-
-/*!
- * \class CSourceNothing
- * \brief Dummy class.
- * \ingroup SourceDiscr
- * \author F. Palacios
- * \version 4.0.0 "Cardinal"
- */
-class CSourceNothing : public CNumerics {
-public:
-    
-	/*!
-	 * \brief Constructor of the class.
-	 * \param[in] val_nDim - Number of dimensions of the problem.
-	 * \param[in] val_nVar - Number of variables of the problem.
-	 * \param[in] config - Definition of the particular problem.
-	 */
-	CSourceNothing(unsigned short val_nDim, unsigned short val_nVar, CConfig *config);
-    
-	/*!
-	 * \brief Destructor of the class.
-	 */
-	~CSourceNothing(void);
-};
-
-/*!
- * \class CSourcePieceWise_TurbSA
- * \brief Class for integrating the source terms of the Spalart-Allmaras turbulence model equation.
- * \ingroup SourceDiscr
- * \author A. Bueno.
- * \version 4.0.0 "Cardinal"
- */
-class CSourcePieceWise_TurbSA : public CNumerics {
-private:
-	su2double cv1_3;
-	su2double k2;
-	su2double cb1;
-	su2double cw2;
-  su2double ct3;
-  su2double ct4;
-	su2double cw3_6;
-  su2double cb2_sigma;
-	su2double sigma;
-	su2double cb2;
-	su2double cw1;
-	su2double DivVelocity;
-	unsigned short iDim;
-	su2double nu, Ji, fv1, fv2, ft2, Omega, S, Shat, inv_Shat, dist_i_2, Ji_2, Ji_3, inv_k2_d2;
-	su2double r, g, g_6, glim, fw;
-	su2double norm2_Grad;
-	su2double dfv1, dfv2, dShat;
-	su2double dr, dg, dfw;;
-	su2double nu_hat_i;
-	su2double grad_nu_hat;
-	su2double prod_grads;
-	bool incompressible;
-  bool transition;
-  bool rotating_frame;
-  su2double div;
-  su2double beta, gamma_sep, gamma_eff, intermittency;
-  su2double Freattach, r_t, s1;
-  su2double Production, Destruction, CrossProduction;
-  
-  SpalartAllmarasInputs* SAInputs;
-  SpalartAllmarasConstants* SAConstants;
-  int nResidual;
-  int nJacobian;
-  su2double* testResidual;
-  su2double* testJacobian;
-  su2double** DUiDXj;
-  su2double* DNuhatDXj;
-public:
-    
-	/*!
-	 * \brief Constructor of the class.
-	 * \param[in] val_nDim - Number of dimensions of the problem.
-	 * \param[in] val_nVar - Number of variables of the problem.
-	 * \param[in] config - Definition of the particular problem.
-	 */
-	CSourcePieceWise_TurbSA(unsigned short val_nDim, unsigned short val_nVar, CConfig *config);
-    
-	/*!
-	 * \brief Destructor of the class.
-	 */
-	~CSourcePieceWise_TurbSA(void);
-    
-	/*!
-	 * \brief Residual for source term integration.
-	 * \param[out] val_residual - Pointer to the total residual.
-	 * \param[out] val_Jacobian_i - Jacobian of the numerical method at node i (implicit computation).
-	 * \param[out] val_Jacobian_j - Jacobian of the numerical method at node j (implicit computation).
-	 * \param[in] config - Definition of the particular problem.
-	 */
-	void ComputeResidual(su2double *val_residual, su2double **val_Jacobian_i, su2double **val_Jacobian_j, CConfig *config);
-    
-	/*!
-	 * \brief Residual for source term integration.
-	 * \param[in] intermittency_in - Value of the intermittency.
-	 */
-    void SetIntermittency(su2double intermittency_in);
-    
-    /*!
-	 * \brief Residual for source term integration.
-	 * \param[in] val_production - Value of the Production.
-	 */
-    void SetProduction(su2double val_production);
-    
-    /*!
-	 * \brief Residual for source term integration.
-	 * \param[in] val_destruction - Value of the Destruction.
-	 */
-    void SetDestruction(su2double val_destruction);
-    
-    /*!
-	 * \brief Residual for source term integration.
-	 * \param[in] val_crossproduction - Value of the CrossProduction.
-	 */
-    void SetCrossProduction(su2double val_crossproduction);
-    
-    /*!
-	 * \brief ______________.
-	 */
-    su2double GetProduction(void);
-    
-    /*!
-	 * \brief  ______________.
-	 */
-    su2double GetDestruction(void);
-    
-    /*!
-	 * \brief  ______________.
-	 */
-    su2double GetCrossProduction(void);
-};
-
-/*!
- * \class CSourcePieceWise_TurbSA_Neg
- * \brief Class for integrating the source terms of the Spalart-Allmaras turbulence model equation.
- * \ingroup SourceDiscr
- * \author F. Palacios
- * \version 4.0.0 "Cardinal"
- */
-class CSourcePieceWise_TurbSA_Neg : public CNumerics {
-private:
-  su2double cv1_3;
-  su2double k2;
-  su2double cb1;
-  su2double cw2;
-  su2double ct3;
-  su2double ct4;
-  su2double cw3_6;
-  su2double cb2_sigma;
-  su2double sigma;
-  su2double cb2;
-  su2double cw1;
-  su2double DivVelocity;
-  unsigned short iDim;
-  su2double nu, Ji, fv1, fv2, ft2, Omega, S, Shat, inv_Shat, dist_i_2, Ji_2, Ji_3, inv_k2_d2;
-  su2double r, g, g_6, glim, fw;
-  su2double norm2_Grad;
-  su2double dfv1, dfv2, dShat;
-  su2double dr, dg, dfw;;
-  su2double nu_hat_i;
-  su2double grad_nu_hat;
-  su2double prod_grads;
-  bool incompressible;
-  bool transition;
-  bool rotating_frame;
-  su2double div;
-  su2double beta, gamma_sep, gamma_eff, intermittency;
-  su2double Freattach, r_t, s1;
-  su2double Production, Destruction, CrossProduction;
-  
-  SpalartAllmarasInputs* SAInputs;
-  SpalartAllmarasConstants* SAConstants;
-  int nResidual;
-  int nJacobian;
-  su2double* testResidual;
-  su2double* testJacobian;
-  su2double** DUiDXj;
-  su2double* DNuhatDXj;
-  
-public:
-  
-  /*!
-   * \brief Constructor of the class.
-   * \param[in] val_nDim - Number of dimensions of the problem.
-   * \param[in] val_nVar - Number of variables of the problem.
-   * \param[in] config - Definition of the particular problem.
-   */
-  CSourcePieceWise_TurbSA_Neg(unsigned short val_nDim, unsigned short val_nVar, CConfig *config);
-  
-  /*!
-   * \brief Destructor of the class.
-   */
-  ~CSourcePieceWise_TurbSA_Neg(void);
-  
-  /*!
-   * \brief Residual for source term integration.
-   * \param[out] val_residual - Pointer to the total residual.
-   * \param[out] val_Jacobian_i - Jacobian of the numerical method at node i (implicit computation).
-   * \param[out] val_Jacobian_j - Jacobian of the numerical method at node j (implicit computation).
-   * \param[in] config - Definition of the particular problem.
-   */
-  void ComputeResidual(su2double *val_residual, su2double **val_Jacobian_i, su2double **val_Jacobian_j, CConfig *config);
-  
-  /*!
-   * \brief Residual for source term integration.
-   * \param[in] intermittency_in - Value of the intermittency.
-   */
-  void SetIntermittency(su2double intermittency_in);
-  
-  /*!
-   * \brief Residual for source term integration.
-   * \param[in] val_production - Value of the Production.
-   */
-  void SetProduction(su2double val_production);
-  
-  /*!
-   * \brief Residual for source term integration.
-   * \param[in] val_destruction - Value of the Destruction.
-   */
-  void SetDestruction(su2double val_destruction);
-  
-  /*!
-   * \brief Residual for source term integration.
-   * \param[in] val_crossproduction - Value of the CrossProduction.
-   */
-  void SetCrossProduction(su2double val_crossproduction);
-  
-  /*!
-   * \brief ______________.
-   */
-  su2double GetProduction(void);
-  
-  /*!
-   * \brief  ______________.
-   */
-  su2double GetDestruction(void);
-  
-  /*!
-   * \brief  ______________.
-   */
-  su2double GetCrossProduction(void);
-};
-
-/*!
- * \class CSourcePieceWise_TurbML
- * \brief Class for integrating the source terms of the Spalart-Allmaras turbulence model equation.
- * \ingroup SourceDiscr
- * \author A. Bueno.
- * \version 4.0.0 "Cardinal"
- */
-class CSourcePieceWise_TurbML : public CNumerics {
-private:
-	su2double cv1_3;
-	su2double k2;
-	su2double cb1;
-	su2double cw2;
-	su2double cw3_6;
-  su2double cb2_sigma;
-	su2double sigma;
-	su2double cb2;
-	su2double cw1;
-	su2double DivVelocity, Vorticity;
-	unsigned short iDim;
-	su2double nu, Ji, fv1, fv2, Omega, S, Shat, inv_Shat, dist_i_2, Ji_2, Ji_3, inv_k2_d2;
-	su2double r, g, g_6, glim;
-	su2double norm2_Grad;
-	su2double dfv1, dfv2, dShat;
-	su2double dr, dg, dfw;;
-	su2double nu_hat_i;
-	su2double grad_nu_hat;
-	su2double prod_grads;
-	bool incompressible;
-  bool transition;
-  bool rotating_frame;
-  su2double div, StrainMag;
-  su2double beta, gamma_sep, gamma_eff, intermittency;
-  su2double Freattach, r_t, s1;
-  su2double Production, Destruction, CrossProduction;
-  CScalePredictor* MLModel;
-  
-  su2double uInfinity;
-
-  
-  SpalartAllmarasInputs* SAInputs;
-  SpalartAllmarasConstants* SAConstants;
-
-  int nResidual;
-  int nJacobian;
-  
-  string featureset;
-  
-  //su2double* testResidual;
-  //su2double* testJacobian;
-  su2double** DUiDXj;
-  su2double* DNuhatDXj;
-  
-public:
-  
-  bool isInBL;
-  su2double fw;
-  su2double fWake;
-  SpalartAllmarasOtherOutputs* SAOtherOutputs;
-  
-  su2double *SAResidual;
-  su2double * SANondimResidual;
-  su2double* Residual;
-  su2double * NondimResidual;
-  su2double *ResidualDiff;
-  su2double *NondimResidualDiff;
-  su2double* SAJacobian;
-  CSANondimInputs* SANondimInputs;
-  su2double NuhatGradNorm;
-  
-	/*!
-	 * \brief Constructor of the class.
-	 * \param[in] val_nDim - Number of dimensions of the problem.
-	 * \param[in] val_nVar - Number of variables of the problem.
-	 * \param[in] config - Definition of the particular problem.
-	 */
-	CSourcePieceWise_TurbML(unsigned short val_nDim, unsigned short val_nVar, CConfig *config);
-  
-	/*!
-	 * \brief Destructor of the class.
-	 */
-	~CSourcePieceWise_TurbML(void);
-  
-	/*!
-	 * \brief Residual for source term integration.
-	 * \param[out] val_residual - Pointer to the total residual.
-	 * \param[out] val_Jacobian_i - Jacobian of the numerical method at node i (implicit computation).
-	 * \param[out] val_Jacobian_j - Jacobian of the numerical method at node j (implicit computation).
-	 * \param[in] config - Definition of the particular problem.
-	 */
-	void ComputeResidual(su2double *val_residual, su2double **val_Jacobian_i, su2double **val_Jacobian_j, CConfig *config);
-  
-	/*!
-	 * \brief Residual for source term integration.
-	 * \param[in] intermittency_in - Value of the intermittency.
-	 */
-  void SetIntermittency(su2double intermittency_in);
-  
-  /*!
-	 * \brief Residual for source term integration.
-	 * \param[in] val_production - Value of the Production.
-	 */
-  void SetProduction(su2double val_production);
-  
-  /*!
-	 * \brief Residual for source term integration.
-	 * \param[in] val_destruction - Value of the Destruction.
-	 */
-  void SetDestruction(su2double val_destruction);
-  
-  /*!
-	 * \brief Residual for source term integration.
-	 * \param[in] val_crossproduction - Value of the CrossProduction.
-	 */
-  void SetCrossProduction(su2double val_crossproduction);
-  
-  /*!
-	 * \brief Residual for source term integration.
-	 * \param[in] val_production - Value of the Production.
-	 */
-  su2double GetProduction(void);
-  
-  /*!
-	 * \brief Residual for source term integration.
-	 * \param[in] val_destruction - Value of the Destruction.
-	 */
-  su2double GetDestruction(void);
-  
-  /*!
-	 * \brief Residual for source term integration.
-	 * \param[in] val_crossproduction - Value of the CrossProduction.
-	 */
-  su2double GetCrossProduction(void);
-  
-  su2double SAProduction, SADestruction, SACrossProduction, SASource, MLProduction, MLDestruction, MLCrossProduction, MLSource, SourceDiff;
-  
-  int NumResidual();
-};
-
-/*!
- * \class CSourcePieceWise_TransLM
- * \brief Class for integrating the source terms of the Spalart-Allmaras turbulence model equation.
- * \ingroup SourceDiscr
- * \author A. Bueno.
- * \version 4.0.0 "Cardinal"
- */
-class CSourcePieceWise_TransLM : public CNumerics {
-private:
-  
-  /*-- SA model constants --*/
-  su2double cv1_3;
-  su2double k2;
-  su2double cb1;
-  su2double cw2;
-  su2double cw3_6;
-  su2double sigma;
-  su2double cb2;
-  su2double cw1;
-  
-  /*-- gamma-theta model constants --*/
-  su2double c_e1;
-  su2double c_a1;
-  su2double c_e2;
-  su2double c_a2;
-  su2double sigmaf;
-  su2double s1;
-  su2double c_theta;
-  su2double sigmat;
-  su2double REth_Inf;
-  
-  /*-- Correlation constants --*/
-  su2double flen_global;
-  su2double alpha_global;
-  su2double DivVelocity, Vorticity;
-  unsigned short iDim;
-  su2double nu, Ji, fv1, fv2, Omega, Shat, dist_0_2, Ji_2, Ji_3;
-  su2double r, g, g_6, glim, fw;
-  su2double norm2_Grad;
-  su2double dfv1, dfv2, dShat;
-  su2double dr, dg, dfw;;
-  su2double nu_hat_i;
-  su2double grad_nu_hat;
-  su2double prod_grads;
-  bool implicit;
-  
-public:
-  bool debugme; // For debugging only, remove this. -AA
-  
-  /*!
-   * \brief Constructor of the class.
-   * \param[in] val_nDim - Number of dimensions of the problem.
-   * \param[in] val_nVar - Number of variables of the problem.
-   * \param[in] config - Definition of the particular problem.
-   */
-  CSourcePieceWise_TransLM(unsigned short val_nDim, unsigned short val_nVar, CConfig *config);
-  
-  /*!
-   * \brief Destructor of the class.
-   */
-  ~CSourcePieceWise_TransLM(void);
-  
-  /*!
-   * \brief Residual for source term integration.
-   * \param[out] val_residual - Pointer to the total residual.
-   * \param[out] val_Jacobian_i - Jacobian of the numerical method at node i (implicit computation).
-   * \param[out] val_Jacobian_j - Jacobian of the numerical method at node j (implicit computation).
-   * \param[in] config - Definition of the particular problem.
-   */
-  void ComputeResidual_TransLM(su2double *val_residual, su2double **val_Jacobian_i, su2double **val_Jacobian_j, CConfig *config, su2double &gamma_sep);
-  
-  void CSourcePieceWise_TransLM__ComputeResidual_TransLM_d(su2double *TransVar_i, su2double *TransVar_id, su2double *val_residual, su2double *val_residuald, CConfig *config);
-};
-
-/*!
- * \class CSourcePieceWise_TurbSST
- * \brief Class for integrating the source terms of the Menter SST turbulence model equations.
- * \ingroup SourceDiscr
- * \author A. Campos.
- * \version 4.0.0 "Cardinal"
- */
-class CSourcePieceWise_TurbSST : public CNumerics {
-private:
-	su2double F1_i,
-	F1_j,
-	F2_i,
-	F2_j;
-    
-	su2double alfa_1,
-	alfa_2,
-	beta_1,
-	beta_2,
-	sigma_omega_1,
-	sigma_omega_2,
-	beta_star,
-	a1;
-    
-	su2double CDkw_i, CDkw_j,
-	norm2_Grad;
-    
-	bool incompressible;
-    
-public:
-    
-	/*!
-	 * \brief Constructor of the class.
-	 * \param[in] val_nDim - Number of dimensions of the problem.
-	 * \param[in] val_nVar - Number of variables of the problem.
-	 * \param[in] config - Definition of the particular problem.
-	 */
-	CSourcePieceWise_TurbSST(unsigned short val_nDim, unsigned short val_nVar, su2double* constants, CConfig *config);
-    
-	/*!
-	 * \brief Destructor of the class.
-	 */
-	~CSourcePieceWise_TurbSST(void);
-    
-	/*!
-	 * \brief Set the value of the first blending function.
-	 * \param[in] val_F1_i - Value of the first blending function at point i.
-	 * \param[in] val_F1_j - Value of the first blending function at point j.
-	 */
-	void SetF1blending(su2double val_F1_i, su2double val_F1_j);
-    
-	/*!
-	 * \brief Set the value of the second blending function.
-	 * \param[in] val_F2_i - Value of the second blending function at point i.
-	 * \param[in] val_F2_j - Value of the second blending function at point j.
-	 */
-	void SetF2blending(su2double val_F2_i, su2double val_F2_j);
-  
-	/*!
-	 * \brief Set the value of the cross diffusion for the SST model.
-	 * \param[in] val_CDkw_i - Value of the cross diffusion at point i.
-	 * \param[in] val_CDkw_j - Value of the cross diffusion at point j.
-	 */
-	virtual void SetCrossDiff(su2double val_CDkw_i, su2double val_CDkw_j);
-    
-	/*!
-	 * \brief Residual for source term integration.
-	 * \param[out] val_residual - Pointer to the total residual.
-	 * \param[out] val_Jacobian_i - Jacobian of the numerical method at node i (implicit computation).
-	 * \param[out] val_Jacobian_j - Jacobian of the numerical method at node j (implicit computation).
-	 * \param[in] config - Definition of the particular problem.
-	 */
-	void ComputeResidual(su2double *val_residual, su2double **val_Jacobian_i, su2double **val_Jacobian_j, CConfig *config);
-  
-};
-
-/*!
- * \class CSourcePieceWise_FreeSurface
- * \brief Class for the source term integration of the gravity force.
- * \ingroup SourceDiscr
- * \author F. Palacios
- * \version 4.0.0 "Cardinal"
- */
-class CSourcePieceWise_FreeSurface : public CNumerics {
-	su2double U_ref, L_ref, Froude;
-	bool implicit, incompressible;
-    
-public:
-    
-	/*!
-	 * \param[in] val_nDim - Number of dimensions of the problem.
-	 * \param[in] val_nVar - Number of variables of the problem.
-	 * \param[in] config - Definition of the particular problem.
-	 */
-	CSourcePieceWise_FreeSurface(unsigned short val_nDim, unsigned short val_nVar, CConfig *config);
-    
-	/*!
-	 * \brief Destructor of the class.
-	 */
-	~CSourcePieceWise_FreeSurface(void);
-    
-	/*!
-	 * \brief Source term integration for the poissonal potential.
-	 * \param[out] val_residual - Pointer to the total residual.
-	 * \param[out] val_Jacobian_i - Jacobian of the numerical method at node i (implicit computation).
-	 * \param[out] val_Jacobian_j - Jacobian of the numerical method at node j (implicit computation).
-	 * \param[in] config - Definition of the particular problem.
-	 */
-	void ComputeResidual(su2double *val_residual, su2double **val_Jacobian_i, su2double **val_Jacobian_j,  CConfig *config);
-};
-
-/*!
- * \class CSourceGravity
- * \brief Class for the source term integration of the gravity force.
- * \ingroup SourceDiscr
- * \author F. Palacios
- * \version 4.0.0 "Cardinal"
- */
-class CSourceGravity : public CNumerics {
-	su2double Froude;
-	bool compressible, incompressible, freesurface;
-    
-public:
-    
-	/*!
-	 * \param[in] val_nDim - Number of dimensions of the problem.
-	 * \param[in] val_nVar - Number of variables of the problem.
-	 * \param[in] config - Definition of the particular problem.
-	 */
-	CSourceGravity(unsigned short val_nDim, unsigned short val_nVar, CConfig *config);
-    
-	/*!
-	 * \brief Destructor of the class.
-	 */
-	~CSourceGravity(void);
-    
-	/*!
-	 * \brief Source term integration for the poissonal potential.
-	 * \param[out] val_residual - Pointer to the total residual.
-	 * \param[in] config - Definition of the particular problem.
-	 */
-	void ComputeResidual(su2double *val_residual, CConfig *config);
-};
-
-/*!
- * \class CSourceViscous_AdjFlow
- * \brief Class for source term integration in adjoint problem.
- * \ingroup SourceDiscr
- * \author F. Palacios
- * \version 4.0.0 "Cardinal"
- */
-class CSourceViscous_AdjFlow : public CNumerics {
-private:
-	su2double *Velocity, *GradDensity, *GradInvDensity, *dPoDensity2, *alpha, *beta, *Sigma_5_vec;
-	su2double **GradVel_o_Rho, **sigma, **Sigma_phi, **Sigma_5_Tensor, **Sigma;
-    
-public:
-    
-	/*!
-	 * \brief Constructor of the class.
-	 * \param[in] val_nDim - Number of dimensions of the problem.
-	 * \param[in] val_nVar - Number of variables of the problem.
-	 * \param[in] config - Definition of the particular problem.
-	 */
-	CSourceViscous_AdjFlow(unsigned short val_nDim, unsigned short val_nVar, CConfig *config);
-    
-	/*!
-	 * \brief Destructor of the class.
-	 */
-	~CSourceViscous_AdjFlow(void);
-    
-	/*!
-	 * \brief Source term integration of the flow adjoint equation.
-	 * \param[out] val_residual - Pointer to the total residual.
-	 * \param[in] config - Definition of the particular problem.
-	 */
-	void ComputeResidual (su2double *val_residual, CConfig *config);
-    
-	/*!
-	 * \brief A virtual member.
-	 * \param[in] val_phi - Value of the adjoint velocity.
-	 */
-	void SetPhi_Old(su2double *val_phi);
-    
-};
-
-/*!
- * \class CSourcePieceWise_AdjTurb
- * \brief Class for source term integration of the adjoint turbulent equation.
- * \ingroup SourceDiscr
- * \author A. Bueno.
- * \version 4.0.0 "Cardinal"
- */
-class CSourcePieceWise_AdjTurb : public CNumerics {
-private:
-	su2double **tau, *Velocity;
-    
-public:
-    
-	/*!
-	 * \brief Constructor of the class.
-	 * \param[in] val_nDim - Number of dimensions of the problem.
-	 * \param[in] val_nVar - Number of variables of the problem.
-	 * \param[in] config - Definition of the particular problem.
-	 */
-	CSourcePieceWise_AdjTurb(unsigned short val_nDim, unsigned short val_nVar, CConfig *config);
-    
-	/*!
-	 * \brief Destructor of the class.
-	 */
-	~CSourcePieceWise_AdjTurb(void);
-    
-	/*!
-	 * \brief Source term integration of the adjoint turbulence equation.
-	 * \param[out] val_residual - Pointer to the total residual.
-	 * \param[out] val_Jacobian_i - Jacobian of the numerical method at node i (implicit computation).
-	 * \param[out] val_Jacobian_j - Jacobian of the numerical method at node j (implicit computation).
-	 * \param[in] config - Definition of the particular problem.
-	 */
-	void ComputeResidual(su2double *val_residual, su2double **val_Jacobian_i, su2double **val_Jacobian_j, CConfig *config);
-};
-
-/*!
- * \class CSourcePieceWise_AdjElec
- * \brief Class for source term integration of the adjoint poisson potential equation.
- * \ingroup SourceDiscr
- * \author F. Palacios
- * \version 4.0.0 "Cardinal"
- */
-class CSourcePieceWise_AdjElec : public CNumerics {
-public:
-    
-	/*!
-	 * \brief Constructor of the class.
-	 * \param[in] val_nDim - Number of dimensions of the problem.
-	 * \param[in] val_nVar - Number of variables of the problem.
-	 * \param[in] config - Definition of the particular problem.
-	 */
-	CSourcePieceWise_AdjElec(unsigned short val_nDim, unsigned short val_nVar, CConfig *config);
-    
-	/*!
-	 * \brief Destructor of the class.
-	 */
-	~CSourcePieceWise_AdjElec(void);
-    
-	/*!
-	 * \brief Source term integration of the adjoint poisson potential equation.
-	 * \param[out] val_residual - Pointer to the total residual.
-	 * \param[in] config - Definition of the particular problem.
-	 */
-	void ComputeResidual(su2double *val_residual, CConfig *config);
-};
-
-/*!
- * \class CSourcePieceWise_LevelSet
- * \brief Class for source term integration of the adjoint level set equation.
- * \ingroup SourceDiscr
- * \author F. Palacios
- * \version 4.0.0 "Cardinal"
- */
-class CSourcePieceWise_LevelSet : public CNumerics {
-public:
-    
-	/*!
-	 * \brief Constructor of the class.
-	 * \param[in] val_nDim - Number of dimensions of the problem.
-	 * \param[in] val_nVar - Number of variables of the problem.
-	 * \param[in] config - Definition of the particular problem.
-	 */
-	CSourcePieceWise_LevelSet(unsigned short val_nDim, unsigned short val_nVar, CConfig *config);
-    
-	/*!
-	 * \brief Destructor of the class.
-	 */
-	~CSourcePieceWise_LevelSet(void);
-    
-	/*!
-	 * \brief Source term integration of the adjoint poisson potential equation.
-	 * \param[out] val_residual - Pointer to the total residual.
-	 * \param[in] config - Definition of the particular problem.
-	 */
-	void ComputeResidual(su2double *val_residual, CConfig *config);
-};
-
-/*!
- * \class CSourcePieceWise_AdjLevelSet
- * \brief Class for source term integration of the adjoint level set equation.
- * \ingroup SourceDiscr
- * \author F. Palacios
- * \version 4.0.0 "Cardinal"
- */
-class CSourcePieceWise_AdjLevelSet : public CNumerics {
-public:
-    
-	/*!
-	 * \brief Constructor of the class.
-	 * \param[in] val_nDim - Number of dimensions of the problem.
-	 * \param[in] val_nVar - Number of variables of the problem.
-	 * \param[in] config - Definition of the particular problem.
-	 */
-	CSourcePieceWise_AdjLevelSet(unsigned short val_nDim, unsigned short val_nVar, CConfig *config);
-    
-	/*!
-	 * \brief Destructor of the class.
-	 */
-	~CSourcePieceWise_AdjLevelSet(void);
-    
-	/*!
-	 * \brief Source term integration of the adjoint poisson potential equation.
-	 * \param[out] val_residual - Pointer to the total residual.
-	 * \param[in] config - Definition of the particular problem.
-	 */
-	void ComputeResidual(su2double *val_residual, CConfig *config);
-};
-
-/*!
- * \class CSourcePieceWise_LinElec
- * \brief Class for source term integration of the linearized poisson potential equation.
- * \ingroup SourceDiscr
- * \author F. Palacios
- * \version 4.0.0 "Cardinal"
- */
-class CSourcePieceWise_LinElec : public CNumerics {
-public:
-    
-	/*!
-	 * \brief Constructor of the class.
-	 * \param[in] val_nDim - Number of dimensions of the problem.
-	 * \param[in] val_nVar - Number of variables of the problem.
-	 * \param[in] config - Definition of the particular problem.
-	 */
-	CSourcePieceWise_LinElec(unsigned short val_nDim, unsigned short val_nVar, CConfig *config);
-    
-	/*!
-	 * \brief Destructor of the class.
-	 */
-	~CSourcePieceWise_LinElec(void);
-    
-	/*!
-	 * \brief Source term integration of the linearized poisson potential equation.
-	 * \param[out] val_residual - Pointer to the total residual.
-	 * \param[in] config - Definition of the particular problem.
-	 */
-	void ComputeResidual(su2double *val_residual, CConfig *config);
-};
-
-/*!
- * \class CSourceConservative_AdjFlow
- * \brief Class for source term integration in adjoint problem using a conservative scheme.
- * \ingroup SourceDiscr
- * \author F. Palacios
- * \version 4.0.0 "Cardinal"
- */
-class CSourceConservative_AdjFlow : public CNumerics {
-private:
-	su2double *Velocity, *Residual_i, *Residual_j, *Mean_Residual;
-	su2double **Mean_PrimVar_Grad;
-    
-public:
-    
-	/*!
-	 * \brief Constructor of the class.
-	 * \param[in] val_nDim - Number of dimensions of the problem.
-	 * \param[in] val_nVar - Number of variables of the problem.
-	 * \param[in] config - Definition of the particular problem.
-	 */
-	CSourceConservative_AdjFlow(unsigned short val_nDim, unsigned short val_nVar, CConfig *config);
-    
-	/*!
-	 * \brief Destructor of the class.
-	 */
-	~CSourceConservative_AdjFlow(void);
-    
-	/*!
-	 * \brief Source term integration using a conservative scheme.
-	 * \param[out] val_residual - Pointer to the total residual.
-	 * \param[in] config - Definition of the particular problem.
-	 */
-	void ComputeResidual(su2double *val_residual, CConfig *config);
-};
-
-/*!
- * \class CSourceConservative_AdjTurb
- * \brief Class for source term integration in adjoint turbulent problem using a conservative scheme.
- * \ingroup SourceDiscr
- * \author A. Bueno.
- * \version 4.0.0 "Cardinal"
- */
-class CSourceConservative_AdjTurb : public CNumerics {
-public:
-    
-	/*!
-	 * \brief Constructor of the class.
-	 * \param[in] val_nDim - Number of dimensions of the problem.
-	 * \param[in] val_nVar - Number of variables of the problem.
-	 * \param[in] config - Definition of the particular problem.
-	 */
-	CSourceConservative_AdjTurb(unsigned short val_nDim, unsigned short val_nVar, CConfig *config);
-    
-	/*!
-	 * \brief Destructor of the class.
-	 */
-	~CSourceConservative_AdjTurb(void);
-    
-	/*!
-	 * \brief Source term integration using a conservative scheme.
-	 * \param[out] val_residual - Pointer to the total residual.
-	 * \param[out] val_Jacobian_i - Jacobian of the numerical method at node i (implicit computation).
-	 * \param[out] val_Jacobian_j - Jacobian of the numerical method at node j (implicit computation).
-	 * \param[in] config - Definition of the particular problem.
-	 */
-	void ComputeResidual(su2double *val_residual, su2double **val_Jacobian_i, su2double **val_Jacobian_j, CConfig *config);
-};
-
-/*!
- * \class CSourceRotatingFrame_Flow
- * \brief Class for a rotating frame source term.
- * \ingroup SourceDiscr
- * \author F. Palacios, T. Economon.
- * \version 4.0.0 "Cardinal"
- */
-class CSourceRotatingFrame_Flow : public CNumerics {
-public:
-    
-	/*!
-	 * \brief Constructor of the class.
-	 * \param[in] val_nDim - Number of dimensions of the problem.
-	 * \param[in] val_nVar - Number of variables of the problem.
-	 * \param[in] config - Definition of the particular problem.
-	 */
-	CSourceRotatingFrame_Flow(unsigned short val_nDim, unsigned short val_nVar, CConfig *config);
-    
-	/*!
-	 * \brief Destructor of the class.
-	 */
-	~CSourceRotatingFrame_Flow(void);
-    
-	/*!
-	 * \brief Residual of the rotational frame source term.
-	 * \param[out] val_residual - Pointer to the total residual.
-     * \param[out] val_Jacobian_i - Jacobian of the numerical method at node i (implicit computation).
-	 * \param[in] config - Definition of the particular problem.
-	 */
-	void ComputeResidual(su2double *val_residual, su2double **val_Jacobian_i, CConfig *config);
-};
-
-/*!
- * \class CSourceRotatingFrame_AdjFlow
- * \brief Source term class for rotating frame adjoint.
- * \ingroup SourceDiscr
- * \author T. Economon.
- * \version 4.0.0 "Cardinal"
- */
-class CSourceRotatingFrame_AdjFlow : public CNumerics {
-public:
-    
-	/*!
-	 * \brief Constructor of the class.
-	 * \param[in] val_nDim - Number of dimensions of the problem.
-	 * \param[in] val_nVar - Number of variables of the problem.
-	 * \param[in] config - Definition of the particular problem.
-	 */
-	CSourceRotatingFrame_AdjFlow(unsigned short val_nDim, unsigned short val_nVar, CConfig *config);
-    
-	/*!
-	 * \brief Destructor of the class.
-	 */
-	~CSourceRotatingFrame_AdjFlow(void);
-    
-	/*!
-	 * \brief Residual of the adjoint rotating frame source term.
-	 * \param[out] val_residual - Pointer to the total residual.
-     * \param[out] val_Jacobian_i - Jacobian of the numerical method at node i (implicit computation).
-	 * \param[in] config - Definition of the particular problem.
-	 */
-	void ComputeResidual(su2double *val_residual, su2double **val_Jacobian_i, CConfig *config);
-};
-
-/*!
- * \class CSourceAxisymmetric_Flow
- * \brief Class for source term for solving axisymmetric problems.
- * \ingroup SourceDiscr
- * \author F. Palacios
- * \version 4.0.0 "Cardinal"
- */
-class CSourceAxisymmetric_Flow : public CNumerics {
-private:
-	bool compressible, incompressible, freesurface;
-    
-public:
-    
-	/*!
-	 * \brief Constructor of the class.
-	 * \param[in] val_nDim - Number of dimensions of the problem.
-	 * \param[in] val_nVar - Number of variables of the problem.
-	 * \param[in] config - Definition of the particular problem.
-	 */
-	CSourceAxisymmetric_Flow(unsigned short val_nDim, unsigned short val_nVar, CConfig *config);
-    
-	/*!
-	 * \brief Destructor of the class.
-	 */
-	~CSourceAxisymmetric_Flow(void);
-    
-	/*!
-	 * \brief Residual of the rotational frame source term.
-	 * \param[out] val_residual - Pointer to the total residual.
-	 * \param[in] config - Definition of the particular problem.
-	 */
-	void ComputeResidual(su2double *val_residual, su2double **Jacobian_i, CConfig *config);
-    
-};
-
-/*!
- * \class CSourceAxisymmetric_AdjFlow
- * \brief Class for source term for solving axisymmetric problems.
- * \ingroup SourceDiscr
- * \author F. Palacios
- * \version 4.0.0 "Cardinal"
- */
-class CSourceAxisymmetric_AdjFlow : public CNumerics {
-public:
-    
-	/*!
-	 * \brief Constructor of the class.
-	 * \param[in] val_nDim - Number of dimensions of the problem.
-	 * \param[in] val_nVar - Number of variables of the problem.
-	 * \param[in] config - Definition of the particular problem.
-	 */
-	CSourceAxisymmetric_AdjFlow(unsigned short val_nDim, unsigned short val_nVar, CConfig *config);
-    
-	/*!
-	 * \brief Destructor of the class.
-	 */
-	~CSourceAxisymmetric_AdjFlow(void);
-    
-	/*!
-	 * \brief Residual of the rotational frame source term.
-	 * \param[out] val_residual - Pointer to the total residual.
-	 * \param[in] config - Definition of the particular problem.
-	 */
-	void ComputeResidual(su2double *val_residual, su2double **Jacobian_i, CConfig *config);
-    
-    
-private:
-	bool incompressible;
-};
-
-/*!
- * \class CSourceWindGust
- * \brief Class for a source term due to a wind gust.
- * \ingroup SourceDiscr
- * \author S. Padrón
- * \version 4.0.0 "Cardinal"
- */
-class CSourceWindGust : public CNumerics {
-public:
-    
-	/*!
-	 * \brief Constructor of the class.
-	 * \param[in] val_nDim - Number of dimensions of the problem.
-	 * \param[in] val_nVar - Number of variables of the problem.
-	 * \param[in] config - Definition of the particular problem.
-	 */
-	CSourceWindGust(unsigned short val_nDim, unsigned short val_nVar, CConfig *config);
-    
-	/*!
-	 * \brief Destructor of the class.
-	 */
-	~CSourceWindGust(void);
-    
-	/*!
-	 * \brief Residual of the wind gust source term.
-	 * \param[out] val_residual - Pointer to the total residual.
-     * \param[out] val_Jacobian_i - Jacobian of the numerical method at node i (implicit computation).
-	 * \param[in] config - Definition of the particular problem.
-	 */
-	void ComputeResidual(su2double *val_residual, su2double **val_Jacobian_i, CConfig *config);
-};
-
-/*!
- * \class CSource_Template
- * \brief Dummy class.
- * \ingroup SourceDiscr
- * \author A. Lonkar.
- * \version 4.0.0 "Cardinal"
- */
-class CSource_Template : public CNumerics {
-public:
-    
-	/*!
-	 * \brief Constructor of the class.
-	 * \param[in] val_nDim - Number of dimensions of the problem.
-	 * \param[in] val_nVar - Number of variables of the problem.
-	 * \param[in] config -  Name of the input config file
-	 *
-	 */
-	CSource_Template(unsigned short val_nDim, unsigned short val_nVar, CConfig *config);
-    
-    
-	/*!
-	 * \brief Residual for source term integration.
-	 * \param[out] val_residual - Pointer to the total residual.
-	 * \param[out] val_Jacobian_i - Jacobian of the numerical method at node i (implicit computation).
-	 * \param[in] config - Definition of the particular problem.
-	 */
-	void ComputeResidual(su2double *val_residual, su2double **val_Jacobian_i, CConfig *config);
-    
-	/*!
-	 * \brief Destructor of the class.
-	 */
-	~CSource_Template(void);
-};
-
-/*!
- * \class CConvectiveTemplate
- * \brief Class for setting up new method for spatial discretization of convective terms in flow Equations
- * \ingroup ConvDiscr
- * \author A. Lonkar
- * \version 4.0.0 "Cardinal"
- */
-class CConvective_Template : public CNumerics {
-private:
-    
-	/* define private variables here */
-	bool implicit;
-	su2double *Diff_U;
-	su2double *Velocity_i, *Velocity_j, *RoeVelocity;
-	su2double *ProjFlux_i, *ProjFlux_j;
-	su2double *delta_wave, *delta_vel;
-	su2double *Lambda, *Epsilon;
-	su2double **P_Tensor, **invP_Tensor;
-	su2double sq_vel, Proj_ModJac_Tensor_ij, Density_i, Energy_i, SoundSpeed_i, Pressure_i, Enthalpy_i,
-	Density_j, Energy_j, SoundSpeed_j, Pressure_j, Enthalpy_j, R, RoeDensity, RoeEnthalpy, RoeSoundSpeed,
-	ProjVelocity, ProjVelocity_i, ProjVelocity_j, proj_delta_vel, delta_p, delta_rho;
-	unsigned short iDim, iVar, jVar, kVar;
-    
-public:
-    
-	/*!
-	 * \brief Constructor of the class.
-	 * \param[in] val_nDim - Number of dimensions of the problem.
-	 * \param[in] val_nVar - Number of variables of the problem.
-	 * \param[in] config - Definition of the particular problem.
-	 */
-	CConvective_Template(unsigned short val_nDim, unsigned short val_nVar, CConfig *config);
-    
-	/*!
-	 * \brief Destructor of the class.
-	 */
-	~CConvective_Template(void);
-    
-	/*!
-	 * \brief Compute the Roe's flux between two nodes i and j.
-	 * \param[out] val_residual - Pointer to the total residual.
-	 * \param[out] val_Jacobian_i - Jacobian of the numerical method at node i (implicit computation).
-	 * \param[out] val_Jacobian_j - Jacobian of the numerical method at node j (implicit computation).
-	 * \param[in] config - Definition of the particular problem.
-	 */
-	void ComputeResidual(su2double *val_residual, su2double **val_Jacobian_i, su2double **val_Jacobian_j, CConfig *config);
-};
-
-/*!
- * \class CViscous_Template
- * \brief Class for computing viscous term using average of gradients.
- * \ingroup ViscDiscr
- * \author F. Palacios
- * \version 4.0.0 "Cardinal"
- */
-class CViscous_Template : public CNumerics {
-private:
-    
-public:
-    
-	/*!
-	 * \brief Constructor of the class.
-	 * \param[in] val_nDim - Number of dimension of the problem.
-	 * \param[in] val_nVar - Number of variables of the problem.
-	 * \param[in] config - Definition of the particular problem.
-	 */
-	CViscous_Template(unsigned short val_nDim, unsigned short val_nVar, CConfig *config);
-    
-	/*!
-	 * \brief Destructor of the class.
-	 */
-	~CViscous_Template(void);
-    
-	/*!
-	 * \brief Compute the viscous flow residual using an average of gradients.
-	 * \param[out] val_residual - Pointer to the total residual.
-	 * \param[out] val_Jacobian_i - Jacobian of the numerical method at node i (implicit computation).
-	 * \param[out] val_Jacobian_j - Jacobian of the numerical method at node j (implicit computation).
-	 * \param[in] config - Definition of the particular problem.
-	 */
-	void ComputeResidual(su2double *val_residual, su2double **val_Jacobian_i, su2double **val_Jacobian_j, CConfig *config);
-};
-
-/*!
- * \class CUpwRoe_TNE2
- * \brief Class for evaluating the Riemann problem using Roe's scheme for a two-temperature model.
- * \ingroup ConvDiscr
- * \author S. R. Copeland
- * \version 2.0.6
- */
-class CUpwRoe_TNE2 : public CNumerics {
-private:
-	bool implicit, ionization;
-	su2double *Diff_U;
-  su2double *RoeU, *RoeV;
-	su2double *ProjFlux_i, *ProjFlux_j;
-	su2double *Lambda, *Epsilon;
-	su2double **P_Tensor, **invP_Tensor;
-  su2double RoeSoundSpeed;
-  su2double ProjVelocity, ProjVelocity_i, ProjVelocity_j;
-	su2double Proj_ModJac_Tensor_ij, R;
-  su2double *RoedPdU;
- 	unsigned short nSpecies, nPrimVar, nPrimVarGrad, nVar, nDim;
-//  CVariable *var;
-  
-public:
-    
-	/*!
-	 * \brief Constructor of the class.
-	 * \param[in] val_nDim - Number of dimensions of the problem.
-	 * \param[in] val_nVar - Number of variables of the problem.
-	 * \param[in] config - Definition of the particular problem.
-	 */
-	CUpwRoe_TNE2(unsigned short val_nDim, unsigned short val_nVar,
-               unsigned short val_nPrimVar, unsigned short val_nPrimVarGrad,
-               CConfig *config);
-    
-	/*!
-	 * \brief Destructor of the class.
-	 */
-	~CUpwRoe_TNE2(void);
-    
-	/*!
-	 * \brief Compute the Roe's flux between two nodes i and j.
-	 * \param[out] val_residual - Pointer to the total residual.
-	 * \param[out] val_Jacobian_i - Jacobian of the numerical method at node i (implicit computation).
-	 * \param[out] val_Jacobian_j - Jacobian of the numerical method at node j (implicit computation).
-	 * \param[in] config - Definition of the particular problem.
-	 */
-	void ComputeResidual(su2double *val_residual, su2double **val_Jacobian_i, su2double **val_Jacobian_j, CConfig *config);
-  
-};
-
-
-/*!
- * \class CUpwMSW_TNE2
- * \brief Class for solving a flux-vector splitting method by Steger & Warming, modified version.
- * \ingroup ConvDiscr
- * \author S. Copeland
- * \version 4.0.0 "Cardinal"
- */
-class CUpwMSW_TNE2 : public CNumerics {
-private:
-	bool ionization, implicit;
-	su2double *Diff_U;
-	su2double *u_i, *u_j, *ust_i, *ust_j;
-	su2double *Fc_i, *Fc_j;
-	su2double *Lambda_i, *Lambda_j;
-  su2double *rhos_i, *rhos_j, *rhosst_i, *rhosst_j;
-  su2double *Ust_i, *Ust_j, *Vst_i, *Vst_j;
-  su2double *dPdUst_i, *dPdUst_j;
-	su2double **P_Tensor, **invP_Tensor;
-  unsigned short nSpecies, nPrimVar, nPrimVarGrad, nVar, nDim;
-  
-//  CVariable *var;
-  
-public:
-  
-	/*!
-	 * \brief Constructor of the class.
-	 * \param[in] val_nDim - Number of dimensions of the problem.
-	 * \param[in] val_nVar - Number of variables of the problem.
-	 * \param[in] val_nPrimVar
-   * \param[in] val_nPrimVarGrad
-	 * \param[in] config - Definition of the particular problem.
-	 */
-	CUpwMSW_TNE2(unsigned short val_nDim, unsigned short val_nVar,
-               unsigned short val_nPrimVar, unsigned short val_nPrimVarGrad,
-               CConfig *config);
-  
-	/*!
-	 * \brief Destructor of the class.
-	 */
-	~CUpwMSW_TNE2(void);
-  
-	/*!
-	 * \brief Compute the Roe's flux between two nodes i and j.
-	 * \param[out] val_residual - Pointer to the total residual.
-	 * \param[out] val_Jacobian_i - Jacobian of the numerical method at node i (implicit computation).
-	 * \param[out] val_Jacobian_j - Jacobian of the numerical method at node j (implicit computation).
-	 * \param[in] config - Definition of the particular problem.
-	 */
-	void ComputeResidual(su2double *val_residual, su2double **val_Jacobian_i, su2double **val_Jacobian_j, CConfig *config);
-  
-};
-
-/*!
- * \class CUpwAUSM_TNE2
- * \brief Class for solving an approximate Riemann AUSM.
- * \ingroup ConvDiscr
- * \author F. Palacios
- * \version 2.0.6
- */
-class CUpwAUSM_TNE2 : public CNumerics {
-private:
-	bool implicit, ionization;
-	su2double *FcL, *FcR, *FcLR;
-    su2double *dmLP, *dmRM, *dpLP, *dpRM;
-    su2double *daL, *daR;
-    su2double *rhos_i, *u_i;
-	su2double *rhos_j, *u_j;
-    su2double a_i, P_i, h_i, ProjVel_i;
-    su2double a_j, P_j, h_j, ProjVel_j;
-	su2double sq_vel, Proj_ModJac_Tensor_ij;
- 	unsigned short nSpecies, nVar, nDim;
-    
-public:
-    
-	/*!
-	 * \brief Constructor of the class.
-	 * \param[in] val_nDim - Number of dimensions of the problem.
-	 * \param[in] val_nVar - Number of variables of the problem.
-	 * \param[in] config - Definition of the particular problem.
-	 */
-	CUpwAUSM_TNE2(unsigned short val_nDim, unsigned short val_nVar, CConfig *config);
-    
-	/*!
-	 * \brief Destructor of the class.
-	 */
-	~CUpwAUSM_TNE2(void);
-    
-	/*!
-	 * \brief Compute the Roe's flux between two nodes i and j.
-	 * \param[out] val_residual - Pointer to the total residual.
-	 * \param[out] val_Jacobian_i - Jacobian of the numerical method at node i (implicit computation).
-	 * \param[out] val_Jacobian_j - Jacobian of the numerical method at node j (implicit computation).
-	 * \param[in] config - Definition of the particular problem.
-	 */
-	void ComputeResidual(su2double *val_residual, su2double **val_Jacobian_i, su2double **val_Jacobian_j, CConfig *config);
-};
-
-/*!
- * \class CUpwAUSM_TNE2
- * \brief Class for solving an approximate Riemann AUSM.
- * \ingroup ConvDiscr
- * \author F. Palacios
- * \version 2.0.6
- */
-class CUpwAUSMPWplus_TNE2 : public CNumerics {
-private:
-	bool implicit, ionization;
-	su2double *FcL, *FcR;
-  su2double *dmLdL, *dmLdR, *dmRdL, *dmRdR;
-  su2double *dmLPdL, *dmLPdR, *dmRMdL, *dmRMdR;
-  su2double *dmbLPdL, *dmbLPdR, *dmbRMdL, *dmbRMdR;
-  su2double *dpLPdL, *dpLPdR, *dpRMdL, *dpRMdR;
-  su2double *dHnL, *dHnR;
-  su2double *daL, *daR;
-  su2double *rhos_i, *u_i;
-	su2double *rhos_j, *u_j;
-  su2double *dPdU_i, *dPdU_j;
-  unsigned short nSpecies, nVar, nDim;
-  
-public:
-  
-	/*!
-	 * \brief Constructor of the class.
-	 * \param[in] val_nDim - Number of dimensions of the problem.
-	 * \param[in] val_nVar - Number of variables of the problem.
-	 * \param[in] config - Definition of the particular problem.
-	 */
-	CUpwAUSMPWplus_TNE2(unsigned short val_nDim, unsigned short val_nVar, CConfig *config);
-  
-	/*!
-	 * \brief Destructor of the class.
-	 */
-	~CUpwAUSMPWplus_TNE2(void);
-  
-	/*!
-	 * \brief Compute the Roe's flux between two nodes i and j.
-	 * \param[out] val_residual - Pointer to the total residual.
-	 * \param[out] val_Jacobian_i - Jacobian of the numerical method at node i (implicit computation).
-	 * \param[out] val_Jacobian_j - Jacobian of the numerical method at node j (implicit computation).
-	 * \param[in] config - Definition of the particular problem.
-	 */
-	void ComputeResidual(su2double *val_residual, su2double **val_Jacobian_i, su2double **val_Jacobian_j, CConfig *config);
-};
-
-
-/*!
- * \class CCentLax_TNE2
- * \brief Class for computing the Lax-Friedrich centered scheme.
- * \ingroup ConvDiscr
- * \author F. Palacios
- * \version 2.0.6
- */
-class CCentLax_TNE2 : public CNumerics {
-private:
-	unsigned short iDim, iVar, jVar; /*!< \brief Iteration on dimension and variables. */
-	su2double *Diff_U; /*!< \brief Difference of conservative variables. */
-  su2double *MeanU, *MeanV;
-  su2double *MeandPdU;
-	su2double *ProjFlux;  /*!< \brief Projected inviscid flux tensor. */
-	su2double Param_p, Param_Kappa_0; /*!< \brief Artificial dissipation parameters. */
-	su2double Local_Lambda_i, Local_Lambda_j, MeanLambda; /*!< \brief Local eigenvalues. */
-	su2double Phi_i, Phi_j, sc0, StretchingFactor; /*!< \brief Streching parameters. */
-	su2double Epsilon_0, cte; /*!< \brief Artificial dissipation values. */
-  //    su2double *dPdrhos, dPdrhoE, dPdrhoEve; /*!< \brief Partial derivative of pressure w.r.t. conserved quantities. */
-	bool implicit; /*!< \brief Implicit time integration. */
-  bool ionization;  /*!< \brief Charged species with the mixture. */
-	bool stretching;
-  unsigned short nSpecies, nVar, nPrimVar, nPrimVarGrad, nDim;
-  
-//  CVariable *var;
-    
-public:
-    
-	/*!
-	 * \brief Constructor of the class.
-	 * \param[in] val_nDim - Number of dimension of the problem.
-	 * \param[in] val_nVar - Number of variables of the problem.
-	 * \param[in] config - Definition of the particular problem.
-	 */
-	CCentLax_TNE2(unsigned short val_nDim, unsigned short val_nVar,
-                unsigned short val_nPrimVar, unsigned short val_nPrimVarGrad,
-                CConfig *config);
-    
-	/*!
-	 * \brief Destructor of the class.
-	 */
-	~CCentLax_TNE2(void);
-    
-	/*!
-	 * \brief Compute the flow residual using a Lax method.
-	 * \param[out] val_resconv - Pointer to the convective residual.
-	 * \param[out] val_resvisc - Pointer to the artificial viscosity residual.
-	 * \param[out] val_Jacobian_i - Jacobian of the numerical method at node i (implicit computation).
-	 * \param[out] val_Jacobian_j - Jacobian of the numerical method at node j (implicit computation).
-	 * \param[in] config - Definition of the particular problem.
-	 */
-	void ComputeResidual(su2double *val_resconv, su2double *val_resvisc, su2double **val_Jacobian_i, su2double **val_Jacobian_j,
-                         CConfig *config);
-};
-
-/*!
- * \class CAvgGrad_Flow
- * \brief Class for computing viscous term using the average of gradients.
- * \ingroup ViscDiscr
- * \author S. R. Copeland
- * \version 4.0.0 "Cardinal"
- */
-class CAvgGrad_TNE2 : public CNumerics {
-private:
-	unsigned short iDim, iVar, nPrimVar, nPrimVarGrad;		/*!< \brief Iterators in dimension an variable. */
-	su2double *Mean_PrimVar,					/*!< \brief Mean primitive variables. */
-	*PrimVar_i, *PrimVar_j,				/*!< \brief Primitives variables at point i and 1. */
-	**Mean_GradPrimVar,						/*!< \brief Mean value of the gradient. */
-	*Mean_Diffusion_Coeff, /*!< \brief Mean value of the species diffusion coefficient. */
-    Mean_Laminar_Viscosity, /*!< \brief Mean value of the viscosity. */
-    Mean_Thermal_Conductivity, /*!< \brief Mean value of the thermal conductivity. */
-    Mean_Thermal_Conductivity_ve, /*!< \brief Mean value of the vib-el. thermal conductivity. */
-    
-	*ProjFlux,	/*!< \brief Projection of the viscous fluxes. */
-	dist_ij;						/*!< \brief Length of the edge and face. */
-	bool implicit; /*!< \brief Implicit calculus. */
-    
-public:
-    
-	/*!
-	 * \brief Constructor of the class.
-	 * \param[in] val_nDim - Number of dimension of the problem.
-	 * \param[in] val_nVar - Number of variables of the problem.
-     * \param[in] val_nPrimVar - Number of primitive variables of the problem.
-     * \param[in] val_nPrimVarGrad - Number of variables in the primitive variable gradient.
-	 * \param[in] config - Definition of the particular problem.
-	 */
-	CAvgGrad_TNE2(unsigned short val_nDim,
-                unsigned short val_nVar,
-                unsigned short val_nPrimVar,
-                unsigned short val_nPrimVarGrad,
-                CConfig *config);
-    
-	/*!
-	 * \brief Destructor of the class.
-	 */
-	~CAvgGrad_TNE2(void);
-    
-	/*!
-	 * \brief Compute the viscous flow residual using an average of gradients.
-	 * \param[out] val_residual - Pointer to the total residual.
-	 * \param[out] val_Jacobian_i - Jacobian of the numerical method at node i (implicit computation).
-	 * \param[out] val_Jacobian_j - Jacobian of the numerical method at node j (implicit computation).
-	 * \param[in] config - Definition of the particular problem.
-	 */
-	void ComputeResidual(su2double *val_residual,
-                       su2double **val_Jacobian_i,
-                       su2double **val_Jacobian_j,
-                       CConfig *config);
-};
-
-
-/*!
- * \class CAvgGrad_Flow
- * \brief Class for computing viscous term using the average of gradients.
- * \ingroup ViscDiscr
- * \author S. R. Copeland
- * \version 4.0.0 "Cardinal"
- */
-class CAvgGradCorrected_TNE2 : public CNumerics {
-private:
-	unsigned short iDim, iVar, nPrimVar, nPrimVarGrad;		/*!< \brief Iterators in dimension an variable. */
-	su2double *Mean_PrimVar,					/*!< \brief Mean primitive variables. */
-	*PrimVar_i, *PrimVar_j,				/*!< \brief Primitives variables at point i and 1. */
-	**Mean_GradPrimVar,						/*!< \brief Mean value of the gradient. */
-  *Edge_Vector,
-  *Proj_Mean_GradPrimVar_Edge,  /*!< \brief Mean value of the gradient. */
-	*Mean_Diffusion_Coeff, /*!< \brief Mean value of the species diffusion coefficient. */
-  Mean_Laminar_Viscosity, /*!< \brief Mean value of the viscosity. */
-  Mean_Thermal_Conductivity, /*!< \brief Mean value of the thermal conductivity. */
-  Mean_Thermal_Conductivity_ve, /*!< \brief Mean value of the vib-el. thermal conductivity. */
-  
-	*ProjFlux,	/*!< \brief Projection of the viscous fluxes. */
-	dist_ij;						/*!< \brief Length of the edge and face. */
-	bool implicit; /*!< \brief Implicit calculus. */
-  
-public:
-  
-	/*!
-	 * \brief Constructor of the class.
-	 * \param[in] val_nDim - Number of dimension of the problem.
-	 * \param[in] val_nVar - Number of variables of the problem.
-   * \param[in] val_nPrimVar - Number of primitive variables of the problem.
-   * \param[in] val_nPrimVarGrad - Number of variables in the primitive variable gradient.
-	 * \param[in] config - Definition of the particular problem.
-	 */
-	CAvgGradCorrected_TNE2(unsigned short val_nDim,
-                unsigned short val_nVar,
-                unsigned short val_nPrimVar,
-                unsigned short val_nPrimVarGrad,
-                CConfig *config);
-  
-	/*!
-	 * \brief Destructor of the class.
-	 */
-	~CAvgGradCorrected_TNE2(void);
-  
-	/*!
-	 * \brief Compute the viscous flow residual using an average of gradients.
-	 * \param[out] val_residual - Pointer to the total residual.
-	 * \param[out] val_Jacobian_i - Jacobian of the numerical method at node i (implicit computation).
-	 * \param[out] val_Jacobian_j - Jacobian of the numerical method at node j (implicit computation).
-	 * \param[in] config - Definition of the particular problem.
-	 */
-	void ComputeResidual(su2double *val_residual,
-                       su2double **val_Jacobian_i,
-                       su2double **val_Jacobian_j,
-                       CConfig *config);
-};
-
-
-/*!
- * \class CSource_TNE2
- * \brief Class for two-temperature model source terms.
- * \ingroup SourceDiscr
- * \author S. Copeland
- * \version 2.0.6
- */
-class CSource_TNE2 : public CNumerics {
-private:
-  bool   implicit, ionization;
-  unsigned short nSpecies, nVar, nPrimVar, nPrimVarGrad;
-  int    *alphak, *betak;
-  su2double *X; // Mole fraction
-  su2double **RxnConstantTable;
-  su2double *dkf, *dkb, *dRfok, *dRbok, *A;
-  su2double *eves, *Cvvs, *Cves;
-//  CVariable *var;
-
-public:
-  
-	/*!
-	 * \brief Constructor of the class.
-	 * \param[in] val_nDim - Number of dimensions of the problem.
-	 * \param[in] val_nVar - Number of variables of the problem.
-	 * \param[in] config - Definition of the particular problem.
-	 */
-	CSource_TNE2(unsigned short val_nDim,
-               unsigned short val_nVar,
-               unsigned short val_nPrimVar,
-               unsigned short val_nPrimVarGrad,
-               CConfig *config);
-  
-	/*!
-	 * \brief Destructor of the class.
-	 */
-	~CSource_TNE2(void);
-    
-    /*!
-	 * \brief Source residual of the chemistry.
-	 * \param[out] val_residual - Pointer to the total residual.
-     * \param[out] val_Jacobian_i - Jacobian of the numerical method at node i (implicit computation).
-	 * \param[in] config - Definition of the particular problem.
-	 */
-    void ComputeChemistry(su2double *val_residual, su2double **val_Jacobian_i, CConfig *config);
-    
-    /*!
-	 * \brief Calculates constants used for Keq correlation.
-	 * \param[out] A - Pointer to coefficient array.
-     * \param[in] val_reaction - Reaction number indicator.
-	 * \param[in] config - Definition of the particular problem.
-	 */
-    void GetKeqConstants(su2double *A, unsigned short val_reaction, CConfig *config);
-    
-	/*!
-	 * \brief Residual of the rotational frame source term.
-	 * \param[out] val_residual - Pointer to the total residual.
-     * \param[out] val_Jacobian_i - Jacobian of the numerical method at node i (implicit computation).
-	 * \param[in] config - Definition of the particular problem.
-	 */
-	void ComputeVibRelaxation(su2double *val_residual, su2double **val_Jacobian_i, CConfig *config);
-};
-
-
-/*!
- * \class CUpwRoe_AdjTNE2
- * \brief Class for solving an approximate Riemann solver of Roe
- *        for the adjoint flow equations.
- * \ingroup ConvDiscr
- * \author F. Palacios
- * \version 2.0.6
- */
-class CUpwRoe_AdjTNE2 : public CNumerics {
-private:
-  bool implicit;
-  unsigned short nVar, nPrimVar, nPrimVarGrad, nSpecies;
-  su2double *MeanU, *MeanV, *MeandPdU;
-  su2double *DiffPsi;
-  su2double *UnitNormal;
-  su2double *Lambda;
-  su2double **Ai, **Aj;
-  su2double **P, **invP, **PLPinv;
-  
-//  CVariable *var;
-  
-public:
-    
-	/*!
-	 * \brief Constructor of the class.
-	 * \param[in] val_nDim - Number of dimensions of the problem.
-	 * \param[in] val_nVar - Number of variables of the problem.
-	 * \param[in] config - Definition of the particular problem.
-	 */
-	CUpwRoe_AdjTNE2(unsigned short val_nDim, unsigned short val_nVar,
-                  unsigned short val_nPrimVar, unsigned short val_nPrimVarGrad,
-                  CConfig *config);
-    
-	/*!
-	 * \brief Destructor of the class.
-	 */
-	~CUpwRoe_AdjTNE2(void);
-    
-	/*!
-	 * \brief Compute the adjoint Roe's flux between two nodes i and j.
-	 * \param[out] val_residual_i - Pointer to the total residual at point i.
-	 * \param[out] val_residual_j - Pointer to the total residual at point j.
-	 * \param[out] val_Jacobian_ii - Jacobian of the numerical method at node i (implicit computation) from node i.
-	 * \param[out] val_Jacobian_ij - Jacobian of the numerical method at node i (implicit computation) from node j.
-	 * \param[out] val_Jacobian_ji - Jacobian of the numerical method at node j (implicit computation) from node i.
-	 * \param[out] val_Jacobian_jj - Jacobian of the numerical method at node j (implicit computation) from node j.
-	 * \param[in] config - Definition of the particular problem.
-	 */
-	void ComputeResidual(su2double *val_residual_i, su2double *val_residual_j,
-                       su2double **val_Jacobian_ii, su2double **val_Jacobian_ij,
-                       su2double **val_Jacobian_ji, su2double **val_Jacobian_jj,
-                       CConfig *config);
-};
-
-/*!
- * \class CUpwSW_AdjTNE2
- * \brief Class for solving an approximate Riemann solver of Roe
- *        for the adjoint flow equations.
- * \ingroup ConvDiscr
- * \author F. Palacios
- * \version 2.0.6
- */
-class CUpwSW_AdjTNE2 : public CNumerics {
-private:
-  bool implicit;
-  unsigned short nVar, nPrimVar, nPrimVarGrad, nSpecies;
-  su2double *DiffPsi;
-  su2double *UnitNormal;
-  su2double *Lambda_i, *Lambda_j;
-  su2double **P, **invP, **PLPinv;
-  su2double **Ai, **Aj;
-  
-  //  CVariable *var;
-  
-public:
-  
-	/*!
-	 * \brief Constructor of the class.
-	 * \param[in] val_nDim - Number of dimensions of the problem.
-	 * \param[in] val_nVar - Number of variables of the problem.
-	 * \param[in] config - Definition of the particular problem.
-	 */
-	CUpwSW_AdjTNE2(unsigned short val_nDim, unsigned short val_nVar,
-                  unsigned short val_nPrimVar, unsigned short val_nPrimVarGrad,
-                  CConfig *config);
-  
-	/*!
-	 * \brief Destructor of the class.
-	 */
-	~CUpwSW_AdjTNE2(void);
-  
-	/*!
-	 * \brief Compute the adjoint Roe's flux between two nodes i and j.
-	 * \param[out] val_residual_i - Pointer to the total residual at point i.
-	 * \param[out] val_residual_j - Pointer to the total residual at point j.
-	 * \param[out] val_Jacobian_ii - Jacobian of the numerical method at node i (implicit computation) from node i.
-	 * \param[out] val_Jacobian_ij - Jacobian of the numerical method at node i (implicit computation) from node j.
-	 * \param[out] val_Jacobian_ji - Jacobian of the numerical method at node j (implicit computation) from node i.
-	 * \param[out] val_Jacobian_jj - Jacobian of the numerical method at node j (implicit computation) from node j.
-	 * \param[in] config - Definition of the particular problem.
-	 */
-	void ComputeResidual(su2double *val_residual_i, su2double *val_residual_j,
-                       su2double **val_Jacobian_ii, su2double **val_Jacobian_ij,
-                       su2double **val_Jacobian_ji, su2double **val_Jacobian_jj,
-                       CConfig *config);
-};
-
-
-/*!
- * \class CCentJST_AdjTNE2
- * \brief Class for and adjoint centered scheme - JST.
- * \ingroup ConvDiscr
- * \author F. Palacios
- * \version 2.0.6
- */
-class CCentJST_AdjTNE2 : public CNumerics {
-private:
-	su2double *Diff_Psi, *Diff_Lapl;
-	su2double *Velocity_i, *Velocity_j;
-	su2double *MeanPhi;
-	unsigned short iDim, jDim, iVar, jVar;
-	su2double Residual, ProjVelocity_i, ProjVelocity_j, ProjPhi, ProjPhi_Vel, sq_vel, phis1, phis2;
-	su2double MeanPsiRho, MeanPsiE, Param_p, Param_Kappa_4, Param_Kappa_2, Local_Lambda_i, Local_Lambda_j, MeanLambda;
-	su2double Phi_i, Phi_j, sc4, StretchingFactor, Epsilon_4, Epsilon_2;
-	bool implicit, stretching, grid_movement, rotating_frame;
-    
-public:
-    
-	/*!
-	 * \brief Constructor of the class.
-	 * \param[in] val_nDim - Number of dimensions of the problem.
-	 * \param[in] val_nVar - Number of variables of the problem.
-	 * \param[in] config - Definition of the particular problem.
-	 */
-	CCentJST_AdjTNE2(unsigned short val_nDim, unsigned short val_nVar, CConfig *config);
-    
-	/*!
-	 * \brief Destructor of the class.
-	 */
-	~CCentJST_AdjTNE2(void);
-    
-	/*!
-	 * \brief Compute the adjoint flow residual using a JST method.
-	 * \param[out] val_resconv_i - Pointer to the convective residual at point i.
-	 * \param[out] val_resvisc_i - Pointer to the artificial viscosity residual at point i.
-	 * \param[out] val_resconv_j - Pointer to the convective residual at point j.
-	 * \param[out] val_resvisc_j - Pointer to the artificial viscosity residual at point j.
-	 * \param[out] val_Jacobian_ii - Jacobian of the numerical method at node i (implicit computation) from node i.
-	 * \param[out] val_Jacobian_ij - Jacobian of the numerical method at node i (implicit computation) from node j.
-	 * \param[out] val_Jacobian_ji - Jacobian of the numerical method at node j (implicit computation) from node i.
-	 * \param[out] val_Jacobian_jj - Jacobian of the numerical method at node j (implicit computation) from node j.
-	 * \param[in] config - Definition of the particular problem.
-	 */
-	void ComputeResidual (su2double *val_resconv_i, su2double *val_resvisc_i, su2double *val_resconv_j, su2double *val_resvisc_j,
-                          su2double **val_Jacobian_ii, su2double **val_Jacobian_ij, su2double **val_Jacobian_ji, su2double **val_Jacobian_jj,
-                          CConfig *config);
-};
-
-
-/*!
- * \class CCentLax_AdjTNE2
- * \brief Class for computing the Lax-Friedrich adjoint centered scheme.
- * \ingroup ConvDiscr
- * \author F. Palacios
- * \version 2.0.6
- */
-class CCentLax_AdjTNE2 : public CNumerics {
-private:
-  bool implicit;
-  unsigned short nVar, nPrimVar, nPrimVarGrad, nSpecies, nDim;
-	su2double *DiffPsi, *MeanPsi;
-  su2double Param_p, Param_Kappa_0;
-  su2double **Proj_Jac_Tensor_i, **Proj_Jac_Tensor_j;
-    
-public:
-    
-	/*!
-	 * \brief Constructor of the class.
-	 * \param[in] val_nDim - Number of dimensions of the problem.
-	 * \param[in] val_nVar - Number of variables of the problem.
-	 * \param[in] config - Definition of the particular problem.
-	 */
-	CCentLax_AdjTNE2(unsigned short val_nDim, unsigned short val_nVar,
-                   unsigned short val_nPrimVar, unsigned short val_nPrimVarGrad,
-                   CConfig *config);
-    
-	/*!
-	 * \brief Destructor of the class.
-	 */
-	~CCentLax_AdjTNE2(void);
-    
-	/*!
-	 * \brief Compute the adjoint flow residual using a Lax method.
-	 * \param[out] val_resconv_i - Pointer to the convective residual at point i.
-	 * \param[out] val_resvisc_i - Pointer to the artificial viscosity residual at point i.
-	 * \param[out] val_resconv_j - Pointer to the convective residual at point j.
-	 * \param[out] val_resvisc_j - Pointer to the artificial viscosity residual at point j.
-	 * \param[out] val_Jacobian_ii - Jacobian of the numerical method at node i (implicit computation) from node i.
-	 * \param[out] val_Jacobian_ij - Jacobian of the numerical method at node i (implicit computation) from node j.
-	 * \param[out] val_Jacobian_ji - Jacobian of the numerical method at node j (implicit computation) from node i.
-	 * \param[out] val_Jacobian_jj - Jacobian of the numerical method at node j (implicit computation) from node j.
-	 * \param[in] config - Definition of the particular problem.
-	 */
-	void ComputeResidual (su2double *val_resconv_i, su2double *val_resvisc_i,
-                        su2double *val_resconv_j, su2double *val_resvisc_j,
-                        su2double **val_Jacobian_ii, su2double **val_Jacobian_ij,
-                        su2double **val_Jacobian_ji, su2double **val_Jacobian_jj,
-                        CConfig *config);
-};
-
-/*!
- * \class CAvgGrad_AdjTNE2
- * \brief Class for computing the adjoint viscous terms.
- * \ingroup ViscDiscr
- * \author F. Palacios
- * \version 4.0.0 "Cardinal"
- */
-class CAvgGrad_AdjTNE2 : public CNumerics {
-private:
-  su2double *vel, *vel_i, *vel_j;
-	su2double *Mean_GradPsiE;	/*!< \brief Mean gradient in the adjoint  energy between nodes i and j. */
-  su2double *Mean_GradPsiEve; /*!< \brief Mean gradient in the adjoint vibrational energy between nodes i and j. */
-	su2double **Mean_GradPhi;	/*!< \brief Counter for dimensions of the problem. */
-  su2double **Mean_GPsi;  /*!< \brief Mean gradient of the adjoint variables. */
-	su2double *Edge_Vector;	/*!< \brief Vector going from node i to node j. */
-  su2double **SigmaPhi;
-  su2double **SigmaPsiE;
-  bool implicit;			/*!< \brief Implicit calculus. */
-public:
-  
-	/*!
-	 * \brief Constructor of the class.
-	 * \param[in] val_nDim - Number of dimensions of the problem.
-	 * \param[in] val_nVar - Number of variables of the problem.
-	 * \param[in] config - Definition of the particular problem.
-	 */
-	CAvgGrad_AdjTNE2(unsigned short val_nDim, unsigned short val_nVar, CConfig *config);
-  
-	/*!
-	 * \brief Destructor of the class.
-	 */
-	~CAvgGrad_AdjTNE2(void);
-  
-	/*!
-	 * \brief Residual computation.
-	 * \param[out] val_residual_i - Pointer to the total residual at point i.
-	 * \param[out] val_residual_j - Pointer to the total residual at point j.
-	 */
-	void ComputeResidual(su2double *val_residual_i, su2double *val_residual_j,
-                       su2double **val_Jacobian_ii, su2double **val_Jacobian_ij,
-                       su2double **val_Jacobian_ji, su2double **val_Jacobian_jj, CConfig *config);
-};
-
-/*!
- * \class CSource_AdjTNE2
- * \brief Class for adjoint two-temperature model source terms.
- * \ingroup SourceDiscr
- * \author S. Copeland
- * \version 2.0.6
- */
-class CSource_AdjTNE2 : public CNumerics {
-private:
-  bool   implicit;
-  unsigned short nSpecies, nVar, nPrimVar, nPrimVarGrad;
-  su2double *rhos, *vel;
-  su2double *GInvRho, **GVeloRho, **tau, **eta, **pi, **zeta;
-  su2double *GPhiGInvRho, *GPsiEZetaTau;
-  su2double **Av2, **Av3, **Av4;
-public:
-  
-	/*!
-	 * \brief Constructor of the class.
-	 * \param[in] val_nDim - Number of dimensions of the problem.
-	 * \param[in] val_nVar - Number of variables of the problem.
-	 * \param[in] config - Definition of the particular problem.
-	 */
-	CSource_AdjTNE2(unsigned short val_nDim,
-                  unsigned short val_nVar,
-                  unsigned short val_nPrimVar,
-                  unsigned short val_nPrimVarGrad,
-                  CConfig *config);
-  
-	/*!
-	 * \brief Destructor of the class.
-	 */
-	~CSource_AdjTNE2(void);
-  
-  /*!
-	 * \brief Source residual of the chemistry.
-	 * \param[out] val_residual - Pointer to the total residual.
-	 * \param[in] config - Definition of the particular problem.
-	 */
-  void ComputeSourceViscous(su2double *val_residual, CConfig *config);
-  
-	/*!
-	 * \brief Residual of the rotational frame source term.
-	 * \param[out] val_residual - Pointer to the total residual.
-	 * \param[in] config - Definition of the particular problem.
-	 */
-	void ComputeSourceConservative(su2double *val_residual, CConfig *config);
-};
-
-
-#include "numerics_structure.inl"
+/*!
+ * \file numerics_structure.hpp
+ * \brief Headers of the main subroutines for the dumerical definition of the problem.
+ *        The subroutines and functions are in the <i>numerics_structure.cpp</i>,
+ *        <i>numerics_convective.cpp</i>, <i>numerics_viscous.cpp</i>, and
+ *        <i>numerics_source.cpp</i> files.
+ * \author F. Palacios, T. Economon
+ * \version 4.0.0 "Cardinal"
+ *
+ * SU2 Lead Developers: Dr. Francisco Palacios (Francisco.D.Palacios@boeing.com).
+ *                      Dr. Thomas D. Economon (economon@stanford.edu).
+ *
+ * SU2 Developers: Prof. Juan J. Alonso's group at Stanford University.
+ *                 Prof. Piero Colonna's group at Delft University of Technology.
+ *                 Prof. Nicolas R. Gauger's group at Kaiserslautern University of Technology.
+ *                 Prof. Alberto Guardone's group at Polytechnic University of Milan.
+ *                 Prof. Rafael Palacios' group at Imperial College London.
+ *
+ * Copyright (C) 2012-2015 SU2, the open-source CFD code.
+ *
+ * SU2 is free software; you can redistribute it and/or
+ * modify it under the terms of the GNU Lesser General Public
+ * License as published by the Free Software Foundation; either
+ * version 2.1 of the License, or (at your option) any later version.
+ *
+ * SU2 is distributed in the hope that it will be useful,
+ * but WITHOUT ANY WARRANTY; without even the implied warranty of
+ * MERCHANTABILITY or FITNESS FOR A PARTICULAR PURPOSE. See the GNU
+ * Lesser General Public License for more details.
+ *
+ * You should have received a copy of the GNU Lesser General Public
+ * License along with SU2. If not, see <http://www.gnu.org/licenses/>.
+ */
+
+#pragma once
+
+#include "../../Common/include/mpi_structure.hpp"
+
+#include <cmath>
+#include <iostream>
+#include <limits>
+#include <cstdlib>
+
+#include "../../Common/include/config_structure.hpp"
+#include "numerics_machine_learning.hpp"
+#include "numerics_machine_learning_turbulent.hpp"
+#include "variable_structure.hpp"
+
+using namespace std;
+
+/*!
+ * \class CNumerics
+ * \brief Class for defining the numerical methods.
+ * \author F. Palacios
+ * \version 4.0.0 "Cardinal"
+ */
+class CNumerics {
+protected:
+	unsigned short nDim, nVar;	/*!< \brief Number of dimensions and variables. */
+	unsigned short nSpecies; 	/*!< \brief No of species present in plasma */
+	su2double Gamma;				/*!< \brief Fluid's Gamma constant (ratio of specific heats). */
+	su2double Gamma_Minus_One;		/*!< \brief Fluids's Gamma - 1.0  . */
+	su2double Gas_Constant;		 		/*!< \brief Gas constant. */
+  su2double *Vector; /*!< \brief Auxiliary vector. */
+  su2double *Enthalpy_formation;
+	unsigned short nDiatomics, nMonatomics;
+	su2double Prandtl_Lam;				/*!< \brief Laminar Prandtl's number. */
+	su2double Prandtl_Turb;		/*!< \brief Turbulent Prandtl's number. */
+  
+public:
+	
+  su2double
+  **Flux_Tensor,	/*!< \brief Flux tensor (used for viscous and inviscid purposes. */
+	*Proj_Flux_Tensor;		/*!< \brief Flux tensor projected in a direction. */
+	
+  su2double
+  **tau,		/*!< \brief Viscous stress tensor. */
+	**delta;			/*!< \brief Identity matrix. */
+  su2double **dVdU; /*!< \brief Transformation matrix from primitive variables, V, to conserved, U. */
+  su2double
+  *Diffusion_Coeff_i, /*!< \brief Species diffusion coefficients at point i. */
+  *Diffusion_Coeff_j; /*!< \brief Species diffusion coefficients at point j. */
+	su2double Laminar_Viscosity_i,	/*!< \brief Laminar viscosity at point i. */
+	Laminar_Viscosity_j,		/*!< \brief Laminar viscosity at point j. */
+	Laminar_Viscosity_id,	/*!< \brief Variation of laminar viscosity at point i. */
+	Laminar_Viscosity_jd;		/*!< \brief Variation of laminar viscosity at point j. */
+  su2double Thermal_Conductivity_i, /*!< \brief Thermal conductivity at point i. */
+  Thermal_Conductivity_j, /*!< \brief Thermal conductivity at point j. */
+  Thermal_Conductivity_ve_i, /*!< \brief Thermal conductivity at point i. */
+  Thermal_Conductivity_ve_j; /*!< \brief Thermal conductivity at point j. */
+  su2double Cp_i, /*!< \brief Cp at point i. */
+  Cp_j;         /*!< \brief Cp at point j. */
+  su2double *Theta_v; /*!< \brief Characteristic vibrational temperature */
+	su2double Eddy_Viscosity_i,	/*!< \brief Eddy viscosity at point i. */
+	Eddy_Viscosity_j;			/*!< \brief Eddy viscosity at point j. */
+	su2double turb_ke_i,	/*!< \brief Turbulent kinetic energy at point i. */
+	turb_ke_j;			/*!< \brief Turbulent kinetic energy at point j. */
+	su2double Pressure_i,	/*!< \brief Pressure at point i. */
+	Pressure_j;			/*!< \brief Pressure at point j. */
+	su2double GravityForce_i,	/*!< \brief Gravity force at point i. */
+	GravityForce_j;			/*!< \brief Gravity force at point j. */
+	su2double Density_i,	/*!< \brief Density at point i. */
+	Density_j;			/*!< \brief Density at point j. */
+	su2double DensityInc_i,	/*!< \brief Incompressible density at point i. */
+	DensityInc_j;			/*!< \brief Incompressible density at point j. */
+	su2double BetaInc2_i,	/*!< \brief Beta incompressible at point i. */
+	BetaInc2_j;			/*!< \brief Beta incompressible at point j. */
+	su2double Lambda_i,	/*!< \brief Spectral radius at point i. */
+	Lambda_j;			/*!< \brief Spectral radius at point j. */
+	su2double LambdaComb_i,	/*!< \brief Spectral radius at point i. */
+	LambdaComb_j;			/*!< \brief Spectral radius at point j. */
+	su2double SoundSpeed_i,	/*!< \brief Sound speed at point i. */
+	SoundSpeed_j;			/*!< \brief Sound speed at point j. */
+	su2double Enthalpy_i,	/*!< \brief Enthalpy at point i. */
+	Enthalpy_j;			/*!< \brief Enthalpy at point j. */
+	su2double dist_i,	/*!< \brief Distance of point i to the nearest wall. */
+	dist_j;			/*!< \brief Distance of point j to the nearest wall. */
+	su2double Temp_i,	/*!< \brief Temperature at point i. */
+	Temp_j;			/*!< \brief Temperature at point j. */
+	su2double *Temp_tr_i, /*!< \brief Temperature transl-rot at point i. */
+	*Temp_tr_j;/*!< \brief Temperature transl-rot at point j. */
+	su2double *Temp_vib_i, /*!< \brief Temperature vibrational at point i. */
+	*Temp_vib_j;/*!< \brief Temperature vibrational at point j. */
+	su2double *Und_Lapl_i, /*!< \brief Undivided laplacians at point i. */
+	*Und_Lapl_j;		/*!< \brief Undivided laplacians at point j. */
+	su2double Sensor_i,	/*!< \brief Pressure sensor at point i. */
+	Sensor_j;			/*!< \brief Pressure sensor at point j. */
+	su2double *GridVel_i,	/*!< \brief Grid velocity at point i. */
+	*GridVel_j;			/*!< \brief Grid velocity at point j. */
+	su2double *U_i,		/*!< \brief Vector of conservative variables at point i. */
+	*U_id,		/*!< \brief Vector of derivative of conservative variables at point i. */
+  *UZeroOrder_i,  /*!< \brief Vector of conservative variables at point i without reconstruction. */
+	*U_j,				/*!< \brief Vector of conservative variables at point j. */
+  *UZeroOrder_j,  /*!< \brief Vector of conservative variables at point j without reconstruction. */
+	*U_jd,				/*!< \brief Vector of derivative of conservative variables at point j. */
+	*U_0,				/*!< \brief Vector of conservative variables at node 0. */
+	*U_1,				/*!< \brief Vector of conservative variables at node 1. */
+	*U_2,				/*!< \brief Vector of conservative variables at node 2. */
+	*U_3;				/*!< \brief Vector of conservative variables at node 3. */
+	su2double *V_i,		/*!< \brief Vector of primitive variables at point i. */
+	*V_j;				/*!< \brief Vector of primitive variables at point j. */
+	su2double *S_i,		/*!< \brief Vector of secondary variables at point i. */
+	*S_j;				/*!< \brief Vector of secondary variables at point j. */
+	su2double *Psi_i,		/*!< \brief Vector of adjoint variables at point i. */
+	*Psi_j;				/*!< \brief Vector of adjoint variables at point j. */
+	su2double *DeltaU_i,	/*!< \brief Vector of linearized variables at point i. */
+	*DeltaU_j;			/*!< \brief Vector of linearized variables at point j. */
+	su2double *TurbVar_i,	/*!< \brief Vector of turbulent variables at point i. */
+	*TurbVar_id,	/*!< \brief Vector of derivative of turbulent variables at point i. */
+	*TurbVar_j,			/*!< \brief Vector of turbulent variables at point j. */
+	*TurbVar_jd;	/*!< \brief Vector of derivative of turbulent variables at point j. */
+	su2double *TransVar_i,	/*!< \brief Vector of turbulent variables at point i. */
+	*TransVar_j;			/*!< \brief Vector of turbulent variables at point j. */
+	su2double *LevelSetVar_i,	/*!< \brief Vector of turbulent variables at point i. */
+	*LevelSetVar_j;			/*!< \brief Vector of turbulent variables at point j. */
+	su2double *TurbPsi_i,	/*!< \brief Vector of adjoint turbulent variables at point i. */
+	*TurbPsi_j;			/*!< \brief Vector of adjoint turbulent variables at point j. */
+	su2double **ConsVar_Grad_i,	/*!< \brief Gradient of conservative variables at point i. */
+	**ConsVar_Grad_j,			/*!< \brief Gradient of conservative variables at point j. */
+	**ConsVar_Grad_0,			/*!< \brief Gradient of conservative variables at point 0. */
+	**ConsVar_Grad_1,			/*!< \brief Gradient of conservative variables at point 1. */
+	**ConsVar_Grad_2,			/*!< \brief Gradient of conservative variables at point 2. */
+	**ConsVar_Grad_3,			/*!< \brief Gradient of conservative variables at point 3. */
+	**ConsVar_Grad;				/*!< \brief Gradient of conservative variables which is a scalar. */
+	su2double **PrimVar_Grad_i,	/*!< \brief Gradient of primitive variables at point i. */
+	**PrimVar_Grad_j;			/*!< \brief Gradient of primitive variables at point j. */
+  su2double *PrimVar_Lim_i,	/*!< \brief Limiter of primitive variables at point i. */
+  *PrimVar_Lim_j;			/*!< \brief Limiter of primitive variables at point j. */
+  su2double *PsiVar_Lim_i,		/*!< \brief Limiter of adjoint variables at point i. */
+	*PsiVar_Lim_j;			/*!< \brief Limiter of adjoint variables at point j. */
+	su2double **PsiVar_Grad_i,		/*!< \brief Gradient of adjoint variables at point i. */
+	**PsiVar_Grad_j;			/*!< \brief Gradient of adjoint variables at point j. */
+	su2double **TurbVar_Grad_i,	/*!< \brief Gradient of turbulent variables at point i. */
+	**TurbVar_Grad_j;			/*!< \brief Gradient of turbulent variables at point j. */
+	su2double **TransVar_Grad_i,	/*!< \brief Gradient of turbulent variables at point i. */
+	**TransVar_Grad_j;			/*!< \brief Gradient of turbulent variables at point j. */
+	su2double **LevelSetVar_Grad_i,	/*!< \brief Gradient of level set variables at point i. */
+	**LevelSetVar_Grad_j;			/*!< \brief Gradient of level set variables at point j. */
+	su2double **TurbPsi_Grad_i,	/*!< \brief Gradient of adjoint turbulent variables at point i. */
+	**TurbPsi_Grad_j;			/*!< \brief Gradient of adjoint turbulent variables at point j. */
+	su2double *AuxVar_Grad_i,		/*!< \brief Gradient of an auxiliary variable at point i. */
+	*AuxVar_Grad_j;				/*!< \brief Gradient of an auxiliary variable at point i. */
+	su2double *Coord_i,	/*!< \brief Cartesians coordinates of point i. */
+	*Coord_j,			/*!< \brief Cartesians coordinates of point j. */
+	*Coord_0,			/*!< \brief Cartesians coordinates of point 0 (Galerkin method, triangle). */
+	*Coord_1,			/*!< \brief Cartesians coordinates of point 1 (Galerkin method, tetrahedra). */
+	*Coord_2,			/*!< \brief Cartesians coordinates of point 2 (Galerkin method, triangle). */
+	*Coord_3;			/*!< \brief Cartesians coordinates of point 3 (Galerkin method, tetrahedra). */
+	unsigned short Neighbor_i,	/*!< \brief Number of neighbors of the point i. */
+	Neighbor_j;					/*!< \brief Number of neighbors of the point j. */
+	su2double *Normal,	/*!< \brief Normal vector, it norm is the area of the face. */
+	*UnitNormal,		/*!< \brief Unitary normal vector. */
+	*UnitNormald;		/*!< \brief derivatve of unitary normal vector. */
+	su2double TimeStep,		/*!< \brief Time step useful in dual time method. */
+	Area,				/*!< \brief Area of the face i-j. */
+	Volume;				/*!< \brief Volume of the control volume around point i. */
+	su2double Volume_n,	/*!< \brief Volume of the control volume at time n. */
+	Volume_nM1,		/*!< \brief Volume of the control volume at time n-1. */
+	Volume_nP1;		/*!< \brief Volume of the control volume at time n+1. */
+	su2double *U_n,	/*!< \brief Vector of conservative variables at time n. */
+	*U_nM1,		/*!< \brief Vector of conservative variables at time n-1. */
+	*U_nP1;		/*!< \brief Vector of conservative variables at time n+1. */
+	su2double vel2_inf; /*!< \brief value of the square of freestream speed. */
+    su2double *WindGust_i,	/*!< \brief Wind gust at point i. */
+	*WindGust_j;			/*!< \brief Wind gust at point j. */
+    su2double *WindGustDer_i,	/*!< \brief Wind gust derivatives at point i. */
+	*WindGustDer_j;			/*!< \brief Wind gust derivatives at point j. */
+  su2double *Vorticity_i, *Vorticity_j;  /*!< \brief Vorticity. */
+  su2double StrainMag_i, StrainMag_j;   /*!< \brief Strain rate magnitude. */
+  
+  su2double *l, *m;
+  su2double *dPdU_i, *dPdU_j;
+  su2double *dTdU_i, *dTdU_j;
+  su2double *dTvedU_i, *dTvedU_j;
+  su2double *Ys, **dFdYj, **dFdYi, *sumdFdYih, *sumdFdYjh, *sumdFdYieve, *sumdFdYjeve;
+  unsigned short RHOS_INDEX, T_INDEX, TVE_INDEX, VEL_INDEX, P_INDEX,
+  RHO_INDEX, H_INDEX, A_INDEX, RHOCVTR_INDEX, RHOCVVE_INDEX;
+  CVariable *var;
+    
+	/*!
+	 * \brief Constructor of the class.
+	 */
+	CNumerics(void);
+    
+	/*!
+	 * \overload
+	 * \param[in] val_nDim - Number of dimensions of the problem.
+	 * \param[in] val_nVar - Number of variables of the problem.
+	 * \param[in] config - Definition of the particular problem.
+	 */
+	CNumerics(unsigned short val_nDim, unsigned short val_nVar, CConfig *config);
+    
+	/*!
+	 * \brief Destructor of the class.
+	 */
+	virtual ~CNumerics(void);
+    
+	/*!
+	 * \brief Compute the determinant of a 3 by 3 matrix.
+	 * \param[in] val_matrix 3 by 3 matrix.
+	 * \result Determinant of the matrix
+	 */
+	su2double Determinant_3x3(su2double A00, su2double A01, su2double A02,
+                         su2double A10, su2double A11, su2double A12,
+                         su2double A20, su2double A21, su2double A22);
+    
+	/*!
+	 * \brief Set the solution at different times.
+	 * \param[in] val_u_nM1 Conservative solution at time n-1.
+	 * \param[in] val_u_n Conservative solution at time n.
+	 * \param[in] val_u_nP1 Conservative solution at time n+1.
+	 */
+	void SetPastSol(su2double *val_u_nM1, su2double *val_u_n, su2double *val_u_nP1);
+    
+	/*!
+	 * \brief Set the control volume at different times.
+	 * \param[in] val_volume_nM1 - Control volume at time n-1.
+	 * \param[in] val_volume_n - Control volume at time n.
+	 * \param[in] val_volume_nP1 - Control volume at time n+1.
+	 */
+	void SetPastVolume(su2double val_volume_nM1, su2double val_volume_n, su2double val_volume_nP1);
+    
+	/*!
+	 * \brief Set the time step.
+	 * \param[in] val_timestep - Value of the time step.
+	 */
+	void SetTimeStep(su2double val_timestep);
+    
+	/*!
+	 * \brief Get the Preconditioning Beta.
+	 * \return val_Beta - Value of the low Mach Preconditioner.
+	 */
+	virtual su2double GetPrecond_Beta();
+    
+	/*!
+	 * \brief Set the freestream velocity square.
+	 * \param[in] SetVelocity2_Inf - Value of the square of the freestream velocity.
+	 */
+	void SetVelocity2_Inf(su2double val_velocity2);
+  
+  /*!
+   * \brief Set the value of the vorticity
+   * \param[in] val_vorticity - Value of the vorticity.
+   */
+  void SetVorticity(su2double *val_vorticity_i, su2double *val_vorticity_j);
+  
+  /*!
+   * \brief Set the value of the rate of strain magnitude.
+   * \param[in] val_StrainMag_i - Value of the magnitude of rate of strain at point i.
+   * \param[in] val_StrainMag_j - Value of the magnitude of rate of strain at point j.
+   */
+  void SetStrainMag(su2double val_strainmag_i, su2double val_strainmag_j);
+  
+	/*!
+	 * \brief Set the value of the conservative variables.
+	 * \param[in] val_u_i - Value of the conservative variable at point i.
+	 * \param[in] val_u_j - Value of the conservative variable at point j.
+	 */
+	void SetConservative(su2double *val_u_i, su2double *val_u_j);
+    
+    /*!
+	 * \brief Set the value of the conservative variables withour reconstruction.
+	 * \param[in] val_u_i - Value of the conservative variable at point i.
+	 * \param[in] val_u_j - Value of the conservative variable at point j.
+	 */
+	void SetConservative_ZeroOrder(su2double *val_u_i, su2double *val_u_j);
+    
+	/*!
+	 * \brief Set the value of the primitive variables.
+	 * \param[in] val_v_i - Value of the primitive variable at point i.
+	 * \param[in] val_v_j - Value of the primitive variable at point j.
+	 */
+	void SetPrimitive(su2double *val_v_i, su2double *val_v_j);
+
+	/*!
+	 * \brief Set the value of the primitive variables.
+	 * \param[in] val_v_i - Value of the primitive variable at point i.
+	 * \param[in] val_v_j - Value of the primitive variable at point j.
+	 */
+	void SetSecondary(su2double *val_s_i, su2double *val_s_j);
+    
+	/*!
+	 * \brief Set the value of the conservative variables.
+	 * \param[in] val_u_0 - Value of the conservative variable at point 0.
+	 * \param[in] val_u_1 - Value of the conservative variable at point 1.
+	 * \param[in] val_u_2 - Value of the conservative variable at point 2.
+	 */
+	void SetConservative(su2double *val_u_0, su2double *val_u_1, su2double *val_u_2);
+    
+	/*!
+	 * \brief Set the value of the conservative variables.
+	 * \param[in] val_u_0 - Value of the conservative variable at point 0.
+	 * \param[in] val_u_1 - Value of the conservative variable at point 1.
+	 * \param[in] val_u_2 - Value of the conservative variable at point 2.
+	 * \param[in] val_u_3 - Value of the conservative variable at point 3.
+	 */
+	void SetConservative(su2double *val_u_0, su2double *val_u_1, su2double *val_u_2, su2double *val_u_3);
+  
+	/*!
+	 * \brief Set the gradient of the conservative variables.
+	 * \param[in] val_consvar_grad_i - Gradient of the conservative variable at point i.
+	 * \param[in] val_consvar_grad_j - Gradient of the conservative variable at point j.
+	 */
+	void SetConsVarGradient(su2double **val_consvar_grad_i, su2double **val_consvar_grad_j);
+    
+	/*!
+	 * \brief Set the gradient of the conservative variables.
+	 * \param[in] val_consvar_grad_0 - Gradient of the conservative variable at point 0.
+	 * \param[in] val_consvar_grad_1 - Gradient of the conservative variable at point 1.
+	 * \param[in] val_consvar_grad_2 - Gradient of the conservative variable at point 2.
+	 */
+	void SetConsVarGradient(su2double **val_consvar_grad_0,
+                          su2double **val_consvar_grad_1,
+                          su2double **val_consvar_grad_2);
+    
+	/*!
+	 * \brief Set the gradient of the conservative variables.
+	 * \param[in] val_consvar_grad_0 - Gradient of the conservative variable at point 0.
+	 * \param[in] val_consvar_grad_1 - Gradient of the conservative variable at point 1.
+	 * \param[in] val_consvar_grad_2 - Gradient of the conservative variable at point 2.
+	 * \param[in] val_consvar_grad_3 - Gradient of the conservative variable at point 3.
+	 */
+	void SetConsVarGradient(su2double **val_consvar_grad_0,
+                          su2double **val_consvar_grad_1,
+                          su2double **val_consvar_grad_2,
+                          su2double **val_consvar_grad_3);
+    
+	/*!
+	 * \brief Set the gradient of the conservative variables.
+	 * \param[in] val_consvar_grad - Gradient of the conservative variable which is a scalar.
+	 */
+	void SetConsVarGradient(su2double **val_consvar_grad);
+    
+	/*!
+	 * \brief Set the gradient of the primitive variables.
+	 * \param[in] val_primvar_grad_i - Gradient of the primitive variable at point i.
+	 * \param[in] val_primvar_grad_j - Gradient of the primitive variable at point j.
+	 */
+	void SetPrimVarGradient(su2double **val_primvar_grad_i,
+                          su2double **val_primvar_grad_j);
+  
+  /*!
+   * \brief Set the Limiter of the primitive variables.
+   * \param[in] val_primvar_lim_i - Limiter of the primitive variable at point i.
+   * \param[in] val_primvar_lim_j - Limiter of the primitive variable at point j.
+   */
+  void SetPrimVarLimiter(su2double *val_primvar_lim_i,
+                          su2double *val_primvar_lim_j);
+  
+	/*!
+	 * \brief Set the value of the adjoint variable.
+	 * \param[in] val_psi_i - Value of the adjoint variable at point i.
+	 * \param[in] val_psi_j - Value of the adjoint variable at point j.
+	 */
+	void SetAdjointVar(su2double *val_psi_i, su2double *val_psi_j);
+    
+	/*!
+	 * \brief Set the value of the linearized conservative variables.
+	 * \param[in] val_deltau_i - Value of the linearized conservative variable at point i.
+	 * \param[in] val_deltau_j - Value of the linearized conservative variable at point j.
+	 */
+	void SetLinearizedVar(su2double *val_deltau_i, su2double *val_deltau_j);
+    
+	/*!
+	 * \brief Set the gradient of the adjoint variables.
+	 * \param[in] val_psivar_grad_i - Gradient of the adjoint variable at point i.
+	 * \param[in] val_psivar_grad_j - Gradient of the adjoint variable at point j.
+	 */
+	void SetAdjointVarGradient(su2double **val_psivar_grad_i, su2double **val_psivar_grad_j);
+  
+  /*!
+	 * \brief Set the limiter of the adjoint variables.
+	 * \param[in] val_psivar_lim_i - Gradient of the adjoint variable at point i.
+	 * \param[in] val_psivar_lim_j - Gradient of the adjoint variable at point j.
+	 */
+	void SetAdjointVarLimiter(su2double *val_psivar_lim_i, su2double *val_psivar_lim_j);
+    
+	/*!
+	 * \brief Set the value of the turbulent variable.
+	 * \param[in] val_turbvar_i - Value of the turbulent variable at point i.
+	 * \param[in] val_turbvar_j - Value of the turbulent variable at point j.
+	 */
+	void SetTurbVar(su2double *val_turbvar_i, su2double *val_turbvar_j);
+    
+	/*!
+	 * \brief Set the value of the turbulent variable.
+	 * \param[in] val_transvar_i - Value of the turbulent variable at point i.
+	 * \param[in] val_transvar_j - Value of the turbulent variable at point j.
+	 */
+	void SetTransVar(su2double *val_transvar_i, su2double *val_transvar_j);
+    
+	/*!
+	 * \brief Set the gradient of the turbulent variables.
+	 * \param[in] val_turbvar_grad_i - Gradient of the turbulent variable at point i.
+	 * \param[in] val_turbvar_grad_j - Gradient of the turbulent variable at point j.
+	 */
+	void SetTurbVarGradient(su2double **val_turbvar_grad_i, su2double **val_turbvar_grad_j);
+    
+	/*!
+	 * \brief Set the gradient of the turbulent variables.
+	 * \param[in] val_turbvar_grad_i - Gradient of the turbulent variable at point i.
+	 * \param[in] val_turbvar_grad_j - Gradient of the turbulent variable at point j.
+	 */
+	void SetTransVarGradient(su2double **val_transvar_grad_i, su2double **val_transvar_grad_j);
+    
+	/*!
+	 * \brief Set the value of the level set variable.
+	 * \param[in] val_levelsetvar_i - Value of the level set variable at point i.
+	 * \param[in] val_levelsetvar_j - Value of the level set variable at point j.
+	 */
+	void SetLevelSetVar(su2double *val_levelsetvar_i, su2double *val_levelsetvar_j);
+    
+	/*!
+	 * \brief Set the gradient of the level set variables.
+	 * \param[in] val_levelsetvar_grad_i - Gradient of the level set variable at point i.
+	 * \param[in] val_levelsetvar_grad_j - Gradient of the level set variable at point j.
+	 */
+	void SetLevelSetVarGradient(su2double **val_levelsetvar_grad_i, su2double **val_levelsetvar_grad_j);
+    
+	/*!
+	 * \brief Set the value of the adjoint turbulent variable.
+	 * \param[in] val_turbpsivar_i - Value of the adjoint turbulent variable at point i.
+	 * \param[in] val_turbpsivar_j - Value of the adjoint turbulent variable at point j.
+	 */
+	void SetTurbAdjointVar(su2double *val_turbpsivar_i, su2double *val_turbpsivar_j);
+    
+	/*!
+	 * \brief Set the gradient of the adjoint turbulent variables.
+	 * \param[in] val_turbpsivar_grad_i - Gradient of the adjoint turbulent variable at point i.
+	 * \param[in] val_turbpsivar_grad_j - Gradient of the adjoint turbulent variable at point j.
+	 */
+	void SetTurbAdjointGradient (su2double **val_turbpsivar_grad_i, su2double **val_turbpsivar_grad_j);
+    
+	/*!
+	 * \brief Set the value of the first blending function.
+	 * \param[in] val_F1_i - Value of the first Menter blending function at point i.
+	 * \param[in] val_F1_j - Value of the first Menter blending function at point j.
+	 */
+	virtual void SetF1blending(su2double val_F1_i, su2double val_F1_j) {/* empty */};
+    
+	/*!
+	 * \brief Set the value of the second blending function.
+	 * \param[in] val_F1_i - Value of the second Menter blending function at point i.
+	 * \param[in] val_F1_j - Value of the second Menter blending function at point j.
+	 */
+	virtual void SetF2blending(su2double val_F1_i, su2double val_F1_j) {/* empty */};
+  
+	/*!
+	 * \brief Set the value of the cross diffusion for the SST model.
+	 * \param[in] val_CDkw_i - Value of the cross diffusion at point i.
+	 * \param[in] val_CDkw_j - Value of the cross diffusion at point j.
+	 */
+	virtual void SetCrossDiff(su2double val_CDkw_i, su2double val_CDkw_j) {/* empty */};
+    
+	/*!
+	 * \brief Set the gradient of the auxiliary variables.
+	 * \param[in] val_auxvargrad_i - Gradient of the auxiliary variable at point i.
+	 * \param[in] val_auxvargrad_j - Gradient of the auxiliary variable at point j.
+	 */
+	void SetAuxVarGrad(su2double *val_auxvargrad_i, su2double *val_auxvargrad_j);
+    
+    /*!
+	 * \brief Set the diffusion coefficient
+	 * \param[in] val_diffusioncoeff_i - Value of the diffusion coefficients at i.
+	 * \param[in] val_diffusioncoeff_j - Value of the diffusion coefficients at j
+	 */
+	void SetDiffusionCoeff(su2double* val_diffusioncoeff_i,
+                         su2double* val_diffusioncoeff_j);
+    
+	/*!
+	 * \brief Set the laminar viscosity.
+	 * \param[in] val_laminar_viscosity_i - Value of the laminar viscosity at point i.
+	 * \param[in] val_laminar_viscosity_j - Value of the laminar viscosity at point j.
+	 */
+	void SetLaminarViscosity(su2double val_laminar_viscosity_i,
+                           su2double val_laminar_viscosity_j);
+    
+    /*!
+	 * \brief Set the thermal conductivity (translational/rotational)
+	 * \param[in] val_thermal_conductivity_i - Value of the thermal conductivity at point i.
+	 * \param[in] val_thermal_conductivity_j - Value of the thermal conductivity at point j.
+	 * \param[in] iSpecies - Value of the species.
+	 */
+	void SetThermalConductivity(su2double val_thermal_conductivity_i,
+                              su2double val_thermal_conductivity_j);
+    
+    /*!
+	 * \brief Set the thermal conductivity (translational/rotational)
+	 * \param[in] val_thermal_conductivity_i - Value of the thermal conductivity at point i.
+	 * \param[in] val_thermal_conductivity_j - Value of the thermal conductivity at point j.
+	 * \param[in] iSpecies - Value of the species.
+	 */
+	void SetThermalConductivity_ve(su2double val_thermal_conductivity_ve_i,
+                                 su2double val_thermal_conductivity_ve_j);
+    
+	/*!
+	 * \brief Set the eddy viscosity.
+	 * \param[in] val_eddy_viscosity_i - Value of the eddy viscosity at point i.
+	 * \param[in] val_eddy_viscosity_j - Value of the eddy viscosity at point j.
+	 */
+	void SetEddyViscosity(su2double val_eddy_viscosity_i,
+                        su2double val_eddy_viscosity_j);
+    
+	/*!
+	 * \brief Set the turbulent kinetic energy.
+	 * \param[in] val_turb_ke_i - Value of the turbulent kinetic energy at point i.
+	 * \param[in] val_turb_ke_j - Value of the turbulent kinetic energy at point j.
+	 */
+	void SetTurbKineticEnergy(su2double val_turb_ke_i, su2double val_turb_ke_j);
+    
+	/*!
+	 * \brief Set the value of the distance from the nearest wall.
+	 * \param[in] val_dist_i - Value of of the distance from point i to the nearest wall.
+	 * \param[in] val_dist_j - Value of of the distance from point j to the nearest wall.
+	 */
+	void SetDistance(su2double val_dist_i, su2double val_dist_j);
+    
+	/*!
+	 * \brief Set coordinates of the points.
+	 * \param[in] val_coord_i - Coordinates of the point i.
+	 * \param[in] val_coord_j - Coordinates of the point j.
+	 */
+	void SetCoord(su2double *val_coord_i, su2double *val_coord_j);
+    
+	/*!
+	 * \overload
+	 * \param[in] val_coord_0 - Coordinates of the point 0.
+	 * \param[in] val_coord_1 - Coordinates of the point 1.
+	 * \param[in] val_coord_2 - Coordinates of the point 2.
+	 */
+	void SetCoord(su2double *val_coord_0, su2double *val_coord_1, su2double *val_coord_2);
+    
+	/*!
+	 * \overload
+	 * \param[in] val_coord_0 - Coordinates of the point 0.
+	 * \param[in] val_coord_1 - Coordinates of the point 1.
+	 * \param[in] val_coord_2 - Coordinates of the point 2.
+	 * \param[in] val_coord_3 - Coordinates of the point 3.
+	 */
+	void SetCoord(su2double *val_coord_0, su2double *val_coord_1, su2double *val_coord_2,
+                  su2double *val_coord_3);
+    
+	/*!
+	 * \brief Set the velocity of the computational grid.
+	 * \param[in] val_gridvel_i - Grid velocity of the point i.
+	 * \param[in] val_gridvel_j - Grid velocity of the point j.
+	 */
+	void SetGridVel(su2double *val_gridvel_i, su2double *val_gridvel_j);
+    
+    /*!
+	 * \brief Set the wind gust value.
+	 * \param[in] val_windgust_i - Wind gust of the point i.
+	 * \param[in] val_windgust_j - Wind gust of the point j.
+	 */
+	void SetWindGust(su2double *val_windgust_i, su2double *val_windgust_j);
+    
+    /*!
+	 * \brief Set the wind gust derivatives values.
+	 * \param[in] val_windgust_i - Wind gust derivatives of the point i.
+	 * \param[in] val_windgust_j - Wind gust derivatives of the point j.
+	 */
+	void SetWindGustDer(su2double *val_windgustder_i, su2double *val_windgustder_j);
+    
+    /*!
+	 * \brief Set the value of the pressure.
+	 * \param[in] val_pressure_i - Value of the pressure at point i.
+	 * \param[in] val_pressure_j - Value of the pressure at point j.
+	 */
+	void SetPressure(su2double val_pressure_i, su2double val_pressure_j);
+    
+	/*!
+	 * \brief Set the value of the density for the incompressible solver.
+	 * \param[in] val_densityinc_i - Value of the pressure at point i.
+	 * \param[in] val_densityinc_j - Value of the pressure at point j.
+	 */
+	void SetDensityInc(su2double val_densityinc_i, su2double val_densityinc_j);
+    
+	/*!
+	 * \brief Set the value of the beta for incompressible flows.
+	 * \param[in] val_betainc2_i - Value of beta for incompressible flows at point i.
+	 * \param[in] val_betainc2_j - Value of beta for incompressible flows at point j.
+	 */
+	void SetBetaInc2(su2double val_betainc2_i, su2double val_betainc2_j);
+    
+	/*!
+	 * \brief Set the value of the sound speed.
+	 * \param[in] val_soundspeed_i - Value of the sound speed at point i.
+	 * \param[in] val_soundspeed_j - Value of the sound speed at point j.
+	 */
+	void SetSoundSpeed(su2double val_soundspeed_i, su2double val_soundspeed_j);
+    
+	/*!
+	 * \brief Set the value of the temperature.
+	 * \param[in] val_temp_i - Value of the temperature at point i.
+	 * \param[in] val_temp_j - Value of the temperature at point j.
+	 */
+	void SetTemperature(su2double val_temp_i, su2double val_temp_j);
+    
+	/*!
+	 * \brief Set the value of the species pressures.
+	 * \param[in] val_pressure_i - Value of the pressure at point i.
+	 * \param[in] val_pressure_j - Value of the pressure at point j.
+	 */
+	void SetPressure(su2double* val_pressure_i, su2double* val_pressure_j);
+    
+	/*!
+	 * \brief Set the value of the enthalpy.
+	 * \param[in] val_enthalpy_i - Value of the enthalpy at point i.
+	 * \param[in] val_enthalpy_j - Value of the enthalpy at point j.
+	 */
+	void SetEnthalpy(su2double val_enthalpy_i, su2double val_enthalpy_j);
+    
+	/*!
+	 * \brief Set the value of the spectral radius.
+	 * \param[in] val_lambda_i - Value of the spectral radius at point i.
+	 * \param[in] val_lambda_j - Value of the spectral radius at point j.
+	 */
+	void SetLambda(su2double val_lambda_i, su2double val_lambda_j);
+    
+	/*!
+	 * \brief Set the value of undivided laplacian.
+	 * \param[in] val_und_lapl_i Undivided laplacian at point i.
+	 * \param[in] val_und_lapl_j Undivided laplacian at point j.
+	 */
+	void SetUndivided_Laplacian(su2double *val_und_lapl_i, su2double *val_und_lapl_j);
+    
+	/*!
+	 * \brief Set the value of the pressure sensor.
+	 * \param[in] val_sensor_i Pressure sensor at point i.
+	 * \param[in] val_sensor_j Pressure sensor at point j.
+	 */
+	void SetSensor(su2double val_sensor_i, su2double val_sensor_j);
+    
+	/*!
+	 * \brief Set the number of neighbor to a point.
+	 * \param[in] val_neighbor_i - Number of neighbor to point i.
+	 * \param[in] val_neighbor_j - Number of neighbor to point j.
+	 */
+	void SetNeighbor(unsigned short val_neighbor_i, unsigned short val_neighbor_j);
+    
+	/*!
+	 * \brief Set the value of the normal vector to the face between two points.
+	 * \param[in] val_normal - Normal vector, the norm of the vector is the area of the face.
+	 */
+	void SetNormal(su2double *val_normal);
+    
+	/*!
+	 * \brief Set the value of the volume of the control volume.
+	 * \param[in] val_volume Volume of the control volume.
+	 */
+	void SetVolume(su2double val_volume);
+    
+    /*!
+	 * \brief Retrieves the value of the species density in the primitive variable vector.
+	 * \param[in] iRho_s
+	 */
+    void SetRhosIndex(unsigned short val_Index);
+    
+    /*!
+	 * \brief Retrieves the value of the species density in the primitive variable vector.
+	 * \param[in] iRho_s
+	 */
+    void SetRhoIndex(unsigned short val_Index);
+    
+    /*!
+	 * \brief Retrieves the value of the species density in the primitive variable vector.
+	 * \param[in] iRho_s
+	 */
+    void SetPIndex(unsigned short val_Index);
+    
+    /*!
+	 * \brief Retrieves the value of the species density in the primitive variable vector.
+	 * \param[in] iRho_s
+	 */
+    void SetTIndex(unsigned short val_Index);
+    
+    /*!
+	 * \brief Retrieves the value of the species density in the primitive variable vector.
+	 * \param[in] iRho_s
+	 */
+    void SetTveIndex(unsigned short val_Index);
+    
+    /*!
+	 * \brief Retrieves the value of the velocity index in the primitive variable vector.
+	 * \param[in] i(rho*u)
+	 */
+    void SetVelIndex(unsigned short val_Index);
+    
+    /*!
+	 * \brief Retrieves the value of the species density in the primitive variable vector.
+	 * \param[in] iRho_s
+	 */
+    void SetHIndex(unsigned short val_Index);
+    
+    /*!
+	 * \brief Retrieves the value of the species density in the primitive variable vector.
+	 * \param[in] iRho_s
+	 */
+    void SetAIndex(unsigned short val_Index);
+    
+    /*!
+	 * \brief Retrieves the value of the species density in the primitive variable vector.
+	 * \param[in] iRho_s
+	 */
+    void SetRhoCvtrIndex(unsigned short val_Index);
+    
+    /*!
+	 * \brief Retrieves the value of the species density in the primitive variable vector.
+	 * \param[in] iRho_s
+	 */
+    void SetRhoCvveIndex(unsigned short val_Index);
+    
+    /*!
+	 * \brief Sets the value of the derivative of pressure w.r.t. species density.
+	 * \param[in] iRho_s
+	 */
+    void SetdPdU(su2double *val_dPdU_i, su2double *val_dPdU_j);
+  
+  /*!
+	 * \brief Sets the value of the derivative of temperature w.r.t. species density.
+	 * \param[in] iRho_s
+	 */
+  void SetdTdU(su2double *val_dTdU_i, su2double *val_dTdU_j);
+  
+  /*!
+	 * \brief Sets the value of the derivative of vib-el. temperature w.r.t. species density.
+	 * \param[in] iRho_s
+	 */
+  void SetdTvedU(su2double *val_dTvedU_i, su2double *val_dTvedU_j);
+  
+	/*!
+	 * \brief Get the inviscid fluxes.
+	 * \param[in] val_density - Value of the density.
+	 * \param[in] val_velocity - Value of the velocity.
+	 * \param[in] val_pressure - Value of the pressure.
+	 * \param[in] val_enthalpy - Value of the enthalpy.
+	 */
+	void GetInviscidFlux(su2double val_density, su2double *val_velocity, su2double val_pressure, su2double val_enthalpy);
+    
+	/*!
+	 * \brief Get the viscous fluxes.
+	 * \param[in] val_primvar - Value of the primitive variables.
+	 * \param[in] val_gradprimvar - Gradient of the primitive variables.
+	 * \param[in] val_laminar_viscosity - Value of the laminar viscosity.
+	 * \param[in] val_eddy_viscosity - Value of the eddy viscosity.
+	 * \param[in] val_mach_inf - Value of the Mach number at the infinity.
+	 */
+	void GetViscousFlux(su2double *val_primvar, su2double **val_gradprimvar,
+                      su2double val_laminar_viscosity, su2double val_eddy_viscosity,
+                      su2double val_mach_inf);
+    
+	/*!
+	 * \brief Compute the projected inviscid flux vector.
+	 * \param[in] val_density - Pointer to the density.
+	 * \param[in] val_velocity - Pointer to the velocity.
+	 * \param[in] val_pressure - Pointer to the pressure.
+	 * \param[in] val_enthalpy - Pointer to the enthalpy.
+	 * \param[in] val_normal - Normal vector, the norm of the vector is the area of the face.
+	 * \param[out] val_Proj_Flux - Pointer to the projected flux.
+	 */
+	void GetInviscidProjFlux(su2double *val_density, su2double *val_velocity,
+                           su2double *val_pressure, su2double *val_enthalpy,
+                           su2double *val_normal, su2double *val_Proj_Flux);
+    
+    /*!
+	 * \brief Compute the projected inviscid flux vector.
+	 * \param[in] val_U - Conserved variables
+	 * \param[in] val_V - Primitive variables
+	 * \param[in] val_normal - Normal vector, the norm of the vector is the area of the face.
+	 * \param[out] val_Proj_Flux - Pointer to the projected flux.
+	 */
+	void GetInviscidProjFlux(su2double *val_U, su2double *val_V, su2double *val_normal,
+                           su2double *val_Proj_Flux);
+    
+	/*!
+	 * \brief Compute the projected inviscid flux vector for incompresible simulations
+	 * \param[in] val_density - Pointer to the density.
+	 * \param[in] val_velocity - Pointer to the velocity.
+	 * \param[in] val_pressure - Pointer to the pressure.
+	 * \param[in] val_betainc2 - Value of the artificial compresibility factor.
+	 * \param[in] val_normal - Normal vector, the norm of the vector is the area of the face.
+	 * \param[out] val_Proj_Flux - Pointer to the projected flux.
+	 */
+	void GetInviscidArtCompProjFlux(su2double *val_density, su2double *val_velocity,
+                                  su2double *val_pressure, su2double *val_betainc2,
+                                  su2double *val_normal, su2double *val_Proj_Flux);
+    
+    /*!
+	 * \brief Compute the projected inviscid flux vector for incompresible simulations
+	 * \param[in] val_density - Pointer to the density.
+	 * \param[in] val_velocity - Pointer to the velocity.
+	 * \param[in] val_pressure - Pointer to the pressure.
+	 * \param[in] val_betainc2 - Value of the artificial compresibility factor.
+	 * \param[in] val_normal - Normal vector, the norm of the vector is the area of the face.
+	 * \param[out] val_Proj_Flux - Pointer to the projected flux.
+	 */
+	void GetInviscidArtComp_FreeSurf_ProjFlux(su2double *val_density,
+                                            su2double *val_velocity,
+                                            su2double *val_pressure,
+                                            su2double *val_betainc2,
+                                            su2double *val_levelset,
+                                            su2double *val_normal,
+                                            su2double *val_Proj_Flux);
+
+
+	/*!
+	 * \brief Compute the projection of the viscous fluxes into a direction.
+	 * \param[in] val_primvar - Primitive variables.
+	 * \param[in] val_gradprimvar - Gradient of the primitive variables.
+	 * \param[in] val_turb_ke - Turbulent kinetic energy
+	 * \param[in] val_normal - Normal vector, the norm of the vector is the area of the face.
+	 * \param[in] val_laminar_viscosity - Laminar viscosity.
+	 * \param[in] val_eddy_viscosity - Eddy viscosity.
+	 * \param[in] val_thermal_conductivity - Thermal Conductivity.
+	 * \param[in] val_eddy_conductivity - Eddy Conductivity.
+	 */
+
+	void GetViscousProjFlux(su2double *val_primvar, su2double **val_gradprimvar,
+						  su2double val_turb_ke, su2double *val_normal,
+						  su2double val_laminar_viscosity,
+						  su2double val_eddy_viscosity);
+	/*!
+	 * \brief Compute the projection of the viscous fluxes into a direction for general fluid model.
+	 * \param[in] val_primvar - Primitive variables.
+	 * \param[in] val_gradprimvar - Gradient of the primitive variables.
+	 * \param[in] val_turb_ke - Turbulent kinetic energy
+	 * \param[in] val_normal - Normal vector, the norm of the vector is the area of the face.
+	 * \param[in] val_laminar_viscosity - Laminar viscosity.
+	 * \param[in] val_eddy_viscosity - Eddy viscosity.
+	 * \param[in] val_thermal_conductivity - Thermal Conductivity.
+	 * \param[in] val_heat_capacity_cp - Heat Capacity at constant pressure.
+	 */
+    
+void GetViscousProjFlux(su2double *val_primvar, su2double **val_gradprimvar,
+							  su2double val_turb_ke, su2double *val_normal,
+							  su2double val_laminar_viscosity,
+							  su2double val_eddy_viscosity,
+							 su2double val_thermal_conductivity,
+							 su2double val_heat_capacity_cp);
+
+
+
+	/*!
+	 * * \brief Compute the projection of the viscous fluxes into a direction.
+	 * \brief Overloaded function for multiple species viscous calculations
+	 * \param[in] val_primvar - Primitive variables.
+	 * \param[in] val_gradprimvar - Gradient of the primitive variables.
+	 * \param[in] val_normal - Normal vector, the norm of the vector is the area of the face.
+	 * \param[in] val_diffusioncoeff
+	 * \param[in] val_therm_conductivity
+	 * \param[in] val_therm_conductivity_ve
+	 * \param[in] config
+	 */
+	void GetViscousProjFlux(su2double *val_primvar,
+                          su2double **val_gradprimvar,
+                          su2double *val_normal,
+                          su2double *val_diffusioncoeff,
+                          su2double val_viscosity,
+                          su2double val_therm_conductivity,
+                          su2double val_therm_conductivity_ve,
+                          CConfig *config);
+
+  /*
+	 * \brief Compute the projection of the viscous fluxes into a direction (artificial compresibility method).
+	 * \param[in] val_primvar - Primitive variables.
+	 * \param[in] val_gradprimvar - Gradient of the primitive variables.
+	 * \param[in] val_normal - Normal vector, the norm of the vector is the area of the face.
+	 * \param[in] val_laminar_viscosity - Laminar viscosity.
+	 * \param[in] val_eddy_viscosity - Eddy viscosity.
+	 */
+    
+	void GetViscousArtCompProjFlux(su2double **val_gradprimvar,
+                                 su2double *val_normal,
+                                 su2double val_laminar_viscosity,
+                                 su2double val_eddy_viscosity);
+    
+	/*!
+	 * \brief Compute the projection of the inviscid Jacobian matrices.
+	 * \param[in] val_velocity Pointer to the velocity.
+	 * \param[in] val_energy Value of the energy.
+	 * \param[in] val_normal - Normal vector, the norm of the vector is the area of the face.
+	 * \param[in] val_scale - Scale of the projection.
+	 * \param[out] val_Proj_Jac_tensor - Pointer to the projected inviscid Jacobian.
+	 */
+	void GetInviscidProjJac(su2double *val_velocity, su2double *val_energy,
+                          su2double *val_normal, su2double val_scale,
+                          su2double **val_Proj_Jac_tensor);
+    
+	/*!
+	 * \brief Compute the projection of the inviscid Jacobian matrices (artificial compresibility).
+	 * \param[in] val_density - Value of the density.
+	 * \param[in] val_velocity - Pointer to the velocity.
+	 * \param[in] val_betainc2 - Value of the artificial compresibility factor.
+	 * \param[in] val_normal - Normal vector, the norm of the vector is the area of the face.
+	 * \param[in] val_scale - Scale of the projection.
+	 * \param[out] val_Proj_Jac_tensor - Pointer to the projected inviscid Jacobian.
+	 */
+	void GetInviscidArtCompProjJac(su2double *val_density, su2double *val_velocity,
+                                 su2double *val_betainc2, su2double *val_normal,
+                                 su2double val_scale,
+                                 su2double **val_Proj_Jac_tensor);
+    
+    /*!
+	 * \brief Compute the projection of the inviscid Jacobian matrices (artificial compresibility).
+	 * \param[in] val_density - Value of the density.
+	 * \param[in] val_velocity - Pointer to the velocity.
+	 * \param[in] val_betainc2 - Value of the artificial compresibility factor.
+	 * \param[in] val_normal - Normal vector, the norm of the vector is the area of the face.
+	 * \param[in] val_scale - Scale of the projection.
+	 * \param[out] val_Proj_Jac_tensor - Pointer to the projected inviscid Jacobian.
+	 */
+	void GetInviscidArtComp_FreeSurf_ProjJac(su2double *val_density,
+                                           su2double *val_ddensity,
+                                           su2double *val_velocity,
+                                           su2double *val_betainc2,
+                                           su2double *val_levelset,
+                                           su2double *val_normal,
+                                           su2double val_scale,
+                                           su2double **val_Proj_Jac_tensor);
+    
+	/*!
+	 * \brief Compute the projection of the inviscid Jacobian matrices for general fluid model.
+	 * \param[in] val_velocity Pointer to the velocity.
+	 * \param[in] val_energy Value of the energy.
+	 * \param[in] val_normal - Normal vector, the norm of the vector is the area of the face.
+	 * \param[in] val_scale - Scale of the projection.
+	 * \param[out] val_Proj_Jac_tensor - Pointer to the projected inviscid Jacobian.
+	 */
+	void GetInviscidProjJac(su2double *val_velocity, su2double *val_enthalphy,
+							su2double *val_chi, su2double *val_kappa,
+							su2double *val_normal, su2double val_scale,
+							su2double **val_Proj_Jac_tensor);	
+	/*!
+	 * \overload
+	 * \brief Compute the projection of the inviscid Jacobian matrices.
+	 * \param[in] val_velocity Pointer to the velocity.
+	 * \param[in] val_energy Value of the energy.
+	 * \param[in] val_normal - Normal vector, the norm of the vector is the area of the face.
+	 * \param[in] val_scale - Scale of the projection.
+	 * \param[out] val_Proj_Jac_tensor - Pointer to the projected inviscid Jacobian.
+	 */
+	void GetInviscidProjJac(su2double **val_velocity, su2double *val_energy,
+                          su2double *val_normal, su2double val_scale,
+                          su2double **val_Proj_Jac_tensor);
+    
+	/*!
+	 * \overload
+	 * \brief Compute the projection of the inviscid Jacobian matrices for the two-temperature model.
+   * \param[in] val_U - Vector conserved variables.
+	 * \param[in] val_V - Vector of primitive variables.
+   * \param[in] val_dPdU - Vector of partial derivatives of pressure w.r.t. conserved vars.
+	 * \param[in] val_normal - Normal vector, the norm of the vector is the area of the face.
+	 * \param[in] val_scale - Scale of the projection.
+	 * \param[out] val_Proj_Jac_tensor - Pointer to the projected inviscid Jacobian.
+	 */
+    void GetInviscidProjJac(su2double *val_U, su2double *val_V, su2double *val_dPdU,
+                            su2double *val_normal, su2double val_scale,
+                            su2double **val_Proj_Jac_Tensor);
+    
+	/*!
+	 * \brief TSL-Approximation of Viscous NS Jacobians.
+	 * \param[in] val_Mean_PrimVar - Mean value of the primitive variables.
+	 * \param[in] val_laminar_viscosity - Value of the laminar viscosity.
+	 * \param[in] val_eddy_viscosity - Value of the eddy viscosity.
+	 * \param[in] val_dist_ij - Distance between the points.
+	 * \param[in] val_normal - Normal vector, the norm of the vector is the area of the face.
+	 * \param[in] val_dS - Area of the face between two nodes.
+	 * \param[in] val_Proj_Visc_Flux - Pointer to the projected viscous flux.
+	 * \param[out] val_Proj_Jac_Tensor_i - Pointer to the projected viscous Jacobian at point i.
+	 * \param[out] val_Proj_Jac_Tensor_j - Pointer to the projected viscous Jacobian at point j.
+	 */
+	void GetViscousProjJacs(su2double *val_Mean_PrimVar,
+                          su2double val_laminar_viscosity,
+                          su2double val_eddy_viscosity,
+                          su2double val_dist_ij,
+                          su2double *val_normal, su2double val_dS,
+                          su2double *val_Proj_Visc_Flux,
+                          su2double **val_Proj_Jac_Tensor_i,
+                          su2double **val_Proj_Jac_Tensor_j);
+
+	/*!
+	 * \brief TSL-Approximation of Viscous NS Jacobians for arbitrary equations of state.
+	 * \param[in] val_Mean_PrimVar - Mean value of the primitive variables.
+	 * \param[in] val_gradprimvar - Mean value of the gradient of the primitive variables.
+	 * \param[in] val_Mean_SecVar - Mean value of the secondary variables.
+	 * \param[in] val_laminar_viscosity - Value of the laminar viscosity.
+	 * \param[in] val_eddy_viscosity - Value of the eddy viscosity.
+	 * \param[in] val_thermal_conductivity - Value of the thermal conductivity.
+	 * \param[in] val_heat_capacity_cp - Value of the specific heat at constant pressure.
+	 * \param[in] val_dist_ij - Distance between the points.
+	 * \param[in] val_normal - Normal vector, the norm of the vector is the area of the face.
+	 * \param[in] val_dS - Area of the face between two nodes.
+	 * \param[in] val_Proj_Visc_Flux - Pointer to the projected viscous flux.
+	 * \param[out] val_Proj_Jac_Tensor_i - Pointer to the projected viscous Jacobian at point i.
+	 * \param[out] val_Proj_Jac_Tensor_j - Pointer to the projected viscous Jacobian at point j.
+	 */
+	void GetViscousProjJacs(su2double *val_Mean_PrimVar,
+						  su2double **val_gradprimvar,
+						  su2double *val_Mean_SecVar,
+                          su2double val_laminar_viscosity,
+                          su2double val_eddy_viscosity,
+                          su2double val_thermal_conductivity,
+                          su2double val_heat_capacity_cp,
+                          su2double val_dist_ij,
+                          su2double *val_normal, su2double val_dS,
+                          su2double *val_Proj_Visc_Flux,
+                          su2double **val_Proj_Jac_Tensor_i,
+                          su2double **val_Proj_Jac_Tensor_j);
+
+	/*!
+	 * \brief Mapping between primitives variables P and conservatives variables C.
+	 * \param[in] val_Mean_PrimVar - Mean value of the primitive variables.
+	 * \param[in] val_Mean_PrimVar - Mean Value of the secondary variables.
+	 * \param[out] val_Jac_PC - Pointer to the Jacobian dPdC.
+	 */
+	void GetPrimitive2Conservative (su2double *val_Mean_PrimVar,
+										su2double *val_Mean_SecVar,
+										su2double **val_Jac_PC);
+
+    /*!
+	 * \brief TSL-Approximation of Viscous NS Jacobians.
+	 * \param[in] val_Mean_PrimVar - Mean value of the primitive variables.
+	 * \param[in] val_laminar_viscosity - Value of the laminar viscosity.
+	 * \param[in] val_thermal_conductivity
+	 * \param[in] val_dist_ij - Distance between the points.
+	 * \param[in] val_normal - Normal vector, the norm of the vector is the area of the face.
+	 * \param[in] val_dS - Area of the face between two nodes.
+	 * \param[in] val_Proj_Visc_Flux - Pointer to the projected viscous flux.
+	 * \param[out] val_Proj_Jac_Tensor_i - Pointer to the projected viscous Jacobian at point i.
+	 * \param[out] val_Proj_Jac_Tensor_j - Pointer to the projected viscous Jacobian at point j.
+	 */
+	void GetViscousProjJacs(su2double *val_Mean_PrimVar,
+                          su2double *val_diffusion_coeff,
+                          su2double val_laminar_viscosity,
+                          su2double val_thermal_conductivity,
+                          su2double val_thermal_conductivity_ve,
+                          su2double val_dist_ij,
+                          su2double *val_normal, su2double val_dS,
+                          su2double *val_Proj_Visc_Flux,
+                          su2double **val_Proj_Jac_Tensor_i,
+                          su2double **val_Proj_Jac_Tensor_j,
+                          CConfig *config);
+    
+	/*!
+	 * \brief Compute the projection of the viscous Jacobian matrices.
+	 * \param[in] val_laminar_viscosity - Value of the laminar viscosity.
+	 * \param[in] val_eddy_viscosity - Value of the eddy viscosity.
+	 * \param[in] val_dist_ij - Distance between the points.
+	 * \param[in] val_normal - Normal vector, the norm of the vector is the area of the face.
+	 * \param[in] val_dS - Area of the face between two nodes.
+	 * \param[out] val_Proj_Jac_Tensor_i - Pointer to the projected viscous Jacobian at point i.
+	 * \param[out] val_Proj_Jac_Tensor_j - Pointer to the projected viscous Jacobian at point j.
+	 */
+	void GetViscousArtCompProjJacs(su2double val_laminar_viscosity,
+                                 su2double val_eddy_viscosity, su2double val_dist_ij,
+                                 su2double *val_normal, su2double val_dS,
+                                 su2double **val_Proj_Jac_Tensor_i,
+                                 su2double **val_Proj_Jac_Tensor_j);
+	
+	/*!
+	  * \overload
+	  * \brief Computation of the matrix P for a generic fluid model
+	  * \param[in] val_density - Value of the density.
+	  * \param[in] val_velocity - Value of the velocity.
+	  * \param[in] val_soundspeed - Value of the sound speed.
+	  * \param[in] val_enthalpy - Value of the Enthalpy
+	  * \param[in] val_chi - Value of the derivative of Pressure with respect to the Density.
+	  * \param[in] val_kappa - Value of the derivative of Pressure with respect to the volume specific Static Energy.
+	  * \param[in] val_normal - Normal vector, the norm of the vector is the area of the face.
+	  * \param[out] val_p_tensor - Pointer to the P matrix.
+	  */
+	  void GetPMatrix(su2double *val_density, su2double *val_velocity,
+			  	  	  su2double *val_soundspeed, su2double *val_enthalpy, su2double *val_chi, su2double *val_kappa,
+			  	  	  su2double *val_normal, su2double **val_p_tensor);    
+
+	/*!
+	 * \brief Computation of the matrix P, this matrix diagonalize the conservative Jacobians in
+	 *        the form $P^{-1}(A.Normal)P=Lambda$.
+	 * \param[in] val_density - Value of the density.
+	 * \param[in] val_velocity - Value of the velocity.
+	 * \param[in] val_soundspeed - Value of the sound speed.
+	 * \param[in] val_normal - Normal vector, the norm of the vector is the area of the face.
+	 * \param[out] val_p_tensor - Pointer to the P matrix.
+	 */
+	void GetPMatrix(su2double *val_density, su2double *val_velocity,
+                  su2double *val_soundspeed, su2double *val_normal,
+                  su2double **val_p_tensor);
+    
+	/*!
+	 * \overload
+	 * \brief Computation of the matrix P, this matrix diagonalize the conservative Jacobians in
+	 *        the form $P^{-1}(A.Normal)P=Lambda$.
+	 * \param[in] val_density - Value of the density.
+	 * \param[in] val_velocity - Value of the velocity.
+	 * \param[in] val_soundspeed - Value of the sound speed.
+	 * \param[in] val_normal - Normal vector, the norm of the vector is the area of the face.
+	 * \param[out] val_p_tensor - Pointer to the P matrix.
+	 */
+	void GetPMatrix(su2double *val_density, su2double **val_velocity,
+                  su2double *val_soundspeed, su2double *val_normal,
+                  su2double **val_p_tensor);
+    
+  /*!
+	 * \overload
+	 * \brief Computation of the matrix P, this matrix diagonalizes the conservative Jacobians
+	 *        in the form $P^{-1}(A.Normal)P=Lambda$.
+	 * \param[in] U - Vector of conserved variables (really only need rhoEve)
+	 * \param[in] V - Vector of primitive variables
+   * \param[in] val_dPdU - Vector of derivatives of pressure w.r.t. conserved vars.
+	 * \param[in] val_normal - Normal vector, the norm of the vector is the area of the face.
+   * \param[in] l - Tangential vector to face.
+   * \param[in] m - Tangential vector to face (mutually orthogonal to val_normal & l).
+	 * \param[out] val_invp_tensor - Pointer to inverse of the P matrix.
+	 */
+  void GetPMatrix(su2double *U, su2double *V, su2double *val_dPdU,
+                  su2double *val_normal, su2double *l, su2double *m,
+                  su2double **val_p_tensor) ;
+    
+	/*!
+	 * \brief Computation of the matrix Rinv*Pe.
+	 * \param[in] Beta2 - A variable in used to define Pe matrix.
+	 * \param[in] val_enthalpy - value of the enthalpy.
+	 * \param[in] val_soundspeed - value of the sound speed.
+	 * \param[in] val_density - value of the density.
+	 * \param[in] val_velocity - value of the velocity.
+	 * \param[out] val_invR_invPe - Pointer to the matrix of conversion from entropic to conserved variables.
+	 */
+	void GetinvRinvPe(su2double Beta2, su2double val_enthalpy, su2double val_soundspeed,
+                    su2double val_density, su2double* val_velocity,
+                    su2double** val_invR_invPe);
+    
+	/*!
+	 * \brief Computation of the matrix R.
+	 * \param[in] val_pressure - value of the pressure.
+	 * \param[in] val_soundspeed - value of the sound speed.
+	 * \param[in] val_density - value of the density.
+	 * \param[in] val_velocity - value of the velocity.
+	 * \param[out] val_invR_invPe - Pointer to the matrix of conversion from entropic to conserved variables.
+	 */
+	void GetRMatrix(su2double val_pressure, su2double val_soundspeed,
+                  su2double val_density, su2double* val_velocity,
+                  su2double** val_invR_invPe);
+    
+	/*!
+	 * \brief Computation of the matrix Td, this matrix diagonalize the preconditioned conservative Jacobians
+	 *        in the form $Tg |Lambda| Td = Pc{-1}|Pc (A.Normal)|$.
+	 * \param[in] Beta2 - A variable in used to define absPeJacobian matrix.
+	 * \param[in] r_hat - A variable in used to define absPeJacobian matrix.
+	 * \param[in] s_hat - A variable in used to define absPeJacobian matrix.
+	 * \param[in] t_hat - A variable in used to define absPeJacobian matrix.
+	 * \param[in] rB2a2 - A variable in used to define absPeJacobian matrix.
+	 * \param[in] val_Lambda - Eigenvalues of the Preconditioned Jacobian.
+	 * \param[in] val_normal - Normal vector, the norm of the vector is the area of the face.
+	 * \param[out] val_absPeJac - Pointer to the Preconditioned Jacobian matrix.
+	 */
+	void GetPrecondJacobian(su2double Beta2, su2double r_hat, su2double s_hat, su2double t_hat, su2double rB2a2, su2double* val_Lambda, su2double* val_normal, su2double** val_absPeJac);
+    
+	/*!
+	 * \brief Computation of the matrix P (artificial compresibility), this matrix diagonalize the conservative Jacobians in
+	 *        the form $P^{-1}(A.Normal)P=Lambda$.
+	 * \param[in] val_density - Value of the density.
+	 * \param[in] val_velocity - Value of the velocity.
+	 * \param[in] val_betainv2 - Value of the compresibility factor.
+	 * \param[in] val_normal - Normal vector, the norm of the vector is the area of the face.
+	 * \param[out] val_p_tensor - Pointer to the P matrix.
+	 */
+	void GetPArtCompMatrix(su2double *val_density, su2double *val_velocity,
+                         su2double *val_betainv2, su2double *val_normal,
+                         su2double **val_p_tensor);
+    
+    /*!
+	 * \brief Computation of the matrix P (artificial compresibility), this matrix diagonalize the conservative Jacobians in
+	 *        the form $P^{-1}(A.Normal)P=Lambda$.
+	 * \param[in] val_density - Value of the density.
+	 * \param[in] val_velocity - Value of the velocity.
+	 * \param[in] val_betainv2 - Value of the compresibility factor.
+	 * \param[in] val_normal - Normal vector, the norm of the vector is the area of the face.
+	 * \param[out] val_p_tensor - Pointer to the P matrix.
+	 */
+	void GetPArtComp_FreeSurf_Matrix(su2double *val_density, su2double *val_ddensity,
+                                   su2double *val_velocity, su2double *val_betainv2,
+                                   su2double *val_levelset, su2double *val_normal,
+                                   su2double **val_p_tensor);
+
+	/*!
+	   * \brief Computation of the matrix P^{-1}, this matrix diagonalize the conservative Jacobians
+	   * in the form $P^{-1}(A.Normal)P=Lambda$.
+	   * \param[in] val_density - Value of the density.
+	   * \param[in] val_velocity - Value of the velocity.
+	   * \param[in] val_soundspeed - Value of the sound speed.
+	   * \param[in] val_normal - Normal vector, the norm of the vector is the area of the face.
+	   * \param[out] val_invp_tensor - Pointer to inverse of the P matrix.
+	   */
+	  void GetPMatrix_inv(su2double **val_invp_tensor, su2double *val_density,
+			  	  	  	  su2double *val_velocity, su2double *val_soundspeed,
+			  	  	  	  su2double *val_chi, su2double *val_kappa,
+			  	  	  	  su2double *val_normal);    
+	
+	/*!
+	 * \brief Computation of the matrix P^{-1}, this matrix diagonalize the conservative Jacobians
+	 *        in the form $P^{-1}(A.Normal)P=Lambda$.
+	 * \param[in] val_density - Value of the density.
+	 * \param[in] val_velocity - Value of the velocity.
+	 * \param[in] val_soundspeed - Value of the sound speed.
+	 * \param[in] val_normal - Normal vector, the norm of the vector is the area of the face.
+	 * \param[out] val_invp_tensor - Pointer to inverse of the P matrix.
+	 */
+	void GetPMatrix_inv(su2double *val_density, su2double *val_velocity,
+                      su2double *val_soundspeed, su2double *val_normal,
+                      su2double **val_invp_tensor);
+    
+	/*!
+	 * \overload
+	 * \brief Computation of the matrix P^{-1}, this matrix diagonalize the conservative Jacobians
+	 *        in the form $P^{-1}(A.Normal)P=Lambda$.
+	 * \param[in] val_density - Value of the density.
+	 * \param[in] val_velocity - Value of the velocity.
+	 * \param[in] val_soundspeed - Value of the sound speed.
+	 * \param[in] val_normal - Normal vector, the norm of the vector is the area of the face.
+	 * \param[out] val_invp_tensor - Pointer to inverse of the P matrix.
+	 */
+	void GetPMatrix_inv(su2double *val_density, su2double **val_velocity,
+                      su2double *val_soundspeed, su2double *val_normal,
+                      su2double **val_invp_tensor);
+    
+  /*!
+	 * \overload
+	 * \brief Computation of the matrix P^{-1}, this matrix diagonalizes the conservative Jacobians
+   *        in the form $P^{-1}(A.Normal)P=Lambda$.
+   * \param[in] U - Vector of conserved variables.
+   * \param[in] V - Vector of primitive variables.
+   * \param[in] val_dPdU - Vector of derivatives of pressure w.r.t. conserved variables
+   * \param[in] val_normal - Normal vector, the norm of the vector is the area of the face.
+   * \param[in] l - Tangential vector to face.
+   * \param[in] m - Tangential vector to face (mutually orthogonal to val_normal & l).
+   * \param[out] val_invp_tensor - Pointer to inverse of the P matrix.
+	 */
+  void GetPMatrix_inv(su2double *U, su2double *V, su2double *val_dPdU,
+                      su2double *val_normal, su2double *l, su2double *m,
+                      su2double **val_invp_tensor) ;
+    
+	/*!
+	 * \brief Computation of the matrix P^{-1} (artificial compresibility), this matrix diagonalize the conservative Jacobians
+	 *        in the form $P^{-1}(A.Normal)P=Lambda$.
+	 * \param[in] val_density - Value of the density.
+	 * \param[in] val_velocity - Value of the velocity.
+	 * \param[in] val_betainv2 - Value of the compresibility factor.
+	 * \param[in] val_normal - Normal vector, the norm of the vector is the area of the face.
+	 * \param[out] val_invp_tensor - Pointer to inverse of the P matrix.
+	 */
+	void GetPArtCompMatrix_inv(su2double *val_density, su2double *val_velocity,
+                             su2double *val_betainv2, su2double *val_normal,
+                             su2double **val_invp_tensor);
+    
+  /*!
+   * \brief Computation of the matrix P^{-1} (artificial compresibility), this matrix diagonalize the conservative Jacobians
+   *        in the form $P^{-1}(A.Normal)P=Lambda$.
+   * \param[in] val_density - Value of the density.
+   * \param[in] val_velocity - Value of the velocity.
+   * \param[in] val_betainv2 - Value of the compresibility factor.
+   * \param[in] val_normal - Normal vector, the norm of the vector is the area of the face.
+   * \param[out] val_invp_tensor - Pointer to inverse of the P matrix.
+   */
+	void GetPArtComp_FreeSurf_Matrix_inv(su2double *val_density,
+                                       su2double *val_ddensity,
+                                       su2double *val_velocity,
+                                       su2double *val_betainv2,
+                                       su2double *val_levelset,
+                                       su2double *val_normal,
+                                       su2double **val_invp_tensor);
+  
+  /*!
+   * \brief Compute viscous residual and jacobian.
+   */
+  void GetAdjViscousFlux_Jac(su2double Pressure_i, su2double Pressure_j, su2double Density_i, su2double Density_j,
+                             su2double ViscDens_i, su2double ViscDens_j, su2double *Velocity_i, su2double *Velocity_j,
+                             su2double sq_vel_i, su2double sq_vel_j,
+                             su2double XiDens_i, su2double XiDens_j, su2double **Mean_GradPhi, su2double *Mean_GradPsiE,
+                             su2double dPhiE_dn, su2double *Normal, su2double *Edge_Vector, su2double dist_ij_2, su2double *val_residual_i,
+                             su2double *val_residual_j,
+                             su2double **val_Jacobian_ii, su2double **val_Jacobian_ij, su2double **val_Jacobian_ji,
+                             su2double **val_Jacobian_jj, bool implicit);
+  
+	/*!
+	 * \brief Computation of the projected inviscid lambda (eingenvalues).
+	 * \param[in] val_velocity - Value of the velocity.
+	 * \param[in] val_soundspeed - Value of the sound speed.
+	 * \param[in] val_normal - Normal vector, the norm of the vector is the area of the face.
+	 * \param[in] val_Lambda_Vector - Pointer to Lambda matrix.
+	 */
+	void GetJacInviscidLambda_fabs(su2double *val_velocity, su2double val_soundspeed,
+                                 su2double *val_normal, su2double *val_Lambda_Vector);
+    
+	/*!
+	 * \brief Compute the numerical residual.
+	 * \param[out] val_residual - Pointer to the total residual.
+	 * \param[in] config - Definition of the particular problem.
+	 */
+	virtual void ComputeResidual(su2double *val_residual, CConfig *config);
+    
+	/*!
+	 * \overload
+	 * \param[out] val_residual_i - Pointer to the total residual at point i.
+	 * \param[out] val_residual_j - Pointer to the total residual at point j.
+	 */
+	virtual void ComputeResidual(su2double *val_residual_i, su2double *val_residual_j);
+    
+  virtual void ComputeResidual_TransLM(su2double *val_residual,
+                                       su2double **val_Jacobian_i,
+                                       su2double **val_Jacobian_j, CConfig *config,
+                                       su2double &gamma_sep) ;
+    
+	/*!
+	 * \overload
+	 * \param[out] val_residual_i - Pointer to the total residual at point i.
+	 * \param[out] val_residual_j - Pointer to the total residual at point j.
+	 * \param[in] config - Definition of the particular problem.
+	 */
+	virtual void ComputeResidual(su2double *val_residual_i,
+                               su2double *val_residual_j, CConfig *config);
+    
+	/*!
+	 * \overload
+	 * \param[out] val_residual - Pointer to the total residual.
+	 * \param[out] val_Jacobian_i - Jacobian of the numerical method at node i (implicit computation).
+	 * \param[out] val_Jacobian_j - Jacobian of the numerical method at node j (implicit computation).
+	 * \param[in] config - Definition of the particular problem.
+	 */
+	virtual void ComputeResidual(su2double *val_residual, su2double **val_Jacobian_i,
+                               su2double **val_Jacobian_j, CConfig *config);
+    
+    /*!
+	 * \overload
+	 * \param[out] val_residual - Pointer to the total residual.
+	 * \param[out] val_Jacobian_i - Jacobian of the numerical method at node i (implicit computation).
+	 * \param[out] val_Jacobian_j - Jacobian of the numerical method at node j (implicit computation).
+     * \param[out] val_JacobianMeanFlow_i - Jacobian of the numerical method at node i (implicit computation).
+	 * \param[out] val_JacobianMeanFlow_j - Jacobian of the numerical method at node j (implicit computation).
+	 * \param[in] config - Definition of the particular problem.
+	 */
+    virtual void ComputeResidual(su2double *val_residual, su2double **val_Jacobian_i,
+                                 su2double **val_Jacobian_j,
+                                 su2double **val_JacobianMeanFlow_i,
+                                 su2double **val_JacobianMeanFlow_j,
+                                 CConfig *config);
+    
+	/*!
+	 * \overload
+	 * \param[out] val_Jacobian_i - Jacobian of the numerical method at node i (implicit computation).
+	 * \param[out] val_Jacobian_j - Jacobian of the numerical method at node j (implicit computation).
+	 * \param[in] config - Definition of the particular problem.
+	 */
+	virtual void ComputeResidual(su2double **val_Jacobian_i, su2double **val_Jacobian_j,
+                               CConfig *config);
+    
+	/*!
+	 * \overload
+	 * \param[out] val_resconv - Pointer to the convective residual.
+	 * \param[out] val_resvisc - Pointer to the artificial viscosity residual.
+	 * \param[out] val_Jacobian_i - Jacobian of the numerical method at node i (implicit computation).
+	 * \param[out] val_Jacobian_j - Jacobian of the numerical method at node j (implicit computation).
+	 * \param[in] config - Definition of the particular problem.
+	 */
+	virtual void ComputeResidual(su2double *val_resconv, su2double *val_resvisc,
+                               su2double **val_Jacobian_i, su2double **val_Jacobian_j,
+                               CConfig *config);
+    
+	/*!
+	 * \overload
+	 * \param[out] val_residual_i - Pointer to the total residual at point i.
+	 * \param[out] val_residual_j - Pointer to the total viscosity residual at point j.
+	 * \param[out] val_Jacobian_ii - Jacobian of the numerical method at node i (implicit computation) from node i.
+	 * \param[out] val_Jacobian_ij - Jacobian of the numerical method at node i (implicit computation) from node j.
+	 * \param[out] val_Jacobian_ji - Jacobian of the numerical method at node j (implicit computation) from node i.
+	 * \param[out] val_Jacobian_jj - Jacobian of the numerical method at node j (implicit computation) from node j.
+	 * \param[in] config - Definition of the particular problem.
+	 */
+	virtual void ComputeResidual(su2double *val_residual_i, su2double *val_residual_j,
+                               su2double **val_Jacobian_ii,
+                               su2double **val_Jacobian_ij,
+                               su2double **val_Jacobian_ji,
+                               su2double **val_Jacobian_jj, CConfig *config);
+    
+	/*!
+	 * \overload
+	 * \param[out] val_resconv_i - Pointer to the convective residual at point i.
+	 * \param[out] val_resvisc_i - Pointer to the artificial viscosity residual at point i.
+	 * \param[out] val_resconv_j - Pointer to the convective residual at point j.
+	 * \param[out] val_resvisc_j - Pointer to the artificial viscosity residual at point j.
+	 * \param[out] val_Jacobian_ii - Jacobian of the numerical method at node i (implicit computation) from node i.
+	 * \param[out] val_Jacobian_ij - Jacobian of the numerical method at node i (implicit computation) from node j.
+	 * \param[out] val_Jacobian_ji - Jacobian of the numerical method at node j (implicit computation) from node i.
+	 * \param[out] val_Jacobian_jj - Jacobian of the numerical method at node j (implicit computation) from node j.
+	 * \param[in] config - Definition of the particular problem.
+	 */
+	virtual void ComputeResidual(su2double *val_resconv_i, su2double *val_resvisc_i,
+                               su2double *val_resconv_j, su2double *val_resvisc_j,
+                               su2double **val_Jacobian_ii,
+                               su2double **val_Jacobian_ij,
+                               su2double **val_Jacobian_ji,
+                               su2double **val_Jacobian_jj, CConfig *config);
+    
+	/*!
+	 * \overload
+	 * \param[out] val_stiffmatrix_elem - Stiffness matrix for Galerkin computation.
+	 * \param[in] config - Definition of the particular problem.
+	 */
+	virtual void ComputeResidual(su2double **val_stiffmatrix_elem, CConfig *config);
+    
+	/*!
+	 * \overload
+	 * \param[in] config - Definition of the particular problem.
+	 * \param[out] val_residual - residual of the source terms
+	 * \param[out] val_Jacobian_i - Jacobian of the source terms
+	 */
+	virtual void ComputeResidual(su2double *val_residual, su2double **val_Jacobian_i,
+                               CConfig *config);
+    
+	/*!
+	 * \overload
+	 * \param[out] - Matrix for storing the constants to be used in the calculation of the equilibrium extent of reaction Keq.
+	 * \param[in] config - Definition of the particular problem.
+	 */
+	virtual void GetEq_Rxn_Coefficients(su2double **EqnRxnConstants, CConfig *config);
+    
+	/*!
+	 * \brief Residual for source term integration.
+	 * \param[out] val_residual - Pointer to the source residual containing chemistry terms.
+	 * \param[in] config - Definition of the particular problem.
+	 */
+	virtual void ComputeResidual_Axisymmetric(su2double *val_residual, CConfig *config);
+    
+	/*!
+	 * \brief Residual for source term integration.
+	 * \param[out] val_residual - Pointer to the source residual containing chemistry terms.
+	 * \param[in] config - Definition of the particular problem.
+	 */
+	virtual void ComputeResidual_Axisymmetric_ad(su2double *val_residual, su2double *val_residuald, CConfig *config);
+    
+	/*!
+	 * \brief Calculation of axisymmetric source term Jacobian
+	 * \param[out] val_Jacobian_i - Jacobian of the numerical method at node i (implicit computation).
+	 * \param[in] config - Definition of the particular problem.
+	 */
+	virtual void SetJacobian_Axisymmetric(su2double **val_Jacobian_i, CConfig *config);
+    
+    /*!
+	 * \brief Calculation of the translational-vibrational energy exchange source term
+	 * \param[in] config - Definition of the particular problem.
+	 * \param[out] val_residual - residual of the source terms
+	 * \param[out] val_Jacobian_i - Jacobian of the source terms
+	 */
+	virtual void ComputeVibRelaxation(su2double *val_residual, su2double **val_Jacobian_i, CConfig *config);
+    
+    /*!
+	 * \brief Calculation of the chemistry source term
+	 * \param[in] config - Definition of the particular problem.
+	 * \param[out] val_residual - residual of the source terms
+	 * \param[out] val_Jacobian_i - Jacobian of the source terms
+	 */
+	virtual void ComputeChemistry(su2double *val_residual, su2double **val_Jacobian_i, CConfig *config);
+    
+  /*!
+	 * \brief Calculates constants used for Keq correlation.
+	 * \param[out] A - Pointer to coefficient array.
+   * \param[in] val_reaction - Reaction number indicator.
+	 * \param[in] config - Definition of the particular problem.
+	 */
+  virtual void GetKeqConstants(su2double *A, unsigned short val_reaction, CConfig *config);
+  
+	/*!
+	 * \brief Set intermittency for numerics (used in SA with LM transition model)
+	 */
+	virtual void SetIntermittency(su2double intermittency_in);
+  
+  /*!
+	 * \brief Computes the viscous source term for the TNE2 adjoint problem
+	 * \param[in] config - Definition of the particular problem.
+	 * \param[out] val_residual - residual of the source terms
+	 */
+  virtual void ComputeSourceViscous(su2double *val_residual, CConfig *config);
+  
+    /*!
+	 * \brief Residual for source term integration.
+	 * \param[in] val_production - Value of the Production.
+	 */
+    virtual void SetProduction(su2double val_production);
+    
+    /*!
+	 * \brief Residual for source term integration.
+	 * \param[in] val_destruction - Value of the Destruction.
+	 */
+    virtual void SetDestruction(su2double val_destruction);
+    
+    /*!
+	 * \brief Residual for source term integration.
+	 * \param[in] val_crossproduction - Value of the CrossProduction.
+	 */
+    virtual void SetCrossProduction(su2double val_crossproduction);
+    
+    /*!
+	 * \brief Residual for source term integration.
+	 * \param[in] val_production - Value of the Production.
+	 */
+    virtual su2double GetProduction(void);
+    
+    /*!
+	 * \brief Residual for source term integration.
+	 * \param[in] val_destruction - Value of the Destruction.
+	 */
+    virtual su2double GetDestruction(void);
+    
+    /*!
+	 * \brief Residual for source term integration.
+	 * \param[in] val_crossproduction - Value of the CrossProduction.
+	 */
+    virtual su2double GetCrossProduction(void);
+    
+	/*!
+	 * \overload
+	 * \param[out] val_Jacobian_i - Jacobian of the numerical method at node i
+	 * \param[in] config - Definition of the particular problem.
+	 */
+	virtual void ComputeResidual(su2double **val_Jacobian_i,
+                               su2double *val_Jacobian_mui,
+                               su2double ***val_Jacobian_gradi, CConfig *config);
+    
+	/*!
+	 * \overload
+	 * \param[out] val_Jacobian_i - Jacobian of the numerical method at node i
+	 * \param[in] config - Definition of the particular problem.
+	 */
+	virtual void ComputeResidual(su2double **val_Jacobian_i,
+                               su2double *val_Jacobian_mui,
+                               su2double ***val_Jacobian_gradi,
+                               su2double **val_Jacobian_j,
+                               su2double *val_Jacobian_muj,
+                               su2double ***val_Jacobian_gradj, CConfig *config);
+  
+  /*!
+	 * \brief Computing stiffness matrix of the Galerkin method.
+	 * \param[out] val_stiffmatrix_elem - Stiffness matrix for Galerkin computation.
+	 * \param[in] config - Definition of the particular problem.
+	 */
+	virtual void SetFEA_StiffMatrix2D(su2double **StiffMatrix_Elem, su2double CoordCorners[8][3], unsigned short nNodes, unsigned short form2d);
+  
+  /*!
+	 * \brief Computing stiffness matrix of the Galerkin method.
+	 * \param[out] val_stiffmatrix_elem - Stiffness matrix for Galerkin computation.
+	 * \param[in] config - Definition of the particular problem.
+	 */
+	virtual void SetFEA_StiffMatrix3D(su2double **StiffMatrix_Elem, su2double CoordCorners[8][3], unsigned short nNodes);
+
+  /*!
+	 * \brief Computing mass matrix of the Galerkin method.
+	 * \param[out] val_stiffmatrix_elem - Stiffness matrix for Galerkin computation.
+	 * \param[in] config - Definition of the particular problem.
+	 */
+	virtual void SetFEA_StiffMassMatrix2D(su2double **StiffMatrix_Elem, su2double **MassMatrix_Elem, su2double CoordCorners[8][3], unsigned short nNodes, unsigned short form2d);
+
+  /*!
+	 * \brief Computing mass matrix of the Galerkin method.
+	 * \param[out] val_stiffmatrix_elem - Stiffness matrix for Galerkin computation.
+	 * \param[in] config - Definition of the particular problem.
+	 */
+	virtual void SetFEA_StiffMassMatrix3D(su2double **StiffMatrix_Elem, su2double **MassMatrix_Elem, su2double CoordCorners[8][3], unsigned short nNodes);
+
+  /*!
+	 * \brief Computing dead load vector of the Galerkin method.
+	 * \param[out] val_deadloadvector_elem - Dead load at the nodes for Galerkin computation.
+	 * \param[in] config - Definition of the particular problem.
+	 */
+	virtual void SetFEA_DeadLoad2D(su2double *DeadLoadVector_Elem, su2double CoordCorners[8][3], unsigned short nNodes, su2double matDensity);
+
+  /*!
+	 * \brief Computing stiffness matrix of the Galerkin method.
+	 * \param[out] val_deadloadvector_elem - Dead load at the nodes for Galerkin computation.
+	 * \param[in] config - Definition of the particular problem.
+	 */
+	virtual void SetFEA_DeadLoad3D(su2double *DeadLoadVector_Elem, su2double CoordCorners[8][3], unsigned short nNodes, su2double matDensity);
+
+
+  /*!
+	 * \brief Computing stresses in FEA method.
+	 * \param[in] config - Definition of the particular problem.
+	 */
+	virtual void GetFEA_StressNodal2D(su2double StressVector[8][3], su2double DispElement[8], su2double CoordCorners[8][3], unsigned short nNodes, unsigned short form2d);
+
+
+  /*!
+	 * \brief Computing stresses in FEA method.
+	 * \param[in] config - Definition of the particular problem.
+	 */
+	virtual void GetFEA_StressNodal3D(su2double StressVector[8][6], su2double DispElement[24], su2double CoordCorners[8][3], unsigned short nNodes);
+
+	/*!
+	 * \brief A virtual member to linearly interpolate pressures
+	 * \param[in] config - Definition of the particular problem.
+	 */
+	virtual void PressInt_Linear(su2double CoordCorners[4][3], su2double *tn_e, su2double Fnodal[12]);
+
+	/*!
+	 * \brief A virtual member to linearly interpolate viscous stresses
+	 * \param[in] config - Definition of the particular problem.
+	 */
+	virtual void ViscTermInt_Linear(su2double CoordCorners[2][2], su2double Tau_0[3][3], su2double Tau_1[3][3],  su2double FviscNodal[4]);
+
+  /*!
+	 * \brief Computes a basis of orthogonal vectors from a suppled vector
+	 * \param[in] config - Normal vector
+	 */
+  void CreateBasis(su2double *val_Normal);
+    
+};
+
+/*!
+ * \class CUpwCUSP_Flow
+ * \brief Class for centered scheme - CUSP.
+ * \ingroup ConvDiscr
+ * \author F. Palacios
+ * \version 4.0.0 "Cardinal"
+ */
+class CUpwCUSP_Flow : public CNumerics {
+  
+private:
+	unsigned short iDim, iVar, jVar; /*!< \brief Iteration on dimension and variables. */
+	su2double *Diff_U, *Diff_Flux, /*!< \brief Diference of conservative variables and undivided laplacians. */
+	*Velocity_i, *Velocity_j, /*!< \brief Velocity at node 0 and 1. */
+	*MeanVelocity, ProjVelocity, ProjVelocity_i, ProjVelocity_j,  /*!< \brief Mean and projected velocities. */
+	Density_i, Density_j, Energy_i, Energy_j,  /*!< \brief Mean Density and energies. */
+	sq_vel_i, sq_vel_j,   /*!< \brief Modulus of the velocity and the normal vector. */
+	MeanDensity, MeanPressure, MeanEnthalpy, MeanEnergy, /*!< \brief Mean values of primitive variables. */
+	Param_p, Param_Kappa_2, Param_Kappa_4, /*!< \brief Artificial dissipation parameters. */
+	Local_Lambda_i, Local_Lambda_j, MeanLambda, /*!< \brief Local eingenvalues. */
+	Phi_i, Phi_j, sc2, sc4, StretchingFactor, /*!< \brief Streching parameters. */
+	*ProjFlux, *ProjFlux_i, *ProjFlux_j,  /*!< \brief Projected inviscid flux tensor. */
+	Epsilon_2, Epsilon_4, cte_0, cte_1, /*!< \brief Artificial dissipation values. */
+  LamdaNeg, LamdaPos, ModVelocity, Beta, Nu_c, U_i[5], U_j[5], MeanSoundSpeed, Mach,
+  ProjGridVel_i, ProjGridVel_j, ProjGridVel, **Jacobian;  /*!< \brief Projected grid velocity. */
+	bool implicit, /*!< \brief Implicit calculation. */
+	grid_movement, /*!< \brief Modification for grid movement. */
+	stretching; /*!< \brief Stretching factor. */
+  
+  
+public:
+  
+	/*!
+	 * \brief Constructor of the class.
+	 * \param[in] val_nDim - Number of dimension of the problem.
+	 * \param[in] val_nVar - Number of variables of the problem.
+	 * \param[in] config - Definition of the particular problem.
+	 */
+	CUpwCUSP_Flow(unsigned short val_nDim, unsigned short val_nVar, CConfig *config);
+  
+	/*!
+	 * \brief Destructor of the class.
+	 */
+	~CUpwCUSP_Flow(void);
+  
+	/*!
+	 * \brief Compute the flow residual using a JST method.
+	 * \param[out] val_residual - Pointer to the residual.
+	 * \param[out] val_Jacobian_i - Jacobian of the numerical method at node i (implicit computation).
+	 * \param[out] val_Jacobian_j - Jacobian of the numerical method at node j (implicit computation).
+	 * \param[in] config - Definition of the particular problem.
+	 */
+	void ComputeResidual(su2double *val_residual, su2double **val_Jacobian_i, su2double **val_Jacobian_j,
+                       CConfig *config);
+};
+
+/*!
+ * \class CUpwRoe_Flow
+ * \brief Class for solving an approximate Riemann solver of Roe for the flow equations.
+ * \ingroup ConvDiscr
+ * \author A. Bueno, F. Palacios
+ * \version 4.0.0 "Cardinal"
+ */
+class CUpwRoe_Flow : public CNumerics {
+private:
+	bool implicit, grid_movement;
+	su2double *Diff_U;
+	su2double *Velocity_i, *Velocity_j, *RoeVelocity;
+	su2double *ProjFlux_i, *ProjFlux_j;
+	su2double *delta_wave, *delta_vel;
+	su2double *Lambda, *Epsilon, MaxLambda, Delta, sign;
+	su2double **P_Tensor, **invP_Tensor;
+	su2double sq_vel, Proj_ModJac_Tensor_ij, Density_i, Energy_i, SoundSpeed_i, Pressure_i, Enthalpy_i,
+	Density_j, Energy_j, SoundSpeed_j, Pressure_j, Enthalpy_j, R, RoeDensity, RoeEnthalpy, RoeSoundSpeed,
+	ProjVelocity, ProjVelocity_i, ProjVelocity_j, proj_delta_vel, delta_p, delta_rho, RoeSoundSpeed2, kappa;
+	unsigned short iDim, iVar, jVar, kVar;
+    
+public:
+    
+	/*!
+	 * \brief Constructor of the class.
+	 * \param[in] val_nDim - Number of dimensions of the problem.
+	 * \param[in] val_nVar - Number of variables of the problem.
+	 * \param[in] config - Definition of the particular problem.
+	 */
+	CUpwRoe_Flow(unsigned short val_nDim, unsigned short val_nVar, CConfig *config);
+    
+	/*!
+	 * \brief Destructor of the class.
+	 */
+	~CUpwRoe_Flow(void);
+    
+	/*!
+	 * \brief Compute the Roe's flux between two nodes i and j.
+	 * \param[out] val_residual - Pointer to the total residual.
+	 * \param[out] val_Jacobian_i - Jacobian of the numerical method at node i (implicit computation).
+	 * \param[out] val_Jacobian_j - Jacobian of the numerical method at node j (implicit computation).
+	 * \param[in] config - Definition of the particular problem.
+	 */
+	void ComputeResidual(su2double *val_residual, su2double **val_Jacobian_i, su2double **val_Jacobian_j, CConfig *config);
+};
+
+
+/*!
+ * \class CUpwGeneralRoe_Flow
+ * \brief Class for solving an approximate Riemann solver of Roe for the flow equations for a general fluid model.
+ * \ingroup ConvDiscr
+ * \author S.Vitale, G.Gori, M.Pini
+ * \version 4.0.0 "Cardinal"
+ */
+class CUpwGeneralRoe_Flow : public CNumerics {
+private:
+	bool implicit, grid_movement;
+	su2double *Diff_U;
+	su2double *Velocity_i, *Velocity_j, *RoeVelocity;
+	su2double *ProjFlux_i, *ProjFlux_j;
+	su2double *delta_wave, *delta_vel;
+	su2double *Lambda, *Epsilon, MaxLambda, Delta;
+	su2double **P_Tensor, **invP_Tensor;
+	su2double sq_vel, Proj_ModJac_Tensor_ij, Density_i, Energy_i, SoundSpeed_i, Pressure_i, Enthalpy_i,
+	Density_j, Energy_j, SoundSpeed_j, Pressure_j, Enthalpy_j, R, RoeDensity, RoeEnthalpy, RoeSoundSpeed, RoeSoundSpeed2,
+	ProjVelocity, ProjVelocity_i, ProjVelocity_j, proj_delta_vel, delta_p, delta_rho, kappa;
+	unsigned short iDim, iVar, jVar, kVar;
+
+
+	su2double StaticEnthalpy_i, StaticEnergy_i, StaticEnthalpy_j, StaticEnergy_j, Kappa_i, Kappa_j, Chi_i, Chi_j, Velocity2_i, Velocity2_j;
+	su2double RoeKappa, RoeChi, RoeKappaStaticEnthalpy;
+
+public:
+
+	/*!
+	 * \brief Constructor of the class.
+	 * \param[in] val_nDim - Number of dimensions of the problem.
+	 * \param[in] val_nVar - Number of variables of the problem.
+	 * \param[in] config - Definition of the particular problem.
+	 */
+	CUpwGeneralRoe_Flow(unsigned short val_nDim, unsigned short val_nVar, CConfig *config);
+
+	/*!
+	 * \brief Destructor of the class.
+	 */
+	~CUpwGeneralRoe_Flow(void);
+
+	/*!
+	 * \brief Compute the Roe's flux between two nodes i and j.
+	 * \param[out] val_residual - Pointer to the total residual.
+	 * \param[out] val_Jacobian_i - Jacobian of the numerical method at node i (implicit computation).
+	 * \param[out] val_Jacobian_j - Jacobian of the numerical method at node j (implicit computation).
+	 * \param[in] config - Definition of the particular problem.
+	 */
+	void ComputeResidual(su2double *val_residual, su2double **val_Jacobian_i, su2double **val_Jacobian_j, CConfig *config);
+
+	/*!
+	 * \brief Compute the Average for a general fluid flux between two nodes i and j.
+	 * Using the approach of Vinokur and Montagne'
+	 */
+
+	void ComputeRoeAverage();
+};
+
+
+/*!
+ * \class CUpwMSW_Flow
+ * \brief Class for solving a flux-vector splitting method by Steger & Warming, modified version.
+ * \ingroup ConvDiscr
+ * \author S. Copeland
+ * \version 4.0.0 "Cardinal"
+ */
+class CUpwMSW_Flow : public CNumerics {
+private:
+	bool implicit;
+	su2double *Diff_U;
+	su2double *u_i, *u_j, *ust_i, *ust_j;
+	su2double *Fc_i, *Fc_j;
+	su2double *Lambda_i, *Lambda_j;
+  su2double rhos_i, rhos_j, rhosst_i, rhosst_j;
+  su2double *Ust_i, *Ust_j, *Vst_i, *Vst_j, *Velst_i, *Velst_j;
+	su2double **P_Tensor, **invP_Tensor;
+  unsigned short nPrimVar, nPrimVarGrad, nVar, nDim;
+
+public:
+  
+	/*!
+	 * \brief Constructor of the class.
+	 * \param[in] val_nDim - Number of dimensions of the problem.
+	 * \param[in] val_nVar - Number of variables of the problem.
+	 * \param[in] config - Definition of the particular problem.
+	 */
+	CUpwMSW_Flow(unsigned short val_nDim, unsigned short val_nVar, CConfig *config);
+  
+	/*!
+	 * \brief Destructor of the class.
+	 */
+	~CUpwMSW_Flow(void);
+  
+	/*!
+	 * \brief Compute the Roe's flux between two nodes i and j.
+	 * \param[out] val_residual - Pointer to the total residual.
+	 * \param[out] val_Jacobian_i - Jacobian of the numerical method at node i (implicit computation).
+	 * \param[out] val_Jacobian_j - Jacobian of the numerical method at node j (implicit computation).
+	 * \param[in] config - Definition of the particular problem.
+	 */
+	void ComputeResidual(su2double *val_residual, su2double **val_Jacobian_i, su2double **val_Jacobian_j, CConfig *config);
+  
+};
+
+/*!
+ * \class CUpwTurkel_Flow
+ * \brief Class for solving an approximate Riemann solver of Roe with Turkel Preconditioning for the flow equations.
+ * \ingroup ConvDiscr
+ * \author A. K. Lonkar
+ * \version 4.0.0 "Cardinal"
+ */
+class CUpwTurkel_Flow : public CNumerics {
+private:
+	bool implicit, grid_movement;
+	su2double *Diff_U;
+	su2double *Velocity_i, *Velocity_j, *RoeVelocity;
+	su2double *ProjFlux_i, *ProjFlux_j;
+	su2double *Lambda, *Epsilon;
+	su2double **absPeJac, **invRinvPe, **R_Tensor, **Matrix, **Art_Visc;
+	su2double sq_vel, Proj_ModJac_Tensor_ij, Density_i, Energy_i, SoundSpeed_i, Pressure_i, Enthalpy_i,
+	Density_j, Energy_j, SoundSpeed_j, Pressure_j, Enthalpy_j, R, RoePressure, RoeDensity, RoeEnthalpy, RoeSoundSpeed,
+	ProjVelocity, ProjVelocity_i, ProjVelocity_j;
+	unsigned short iDim, iVar, jVar, kVar;
+	su2double Beta, Beta_min, Beta_max;
+  su2double r_hat, s_hat, t_hat, rhoB2a2, sqr_one_m_Betasqr_Lam1;
+	su2double Beta2, one_m_Betasqr, one_p_Betasqr, sqr_two_Beta_c_Area;
+	su2double local_Mach;
+  
+public:
+    
+	/*!
+	 * \brief Constructor of the class.
+	 * \param[in] val_nDim - Number of dimensions of the problem.
+	 * \param[in] val_nVar - Number of variables of the problem.
+	 * \param[in] config - Definition of the particular problem.
+	 */
+	CUpwTurkel_Flow(unsigned short val_nDim, unsigned short val_nVar, CConfig *config);
+    
+	/*!
+	 * \brief Destructor of the class.
+	 */
+	~CUpwTurkel_Flow(void);
+    
+	/*!
+	 * \brief Compute the Roe's flux between two nodes i and j.
+	 * \param[out] val_residual - Pointer to the total residual.
+	 * \param[out] val_Jacobian_i - Jacobian of the numerical method at node i (implicit computation).
+	 * \param[out] val_Jacobian_j - Jacobian of the numerical method at node j (implicit computation).
+	 * \param[in] config - Definition of the particular problem.
+	 */
+	void ComputeResidual(su2double *val_residual, su2double **val_Jacobian_i, su2double **val_Jacobian_j, CConfig *config);
+    
+	/*!
+	 * \brief Get the Preconditioning Beta.
+	 * \return Beta - Value of the low Mach Preconditioner.
+	 */
+	su2double GetPrecond_Beta();
+};
+
+/*!
+ * \class CUpwArtComp_Flow
+ * \brief Class for solving an approximate Riemann solver of Roe for the incompressible flow equations.
+ * \ingroup ConvDiscr
+ * \author F. Palacios
+ * \version 4.0.0 "Cardinal"
+ */
+class CUpwArtComp_Flow : public CNumerics {
+private:
+	bool implicit;
+	bool gravity;
+	su2double Froude;
+	su2double *Diff_U;
+	su2double *Velocity_i, *Velocity_j, *MeanVelocity;
+	su2double *ProjFlux_i, *ProjFlux_j;
+	su2double *Lambda, *Epsilon;
+	su2double **P_Tensor, **invP_Tensor;
+	su2double sq_vel, Proj_ModJac_Tensor_ij, Density_i, Energy_i, SoundSpeed_i, Pressure_i, Enthalpy_i,
+	Density_j, Energy_j, SoundSpeed_j, Pressure_j, Enthalpy_j, R, MeanDensity, MeanEnthalpy, MeanSoundSpeed, MeanPressure, MeanBetaInc2,
+	ProjVelocity, ProjVelocity_i, ProjVelocity_j, proj_delta_vel, delta_p, delta_rho, vn;
+	unsigned short iDim, iVar, jVar, kVar;
+    
+public:
+    
+	/*!
+	 * \brief Constructor of the class.
+	 * \param[in] val_nDim - Number of dimensions of the problem.
+	 * \param[in] val_nVar - Number of variables of the problem.
+	 * \param[in] config - Definition of the particular problem.
+	 */
+	CUpwArtComp_Flow(unsigned short val_nDim, unsigned short val_nVar, CConfig *config);
+    
+	/*!
+	 * \brief Destructor of the class.
+	 */
+	~CUpwArtComp_Flow(void);
+    
+	/*!
+	 * \brief Compute the Roe's flux between two nodes i and j.
+	 * \param[out] val_residual - Pointer to the total residual.
+	 * \param[out] val_Jacobian_i - Jacobian of the numerical method at node i (implicit computation).
+	 * \param[out] val_Jacobian_j - Jacobian of the numerical method at node j (implicit computation).
+	 * \param[in] config - Definition of the particular problem.
+	 */
+	void ComputeResidual(su2double *val_residual, su2double **val_Jacobian_i, su2double **val_Jacobian_j, CConfig *config);
+};
+
+/*!
+ * \class CUpwArtComp_FreeSurf_Flow
+ * \brief Class for solving an approximate Riemann solver of Roe for the incompressible flow equations.
+ * \ingroup ConvDiscr
+ * \author F. Palacios
+ * \version 4.0.0 "Cardinal"
+ */
+class CUpwArtComp_FreeSurf_Flow : public CNumerics {
+private:
+	bool implicit;
+	bool gravity;
+	su2double Froude;
+	su2double *Diff_U;
+	su2double *Velocity_i, *Velocity_j, *MeanVelocity;
+	su2double *ProjFlux_i, *ProjFlux_j;
+	su2double *Lambda, *Epsilon;
+	su2double **P_Tensor, **invP_Tensor;
+	su2double sq_vel, Proj_ModJac_Tensor_ij, Density_i, Pressure_i, LevelSet_i, dDensityInc_i, dDensityInc_j,
+	Density_j, Pressure_j, LevelSet_j, MeanDensityInc, dMeanDensityInc, MeanPressure, MeanLevelSet, MeanBetaInc2,
+	ProjVelocity, ProjVelocity_i, ProjVelocity_j, proj_delta_vel, Distance_i, Distance_j;
+	unsigned short iDim, jDim, iVar, jVar, kVar;
+    
+public:
+    
+	/*!
+	 * \brief Constructor of the class.
+	 * \param[in] val_nDim - Number of dimensions of the problem.
+	 * \param[in] val_nVar - Number of variables of the problem.
+	 * \param[in] config - Definition of the particular problem.
+	 */
+	CUpwArtComp_FreeSurf_Flow(unsigned short val_nDim, unsigned short val_nVar, CConfig *config);
+    
+	/*!
+	 * \brief Destructor of the class.
+	 */
+	~CUpwArtComp_FreeSurf_Flow(void);
+    
+	/*!
+	 * \brief Compute the Roe's flux between two nodes i and j.
+	 * \param[out] val_residual - Pointer to the total residual.
+	 * \param[out] val_Jacobian_i - Jacobian of the numerical method at node i (implicit computation).
+	 * \param[out] val_Jacobian_j - Jacobian of the numerical method at node j (implicit computation).
+	 * \param[in] config - Definition of the particular problem.
+	 */
+	void ComputeResidual(su2double *val_residual, su2double **val_Jacobian_i, su2double **val_Jacobian_j, CConfig *config);
+};
+
+/*!
+ * \class CUpwRoe_AdjFlow
+ * \brief Class for solving an approximate Riemann solver of Roe
+ *        for the adjoint flow equations.
+ * \ingroup ConvDiscr
+ * \author F. Palacios
+ * \version 4.0.0 "Cardinal"
+ */
+class CUpwRoe_AdjFlow : public CNumerics {
+private:
+	su2double *Residual_Roe;
+	su2double area, Sx, Sy, Sz, rarea, nx, ny, nz, rho_l, u_l, v_l, w_l, h_l, rho_r,
+	u_r, v_r, w_r, h_r, psi1, psi2, psi3, psi4, psi5;
+	su2double h, u, v, w, c, psi1_l, psi2_l, psi3_l, psi4_l, psi5_l,
+	psi1_r, psi2_r, psi3_r, psi4_r, psi5_r, q_l, q_r, Q_l, Q_r, vn,
+	rrho_l, weight, rweight1, cc;
+	su2double l1psi, l2psi, absQ, absQp, absQm, q2, alpha, beta_u, beta_v, beta_w, Q, l1l2p, l1l2m, eta;
+	su2double RoeDensity, RoeSoundSpeed, *RoeVelocity, *Lambda, *Velocity_i, *Velocity_j, **ProjFlux_i, **ProjFlux_j,
+	Proj_ModJac_Tensor_ij, **Proj_ModJac_Tensor, Energy_i, Energy_j, **P_Tensor, **invP_Tensor;
+	unsigned short iDim, iVar, jVar, kVar;
+	bool implicit, grid_movement;
+    
+public:
+    
+	/*!
+	 * \brief Constructor of the class.
+	 * \param[in] val_nDim - Number of dimensions of the problem.
+	 * \param[in] val_nVar - Number of variables of the problem.
+	 * \param[in] config - Definition of the particular problem.
+	 */
+	CUpwRoe_AdjFlow(unsigned short val_nDim, unsigned short val_nVar, CConfig *config);
+    
+	/*!
+	 * \brief Destructor of the class.
+	 */
+	~CUpwRoe_AdjFlow(void);
+    
+	/*!
+	 * \brief Compute the adjoint Roe's flux between two nodes i and j.
+	 * \param[out] val_residual_i - Pointer to the total residual at point i.
+	 * \param[out] val_residual_j - Pointer to the total residual at point j.
+	 * \param[out] val_Jacobian_ii - Jacobian of the numerical method at node i (implicit computation) from node i.
+	 * \param[out] val_Jacobian_ij - Jacobian of the numerical method at node i (implicit computation) from node j.
+	 * \param[out] val_Jacobian_ji - Jacobian of the numerical method at node j (implicit computation) from node i.
+	 * \param[out] val_Jacobian_jj - Jacobian of the numerical method at node j (implicit computation) from node j.
+	 * \param[in] config - Definition of the particular problem.
+	 */
+	void ComputeResidual(su2double *val_residual_i, su2double *val_residual_j, su2double **val_Jacobian_ii,
+                         su2double **val_Jacobian_ij, su2double **val_Jacobian_ji, su2double **val_Jacobian_jj, CConfig *config);
+};
+
+/*!
+ * \class CUpwRoeArtComp_AdjFlow
+ * \brief Class for solving an approximate Riemann solver of Roe
+ *        for the adjoint flow equations.
+ * \ingroup ConvDiscr
+ * \author F. Palacios
+ * \version 4.0.0 "Cardinal"
+ */
+class CUpwRoeArtComp_AdjFlow : public CNumerics {
+private:
+	su2double Area, *Lambda, *Velocity_i, *Velocity_j, **Proj_Jac_Tensor_i, **Proj_Jac_Tensor_j,
+	Proj_ModJac_Tensor_ij, **Proj_ModJac_Tensor, **P_Tensor, **invP_Tensor, MeanDensity,
+	MeanPressure, MeanBetaInc2, ProjVelocity, *MeanVelocity, MeanSoundSpeed;
+	unsigned short iDim, iVar, jVar, kVar;
+	bool implicit;
+    
+public:
+    
+	/*!
+	 * \brief Constructor of the class.
+	 * \param[in] val_nDim - Number of dimensions of the problem.
+	 * \param[in] val_nVar - Number of variables of the problem.
+	 * \param[in] config - Definition of the particular problem.
+	 */
+	CUpwRoeArtComp_AdjFlow(unsigned short val_nDim, unsigned short val_nVar, CConfig *config);
+    
+	/*!
+	 * \brief Destructor of the class.
+	 */
+	~CUpwRoeArtComp_AdjFlow(void);
+    
+	/*!
+	 * \brief Compute the adjoint Roe's flux between two nodes i and j.
+	 * \param[out] val_residual_i - Pointer to the total residual at point i.
+	 * \param[out] val_residual_j - Pointer to the total residual at point j.
+	 * \param[out] val_Jacobian_ii - Jacobian of the numerical method at node i (implicit computation) from node i.
+	 * \param[out] val_Jacobian_ij - Jacobian of the numerical method at node i (implicit computation) from node j.
+	 * \param[out] val_Jacobian_ji - Jacobian of the numerical method at node j (implicit computation) from node i.
+	 * \param[out] val_Jacobian_jj - Jacobian of the numerical method at node j (implicit computation) from node j.
+	 * \param[in] config - Definition of the particular problem.
+	 */
+	void ComputeResidual(su2double *val_residual_i, su2double *val_residual_j, su2double **val_Jacobian_ii,
+                         su2double **val_Jacobian_ij, su2double **val_Jacobian_ji, su2double **val_Jacobian_jj, CConfig *config);
+};
+
+/*!
+ * \class CUpwAUSM_Flow
+ * \brief Class for solving an approximate Riemann AUSM.
+ * \ingroup ConvDiscr
+ * \author F. Palacios
+ * \version 4.0.0 "Cardinal"
+ */
+class CUpwAUSM_Flow : public CNumerics {
+private:
+	bool implicit;
+	su2double *Diff_U;
+	su2double *Velocity_i, *Velocity_j, *RoeVelocity;
+	su2double *ProjFlux_i, *ProjFlux_j;
+	su2double *delta_wave, *delta_vel;
+	su2double *Lambda, *Epsilon;
+	su2double **P_Tensor, **invP_Tensor;
+	su2double sq_vel, Proj_ModJac_Tensor_ij, Density_i, Energy_i, SoundSpeed_i, Pressure_i, Enthalpy_i,
+	Density_j, Energy_j, SoundSpeed_j, Pressure_j, Enthalpy_j, R, RoeDensity, RoeEnthalpy, RoeSoundSpeed,
+	ProjVelocity, ProjVelocity_i, ProjVelocity_j, proj_delta_vel, delta_p, delta_rho;
+	unsigned short iDim, iVar, jVar, kVar;
+  su2double mL, mR, mLP, mRM, mF, pLP, pRM, pF, Phi;
+
+public:
+    
+	/*!
+	 * \brief Constructor of the class.
+	 * \param[in] val_nDim - Number of dimensions of the problem.
+	 * \param[in] val_nVar - Number of variables of the problem.
+	 * \param[in] config - Definition of the particular problem.
+	 */
+	CUpwAUSM_Flow(unsigned short val_nDim, unsigned short val_nVar, CConfig *config);
+    
+	/*!
+	 * \brief Destructor of the class.
+	 */
+	~CUpwAUSM_Flow(void);
+    
+	/*!
+	 * \brief Compute the Roe's flux between two nodes i and j.
+	 * \param[out] val_residual - Pointer to the total residual.
+	 * \param[out] val_Jacobian_i - Jacobian of the numerical method at node i (implicit computation).
+	 * \param[out] val_Jacobian_j - Jacobian of the numerical method at node j (implicit computation).
+	 * \param[in] config - Definition of the particular problem.
+	 */
+	void ComputeResidual(su2double *val_residual, su2double **val_Jacobian_i, su2double **val_Jacobian_j, CConfig *config);
+};
+
+/*!
+ * \class CUpwHLLC_Flow
+ * \brief Class for solving an approximate Riemann AUSM.
+ * \ingroup ConvDiscr
+ * \author F. Palacios, based on the Joe code implementation
+ * \version 4.0.0 "Cardinal"
+ */
+class CUpwHLLC_Flow : public CNumerics {
+private:
+	bool implicit;
+	su2double *Diff_U;
+	su2double *Velocity_i, *Velocity_j, *RoeVelocity;
+	su2double *ProjFlux_i, *ProjFlux_j;
+	su2double *delta_wave, *delta_vel;
+	su2double *Lambda, *Epsilon;
+	su2double **P_Tensor, **invP_Tensor;
+	su2double sq_vel, sq_vel_i, sq_vel_j, Proj_ModJac_Tensor_ij, Density_i, Energy_i, SoundSpeed_i, Pressure_i, Enthalpy_i,
+	Density_j, Energy_j, SoundSpeed_j, Pressure_j, Enthalpy_j, R, RoeDensity, RoeEnthalpy, RoeSoundSpeed,
+	ProjVelocity, ProjVelocity_i, ProjVelocity_j, proj_delta_vel, delta_p, delta_rho;
+	unsigned short iDim, iVar, jVar, kVar;
+  su2double Rrho, tmp, velRoe[3], uRoe, gamPdivRho, sq_velRoe, cRoe, sL, sR, sM, pStar, invSLmSs, sLmuL, rhoSL, rhouSL[3],
+  eSL, invSRmSs, sRmuR, rhoSR, rhouSR[3], eSR;
+  
+public:
+    
+	/*!
+	 * \brief Constructor of the class.
+	 * \param[in] val_nDim - Number of dimensions of the problem.
+	 * \param[in] val_nVar - Number of variables of the problem.
+	 * \param[in] config - Definition of the particular problem.
+	 */
+	CUpwHLLC_Flow(unsigned short val_nDim, unsigned short val_nVar, CConfig *config);
+    
+	/*!
+	 * \brief Destructor of the class.
+	 */
+	~CUpwHLLC_Flow(void);
+    
+	/*!
+	 * \brief Compute the Roe's flux between two nodes i and j.
+	 * \param[out] val_residual - Pointer to the total residual.
+	 * \param[out] val_Jacobian_i - Jacobian of the numerical method at node i (implicit computation).
+	 * \param[out] val_Jacobian_j - Jacobian of the numerical method at node j (implicit computation).
+	 * \param[in] config - Definition of the particular problem.
+	 */
+	void ComputeResidual(su2double *val_residual, su2double **val_Jacobian_i, su2double **val_Jacobian_j, CConfig *config);
+};
+
+/*!
+ * \class CUpwLin_TransLM
+ * \brief Class for performing a linear upwind solver for the Spalart-Allmaras turbulence model equations with transition
+ * \ingroup ConvDiscr
+ * \author A. Aranake
+ * \version 4.0.0 "Cardinal"
+ */
+class CUpwLin_TransLM : public CNumerics {
+private:
+	su2double *Velocity_i;
+	su2double *Velocity_j;
+	bool implicit, grid_movement, incompressible;
+	su2double Density_i, Density_j, q_ij, a0, a1;
+	unsigned short iDim;
+    
+public:
+    
+	/*!
+	 * \brief Constructor of the class.
+	 * \param[in] val_nDim - Number of dimensions of the problem.
+	 * \param[in] val_nVar - Number of variables of the problem.
+	 * \param[in] config - Definition of the particular problem.
+	 */
+	CUpwLin_TransLM(unsigned short val_nDim, unsigned short val_nVar, CConfig *config);
+    
+	/*!
+	 * \brief Destructor of the class.
+	 */
+	~CUpwLin_TransLM(void);
+    
+	/*!
+	 * \brief Compute the upwind flux between two nodes i and j.
+	 * \param[out] val_residual - Pointer to the total residual.
+	 * \param[out] val_Jacobian_i - Jacobian of the numerical method at node i (implicit computation).
+	 * \param[out] val_Jacobian_j - Jacobian of the numerical method at node j (implicit computation).
+	 * \param[in] config - Definition of the particular problem.
+	 */
+	void ComputeResidual (su2double *val_residual, su2double **val_Jacobian_i, su2double **val_Jacobian_j, CConfig *config);
+};
+
+/*!
+ * \class CUpwLin_LevelSet
+ * \brief Class for performing a linear upwind solver for the Level Set equations.
+ * \ingroup ConvDiscr
+ * \author F. Palacios
+ * \version 4.0.0 "Cardinal"
+ */
+class CUpwLin_LevelSet : public CNumerics {
+private:
+	bool implicit;
+	su2double *Velocity_i;
+	su2double *Velocity_j;
+    
+public:
+    
+	/*!
+	 * \brief Constructor of the class.
+	 * \param[in] val_nDim - Number of dimensions of the problem.
+	 * \param[in] val_nVar - Number of variables of the problem.
+	 * \param[in] config - Definition of the particular problem.
+	 */
+	CUpwLin_LevelSet(unsigned short val_nDim, unsigned short val_nVar, CConfig *config);
+    
+	/*!
+	 * \brief Destructor of the class.
+	 */
+	~CUpwLin_LevelSet(void);
+    
+	/*!
+	 * \brief Compute the upwind flux between two nodes i and j.
+	 * \param[out] val_residual - Pointer to the total residual.
+	 * \param[out] val_Jacobian_i - Jacobian of the numerical method at node i (implicit computation).
+	 * \param[out] val_Jacobian_j - Jacobian of the numerical method at node j (implicit computation).
+	 * \param[in] config - Definition of the particular problem.
+	 */
+	void ComputeResidual(su2double *val_residual, su2double **val_Jacobian_i, su2double **val_Jacobian_j,
+                         su2double **val_JacobianMeanFlow_i, su2double **val_JacobianMeanFlow_j, CConfig *config);
+    
+};
+
+/*!
+ * \class CUpwLin_AdjLevelSet
+ * \brief Class for performing a linear upwind solver for the adjoint Level Set equations.
+ * \ingroup ConvDiscr
+ * \author F. Palacios
+ * \version 4.0.0 "Cardinal"
+ */
+class CUpwLin_AdjLevelSet : public CNumerics {
+private:
+	bool implicit;
+	su2double *Velocity_i;
+	su2double *Velocity_j;
+    
+public:
+    
+	/*!
+	 * \brief Constructor of the class.
+	 * \param[in] val_nDim - Number of dimensions of the problem.
+	 * \param[in] val_nVar - Number of variables of the problem.
+	 * \param[in] config - Definition of the particular problem.
+	 */
+	CUpwLin_AdjLevelSet(unsigned short val_nDim, unsigned short val_nVar, CConfig *config);
+    
+	/*!
+	 * \brief Destructor of the class.
+	 */
+	~CUpwLin_AdjLevelSet(void);
+    
+	/*!
+	 * \brief Compute the upwind flux between two nodes i and j.
+	 * \param[out] val_residual_i - Pointer to the total residual at node i.
+	 * \param[out] val_residual_j - Pointer to the total residual at node j.
+	 * \param[out] val_Jacobian_ii - Jacobian of the numerical method at node i (implicit computation).
+	 * \param[out] val_Jacobian_ij - Jacobian of the numerical method from node i to node j (implicit computation).
+	 * \param[out] val_Jacobian_ji - Jacobian of the numerical method from node j to node i (implicit computation).
+	 * \param[out] val_Jacobian_jj - Jacobian of the numerical method at node j (implicit computation).
+	 * \param[in] config - Definition of the particular problem.
+	 */
+	void ComputeResidual(su2double *val_residual_i, su2double *val_residual_j, su2double **val_Jacobian_ii,
+                         su2double **val_Jacobian_ij, su2double **val_Jacobian_ji, su2double **val_Jacobian_jj, CConfig *config);
+};
+
+/*!
+ * \class CUpwLin_AdjTurb
+ * \brief Class for performing a linear upwind solver for the adjoint turbulence equations.
+ * \ingroup ConvDiscr
+ * \author A. Bueno.
+ * \version 4.0.0 "Cardinal"
+ */
+class CUpwLin_AdjTurb : public CNumerics {
+private:
+	su2double *Velocity_i;
+    
+public:
+    
+	/*!
+	 * \brief Constructor of the class.
+	 * \param[in] val_nDim - Number of dimensions of the problem.
+	 * \param[in] val_nVar - Number of variables of the problem.
+	 * \param[in] config - Definition of the particular problem.
+	 */
+	CUpwLin_AdjTurb(unsigned short val_nDim, unsigned short val_nVar, CConfig *config);
+    
+	/*!
+	 * \brief Destructor of the class.
+	 */
+	~CUpwLin_AdjTurb(void);
+    
+	/*!
+	 * \brief Compute the adjoint upwind flux between two nodes i and j.
+	 * \param[out] val_residual - Pointer to the total residual.
+	 * \param[out] val_Jacobian_i - Jacobian of the numerical method at node i (implicit computation).
+	 * \param[out] val_Jacobian_j - Jacobian of the numerical method at node j (implicit computation).
+	 * \param[in] config - Definition of the particular problem.
+	 */
+	void ComputeResidual (su2double *val_residual, su2double **val_Jacobian_i, su2double **val_Jacobian_j, CConfig *config);
+};
+
+/*!
+ * \class CUpwSca_TurbSA
+ * \brief Class for doing a scalar upwind solver for the Spalar-Allmaral turbulence model equations.
+ * \ingroup ConvDiscr
+ * \author A. Bueno.
+ * \version 4.0.0 "Cardinal"
+ */
+class CUpwSca_TurbSA : public CNumerics {
+private:
+	su2double *Velocity_i, *Velocity_j;
+	bool implicit, grid_movement, incompressible;
+	su2double Density_i, Density_j, q_ij, a0, a1;
+	unsigned short iDim;
+    
+public:
+    
+	/*!
+	 * \brief Constructor of the class.
+	 * \param[in] val_nDim - Number of dimensions of the problem.
+	 * \param[in] val_nVar - Number of variables of the problem.
+	 * \param[in] config - Definition of the particular problem.
+	 */
+	CUpwSca_TurbSA(unsigned short val_nDim, unsigned short val_nVar, CConfig *config);
+    
+	/*!
+	 * \brief Destructor of the class.
+	 */
+	~CUpwSca_TurbSA(void);
+    
+	/*!
+	 * \brief Compute the scalar upwind flux between two nodes i and j.
+	 * \param[out] val_residual - Pointer to the total residual.
+	 * \param[out] val_Jacobian_i - Jacobian of the numerical method at node i (implicit computation).
+	 * \param[out] val_Jacobian_j - Jacobian of the numerical method at node j (implicit computation).
+	 * \param[in] config - Definition of the particular problem.
+	 */
+	void ComputeResidual(su2double *val_residual, su2double **val_Jacobian_i, su2double **val_Jacobian_j, CConfig *config);
+};
+
+/*!
+ * \class CUpwSca_TurbML
+ * \brief Class for doing a scalar upwind solver for the Spalar-Allmaral turbulence model equations.
+ * \ingroup ConvDiscr
+ * \author A. Bueno.
+ * \version 4.0.0 "Cardinal"
+ */
+class CUpwSca_TurbML : public CNumerics {
+private:
+	su2double *Velocity_i, *Velocity_j;
+	bool implicit, grid_movement, incompressible;
+	su2double Density_i, Density_j, q_ij, a0, a1;
+	unsigned short iDim;
+  
+public:
+  
+	/*!
+	 * \brief Constructor of the class.
+	 * \param[in] val_nDim - Number of dimensions of the problem.
+	 * \param[in] val_nVar - Number of variables of the problem.
+	 * \param[in] config - Definition of the particular problem.
+	 */
+	CUpwSca_TurbML(unsigned short val_nDim, unsigned short val_nVar, CConfig *config);
+  
+	/*!
+	 * \brief Destructor of the class.
+	 */
+	~CUpwSca_TurbML(void);
+  
+	/*!
+	 * \brief Compute the scalar upwind flux between two nodes i and j.
+	 * \param[out] val_residual - Pointer to the total residual.
+	 * \param[out] val_Jacobian_i - Jacobian of the numerical method at node i (implicit computation).
+	 * \param[out] val_Jacobian_j - Jacobian of the numerical method at node j (implicit computation).
+	 * \param[in] config - Definition of the particular problem.
+	 */
+	void ComputeResidual(su2double *val_residual, su2double **val_Jacobian_i, su2double **val_Jacobian_j, CConfig *config);
+};
+
+/*!
+ * \class CUpwSca_TurbSST
+ * \brief Class for doing a scalar upwind solver for the Menter SST turbulence model equations.
+ * \ingroup ConvDiscr
+ * \author A. Campos.
+ * \version 4.0.0 "Cardinal"
+ */
+class CUpwSca_TurbSST : public CNumerics {
+private:
+	su2double *Velocity_i, *Velocity_j;
+	bool implicit, grid_movement, incompressible;
+	su2double Density_i, Density_j,
+	q_ij,
+	a0, a1;
+	unsigned short iDim;
+    
+public:
+    
+	/*!
+	 * \brief Constructor of the class.
+	 * \param[in] val_nDim - Number of dimensions of the problem.
+	 * \param[in] val_nVar - Number of variables of the problem.
+	 * \param[in] config - Definition of the particular problem.
+	 */
+	CUpwSca_TurbSST(unsigned short val_nDim, unsigned short val_nVar, CConfig *config);
+    
+	/*!
+	 * \brief Destructor of the class.
+	 */
+	~CUpwSca_TurbSST(void);
+    
+	/*!
+	 * \brief Compute the scalar upwind flux between two nodes i and j.
+	 * \param[out] val_residual - Pointer to the total residual.
+	 * \param[out] val_Jacobian_i - Jacobian of the numerical method at node i (implicit computation).
+	 * \param[out] val_Jacobian_j - Jacobian of the numerical method at node j (implicit computation).
+	 * \param[in] config - Definition of the particular problem.
+	 */
+	void ComputeResidual(su2double *val_residual, su2double **val_Jacobian_i, su2double **val_Jacobian_j, CConfig *config);
+};
+
+/*!
+ * \class CUpwSca_TransLM
+ * \brief Class for doing a scalar upwind solver for the Spalart-Allmaras turbulence model equations with transition.
+ * \ingroup ConvDiscr
+ * \author A. Aranake.
+ * \version 4.0.0 "Cardinal"
+ */
+class CUpwSca_TransLM : public CNumerics {
+private:
+	su2double *Velocity_i, *Velocity_j;
+	bool implicit, grid_movement;
+	su2double Density_i, Density_j,
+	q_ij,
+	a0, a1;
+	unsigned short iDim;
+    
+public:
+    
+	/*!
+	 * \brief Constructor of the class.
+	 * \param[in] val_nDim - Number of dimensions of the problem.
+	 * \param[in] val_nVar - Number of variables of the problem.
+	 * \param[in] config - Definition of the particular problem.
+	 */
+	CUpwSca_TransLM(unsigned short val_nDim, unsigned short val_nVar, CConfig *config);
+    
+	/*!
+	 * \brief Destructor of the class.
+	 */
+	~CUpwSca_TransLM(void);
+    
+	/*!
+	 * \brief Compute the scalar upwind flux between two nodes i and j.
+	 * \param[out] val_residual - Pointer to the total residual.
+	 * \param[out] val_Jacobian_i - Jacobian of the numerical method at node i (implicit computation).
+	 * \param[out] val_Jacobian_j - Jacobian of the numerical method at node j (implicit computation).
+	 * \param[in] config - Definition of the particular problem.
+	 */
+	void ComputeResidual(su2double *val_residual, su2double **val_Jacobian_i, su2double **val_Jacobian_j, CConfig *config);
+};
+
+/*!
+ * \class CUpwSca_AdjTurb
+ * \brief Class for doing a scalar upwind solver for the adjoint turbulence equations.
+ * \ingroup ConvDiscr
+ * \author A. Bueno.
+ * \version 4.0.0 "Cardinal"
+ */
+class CUpwSca_AdjTurb : public CNumerics {
+private:
+	su2double *Velocity_i, *Velocity_j;
+    
+public:
+    
+	/*!
+	 * \brief Constructor of the class.
+	 * \param[in] val_nDim - Number of dimensions of the problem.
+	 * \param[in] val_nVar - Number of variables of the problem.
+	 * \param[in] config - Definition of the particular problem.
+	 */
+	CUpwSca_AdjTurb(unsigned short val_nDim, unsigned short val_nVar, CConfig *config);
+    
+	/*!
+	 * \brief Destructor of the class.
+	 */
+	~CUpwSca_AdjTurb(void);
+    
+	/*!
+	 * \param[out] val_residual_i - Pointer to the total residual at point i.
+	 * \param[out] val_residual_j - Pointer to the total viscosity residual at point j.
+	 * \param[out] val_Jacobian_ii - Jacobian of the numerical method at node i (implicit computation) from node i.
+	 * \param[out] val_Jacobian_ij - Jacobian of the numerical method at node i (implicit computation) from node j.
+	 * \param[out] val_Jacobian_ji - Jacobian of the numerical method at node j (implicit computation) from node i.
+	 * \param[out] val_Jacobian_jj - Jacobian of the numerical method at node j (implicit computation) from node j.
+	 * \param[in] config - Definition of the particular problem.
+	 */
+	void ComputeResidual(su2double *val_residual_i, su2double *val_residual_j, su2double **val_Jacobian_ii, su2double **val_Jacobian_ij,
+                         su2double **val_Jacobian_ji, su2double **val_Jacobian_jj, CConfig *config);
+};
+
+
+/*!
+ * \class CCentJST_Flow
+ * \brief Class for centered shceme - JST.
+ * \ingroup ConvDiscr
+ * \author F. Palacios
+ * \version 4.0.0 "Cardinal"
+ */
+class CCentJST_KE_Flow : public CNumerics {
+
+private:
+        unsigned short iDim, iVar, jVar; /*!< \brief Iteration on dimension and variables. */
+        su2double *Diff_U, *Diff_Lapl, /*!< \brief Diference of conservative variables and undivided laplacians. */
+        *Velocity_i, *Velocity_j, /*!< \brief Velocity at node 0 and 1. */
+        *MeanVelocity, ProjVelocity, ProjVelocity_i, ProjVelocity_j,  /*!< \brief Mean and projected velocities. */
+        Density_i, Density_j, Energy_i, Energy_j,  /*!< \brief Mean Density and energies. */
+        sq_vel_i, sq_vel_j,   /*!< \brief Modulus of the velocity and the normal vector. */
+        MeanDensity, MeanPressure, MeanEnthalpy, MeanEnergy, /*!< \brief Mean values of primitive variables. */
+        Param_p, Param_Kappa_2, Param_Kappa_4, /*!< \brief Artificial dissipation parameters. */
+        Local_Lambda_i, Local_Lambda_j, MeanLambda, /*!< \brief Local eingenvalues. */
+        Phi_i, Phi_j, sc2, sc4, StretchingFactor, /*!< \brief Streching parameters. */
+        *ProjFlux,  /*!< \brief Projected inviscid flux tensor. */
+        Epsilon_2, Epsilon_4, cte_0, cte_1, /*!< \brief Artificial dissipation values. */
+    ProjGridVel_i, ProjGridVel_j, ProjGridVel;  /*!< \brief Projected grid velocity. */
+        bool implicit, /*!< \brief Implicit calculation. */
+        grid_movement, /*!< \brief Modification for grid movement. */
+        stretching; /*!< \brief Stretching factor. */
+
+
+public:
+
+        /*!
+         * \brief Constructor of the class.
+         * \param[in] val_nDim - Number of dimension of the problem.
+         * \param[in] val_nVar - Number of variables of the problem.
+         * \param[in] config - Definition of the particular problem.
+         */
+        CCentJST_KE_Flow(unsigned short val_nDim, unsigned short val_nVar, CConfig *config);
+
+        /*!
+         * \brief Destructor of the class.
+         */
+        ~CCentJST_KE_Flow(void);
+
+       /*!
+         * \brief Compute the flow residual using a JST method.
+         * \param[out] val_resconv - Pointer to the convective residual.
+         * \param[out] val_resvisc - Pointer to the artificial viscosity residual.
+         * \param[out] val_Jacobian_i - Jacobian of the numerical method at node i (implicit computation).
+         * \param[out] val_Jacobian_j - Jacobian of the numerical method at node j (implicit computation).
+         * \param[in] config - Definition of the particular problem.
+         */
+        void ComputeResidual(su2double *val_residual, su2double **val_Jacobian_i, su2double **val_Jacobian_j,
+                         CConfig *config);
+};
+
+/*!
+ * \class CCentJST_Flow
+ * \brief Class for centered scheme - JST.
+ * \ingroup ConvDiscr
+ * \author F. Palacios
+ * \version 4.0.0 "Cardinal"
+ */
+class CCentJST_Flow : public CNumerics {
+    
+private:
+	unsigned short iDim, iVar, jVar; /*!< \brief Iteration on dimension and variables. */
+	su2double *Diff_U, *Diff_Lapl, /*!< \brief Diference of conservative variables and undivided laplacians. */
+	*Velocity_i, *Velocity_j, /*!< \brief Velocity at node 0 and 1. */
+	*MeanVelocity, ProjVelocity, ProjVelocity_i, ProjVelocity_j,  /*!< \brief Mean and projected velocities. */
+	Density_i, Density_j, Energy_i, Energy_j,  /*!< \brief Mean Density and energies. */
+	sq_vel_i, sq_vel_j,   /*!< \brief Modulus of the velocity and the normal vector. */
+	MeanDensity, MeanPressure, MeanEnthalpy, MeanEnergy, /*!< \brief Mean values of primitive variables. */
+	Param_p, Param_Kappa_2, Param_Kappa_4, /*!< \brief Artificial dissipation parameters. */
+	Local_Lambda_i, Local_Lambda_j, MeanLambda, /*!< \brief Local eingenvalues. */
+	Phi_i, Phi_j, sc2, sc4, StretchingFactor, /*!< \brief Streching parameters. */
+	*ProjFlux,  /*!< \brief Projected inviscid flux tensor. */
+	Epsilon_2, Epsilon_4, cte_0, cte_1, /*!< \brief Artificial dissipation values. */
+    ProjGridVel_i, ProjGridVel_j, ProjGridVel;  /*!< \brief Projected grid velocity. */
+	bool implicit, /*!< \brief Implicit calculation. */
+	grid_movement, /*!< \brief Modification for grid movement. */
+	stretching; /*!< \brief Stretching factor. */
+    
+    
+public:
+    
+	/*!
+	 * \brief Constructor of the class.
+	 * \param[in] val_nDim - Number of dimension of the problem.
+	 * \param[in] val_nVar - Number of variables of the problem.
+	 * \param[in] config - Definition of the particular problem.
+	 */
+	CCentJST_Flow(unsigned short val_nDim, unsigned short val_nVar, CConfig *config);
+    
+	/*!
+	 * \brief Destructor of the class.
+	 */
+	~CCentJST_Flow(void);
+    
+	/*!
+	 * \brief Compute the flow residual using a JST method.
+	 * \param[out] val_resconv - Pointer to the convective residual.
+	 * \param[out] val_resvisc - Pointer to the artificial viscosity residual.
+	 * \param[out] val_Jacobian_i - Jacobian of the numerical method at node i (implicit computation).
+	 * \param[out] val_Jacobian_j - Jacobian of the numerical method at node j (implicit computation).
+	 * \param[in] config - Definition of the particular problem.
+	 */
+	void ComputeResidual(su2double *val_residual, su2double **val_Jacobian_i, su2double **val_Jacobian_j,
+                         CConfig *config);
+};
+
+/*!
+ * \class CCentJSTArtComp_Flow
+ * \brief Class for centered scheme - JST (artificial compressibility).
+ * \ingroup ConvDiscr
+ * \author F. Palacios
+ * \version 4.0.0 "Cardinal"
+ */
+class CCentJSTArtComp_Flow : public CNumerics {
+    
+private:
+	unsigned short iDim, iVar, jVar; /*!< \brief Iteration on dimension and variables. */
+	su2double *Diff_U, *Diff_Lapl, /*!< \brief Diference of conservative variables and undivided laplacians. */
+	*Velocity_i, *Velocity_j, /*!< \brief Velocity at node 0 and 1. */
+	*MeanVelocity, ProjVelocity, ProjVelocity_i, ProjVelocity_j,  /*!< \brief Mean and projected velocities. */
+	sq_vel_i, sq_vel_j,   /*!< \brief Modulus of the velocity and the normal vector. */
+	MeanGravityForce, MeanDensity, MeanPressure, MeanEnthalpy, MeanEnergy, MeanBetaInc2, /*!< \brief Mean values of primitive variables. */
+	Param_p, Param_Kappa_2, Param_Kappa_4, /*!< \brief Artificial dissipation parameters. */
+	Local_Lambda_i, Local_Lambda_j, MeanLambda, /*!< \brief Local eingenvalues. */
+	Phi_i, Phi_j, sc2, sc4, StretchingFactor, /*!< \brief Streching parameters. */
+	*ProjFlux,  /*!< \brief Projected inviscid flux tensor. */
+	Epsilon_2, Epsilon_4, cte_0, cte_1; /*!< \brief Artificial dissipation values. */
+	bool implicit, /*!< \brief Implicit calculation. */
+	grid_movement, /*!< \brief Modification for grid movement. */
+	stretching, /*!< \brief Stretching factor. */
+	gravity; /*!< \brief computation with gravity force. */
+	su2double Froude; /*!< \brief Froude number. */
+    
+public:
+    
+	/*!
+	 * \brief Constructor of the class.
+	 * \param[in] val_nDim - Number of dimension of the problem.
+	 * \param[in] val_nVar - Number of variables of the problem.
+	 * \param[in] config - Definition of the particular problem.
+	 */
+	CCentJSTArtComp_Flow(unsigned short val_nDim, unsigned short val_nVar, CConfig *config);
+    
+	/*!
+	 * \brief Destructor of the class.
+	 */
+	~CCentJSTArtComp_Flow(void);
+    
+	/*!
+	 * \brief Compute the flow residual using a JST method.
+	 * \param[out] val_resconv - Pointer to the convective residual.
+	 * \param[out] val_resvisc - Pointer to the artificial viscosity residual.
+	 * \param[out] val_Jacobian_i - Jacobian of the numerical method at node i (implicit computation).
+	 * \param[out] val_Jacobian_j - Jacobian of the numerical method at node j (implicit computation).
+	 * \param[in] config - Definition of the particular problem.
+	 */
+	void ComputeResidual(su2double *val_residual, su2double **val_Jacobian_i, su2double **val_Jacobian_j,
+                         CConfig *config);
+};
+
+/*!
+ * \class CCentJST_AdjFlow
+ * \brief Class for and adjoint centered scheme - JST.
+ * \ingroup ConvDiscr
+ * \author F. Palacios
+ * \version 4.0.0 "Cardinal"
+ */
+class CCentJST_AdjFlow : public CNumerics {
+private:
+	su2double *Diff_Psi, *Diff_Lapl;
+	su2double *Velocity_i, *Velocity_j;
+	su2double *MeanPhi;
+	unsigned short iDim, jDim, iVar, jVar;
+	su2double Residual, ProjVelocity_i, ProjVelocity_j, ProjPhi, ProjPhi_Vel, sq_vel, phis1, phis2;
+	su2double MeanPsiRho, MeanPsiE, Param_p, Param_Kappa_4, Param_Kappa_2, Local_Lambda_i, Local_Lambda_j, MeanLambda;
+	su2double Phi_i, Phi_j, sc4, StretchingFactor, Epsilon_4, Epsilon_2;
+	bool implicit, stretching, grid_movement;
+    
+public:
+    
+	/*!
+	 * \brief Constructor of the class.
+	 * \param[in] val_nDim - Number of dimensions of the problem.
+	 * \param[in] val_nVar - Number of variables of the problem.
+	 * \param[in] config - Definition of the particular problem.
+	 */
+	CCentJST_AdjFlow(unsigned short val_nDim, unsigned short val_nVar, CConfig *config);
+    
+	/*!
+	 * \brief Destructor of the class.
+	 */
+	~CCentJST_AdjFlow(void);
+    
+	/*!
+	 * \brief Compute the adjoint flow residual using a JST method.
+	 * \param[out] val_resconv_i - Pointer to the convective residual at point i.
+	 * \param[out] val_resvisc_i - Pointer to the artificial viscosity residual at point i.
+	 * \param[out] val_resconv_j - Pointer to the convective residual at point j.
+	 * \param[out] val_resvisc_j - Pointer to the artificial viscosity residual at point j.
+	 * \param[out] val_Jacobian_ii - Jacobian of the numerical method at node i (implicit computation) from node i.
+	 * \param[out] val_Jacobian_ij - Jacobian of the numerical method at node i (implicit computation) from node j.
+	 * \param[out] val_Jacobian_ji - Jacobian of the numerical method at node j (implicit computation) from node i.
+	 * \param[out] val_Jacobian_jj - Jacobian of the numerical method at node j (implicit computation) from node j.
+	 * \param[in] config - Definition of the particular problem.
+	 */
+	void ComputeResidual (su2double *val_resconv_i, su2double *val_resvisc_i, su2double *val_resconv_j, su2double *val_resvisc_j,
+                          su2double **val_Jacobian_ii, su2double **val_Jacobian_ij, su2double **val_Jacobian_ji, su2double **val_Jacobian_jj,
+                          CConfig *config);
+};
+
+/*!
+ * \class CCentJSTArtComp_AdjFlow
+ * \brief Class for and adjoint centered scheme - JST.
+ * \ingroup ConvDiscr
+ * \author F. Palacios
+ * \version 4.0.0 "Cardinal"
+ */
+class CCentJSTArtComp_AdjFlow : public CNumerics {
+private:
+	su2double sc2, *Diff_Psi, *Diff_Lapl;
+	su2double *Velocity_i, *Velocity_j;
+	su2double *MeanPhi, **Proj_Jac_Tensor_i, **Proj_Jac_Tensor_j;
+	unsigned short iDim, jDim, iVar, jVar;
+	su2double Residual, ProjVelocity_i, ProjVelocity_j, ProjPhi, ProjPhi_Vel, sq_vel, phis1, phis2;
+	su2double MeanPsiRho, MeanPsiE, Param_p, Param_Kappa_4, Param_Kappa_2, Local_Lambda_i, Local_Lambda_j, MeanLambda;
+	su2double Phi_i, Phi_j, sc4, StretchingFactor, Epsilon_4, Epsilon_2;
+	bool implicit, stretching, grid_movement;
+    
+public:
+    
+	/*!
+	 * \brief Constructor of the class.
+	 * \param[in] val_nDim - Number of dimensions of the problem.
+	 * \param[in] val_nVar - Number of variables of the problem.
+	 * \param[in] config - Definition of the particular problem.
+	 */
+	CCentJSTArtComp_AdjFlow(unsigned short val_nDim, unsigned short val_nVar, CConfig *config);
+    
+	/*!
+	 * \brief Destructor of the class.
+	 */
+	~CCentJSTArtComp_AdjFlow(void);
+    
+	/*!
+	 * \brief Compute the adjoint flow residual using a JST method.
+	 * \param[out] val_resconv_i - Pointer to the convective residual at point i.
+	 * \param[out] val_resvisc_i - Pointer to the artificial viscosity residual at point i.
+	 * \param[out] val_resconv_j - Pointer to the convective residual at point j.
+	 * \param[out] val_resvisc_j - Pointer to the artificial viscosity residual at point j.
+	 * \param[out] val_Jacobian_ii - Jacobian of the numerical method at node i (implicit computation) from node i.
+	 * \param[out] val_Jacobian_ij - Jacobian of the numerical method at node i (implicit computation) from node j.
+	 * \param[out] val_Jacobian_ji - Jacobian of the numerical method at node j (implicit computation) from node i.
+	 * \param[out] val_Jacobian_jj - Jacobian of the numerical method at node j (implicit computation) from node j.
+	 * \param[in] config - Definition of the particular problem.
+	 */
+	void ComputeResidual (su2double *val_resconv_i, su2double *val_resvisc_i, su2double *val_resconv_j, su2double *val_resvisc_j,
+                          su2double **val_Jacobian_ii, su2double **val_Jacobian_ij, su2double **val_Jacobian_ji, su2double **val_Jacobian_jj,
+                          CConfig *config);
+};
+
+/*!
+ * \class CCentJST_LinFlow
+ * \brief Class for linearized centered scheme - JST.
+ * \ingroup ConvDiscr
+ * \author F. Palacios
+ * \version 4.0.0 "Cardinal"
+ */
+class CCentJST_LinFlow : public CNumerics {
+private:
+	su2double *Diff_DeltaU, *Diff_Lapl;
+	su2double *Velocity_i, *Velocity_j;
+	su2double *MeanDeltaVel, *MeanVelocity;
+	su2double **MeanJacobian;
+	su2double **Jacobian_i, **Jacobian_j;
+	unsigned short iDim, iVar, jVar;
+	su2double sq_vel, Density_i, DensityEnergy_i, Energy_i, Pressure_i, Density_j, DensityEnergy_j, Energy_j,
+	Pressure_j, Param_p, Param_Kappa_4, Local_Lambda_i, Local_Lambda_j, MeanLambda, sc4, StretchingFactor,
+	Epsilon_4, MeanDeltaRho, MeanDeltaE, ProjVelocity_i, ProjVelocity_j, MeanDensity, MeanPressure,
+	MeanEnthalpy, MeanEnergy, Phi_i, Phi_j;
+	bool stretching;
+    
+    
+public:
+    
+	/*!
+	 * \brief Constructor of the class.
+	 * \param[in] val_nDim - Number of dimensions of the problem.
+	 * \param[in] val_nVar - Number of variables of the problem.
+	 * \param[in] config - Definition of the particular problem.
+	 */
+	CCentJST_LinFlow(unsigned short val_nDim, unsigned short val_nVar, CConfig *config);
+    
+	/*!
+	 * \brief Destructor of the class.
+	 */
+	~CCentJST_LinFlow(void);
+    
+	/*!
+	 * \brief Compute the linearized flow residual using a JST method.
+	 * \param[out] val_resconv - Pointer to the convective residual.
+	 * \param[out] val_resvisc - Pointer to the artificial viscosity residual.
+	 * \param[out] val_Jacobian_i - Jacobian of the numerical method at node i (implicit computation).
+	 * \param[out] val_Jacobian_j - Jacobian of the numerical method at node j (implicit computation).
+	 * \param[in] config - Definition of the particular problem.
+	 */
+	void ComputeResidual (su2double *val_resconv, su2double *val_resvisc, su2double **val_Jacobian_i, su2double **val_Jacobian_j,
+                          CConfig *config);
+};
+
+/*!
+ * \class CCentLax_Flow
+ * \brief Class for computing the Lax-Friedrich centered scheme.
+ * \ingroup ConvDiscr
+ * \author F. Palacios
+ * \version 4.0.0 "Cardinal"
+ */
+class CCentLax_Flow : public CNumerics {
+private:
+	unsigned short iDim, iVar, jVar; /*!< \brief Iteration on dimension and variables. */
+	su2double *Diff_U, /*!< \brief Difference of conservative variables. */
+	*Velocity_i, *Velocity_j, /*!< \brief Velocity at node 0 and 1. */
+	*MeanVelocity, ProjVelocity, ProjVelocity_i, ProjVelocity_j,  /*!< \brief Mean and projected velocities. */
+	*ProjFlux,  /*!< \brief Projected inviscid flux tensor. */
+	Density_i, Density_j, Energy_i, Energy_j,  /*!< \brief Mean Density and energies. */
+	sq_vel_i, sq_vel_j,   /*!< \brief Modulus of the velocity and the normal vector. */
+	MeanDensity, MeanPressure, MeanEnthalpy, MeanEnergy, /*!< \brief Mean values of primitive variables. */
+	Param_p, Param_Kappa_0, /*!< \brief Artificial dissipation parameters. */
+	Local_Lambda_i, Local_Lambda_j, MeanLambda, /*!< \brief Local eingenvalues. */
+	Phi_i, Phi_j, sc0, StretchingFactor, /*!< \brief Streching parameters. */
+	Epsilon_0, cte; /*!< \brief Artificial dissipation values. */
+	bool implicit, /*!< \brief Implicit calculation. */
+	grid_movement, /*!< \brief Modification for grid movement. */
+	stretching;
+	su2double ProjGridVel;
+    
+public:
+    
+	/*!
+	 * \brief Constructor of the class.
+	 * \param[in] val_nDim - Number of dimension of the problem.
+	 * \param[in] val_nVar - Number of variables of the problem.
+	 * \param[in] config - Definition of the particular problem.
+	 */
+	CCentLax_Flow(unsigned short val_nDim, unsigned short val_nVar, CConfig *config);
+    
+	/*!
+	 * \brief Destructor of the class.
+	 */
+	~CCentLax_Flow(void);
+    
+	/*!
+	 * \brief Compute the flow residual using a Lax method.
+	 * \param[out] val_resconv - Pointer to the convective residual.
+	 * \param[out] val_resvisc - Pointer to the artificial viscosity residual.
+	 * \param[out] val_Jacobian_i - Jacobian of the numerical method at node i (implicit computation).
+	 * \param[out] val_Jacobian_j - Jacobian of the numerical method at node j (implicit computation).
+	 * \param[in] config - Definition of the particular problem.
+	 */
+	void ComputeResidual(su2double *val_residual, su2double **val_Jacobian_i, su2double **val_Jacobian_j,
+                         CConfig *config);
+};
+
+/*!
+ * \class CCentLaxArtComp_Flow
+ * \brief Class for computing the Lax-Friedrich centered scheme (artificial compressibility).
+ * \ingroup ConvDiscr
+ * \author F. Palacios
+ * \version 4.0.0 "Cardinal"
+ */
+class CCentLaxArtComp_Flow : public CNumerics {
+private:
+	unsigned short iDim, iVar, jVar; /*!< \brief Iteration on dimension and variables. */
+	su2double *Diff_U, /*!< \brief Difference of conservative variables. */
+	*Velocity_i, *Velocity_j, /*!< \brief Velocity at node 0 and 1. */
+	*MeanVelocity, ProjVelocity, ProjVelocity_i, ProjVelocity_j,  /*!< \brief Mean and projected velocities. */
+	*ProjFlux,  /*!< \brief Projected inviscid flux tensor. */
+	sq_vel_i, sq_vel_j,   /*!< \brief Modulus of the velocity and the normal vector. */
+	MeanGravityForce, MeanDensity, MeanPressure, MeanEnthalpy, MeanEnergy, MeanBetaInc2, /*!< \brief Mean values of primitive variables. */
+	Param_p, Param_Kappa_0, /*!< \brief Artificial dissipation parameters. */
+	Local_Lambda_i, Local_Lambda_j, MeanLambda, /*!< \brief Local eingenvalues. */
+	Phi_i, Phi_j, sc0, StretchingFactor, /*!< \brief Streching parameters. */
+	Epsilon_0, cte; /*!< \brief Artificial dissipation values. */
+	bool implicit, /*!< \brief Implicit calculation. */
+	grid_movement, /*!< \brief Modification for grid movement. */
+	gravity; /*!< \brief Modification for for gravity force. */
+	bool stretching;
+	su2double Froude;
+    
+public:
+    
+	/*!
+	 * \brief Constructor of the class.
+	 * \param[in] val_nDim - Number of dimension of the problem.
+	 * \param[in] val_nVar - Number of variables of the problem.
+	 * \param[in] config - Definition of the particular problem.
+	 */
+	CCentLaxArtComp_Flow(unsigned short val_nDim, unsigned short val_nVar, CConfig *config);
+    
+	/*!
+	 * \brief Destructor of the class.
+	 */
+	~CCentLaxArtComp_Flow(void);
+    
+	/*!
+	 * \brief Compute the flow residual using a Lax method.
+	 * \param[out] val_resconv - Pointer to the convective residual.
+	 * \param[out] val_resvisc - Pointer to the artificial viscosity residual.
+	 * \param[out] val_Jacobian_i - Jacobian of the numerical method at node i (implicit computation).
+	 * \param[out] val_Jacobian_j - Jacobian of the numerical method at node j (implicit computation).
+	 * \param[in] config - Definition of the particular problem.
+	 */
+	void ComputeResidual(su2double *val_residual, su2double **val_Jacobian_i, su2double **val_Jacobian_j,
+                         CConfig *config);
+};
+
+/*!
+ * \class CCentLax_AdjFlow
+ * \brief Class for computing the Lax-Friedrich adjoint centered scheme.
+ * \ingroup ConvDiscr
+ * \author F. Palacios
+ * \version 4.0.0 "Cardinal"
+ */
+class CCentLax_AdjFlow : public CNumerics {
+private:
+	su2double *Diff_Psi;
+	su2double *Velocity_i, *Velocity_j;
+	su2double *MeanPhi;
+	unsigned short iDim, jDim, iVar, jVar;
+	su2double Residual, ProjVelocity_i, ProjVelocity_j, ProjPhi, ProjPhi_Vel, sq_vel, phis1, phis2,
+	MeanPsiRho, MeanPsiE, Param_p, Param_Kappa_0, Local_Lambda_i, Local_Lambda_j, MeanLambda,
+	Phi_i, Phi_j, sc2, StretchingFactor, Epsilon_0, cte_0;
+	bool implicit, stretching, grid_movement;
+    
+public:
+    
+	/*!
+	 * \brief Constructor of the class.
+	 * \param[in] val_nDim - Number of dimensions of the problem.
+	 * \param[in] val_nVar - Number of variables of the problem.
+	 * \param[in] config - Definition of the particular problem.
+	 */
+	CCentLax_AdjFlow(unsigned short val_nDim, unsigned short val_nVar, CConfig *config);
+    
+	/*!
+	 * \brief Destructor of the class.
+	 */
+	~CCentLax_AdjFlow(void);
+    
+	/*!
+	 * \brief Compute the adjoint flow residual using a Lax method.
+	 * \param[out] val_resconv_i - Pointer to the convective residual at point i.
+	 * \param[out] val_resvisc_i - Pointer to the artificial viscosity residual at point i.
+	 * \param[out] val_resconv_j - Pointer to the convective residual at point j.
+	 * \param[out] val_resvisc_j - Pointer to the artificial viscosity residual at point j.
+	 * \param[out] val_Jacobian_ii - Jacobian of the numerical method at node i (implicit computation) from node i.
+	 * \param[out] val_Jacobian_ij - Jacobian of the numerical method at node i (implicit computation) from node j.
+	 * \param[out] val_Jacobian_ji - Jacobian of the numerical method at node j (implicit computation) from node i.
+	 * \param[out] val_Jacobian_jj - Jacobian of the numerical method at node j (implicit computation) from node j.
+	 * \param[in] config - Definition of the particular problem.
+	 */
+	void ComputeResidual (su2double *val_resconv_i, su2double *val_resvisc_i, su2double *val_resconv_j, su2double *val_resvisc_j,
+                          su2double **val_Jacobian_ii, su2double **val_Jacobian_ij, su2double **val_Jacobian_ji, su2double **val_Jacobian_jj,
+                          CConfig *config);
+};
+
+/*!
+ * \class CCentLaxArtComp_AdjFlow
+ * \brief Class for computing the Lax-Friedrich adjoint centered scheme.
+ * \ingroup ConvDiscr
+ * \author F. Palacios
+ * \version 4.0.0 "Cardinal"
+ */
+class CCentLaxArtComp_AdjFlow : public CNumerics {
+private:
+	su2double *Diff_Psi;
+	su2double *Velocity_i, *Velocity_j;
+	su2double *MeanPhi, **Proj_Jac_Tensor_i, **Proj_Jac_Tensor_j;
+	unsigned short iDim, jDim, iVar, jVar;
+	su2double Residual, ProjVelocity_i, ProjVelocity_j, ProjPhi, ProjPhi_Vel, sq_vel, phis1, phis2,
+	MeanPsiRho, MeanPsiE, Param_p, Param_Kappa_0, Local_Lambda_i, Local_Lambda_j, MeanLambda,
+	Phi_i, Phi_j, sc2, StretchingFactor, Epsilon_0, cte_0;
+	bool implicit, stretching;
+    
+public:
+    
+	/*!
+	 * \brief Constructor of the class.
+	 * \param[in] val_nDim - Number of dimensions of the problem.
+	 * \param[in] val_nVar - Number of variables of the problem.
+	 * \param[in] config - Definition of the particular problem.
+	 */
+	CCentLaxArtComp_AdjFlow(unsigned short val_nDim, unsigned short val_nVar, CConfig *config);
+    
+	/*!
+	 * \brief Destructor of the class.
+	 */
+	~CCentLaxArtComp_AdjFlow(void);
+    
+	/*!
+	 * \brief Compute the adjoint flow residual using a Lax method.
+	 * \param[out] val_resconv_i - Pointer to the convective residual at point i.
+	 * \param[out] val_resvisc_i - Pointer to the artificial viscosity residual at point i.
+	 * \param[out] val_resconv_j - Pointer to the convective residual at point j.
+	 * \param[out] val_resvisc_j - Pointer to the artificial viscosity residual at point j.
+	 * \param[out] val_Jacobian_ii - Jacobian of the numerical method at node i (implicit computation) from node i.
+	 * \param[out] val_Jacobian_ij - Jacobian of the numerical method at node i (implicit computation) from node j.
+	 * \param[out] val_Jacobian_ji - Jacobian of the numerical method at node j (implicit computation) from node i.
+	 * \param[out] val_Jacobian_jj - Jacobian of the numerical method at node j (implicit computation) from node j.
+	 * \param[in] config - Definition of the particular problem.
+	 */
+	void ComputeResidual (su2double *val_resconv_i, su2double *val_resvisc_i, su2double *val_resconv_j, su2double *val_resvisc_j,
+                          su2double **val_Jacobian_ii, su2double **val_Jacobian_ij, su2double **val_Jacobian_ji, su2double **val_Jacobian_jj,
+                          CConfig *config);
+};
+
+/*!
+ * \class CCentLax_LinFlow
+ * \brief Class for computing the Lax-Friedrich linearized centered scheme.
+ * \ingroup ConvDiscr
+ * \author F. Palacios
+ * \version 4.0.0 "Cardinal"
+ */
+class CCentLax_LinFlow : public CNumerics {
+private:
+	su2double *Diff_DeltaU;
+	su2double *Velocity_i, *Velocity_j;
+	su2double *MeanDeltaVel, *MeanVelocity;
+	su2double **MeanJacobian;
+	su2double **Jacobian_i;
+	su2double **Jacobian_j;
+	unsigned short iDim, iVar, jVar;
+	su2double sq_vel, Density_i, DensityEnergy_i, Energy_i, Pressure_i, Density_j,
+	DensityEnergy_j, Energy_j, Pressure_j, Param_p, Param_Kappa_0,
+	Local_Lambda_i, Local_Lambda_j, MeanLambda, cte_0, StretchingFactor,
+	Epsilon_i, MeanDeltaRho, MeanDeltaE, ProjVelocity_i, ProjVelocity_j,
+	dS, MeanDensity, MeanPressure,
+	MeanEnthalpy, MeanEnergy, Phi_i, Phi_j,
+	sc2;
+	bool stretching;
+    
+public:
+    
+	/*!
+	 * \brief Constructor of the class.
+	 * \param[in] val_nDim - Number of dimensions of the problem.
+	 * \param[in] val_nVar - Number of variables of the problem.
+	 * \param[in] config - Definition of the particular problem.
+	 */
+	CCentLax_LinFlow(unsigned short val_nDim, unsigned short val_nVar, CConfig *config);
+    
+	/*!
+	 * \brief Destructor of the class.
+	 */
+	~CCentLax_LinFlow(void);
+    
+	/*!
+	 * \brief Compute the linearized flow residual using a Lax method.
+	 * \param[out] val_resconv - Pointer to the convective residual.
+	 * \param[out] val_resvisc - Pointer to the artificial viscosity residual.
+	 * \param[out] val_Jacobian_i - Jacobian of the numerical method at node i (implicit computation).
+	 * \param[out] val_Jacobian_j - Jacobian of the numerical method at node j (implicit computation).
+	 * \param[in] config - Definition of the particular problem.
+	 */
+	void ComputeResidual(su2double *val_resconv, su2double *val_resvisc, su2double **val_Jacobian_i, su2double **val_Jacobian_j, CConfig *config);
+};
+
+/*!
+ * \class CAvgGrad_Flow
+ * \brief Class for computing viscous term using the average of gradients.
+ * \ingroup ViscDiscr
+ * \author A. Bueno, and F. Palacios
+ * \version 4.0.0 "Cardinal"
+ */
+class CAvgGrad_Flow : public CNumerics {
+private:
+	unsigned short iDim, iVar, jVar;	   /*!< \brief Iterators in dimension an variable. */
+	su2double *Mean_PrimVar,				   /*!< \brief Mean primitive variables. */
+	*PrimVar_i, *PrimVar_j,				   /*!< \brief Primitives variables at point i and 1. */
+	**Mean_GradPrimVar,					   /*!< \brief Mean value of the gradient. */
+	Mean_Laminar_Viscosity,                /*!< \brief Mean value of the viscosity. */
+	Mean_Eddy_Viscosity,                   /*!< \brief Mean value of the eddy viscosity. */
+	Mean_Thermal_Conductivity,             /*!< \brief Mean value of the thermal conductivity. */
+	Mean_Cp,                               /*!< \brief Mean value of the Cp. */
+	Mean_turb_ke,				/*!< \brief Mean value of the turbulent kinetic energy. */
+	*ProjFlux,	/*!< \brief Projection of the viscous fluxes. */
+	dist_ij;						/*!< \brief Length of the edge and face. */
+	bool implicit; /*!< \brief Implicit calculus. */
+
+public:
+    
+	/*!
+	 * \brief Constructor of the class.
+	 * \param[in] val_nDim - Number of dimension of the problem.
+	 * \param[in] val_nVar - Number of variables of the problem.
+	 * \param[in] config - Definition of the particular problem.
+	 */
+	CAvgGrad_Flow(unsigned short val_nDim, unsigned short val_nVar, CConfig *config);
+    
+	/*!
+	 * \brief Destructor of the class.
+	 */
+	~CAvgGrad_Flow(void);
+    
+	/*!
+	 * \brief Compute the viscous flow residual using an average of gradients.
+	 * \param[out] val_residual - Pointer to the total residual.
+	 * \param[out] val_Jacobian_i - Jacobian of the numerical method at node i (implicit computation).
+	 * \param[out] val_Jacobian_j - Jacobian of the numerical method at node j (implicit computation).
+	 * \param[in] config - Definition of the particular problem.
+	 */
+	void ComputeResidual(su2double *val_residual, su2double **val_Jacobian_i, su2double **val_Jacobian_j, CConfig *config);
+};
+
+/*!
+ * \class CGeneralAvgGrad_Flow
+ * \brief Class for computing viscous term using the average of gradients.
+ * \ingroup ViscDiscr
+ * \author M.Pini, S. Vitale
+ * \version 3.2.1 "eagle"
+ */
+
+class CGeneralAvgGrad_Flow : public CNumerics {
+private:
+	unsigned short iDim, iVar, jVar;	   /*!< \brief Iterators in dimension an variable. */
+	su2double *Mean_PrimVar,				   /*!< \brief Mean primitive variables. */
+	*Mean_SecVar,        				   /*!< \brief Mean secondary variables. */
+	*PrimVar_i, *PrimVar_j,				   /*!< \brief Primitives variables at point i and 1. */
+	**Mean_GradPrimVar,					   /*!< \brief Mean value of the gradient. */
+	Mean_Laminar_Viscosity,                /*!< \brief Mean value of the viscosity. */
+	Mean_Eddy_Viscosity,                   /*!< \brief Mean value of the eddy viscosity. */
+	Mean_Thermal_Conductivity,             /*!< \brief Mean value of the thermal conductivity. */
+	Mean_Cp,                               /*!< \brief Mean value of the Cp. */
+	Mean_turb_ke,				/*!< \brief Mean value of the turbulent kinetic energy. */
+	*ProjFlux,	/*!< \brief Projection of the viscous fluxes. */
+	dist_ij;						/*!< \brief Length of the edge and face. */
+	bool implicit; /*!< \brief Implicit calculus. */
+
+public:
+
+	/*!
+	 * \brief Constructor of the class.
+	 * \param[in] val_nDim - Number of dimension of the problem.
+	 * \param[in] val_nVar - Number of variables of the problem.
+	 * \param[in] config - Definition of the particular problem.
+	 */
+	CGeneralAvgGrad_Flow(unsigned short val_nDim, unsigned short val_nVar, CConfig *config);
+
+	/*!
+	 * \brief Destructor of the class.
+	 */
+	~CGeneralAvgGrad_Flow(void);
+
+	/*!
+	 * \brief Compute the viscous flow residual using an average of gradients.
+	 * \param[out] val_residual - Pointer to the total residual.
+	 * \param[out] val_Jacobian_i - Jacobian of the numerical method at node i (implicit computation).
+	 * \param[out] val_Jacobian_j - Jacobian of the numerical method at node j (implicit computation).
+	 * \param[in] config - Definition of the particular problem.
+	 */
+	void ComputeResidual(su2double *val_residual, su2double **val_Jacobian_i, su2double **val_Jacobian_j, CConfig *config);
+};
+
+/*!
+ * \class CAvgGradArtComp_Flow
+ * \brief Class for computing viscous term using an average of gradients.
+ * \ingroup ViscDiscr
+ * \author A. Bueno, and F. Palacios
+ * \version 4.0.0 "Cardinal"
+ */
+class CAvgGradArtComp_Flow : public CNumerics {
+private:
+	unsigned short iDim, iVar, jVar;	/*!< \brief Iterators in dimension an variable. */
+	su2double **Mean_GradPrimVar,					/*!< \brief Mean value of the gradient. */
+	Mean_Laminar_Viscosity, Mean_Eddy_Viscosity, /*!< \brief Mean value of the viscosity. */
+	*ProjFlux,		/*!< \brief Projection of the viscous fluxes. */
+	dist_ij;							/*!< \brief Length of the edge and face. */
+	bool implicit;				/*!< \brief Implicit calculus. */
+    
+public:
+    
+	/*!
+	 * \brief Constructor of the class.
+	 * \param[in] val_nDim - Number of dimension of the problem.
+	 * \param[in] val_nVar - Number of variables of the problem.
+	 * \param[in] config - Definition of the particular problem.
+	 */
+	CAvgGradArtComp_Flow(unsigned short val_nDim, unsigned short val_nVar, CConfig *config);
+    
+	/*!
+	 * \brief Destructor of the class.
+	 */
+	~CAvgGradArtComp_Flow(void);
+	/*!
+	 * \brief Compute the viscous flow residual using an average of gradients.
+	 * \param[out] val_residual - Pointer to the total residual.
+	 * \param[out] val_Jacobian_i - Jacobian of the numerical method at node i (implicit computation).
+	 * \param[out] val_Jacobian_j - Jacobian of the numerical method at node j (implicit computation).
+	 * \param[in] config - Definition of the particular problem.
+	 */
+	void ComputeResidual(su2double *val_residual, su2double **val_Jacobian_i, su2double **val_Jacobian_j, CConfig *config);
+};
+
+/*!
+ * \class CAvgGrad_TurbSA
+ * \brief Class for computing viscous term using average of gradients (Spalart-Allmaras Turbulence model).
+ * \ingroup ViscDiscr
+ * \author A. Bueno.
+ * \version 4.0.0 "Cardinal"
+ */
+class CAvgGrad_TurbSA : public CNumerics {
+private:
+  
+	su2double **Mean_GradTurbVar;
+	su2double *Proj_Mean_GradTurbVar_Kappa, *Proj_Mean_GradTurbVar_Edge;
+	su2double *Edge_Vector;
+	bool implicit, incompressible;
+	su2double sigma;
+	su2double nu_i, nu_j, nu_e;
+	su2double dist_ij_2;
+	su2double proj_vector_ij;
+	unsigned short iVar, iDim;
+	su2double nu_hat_i;
+	su2double nu_hat_j;
+    
+public:
+    
+	/*!
+	 * \brief Constructor of the class.
+	 * \param[in] val_nDim - Number of dimensions of the problem.
+	 * \param[in] val_nVar - Number of variables of the problem.
+	 * \param[in] config - Definition of the particular problem.
+	 */
+	CAvgGrad_TurbSA(unsigned short val_nDim, unsigned short val_nVar, CConfig *config);
+    
+	/*!
+	 * \brief Destructor of the class.
+	 */
+	~CAvgGrad_TurbSA(void);
+    
+	/*!
+	 * \brief Compute the viscous turbulence terms residual using an average of gradients.
+	 * \param[out] val_residual - Pointer to the total residual.
+	 * \param[out] Jacobian_i - Jacobian of the numerical method at node i (implicit computation).
+	 * \param[out] Jacobian_j - Jacobian of the numerical method at node j (implicit computation).
+	 * \param[in] config - Definition of the particular problem.
+	 */
+	void ComputeResidual(su2double *val_residual, su2double **Jacobian_i, su2double **Jacobian_j, CConfig *config);
+};
+
+/*!
+ * \class CAvgGrad_TurbSA_Neg
+ * \brief Class for computing viscous term using average of gradients (Spalart-Allmaras Turbulence model).
+ * \ingroup ViscDiscr
+ * \author F. Palacios
+ * \version 4.0.0 "Cardinal"
+ */
+class CAvgGrad_TurbSA_Neg : public CNumerics {
+private:
+  
+  su2double **Mean_GradTurbVar;
+  su2double *Proj_Mean_GradTurbVar_Kappa, *Proj_Mean_GradTurbVar_Edge;
+  su2double *Edge_Vector;
+  bool implicit, incompressible;
+  su2double sigma;
+  su2double cn1, fn, Xi;
+  su2double nu_i, nu_j, nu_ij, nu_tilde_ij, nu_e;
+  su2double dist_ij_2;
+  su2double proj_vector_ij;
+  unsigned short iVar, iDim;
+  su2double nu_hat_i;
+  su2double nu_hat_j;
+  
+public:
+  
+  /*!
+   * \brief Constructor of the class.
+   * \param[in] val_nDim - Number of dimensions of the problem.
+   * \param[in] val_nVar - Number of variables of the problem.
+   * \param[in] config - Definition of the particular problem.
+   */
+  CAvgGrad_TurbSA_Neg(unsigned short val_nDim, unsigned short val_nVar, CConfig *config);
+  
+  /*!
+   * \brief Destructor of the class.
+   */
+  ~CAvgGrad_TurbSA_Neg(void);
+  
+  /*!
+   * \brief Compute the viscous turbulence terms residual using an average of gradients.
+   * \param[out] val_residual - Pointer to the total residual.
+   * \param[out] Jacobian_i - Jacobian of the numerical method at node i (implicit computation).
+   * \param[out] Jacobian_j - Jacobian of the numerical method at node j (implicit computation).
+   * \param[in] config - Definition of the particular problem.
+   */
+  void ComputeResidual(su2double *val_residual, su2double **Jacobian_i, su2double **Jacobian_j, CConfig *config);
+};
+
+/*!
+ * \class CAvgGrad_TurbML
+ * \brief Class for computing viscous term using average of gradients (Spalart-Allmaras Turbulence model).
+ * \ingroup ViscDiscr
+ * \author A. Bueno.
+ * \version 4.0.0 "Cardinal"
+ */
+class CAvgGrad_TurbML : public CNumerics {
+private:
+	su2double **Mean_GradTurbVar;
+	su2double *Proj_Mean_GradTurbVar_Kappa, *Proj_Mean_GradTurbVar_Edge;
+	su2double *Edge_Vector;
+	bool implicit, incompressible;
+	su2double sigma;
+	su2double nu_i, nu_j, nu_e;
+	su2double dist_ij_2;
+	su2double proj_vector_ij;
+	unsigned short iVar, iDim;
+	su2double nu_hat_i;
+	su2double nu_hat_j;
+  
+public:
+  
+	/*!
+	 * \brief Constructor of the class.
+	 * \param[in] val_nDim - Number of dimensions of the problem.
+	 * \param[in] val_nVar - Number of variables of the problem.
+	 * \param[in] config - Definition of the particular problem.
+	 */
+	CAvgGrad_TurbML(unsigned short val_nDim, unsigned short val_nVar, CConfig *config);
+  
+	/*!
+	 * \brief Destructor of the class.
+	 */
+	~CAvgGrad_TurbML(void);
+  
+	/*!
+	 * \brief Compute the viscous turbulence terms residual using an average of gradients.
+	 * \param[out] val_residual - Pointer to the total residual.
+	 * \param[out] Jacobian_i - Jacobian of the numerical method at node i (implicit computation).
+	 * \param[out] Jacobian_j - Jacobian of the numerical method at node j (implicit computation).
+	 * \param[in] config - Definition of the particular problem.
+	 */
+	void ComputeResidual(su2double *val_residual, su2double **Jacobian_i, su2double **Jacobian_j, CConfig *config);
+};
+
+/*!
+ * \class CAvgGrad_TransLM
+ * \brief Class for computing viscous term using average of gradients (Spalart-Allmaras Turbulence model).
+ * \ingroup ViscDiscr
+ * \author A. Bueno.
+ * \version 4.0.0 "Cardinal"
+ */
+class CAvgGrad_TransLM : public CNumerics {
+private:
+	su2double **Mean_GradTransVar;
+	su2double *Proj_Mean_GradTransVar_Kappa, *Proj_Mean_GradTransVar_Edge;
+	su2double *Edge_Vector;
+	bool implicit, incompressible;
+	su2double sigma;
+	su2double nu_i, nu_j, nu_e;
+	su2double dist_ij_2;
+	su2double proj_vector_ij;
+	unsigned short iVar, iDim;
+	su2double nu_hat_i;
+	su2double nu_hat_j;
+    
+public:
+    
+	/*!
+	 * \brief Constructor of the class.
+	 * \param[in] val_nDim - Number of dimensions of the problem.
+	 * \param[in] val_nVar - Number of variables of the problem.
+	 * \param[in] config - Definition of the particular problem.
+	 */
+	CAvgGrad_TransLM(unsigned short val_nDim, unsigned short val_nVar, CConfig *config);
+    
+	/*!
+	 * \brief Destructor of the class.
+	 */
+	~CAvgGrad_TransLM(void);
+    
+	/*!
+	 * \brief Compute the viscous turbulence terms residual using an average of gradients.
+	 * \param[out] val_residual - Pointer to the total residual.
+	 * \param[out] Jacobian_i - Jacobian of the numerical method at node i (implicit computation).
+	 * \param[out] Jacobian_j - Jacobian of the numerical method at node j (implicit computation).
+	 * \param[in] config - Definition of the particular problem.
+	 */
+	void ComputeResidual(su2double *val_residual, su2double **Jacobian_i, su2double **Jacobian_j, CConfig *config);
+};
+
+/*!
+ * \class CAvgGrad_AdjFlow
+ * \brief Class for computing the adjoint viscous terms.
+ * \ingroup ViscDiscr
+ * \author F. Palacios
+ * \version 4.0.0 "Cardinal"
+ */
+class CAvgGrad_AdjFlow : public CNumerics {
+private:
+	su2double *Velocity_i;	/*!< \brief Auxiliary vector for storing the velocity of point i. */
+	su2double *Velocity_j;	/*!< \brief Auxiliary vector for storing the velocity of point j. */
+	su2double *Mean_Velocity;
+	su2double *Mean_GradPsiE;	/*!< \brief Counter for dimensions of the problem. */
+	su2double **Mean_GradPhi;	/*!< \brief Counter for dimensions of the problem. */
+	su2double *Edge_Vector;	/*!< \brief Vector going from node i to node j. */
+    bool implicit;			/*!< \brief Implicit calculus. */
+    
+public:
+    
+	/*!
+	 * \brief Constructor of the class.
+	 * \param[in] val_nDim - Number of dimensions of the problem.
+	 * \param[in] val_nVar - Number of variables of the problem.
+	 * \param[in] config - Definition of the particular problem.
+	 */
+	CAvgGrad_AdjFlow(unsigned short val_nDim, unsigned short val_nVar, CConfig *config);
+    
+	/*!
+	 * \brief Destructor of the class.
+	 */
+	~CAvgGrad_AdjFlow(void);
+    
+	/*!
+	 * \brief Residual computation.
+	 * \param[out] val_residual_i - Pointer to the total residual at point i.
+	 * \param[out] val_residual_j - Pointer to the total residual at point j.
+	 */
+	void ComputeResidual(su2double *val_residual_i, su2double *val_residual_j,
+                         su2double **val_Jacobian_ii, su2double **val_Jacobian_ij,
+                         su2double **val_Jacobian_ji, su2double **val_Jacobian_jj, CConfig *config);
+};
+
+/*!
+ * \class CAvgGradArtComp_AdjFlow
+ * \brief Class for computing the adjoint viscous terms.
+ * \ingroup ViscDiscr
+ * \author F. Palacios
+ * \version 4.0.0 "Cardinal"
+ */
+class CAvgGradArtComp_AdjFlow : public CNumerics {
+private:
+	unsigned short iDim, iVar, jVar;	/*!< \brief Iterators in dimension an variable. */
+	su2double **Mean_GradPsiVar,					/*!< \brief Mean value of the gradient. */
+	Mean_Laminar_Viscosity, Mean_Eddy_Viscosity, /*!< \brief Mean value of the viscosity. */
+	*ProjFlux,		/*!< \brief Projection of the viscous fluxes. */
+	dist_ij;							/*!< \brief Length of the edge and face. */
+	bool implicit;				/*!< \brief Implicit calculus. */
+  
+public:
+    
+	/*!
+	 * \brief Constructor of the class.
+	 * \param[in] val_nDim - Number of dimensions of the problem.
+	 * \param[in] val_nVar - Number of variables of the problem.
+	 * \param[in] config - Definition of the particular problem.
+	 */
+	CAvgGradArtComp_AdjFlow(unsigned short val_nDim, unsigned short val_nVar, CConfig *config);
+    
+	/*!
+	 * \brief Destructor of the class.
+	 */
+	~CAvgGradArtComp_AdjFlow(void);
+    
+	/*!
+	 * \brief Residual computation.
+	 * \param[out] val_residual_i - Pointer to the total residual at point i.
+	 * \param[out] val_residual_j - Pointer to the total residual at point j.
+	 */
+	void ComputeResidual(su2double *val_residual_i, su2double *val_residual_j,
+                         su2double **val_Jacobian_ii, su2double **val_Jacobian_ij,
+                         su2double **val_Jacobian_ji, su2double **val_Jacobian_jj, CConfig *config);
+};
+
+/*!
+ * \class CAvgGradCorrected_Flow
+ * \brief Class for computing viscous term using the average of gradients with a correction.
+ * \ingroup ViscDiscr
+ * \author A. Bueno, and F. Palacios
+ * \version 4.0.0 "Cardinal"
+ */
+class CAvgGradCorrected_Flow : public CNumerics {
+private:
+	unsigned short iDim, iVar, jVar;		/*!< \brief Iterators in dimension an variable. */
+	su2double *Mean_PrimVar,					/*!< \brief Mean primitive variables. */
+	*PrimVar_i, *PrimVar_j,				/*!< \brief Primitives variables at point i and 1. */
+	*Edge_Vector,									/*!< \brief Vector form point i to point j. */
+	**Mean_GradPrimVar, *Proj_Mean_GradPrimVar_Edge,	/*!< \brief Mean value of the gradient. */
+	Mean_Laminar_Viscosity,      /*!< \brief Mean value of the laminar viscosity. */
+	Mean_Eddy_Viscosity,         /*!< \brief Mean value of the eddy viscosity. */
+	Mean_Thermal_Conductivity,   /*!< \brief Mean value of the thermal conductivity. */
+	Mean_Cp,                     /*!< \brief Mean value of the specific heat. */
+	Mean_turb_ke,				 /*!< \brief Mean value of the turbulent kinetic energy. */
+	dist_ij_2,					 /*!< \brief Length of the edge and face. */
+	*ProjFlux;	/*!< \brief Projection of the viscous fluxes. */
+	bool implicit;			/*!< \brief Implicit calculus. */
+  bool limiter;			/*!< \brief Viscous limiter. */
+
+public:
+    
+	/*!
+	 * \brief Constructor of the class.
+	 * \param[in] val_nDim - Number of dimension of the problem.
+	 * \param[in] val_nVar - Number of variables of the problem.
+	 * \param[in] config - Definition of the particular problem.
+	 */
+	CAvgGradCorrected_Flow(unsigned short val_nDim, unsigned short val_nVar, CConfig *config);
+    
+	/*!
+	 * \brief Destructor of the class.
+	 */
+	~CAvgGradCorrected_Flow(void);
+    
+	/*!
+	 * \brief Compute the viscous flow residual using an average of gradients with correction.
+	 * \param[out] val_residual - Pointer to the total residual.
+	 * \param[out] val_Jacobian_i - Jacobian of the numerical method at node i (implicit computation).
+	 * \param[out] val_Jacobian_j - Jacobian of the numerical method at node j (implicit computation).
+	 * \param[in] config - Definition of the particular problem.
+	 */
+	void ComputeResidual(su2double *val_residual, su2double **val_Jacobian_i, su2double **val_Jacobian_j, CConfig *config);
+};
+
+
+/*!
+ * \class CGeneralAvgGradCorrected_Flow
+ * \brief Class for computing viscous term using the average of gradients with a correction.
+ * \ingroup ViscDiscr
+ * \author M. Pini, S. Vitale
+ * \version 3.2.1 "eagle"
+ */
+class CGeneralAvgGradCorrected_Flow : public CNumerics {
+private:
+	unsigned short iDim, iVar, jVar;		/*!< \brief Iterators in dimension an variable. */
+	su2double *Mean_PrimVar,					/*!< \brief Mean primitive variables. */
+	*Mean_SecVar,			        		/*!< \brief Mean primitive variables. */
+	*PrimVar_i, *PrimVar_j,			    	/*!< \brief Primitives variables at point i and 1. */
+	*Edge_Vector,									/*!< \brief Vector form point i to point j. */
+	**Mean_GradPrimVar, *Proj_Mean_GradPrimVar_Edge,	/*!< \brief Mean value of the gradient. */
+	Mean_Laminar_Viscosity,      /*!< \brief Mean value of the laminar viscosity. */
+	Mean_Eddy_Viscosity,         /*!< \brief Mean value of the eddy viscosity. */
+	Mean_Thermal_Conductivity,   /*!< \brief Mean value of the thermal conductivity. */
+	Mean_Cp,                     /*!< \brief Mean value of the specific heat. */
+	Mean_turb_ke,				 /*!< \brief Mean value of the turbulent kinetic energy. */
+	dist_ij_2,					 /*!< \brief Length of the edge and face. */
+	*ProjFlux;	/*!< \brief Projection of the viscous fluxes. */
+	bool implicit;			/*!< \brief Implicit calculus. */
+
+public:
+
+	/*!
+	 * \brief Constructor of the class.
+	 * \param[in] val_nDim - Number of dimension of the problem.
+	 * \param[in] val_nVar - Number of variables of the problem.
+	 * \param[in] config - Definition of the particular problem.
+	 */
+	CGeneralAvgGradCorrected_Flow(unsigned short val_nDim, unsigned short val_nVar, CConfig *config);
+
+	/*!
+	 * \brief Destructor of the class.
+	 */
+	~CGeneralAvgGradCorrected_Flow(void);
+
+	/*!
+	 * \brief Compute the viscous flow residual using an average of gradients with correction.
+	 * \param[out] val_residual - Pointer to the total residual.
+	 * \param[out] val_Jacobian_i - Jacobian of the numerical method at node i (implicit computation).
+	 * \param[out] val_Jacobian_j - Jacobian of the numerical method at node j (implicit computation).
+	 * \param[in] config - Definition of the particular problem.
+	 */
+	void ComputeResidual(su2double *val_residual, su2double **val_Jacobian_i, su2double **val_Jacobian_j, CConfig *config);
+};
+
+/*!
+ * \class CAvgGradCorrectedArtComp_Flow
+ * \brief Class for computing viscous term using an average of gradients with correction (artificial compresibility).
+ * \ingroup ViscDiscr
+ * \author F. Palacios
+ * \version 4.0.0 "Cardinal"
+ */
+class CAvgGradCorrectedArtComp_Flow : public CNumerics {
+private:
+	unsigned short iDim, iVar, jVar;	/*!< \brief Iterators in dimension an variable. */
+	su2double *PrimVar_i, *PrimVar_j,			/*!< \brief Primitives variables at point i and 1. */
+	*Edge_Vector,								/*!< \brief Vector form point i to point j. */
+	**Mean_GradPrimVar, *Proj_Mean_GradPrimVar_Edge,	/*!< \brief Mean value of the gradient. */
+	Mean_Laminar_Viscosity, Mean_Eddy_Viscosity,			/*!< \brief Mean value of the viscosity. */
+	dist_ij_2,					/*!< \brief Length of the edge and face. */
+	*ProjFlux;	/*!< \brief Projection of the viscous fluxes. */
+	bool implicit;			/*!< \brief Implicit calculus. */
+    
+public:
+    
+	/*!
+	 * \brief Constructor of the class.
+	 * \param[in] val_nDim - Number of dimension of the problem.
+	 * \param[in] val_nVar - Number of variables of the problem.
+	 * \param[in] config - Definition of the particular problem.
+	 */
+	CAvgGradCorrectedArtComp_Flow(unsigned short val_nDim, unsigned short val_nVar, CConfig *config);
+    
+	/*!
+	 * \brief Destructor of the class.
+	 */
+	~CAvgGradCorrectedArtComp_Flow(void);
+    
+	/*!
+	 * \brief Compute the viscous flow residual using an average of gradients with correction.
+	 * \param[out] val_residual - Pointer to the total residual.
+	 * \param[out] val_Jacobian_i - Jacobian of the numerical method at node i (implicit computation).
+	 * \param[out] val_Jacobian_j - Jacobian of the numerical method at node j (implicit computation).
+	 * \param[in] config - Definition of the particular problem.
+	 */
+	void ComputeResidual(su2double *val_residual, su2double **val_Jacobian_i, su2double **val_Jacobian_j, CConfig *config);
+};
+
+/*!
+ * \class CAvgGradCorrected_TurbSA
+ * \brief Class for computing viscous term using average of gradients with correction (Spalart-Allmaras turbulence model).
+ * \ingroup ViscDiscr
+ * \author A. Bueno.
+ * \version 4.0.0 "Cardinal"
+ */
+class CAvgGradCorrected_TurbSA : public CNumerics {
+private:
+	su2double **Mean_GradTurbVar;
+	su2double *Proj_Mean_GradTurbVar_Kappa, *Proj_Mean_GradTurbVar_Edge, *Proj_Mean_GradTurbVar_Corrected;
+	su2double *Edge_Vector;
+	bool implicit, incompressible;
+	su2double sigma, nu_i, nu_j, nu_e, dist_ij_2, proj_vector_ij, nu_hat_i, nu_hat_j;
+	unsigned short iVar, iDim;
+    
+public:
+    
+	/*!
+	 * \brief Constructor of the class.
+	 * \param[in] val_nDim - Number of dimensions of the problem.
+	 * \param[in] val_nVar - Number of variables of the problem.
+	 * \param[in] config - Definition of the particular problem.
+	 */
+	CAvgGradCorrected_TurbSA(unsigned short val_nDim, unsigned short val_nVar, CConfig *config);
+    
+	/*!
+	 * \brief Destructor of the class.
+	 */
+	~CAvgGradCorrected_TurbSA(void);
+    
+	/*!
+	 * \brief Compute the viscous turbulent residual using an average of gradients with correction.
+	 * \param[out] val_residual - Pointer to the total residual.
+	 * \param[out] Jacobian_i - Jacobian of the numerical method at node i (implicit computation).
+	 * \param[out] Jacobian_j - Jacobian of the numerical method at node j (implicit computation).
+	 * \param[in] config - Definition of the particular problem.
+	 */
+	void ComputeResidual(su2double *val_residual, su2double **Jacobian_i, su2double **Jacobian_j, CConfig *config);
+};
+
+/*!
+ * \class CAvgGradCorrected_TurbSA_Neg
+ * \brief Class for computing viscous term using average of gradients with correction (Spalart-Allmaras turbulence model).
+ * \ingroup ViscDiscr
+ * \author F. Palacios
+ * \version 4.0.0 "Cardinal"
+ */
+class CAvgGradCorrected_TurbSA_Neg : public CNumerics {
+private:
+  
+  su2double **Mean_GradTurbVar;
+  su2double *Proj_Mean_GradTurbVar_Kappa, *Proj_Mean_GradTurbVar_Edge, *Proj_Mean_GradTurbVar_Corrected;
+  su2double *Edge_Vector;
+  su2double sigma;
+  su2double cn1, fn, Xi;
+  su2double nu_ij, nu_tilde_ij;
+  bool implicit, incompressible;
+  su2double nu_i, nu_j, nu_e, dist_ij_2, proj_vector_ij, nu_hat_i, nu_hat_j;
+  unsigned short iVar, iDim;
+  
+public:
+  
+  /*!
+   * \brief Constructor of the class.
+   * \param[in] val_nDim - Number of dimensions of the problem.
+   * \param[in] val_nVar - Number of variables of the problem.
+   * \param[in] config - Definition of the particular problem.
+   */
+  CAvgGradCorrected_TurbSA_Neg(unsigned short val_nDim, unsigned short val_nVar, CConfig *config);
+  
+  /*!
+   * \brief Destructor of the class.
+   */
+  ~CAvgGradCorrected_TurbSA_Neg(void);
+  
+  /*!
+   * \brief Compute the viscous turbulent residual using an average of gradients with correction.
+   * \param[out] val_residual - Pointer to the total residual.
+   * \param[out] Jacobian_i - Jacobian of the numerical method at node i (implicit computation).
+   * \param[out] Jacobian_j - Jacobian of the numerical method at node j (implicit computation).
+   * \param[in] config - Definition of the particular problem.
+   */
+  void ComputeResidual(su2double *val_residual, su2double **Jacobian_i, su2double **Jacobian_j, CConfig *config);
+};
+
+/*!
+ * \class CAvgGradCorrected_TurbML
+ * \brief Class for computing viscous term using average of gradients with correction (Spalart-Allmaras turbulence model).
+ * \ingroup ViscDiscr
+ * \author A. Bueno.
+ * \version 4.0.0 "Cardinal"
+ */
+class CAvgGradCorrected_TurbML : public CNumerics {
+private:
+	su2double **Mean_GradTurbVar;
+	su2double *Proj_Mean_GradTurbVar_Kappa, *Proj_Mean_GradTurbVar_Edge, *Proj_Mean_GradTurbVar_Corrected;
+	su2double *Edge_Vector;
+	bool implicit, incompressible;
+	su2double sigma, nu_i, nu_j, nu_e, dist_ij_2, proj_vector_ij, nu_hat_i, nu_hat_j;
+	unsigned short iVar, iDim;
+  
+public:
+  
+	/*!
+	 * \brief Constructor of the class.
+	 * \param[in] val_nDim - Number of dimensions of the problem.
+	 * \param[in] val_nVar - Number of variables of the problem.
+	 * \param[in] config - Definition of the particular problem.
+	 */
+	CAvgGradCorrected_TurbML(unsigned short val_nDim, unsigned short val_nVar, CConfig *config);
+  
+	/*!
+	 * \brief Destructor of the class.
+	 */
+	~CAvgGradCorrected_TurbML(void);
+  
+	/*!
+	 * \brief Compute the viscous turbulent residual using an average of gradients with correction.
+	 * \param[out] val_residual - Pointer to the total residual.
+	 * \param[out] Jacobian_i - Jacobian of the numerical method at node i (implicit computation).
+	 * \param[out] Jacobian_j - Jacobian of the numerical method at node j (implicit computation).
+	 * \param[in] config - Definition of the particular problem.
+	 */
+	void ComputeResidual(su2double *val_residual, su2double **Jacobian_i, su2double **Jacobian_j, CConfig *config);
+};
+
+/*!
+ * \class CAvgGradCorrected_TransLM
+ * \brief Class for computing viscous term using average of gradients with correction (Spalart-Allmaras turbulence model).
+ * \ingroup ViscDiscr
+ * \author A. Bueno.
+ * \version 4.0.0 "Cardinal"
+ */
+class CAvgGradCorrected_TransLM : public CNumerics {
+private:
+	su2double **Mean_GradTurbVar;
+	su2double *Proj_Mean_GradTurbVar_Kappa, *Proj_Mean_GradTurbVar_Edge, *Proj_Mean_GradTurbVar_Corrected;
+	su2double *Edge_Vector;
+	bool implicit, incompressible;
+	su2double sigma, nu_i, nu_j, nu_e, dist_ij_2, proj_vector_ij, nu_hat_i, nu_hat_j;
+	unsigned short iVar, iDim;
+    
+public:
+    
+	/*!
+	 * \brief Constructor of the class.
+	 * \param[in] val_nDim - Number of dimensions of the problem.
+	 * \param[in] val_nVar - Number of variables of the problem.
+	 * \param[in] config - Definition of the particular problem.
+	 */
+	CAvgGradCorrected_TransLM(unsigned short val_nDim, unsigned short val_nVar, CConfig *config);
+    
+	/*!
+	 * \brief Destructor of the class.
+	 */
+	~CAvgGradCorrected_TransLM(void);
+    
+	/*!
+	 * \brief Compute the viscous turbulent residual using an average of gradients with correction.
+	 * \param[out] val_residual - Pointer to the total residual.
+	 * \param[out] Jacobian_i - Jacobian of the numerical method at node i (implicit computation).
+	 * \param[out] Jacobian_j - Jacobian of the numerical method at node j (implicit computation).
+	 * \param[in] config - Definition of the particular problem.
+	 */
+	void ComputeResidual(su2double *val_residual, su2double **Jacobian_i, su2double **Jacobian_j, CConfig *config);
+};
+
+/*!
+ * \class CAvgGrad_TurbSST
+ * \brief Class for computing viscous term using average of gradient with correction (Menter SST turbulence model).
+ * \ingroup ViscDiscr
+ * \author A. Bueno.
+ * \version 4.0.0 "Cardinal"
+ */
+class CAvgGrad_TurbSST : public CNumerics {
+private:
+	su2double sigma_k1,                     /*!< \brief Constants for the viscous terms, k-w (1), k-eps (2)*/
+	sigma_k2,
+	sigma_om1,
+	sigma_om2;
+    
+	su2double diff_kine,                     /*!< \brief Diffusivity for viscous terms of tke eq */
+	diff_omega;                           /*!< \brief Diffusivity for viscous terms of omega eq */
+    
+	su2double *Edge_Vector,                  /*!< \brief Vector from node i to node j. */
+	dist_ij_2,                            /*!< \brief |Edge_Vector|^2 */
+	proj_vector_ij;                       /*!< \brief (Edge_Vector DOT normal)/|Edge_Vector|^2 */
+    
+	su2double **Mean_GradTurbVar,            /*!< \brief Average of gradients at cell face */
+	*Proj_Mean_GradTurbVar_Normal,        /*!< \brief Mean_gradTurbVar DOT normal */
+	*Proj_Mean_GradTurbVar_Edge,          /*!< \brief Mean_gradTurbVar DOT Edge_Vector */
+	*Proj_Mean_GradTurbVar_Corrected;
+    
+	su2double F1_i, F1_j;                    /*!< \brief Menter's first blending function */
+    
+	bool implicit, incompressible;
+	unsigned short iVar, iDim;
+    
+public:
+    
+	/*!
+	 * \brief Constructor of the class.
+	 * \param[in] val_nDim - Number of dimensions of the problem.
+	 * \param[in] val_nVar - Number of variables of the problem.
+	 * \param[in] config - Definition of the particular problem.
+	 */
+	CAvgGrad_TurbSST(unsigned short val_nDim, unsigned short val_nVar, su2double* constants, CConfig *config);
+    
+	/*!
+	 * \brief Destructor of the class.
+	 */
+	~CAvgGrad_TurbSST(void);
+    
+	/*!
+	 * \brief Sets value of first blending function.
+	 */
+	void SetF1blending(su2double val_F1_i, su2double val_F1_j) { F1_i = val_F1_i; F1_j = val_F1_j;}
+    
+	/*!
+	 * \brief Compute the viscous turbulent residual using an average of gradients wtih correction.
+	 * \param[out] val_residual - Pointer to the total residual.
+	 * \param[out] Jacobian_i - Jacobian of the numerical method at node i (implicit computation).
+	 * \param[out] Jacobian_j - Jacobian of the numerical method at node j (implicit computation).
+	 * \param[in] config - Definition of the particular problem.
+	 */
+	void ComputeResidual(su2double *val_residual, su2double **Jacobian_i, su2double **Jacobian_j, CConfig *config);
+    
+};
+
+/*!
+ * \class CAvgGradCorrected_TurbSST
+ * \brief Class for computing viscous term using average of gradient with correction (Menter SST turbulence model).
+ * \ingroup ViscDiscr
+ * \author A. Bueno.
+ * \version 4.0.0 "Cardinal"
+ */
+class CAvgGradCorrected_TurbSST : public CNumerics {
+private:
+	su2double sigma_k1,                     /*!< \brief Constants for the viscous terms, k-w (1), k-eps (2)*/
+	sigma_k2,
+	sigma_om1,
+	sigma_om2;
+    
+	su2double diff_kine,                     /*!< \brief Diffusivity for viscous terms of tke eq */
+	diff_omega;                           /*!< \brief Diffusivity for viscous terms of omega eq */
+    
+	su2double *Edge_Vector,                  /*!< \brief Vector from node i to node j. */
+	dist_ij_2,                            /*!< \brief |Edge_Vector|^2 */
+	proj_vector_ij;                       /*!< \brief (Edge_Vector DOT normal)/|Edge_Vector|^2 */
+    
+	su2double **Mean_GradTurbVar,            /*!< \brief Average of gradients at cell face */
+	*Proj_Mean_GradTurbVar_Normal,        /*!< \brief Mean_gradTurbVar DOT normal */
+	*Proj_Mean_GradTurbVar_Edge,          /*!< \brief Mean_gradTurbVar DOT Edge_Vector */
+	*Proj_Mean_GradTurbVar_Corrected;
+    
+	su2double F1_i, F1_j;                    /*!< \brief Menter's first blending function */
+    
+	bool implicit, incompressible;
+	unsigned short iVar, iDim;
+    
+public:
+    
+	/*!
+	 * \brief Constructor of the class.
+	 * \param[in] val_nDim - Number of dimensions of the problem.
+	 * \param[in] val_nVar - Number of variables of the problem.
+	 * \param[in] config - Definition of the particular problem.
+	 */
+	CAvgGradCorrected_TurbSST(unsigned short val_nDim, unsigned short val_nVar, su2double* constants, CConfig *config);
+    
+	/*!
+	 * \brief Destructor of the class.
+	 */
+	~CAvgGradCorrected_TurbSST(void);
+    
+	/*!
+	 * \brief Sets value of first blending function.
+	 */
+	void SetF1blending(su2double val_F1_i, su2double val_F1_j) { F1_i = val_F1_i; F1_j = val_F1_j;}
+    
+	/*!
+	 * \brief Compute the viscous turbulent residual using an average of gradients wtih correction.
+	 * \param[out] val_residual - Pointer to the total residual.
+	 * \param[out] Jacobian_i - Jacobian of the numerical method at node i (implicit computation).
+	 * \param[out] Jacobian_j - Jacobian of the numerical method at node j (implicit computation).
+	 * \param[in] config - Definition of the particular problem.
+	 */
+	void ComputeResidual(su2double *val_residual, su2double **Jacobian_i, su2double **Jacobian_j, CConfig *config);
+    
+};
+
+/*!
+ * \class CAvgGradCorrected_AdjFlow
+ * \brief Class for computing the adjoint viscous terms, including correction.
+ * \ingroup ViscDiscr
+ * \author A. Bueno.
+ * \version 4.0.0 "Cardinal"
+ */
+class CAvgGradCorrected_AdjFlow : public CNumerics {
+private:
+	su2double *Velocity_i;	/*!< \brief Auxiliary vector for storing the velocity of point i. */
+	su2double *Velocity_j;	/*!< \brief Auxiliary vector for storing the velocity of point j. */
+	su2double *Mean_Velocity;
+	su2double **Mean_GradPsiVar;	/*!< \brief Counter for dimensions of the problem. */
+	su2double *Edge_Vector;	/*!< \brief Vector going from node i to node j. */
+	su2double *Proj_Mean_GradPsiVar_Edge;	/*!< \brief Projection of Mean_GradPsiVar onto Edge_Vector. */
+	su2double *Mean_GradPsiE;	/*!< \brief Counter for dimensions of the problem. */
+	su2double **Mean_GradPhi;	/*!< \brief Counter for dimensions of the problem. */
+    bool implicit;          /*!< \brief Boolean controlling Jacobian calculations. */
+    
+public:
+    
+	/*!
+	 * \brief Constructor of the class.
+	 * \param[in] val_nDim - Number of dimensions of the problem.
+	 * \param[in] val_nVar - Number of variables of the problem.
+	 * \param[in] config - Definition of the particular problem.
+	 */
+	CAvgGradCorrected_AdjFlow(unsigned short val_nDim, unsigned short val_nVar, CConfig *config);
+    
+	/*!
+	 * \brief Destructor of the class.
+	 */
+	~CAvgGradCorrected_AdjFlow(void);
+    
+	/*!
+	 * \brief Compute the adjoint flow viscous residual in a non-conservative way using an average of gradients and derivative correction.
+	 * \param[out] val_residual_i - Pointer to the viscous residual at point i.
+	 * \param[out] val_residual_j - Pointer to the viscous residual at point j.
+	 * \param[out] val_Jacobian_ii - Jacobian of the numerical method at node i (implicit computation) from node i.
+	 * \param[out] val_Jacobian_ij - Jacobian of the numerical method at node i (implicit computation) from node j.
+	 * \param[out] val_Jacobian_ji - Jacobian of the numerical method at node j (implicit computation) from node i.
+	 * \param[out] val_Jacobian_jj - Jacobian of the numerical method at node j (implicit computation) from node j.
+	 * \param[in] config - Definition of the particular problem.
+	 */
+	void ComputeResidual(su2double *val_residual_i, su2double *val_residual_j, su2double **val_Jacobian_ii, su2double **val_Jacobian_ij,
+                         su2double **val_Jacobian_ji, su2double **val_Jacobian_jj, CConfig *config);
+};
+
+/*!
+ * \class CAvgGradCorrectedArtComp_AdjFlow
+ * \brief Class for computing the adjoint viscous terms, including correction.
+ * \ingroup ViscDiscr
+ * \author F.Palacios
+ * \version 4.0.0 "Cardinal"
+ */
+class CAvgGradCorrectedArtComp_AdjFlow : public CNumerics {
+private:
+	unsigned short iDim, iVar, jVar;	/*!< \brief Iterators in dimension an variable. */
+	su2double *PsiVar_i, *PsiVar_j,			/*!< \brief Primitives variables at point i and 1. */
+	*Edge_Vector,								/*!< \brief Vector form point i to point j. */
+	**Mean_GradPsiVar, *Proj_Mean_GradPsiVar_Edge,	/*!< \brief Mean value of the gradient. */
+	Mean_Laminar_Viscosity, Mean_Eddy_Viscosity,			/*!< \brief Mean value of the viscosity. */
+	dist_ij_2,					/*!< \brief Length of the edge and face. */
+	*ProjFlux;	/*!< \brief Projection of the viscous fluxes. */
+	bool implicit;			/*!< \brief Implicit calculus. */
+
+public:
+    
+	/*!
+	 * \brief Constructor of the class.
+	 * \param[in] val_nDim - Number of dimensions of the problem.
+	 * \param[in] val_nVar - Number of variables of the problem.
+	 * \param[in] config - Definition of the particular problem.
+	 */
+	CAvgGradCorrectedArtComp_AdjFlow(unsigned short val_nDim, unsigned short val_nVar, CConfig *config);
+    
+	/*!
+	 * \brief Destructor of the class.
+	 */
+	~CAvgGradCorrectedArtComp_AdjFlow(void);
+    
+	/*!
+	 * \brief Compute the adjoint flow viscous residual in a non-conservative way using an average of gradients and derivative correction.
+	 * \param[out] val_residual_i - Pointer to the viscous residual at point i.
+	 * \param[out] val_residual_j - Pointer to the viscous residual at point j.
+	 * \param[out] val_Jacobian_ii - Jacobian of the numerical method at node i (implicit computation) from node i.
+	 * \param[out] val_Jacobian_ij - Jacobian of the numerical method at node i (implicit computation) from node j.
+	 * \param[out] val_Jacobian_ji - Jacobian of the numerical method at node j (implicit computation) from node i.
+	 * \param[out] val_Jacobian_jj - Jacobian of the numerical method at node j (implicit computation) from node j.
+	 * \param[in] config - Definition of the particular problem.
+	 */
+	void ComputeResidual (su2double *val_residual_i, su2double *val_residual_j, su2double **val_Jacobian_ii, su2double **val_Jacobian_ij,
+                          su2double **val_Jacobian_ji, su2double **val_Jacobian_jj, CConfig *config);
+};
+
+/*!
+ * \class CAvgGradCorrected_AdjTurb
+ * \brief Class for adjoint turbulent using average of gradients with a correction.
+ * \ingroup ViscDiscr
+ * \author A. Bueno.
+ * \version 4.0.0 "Cardinal"
+ */
+class CAvgGradCorrected_AdjTurb : public CNumerics {
+private:
+	su2double **Mean_GradTurbPsi;
+	su2double *Proj_Mean_GradTurbPsi_Kappa, *Proj_Mean_GradTurbPsi_Edge, *Proj_Mean_GradTurbPsi_Corrected;
+	su2double *Edge_Vector;
+    
+public:
+    
+	/*!
+	 * \brief Constructor of the class.
+	 * \param[in] val_nDim - Number of dimensions of the problem.
+	 * \param[in] val_nVar - Number of variables of the problem.
+	 * \param[in] config - Definition of the particular problem.
+	 */
+	CAvgGradCorrected_AdjTurb(unsigned short val_nDim, unsigned short val_nVar, CConfig *config);
+    
+	/*!
+	 * \brief Destructor of the class.
+	 */
+	~CAvgGradCorrected_AdjTurb(void);
+    
+	/*!
+	 * \brief Compute the adjoint turbulent residual using average of gradients and a derivative correction.
+	 * \param[out] val_residual - Pointer to the total residual.
+	 * \param[out] val_Jacobian_i - Jacobian of the numerical method at node i (implicit computation).
+	 * \param[out] val_Jacobian_j - Jacobian of the numerical method at node j (implicit computation).
+	 * \param[in] config - Definition of the particular problem.
+	 */
+    
+	void ComputeResidual(su2double *val_residual, su2double **val_Jacobian_i, su2double **val_Jacobian_j, CConfig *config);
+    
+	/*!
+	 * \overload
+	 * \param[out] val_residual_i - Pointer to the total residual at point i.
+	 * \param[out] val_residual_j - Pointer to the total viscosity residual at point j.
+	 * \param[out] val_Jacobian_ii - Jacobian of the numerical method at node i (implicit computation) from node i.
+	 * \param[out] val_Jacobian_ij - Jacobian of the numerical method at node i (implicit computation) from node j.
+	 * \param[out] val_Jacobian_ji - Jacobian of the numerical method at node j (implicit computation) from node i.
+	 * \param[out] val_Jacobian_jj - Jacobian of the numerical method at node j (implicit computation) from node j.
+	 * \param[in] config - Definition of the particular problem.
+	 */
+	void ComputeResidual(su2double *val_residual_i, su2double *val_residual_j, su2double **val_Jacobian_ii, su2double **val_Jacobian_ij,
+                         su2double **val_Jacobian_ji, su2double **val_Jacobian_jj, CConfig *config);
+};
+
+/*!
+ * \class CAvgGrad_AdjTurb
+ * \brief Class for adjoint turbulent using average of gradients with a correction.
+ * \ingroup ViscDiscr
+ * \author F. Palacios
+ * \version 4.0.0 "Cardinal"
+ */
+class CAvgGrad_AdjTurb : public CNumerics {
+private:
+	su2double **Mean_GradTurbPsi;
+	su2double *Proj_Mean_GradTurbPsi_Kappa, *Proj_Mean_GradTurbPsi_Edge, *Proj_Mean_GradTurbPsi_Corrected;
+	su2double *Edge_Vector;
+    
+public:
+    
+	/*!
+	 * \brief Constructor of the class.
+	 * \param[in] val_nDim - Number of dimensions of the problem.
+	 * \param[in] val_nVar - Number of variables of the problem.
+	 * \param[in] config - Definition of the particular problem.
+	 */
+	CAvgGrad_AdjTurb(unsigned short val_nDim, unsigned short val_nVar, CConfig *config);
+    
+	/*!
+	 * \brief Destructor of the class.
+	 */
+	~CAvgGrad_AdjTurb(void);
+    
+	/*!
+	 * \brief Compute the adjoint turbulent residual using average of gradients and a derivative correction.
+	 * \param[out] val_residual - Pointer to the total residual.
+	 * \param[out] val_Jacobian_i - Jacobian of the numerical method at node i (implicit computation).
+	 * \param[out] val_Jacobian_j - Jacobian of the numerical method at node j (implicit computation).
+	 * \param[in] config - Definition of the particular problem.
+	 */
+    
+	void ComputeResidual(su2double *val_residual, su2double **val_Jacobian_i, su2double **val_Jacobian_j, CConfig *config);
+    
+	/*!
+	 * \overload
+	 * \param[out] val_residual_i - Pointer to the total residual at point i.
+	 * \param[out] val_residual_j - Pointer to the total viscosity residual at point j.
+	 * \param[out] val_Jacobian_ii - Jacobian of the numerical method at node i (implicit computation) from node i.
+	 * \param[out] val_Jacobian_ij - Jacobian of the numerical method at node i (implicit computation) from node j.
+	 * \param[out] val_Jacobian_ji - Jacobian of the numerical method at node j (implicit computation) from node i.
+	 * \param[out] val_Jacobian_jj - Jacobian of the numerical method at node j (implicit computation) from node j.
+	 * \param[in] config - Definition of the particular problem.
+	 */
+	void ComputeResidual(su2double *val_residual_i, su2double *val_residual_j, su2double **val_Jacobian_ii, su2double **val_Jacobian_ij,
+                         su2double **val_Jacobian_ji, su2double **val_Jacobian_jj, CConfig *config);
+};
+
+/*!
+ * \class CGalerkin_Flow
+ * \brief Class for computing the stiffness matrix of the Galerkin method.
+ * \ingroup ViscDiscr
+ * \author F. Palacios
+ * \version 4.0.0 "Cardinal"
+ */
+class CGalerkin_Flow : public CNumerics {
+public:
+    
+	/*!
+	 * \brief Constructor of the class.
+	 * \param[in] val_nDim - Number of dimensions of the problem.
+	 * \param[in] val_nVar - Number of variables of the problem.
+	 * \param[in] config - Definition of the particular problem.
+	 */
+	CGalerkin_Flow(unsigned short val_nDim, unsigned short val_nVar, CConfig *config);
+    
+	/*!
+	 * \brief Destructor of the class.
+	 */
+	~CGalerkin_Flow(void);
+    
+	/*!
+	 * \brief Computing stiffness matrix of the Galerkin method.
+	 * \param[out] val_stiffmatrix_elem - Stiffness matrix for Galerkin computation.
+	 * \param[in] config - Definition of the particular problem.
+	 */
+	void ComputeResidual (su2double **val_stiffmatrix_elem, CConfig *config);
+};
+
+/*!
+ * \class CGalerkin_FEA
+ * \brief Class for computing the stiffness matrix of the Galerkin method.
+ * \ingroup ViscDiscr
+ * \author F. Palacios, R.Sanchez
+ * \version 4.0.0 "Cardinal"
+ */
+class CGalerkin_FEA : public CNumerics {
+	su2double E;				/*!< \brief Young's modulus of elasticity. */
+	su2double Nu;			/*!< \brief Poisson's ratio. */
+	su2double Rho_s;		/*!< \brief Structural density. */
+	su2double Mu;			/*!< \brief Lame's coeficient. */
+	su2double Lambda;	/*!< \brief Lame's coeficient. */
+	su2double Density;	/*!< \brief Material density. */
+public:
+    
+	/*!
+	 * \brief Constructor of the class.
+	 * \param[in] val_nDim - Number of dimensions of the problem.
+	 * \param[in] val_nVar - Number of variables of the problem.
+	 * \param[in] config - Definition of the particular problem.
+	 */
+	CGalerkin_FEA(unsigned short val_nDim, unsigned short val_nVar, CConfig *config);
+    
+	/*!
+	 * \brief Destructor of the class.
+	 */
+	~CGalerkin_FEA(void);
+
+  /*!
+	 * \brief Shape functions and derivative of the shape functions
+   * \param[in] Fnodal - Forces at the nodes in cartesian coordinates.
+   * \param[in] Pnodal - Pressure at the nodes.
+   * \param[in] CoordCorners[2][2] - Coordiantes of the corners.
+	 */
+  void PressInt_Linear(su2double CoordCorners[4][3], su2double *tn_e, su2double Fnodal[12]);
+  
+  /*!
+	 * \brief Shape functions and derivative of the shape functions
+   * \param[in] Tau_0 - Stress tensor at the node 0.
+   * \param[in] Tau_1 - Stress tensor at the node 1.
+   * \param[in] Fnodal - Forces at the nodes in cartesian coordinates.
+   * \param[in] CoordCorners[2][2] - Coordiantes of the corners.
+	 */
+  void ViscTermInt_Linear(su2double CoordCorners[2][2], su2double Tau_0[3][3], su2double Tau_1[3][3],  su2double FviscNodal[4]);
+
+  /*!
+	 * \brief Shape functions and derivative of the shape functions
+   * \param[in] Xi - Local coordinates.
+   * \param[in] Eta - Local coordinates.
+   * \param[in] Mu - Local coordinates.
+	 * \param[in] CoordCorners[8][3] - Coordiantes of the corners.
+   * \param[in] shp[8][4] - Shape function information
+	 */
+  su2double ShapeFunc_Triangle(su2double Xi, su2double Eta, su2double CoordCorners[8][3], su2double DShapeFunction[8][4]);
+  
+  /*!
+	 * \brief Shape functions and derivative of the shape functions
+   * \param[in] Xi - Local coordinates.
+   * \param[in] Eta - Local coordinates.
+   * \param[in] Mu - Local coordinates.
+	 * \param[in] CoordCorners[8][3] - Coordiantes of the corners.
+   * \param[in] shp[8][4] - Shape function information
+	 */
+  su2double ShapeFunc_Rectangle(su2double Xi, su2double Eta, su2double CoordCorners[8][3], su2double DShapeFunction[8][4]);
+  
+  /*!
+	 * \brief Shape functions and derivative of the shape functions
+   * \param[in] Xi - Local coordinates.
+   * \param[in] Eta - Local coordinates.
+   * \param[in] Mu - Local coordinates.
+	 * \param[in] CoordCorners[8][3] - Coordiantes of the corners.
+   * \param[in] shp[8][4] - Shape function information
+	 */
+  su2double ShapeFunc_Tetra(su2double Xi, su2double Eta, su2double Mu, su2double CoordCorners[8][3], su2double DShapeFunction[8][4]);
+  
+  /*!
+	 * \brief Shape functions and derivative of the shape functions
+   * \param[in] Xi - Local coordinates.
+   * \param[in] Eta - Local coordinates.
+   * \param[in] Mu - Local coordinates.
+	 * \param[in] CoordCorners[8][3] - Coordiantes of the corners.
+   * \param[in] shp[8][4] - Shape function information
+	 */
+  su2double ShapeFunc_Prism(su2double Xi, su2double Eta, su2double Mu, su2double CoordCorners[8][3], su2double DShapeFunction[8][4]);
+  
+  /*!
+	 * \brief Shape functions and derivative of the shape functions
+   * \param[in] Xi - Local coordinates.
+   * \param[in] Eta - Local coordinates.
+   * \param[in] Mu - Local coordinates.
+	 * \param[in] CoordCorners[8][3] - Coordiantes of the corners.
+   * \param[in] shp[8][4] - Shape function information
+	 */
+  su2double ShapeFunc_Pyram(su2double Xi, su2double Eta, su2double Mu, su2double CoordCorners[8][3], su2double DShapeFunction[8][4]);
+  
+  /*!
+	 * \brief Shape functions and derivative of the shape functions
+   * \param[in] Xi - Local coordinates.
+   * \param[in] Eta - Local coordinates.
+   * \param[in] Mu - Local coordinates.
+	 * \param[in] CoordCorners[8][3] - Coordiantes of the corners.
+   * \param[in] shp[8][4] - Shape function information
+	 */
+  su2double ShapeFunc_Hexa(su2double Xi, su2double Eta, su2double Mu, su2double CoordCorners[8][3], su2double DShapeFunction[8][4]);
+  
+	/*!
+	 * \brief Computing stiffness matrix of the Galerkin method.
+	 * \param[out] val_stiffmatrix_elem - Stiffness matrix for Galerkin computation.
+	 * \param[in] config - Definition of the particular problem.
+	 */
+	void SetFEA_StiffMatrix2D(su2double **StiffMatrix_Elem, su2double CoordCorners[8][3], unsigned short nNodes, unsigned short form2d);
+  
+  /*!
+	 * \brief Computing stiffness matrix of the Galerkin method.
+	 * \param[out] val_stiffmatrix_elem - Stiffness matrix for Galerkin computation.
+	 * \param[in] config - Definition of the particular problem.
+	 */
+	void SetFEA_StiffMatrix3D(su2double **StiffMatrix_Elem, su2double CoordCorners[8][3], unsigned short nNodes);
+
+  /*!
+	 * \brief Computing mass matrix of the Galerkin method.
+	 * \param[out] val_stiffmatrix_elem - Stiffness matrix for Galerkin computation.
+	 * \param[in] config - Definition of the particular problem.
+	 */
+	void SetFEA_StiffMassMatrix2D(su2double **StiffMatrix_Elem, su2double **MassMatrix_Elem, su2double CoordCorners[8][3], unsigned short nNodes, unsigned short form2d);
+
+  /*!
+	 * \brief Computing mass matrix of the Galerkin method.
+	 * \param[out] val_stiffmatrix_elem - Stiffness matrix for Galerkin computation.
+	 * \param[in] config - Definition of the particular problem.
+	 */
+	void SetFEA_StiffMassMatrix3D(su2double **StiffMatrix_Elem, su2double **MassMatrix_Elem, su2double CoordCorners[8][3], unsigned short nNodes);
+
+  /*!
+	 * \brief Computing stresses in FEA method at the nodes.
+	 * \param[in] config - Definition of the particular problem.
+	 */
+	void GetFEA_StressNodal2D(su2double StressVector[8][3], su2double DispElement[8], su2double CoordCorners[8][3], unsigned short nNodes, unsigned short form2d);
+
+
+  /*!
+	 * \brief Computing stresses in FEA method at the nodes.
+	 * \param[in] config - Definition of the particular problem.
+	 */
+	void GetFEA_StressNodal3D(su2double StressVector[8][6], su2double DispElement[24], su2double CoordCorners[8][3], unsigned short nNodes);
+
+  /*!
+	 * \brief Computing dead load vector of the Galerkin method.
+	 * \param[out] val_deadloadvector_elem - Dead load at the nodes for Galerkin computation.
+	 * \param[in] config - Definition of the particular problem.
+	 */
+	void SetFEA_DeadLoad2D(su2double *DeadLoadVector_Elem, su2double CoordCorners[8][3], unsigned short nNodes, su2double matDensity);
+
+  /*!
+	 * \brief Computing stiffness matrix of the Galerkin method.
+	 * \param[out] val_deadloadvector_elem - Dead load at the nodes for Galerkin computation.
+	 * \param[in] config - Definition of the particular problem.
+	 */
+	void SetFEA_DeadLoad3D(su2double *DeadLoadVector_Elem, su2double CoordCorners[8][3], unsigned short nNodes, su2double matDensity);
+
+};
+
+/*!
+ * \class CSourceNothing
+ * \brief Dummy class.
+ * \ingroup SourceDiscr
+ * \author F. Palacios
+ * \version 4.0.0 "Cardinal"
+ */
+class CSourceNothing : public CNumerics {
+public:
+    
+	/*!
+	 * \brief Constructor of the class.
+	 * \param[in] val_nDim - Number of dimensions of the problem.
+	 * \param[in] val_nVar - Number of variables of the problem.
+	 * \param[in] config - Definition of the particular problem.
+	 */
+	CSourceNothing(unsigned short val_nDim, unsigned short val_nVar, CConfig *config);
+    
+	/*!
+	 * \brief Destructor of the class.
+	 */
+	~CSourceNothing(void);
+};
+
+/*!
+ * \class CSourcePieceWise_TurbSA
+ * \brief Class for integrating the source terms of the Spalart-Allmaras turbulence model equation.
+ * \ingroup SourceDiscr
+ * \author A. Bueno.
+ * \version 4.0.0 "Cardinal"
+ */
+class CSourcePieceWise_TurbSA : public CNumerics {
+private:
+	su2double cv1_3;
+	su2double k2;
+	su2double cb1;
+	su2double cw2;
+  su2double ct3;
+  su2double ct4;
+	su2double cw3_6;
+  su2double cb2_sigma;
+	su2double sigma;
+	su2double cb2;
+	su2double cw1;
+	su2double DivVelocity;
+	unsigned short iDim;
+	su2double nu, Ji, fv1, fv2, ft2, Omega, S, Shat, inv_Shat, dist_i_2, Ji_2, Ji_3, inv_k2_d2;
+	su2double r, g, g_6, glim, fw;
+	su2double norm2_Grad;
+	su2double dfv1, dfv2, dShat;
+	su2double dr, dg, dfw;;
+	su2double nu_hat_i;
+	su2double grad_nu_hat;
+	su2double prod_grads;
+	bool incompressible;
+  bool transition;
+  bool rotating_frame;
+  su2double div;
+  su2double beta, gamma_sep, gamma_eff, intermittency;
+  su2double Freattach, r_t, s1;
+  su2double Production, Destruction, CrossProduction;
+  
+  SpalartAllmarasInputs* SAInputs;
+  SpalartAllmarasConstants* SAConstants;
+  int nResidual;
+  int nJacobian;
+  su2double* testResidual;
+  su2double* testJacobian;
+  su2double** DUiDXj;
+  su2double* DNuhatDXj;
+public:
+    
+	/*!
+	 * \brief Constructor of the class.
+	 * \param[in] val_nDim - Number of dimensions of the problem.
+	 * \param[in] val_nVar - Number of variables of the problem.
+	 * \param[in] config - Definition of the particular problem.
+	 */
+	CSourcePieceWise_TurbSA(unsigned short val_nDim, unsigned short val_nVar, CConfig *config);
+    
+	/*!
+	 * \brief Destructor of the class.
+	 */
+	~CSourcePieceWise_TurbSA(void);
+    
+	/*!
+	 * \brief Residual for source term integration.
+	 * \param[out] val_residual - Pointer to the total residual.
+	 * \param[out] val_Jacobian_i - Jacobian of the numerical method at node i (implicit computation).
+	 * \param[out] val_Jacobian_j - Jacobian of the numerical method at node j (implicit computation).
+	 * \param[in] config - Definition of the particular problem.
+	 */
+	void ComputeResidual(su2double *val_residual, su2double **val_Jacobian_i, su2double **val_Jacobian_j, CConfig *config);
+    
+	/*!
+	 * \brief Residual for source term integration.
+	 * \param[in] intermittency_in - Value of the intermittency.
+	 */
+    void SetIntermittency(su2double intermittency_in);
+    
+    /*!
+	 * \brief Residual for source term integration.
+	 * \param[in] val_production - Value of the Production.
+	 */
+    void SetProduction(su2double val_production);
+    
+    /*!
+	 * \brief Residual for source term integration.
+	 * \param[in] val_destruction - Value of the Destruction.
+	 */
+    void SetDestruction(su2double val_destruction);
+    
+    /*!
+	 * \brief Residual for source term integration.
+	 * \param[in] val_crossproduction - Value of the CrossProduction.
+	 */
+    void SetCrossProduction(su2double val_crossproduction);
+    
+    /*!
+	 * \brief ______________.
+	 */
+    su2double GetProduction(void);
+    
+    /*!
+	 * \brief  ______________.
+	 */
+    su2double GetDestruction(void);
+    
+    /*!
+	 * \brief  ______________.
+	 */
+    su2double GetCrossProduction(void);
+};
+
+/*!
+ * \class CSourcePieceWise_TurbSA_Neg
+ * \brief Class for integrating the source terms of the Spalart-Allmaras turbulence model equation.
+ * \ingroup SourceDiscr
+ * \author F. Palacios
+ * \version 4.0.0 "Cardinal"
+ */
+class CSourcePieceWise_TurbSA_Neg : public CNumerics {
+private:
+  su2double cv1_3;
+  su2double k2;
+  su2double cb1;
+  su2double cw2;
+  su2double ct3;
+  su2double ct4;
+  su2double cw3_6;
+  su2double cb2_sigma;
+  su2double sigma;
+  su2double cb2;
+  su2double cw1;
+  su2double DivVelocity;
+  unsigned short iDim;
+  su2double nu, Ji, fv1, fv2, ft2, Omega, S, Shat, inv_Shat, dist_i_2, Ji_2, Ji_3, inv_k2_d2;
+  su2double r, g, g_6, glim, fw;
+  su2double norm2_Grad;
+  su2double dfv1, dfv2, dShat;
+  su2double dr, dg, dfw;;
+  su2double nu_hat_i;
+  su2double grad_nu_hat;
+  su2double prod_grads;
+  bool incompressible;
+  bool transition;
+  bool rotating_frame;
+  su2double div;
+  su2double beta, gamma_sep, gamma_eff, intermittency;
+  su2double Freattach, r_t, s1;
+  su2double Production, Destruction, CrossProduction;
+  
+  SpalartAllmarasInputs* SAInputs;
+  SpalartAllmarasConstants* SAConstants;
+  int nResidual;
+  int nJacobian;
+  su2double* testResidual;
+  su2double* testJacobian;
+  su2double** DUiDXj;
+  su2double* DNuhatDXj;
+  
+public:
+  
+  /*!
+   * \brief Constructor of the class.
+   * \param[in] val_nDim - Number of dimensions of the problem.
+   * \param[in] val_nVar - Number of variables of the problem.
+   * \param[in] config - Definition of the particular problem.
+   */
+  CSourcePieceWise_TurbSA_Neg(unsigned short val_nDim, unsigned short val_nVar, CConfig *config);
+  
+  /*!
+   * \brief Destructor of the class.
+   */
+  ~CSourcePieceWise_TurbSA_Neg(void);
+  
+  /*!
+   * \brief Residual for source term integration.
+   * \param[out] val_residual - Pointer to the total residual.
+   * \param[out] val_Jacobian_i - Jacobian of the numerical method at node i (implicit computation).
+   * \param[out] val_Jacobian_j - Jacobian of the numerical method at node j (implicit computation).
+   * \param[in] config - Definition of the particular problem.
+   */
+  void ComputeResidual(su2double *val_residual, su2double **val_Jacobian_i, su2double **val_Jacobian_j, CConfig *config);
+  
+  /*!
+   * \brief Residual for source term integration.
+   * \param[in] intermittency_in - Value of the intermittency.
+   */
+  void SetIntermittency(su2double intermittency_in);
+  
+  /*!
+   * \brief Residual for source term integration.
+   * \param[in] val_production - Value of the Production.
+   */
+  void SetProduction(su2double val_production);
+  
+  /*!
+   * \brief Residual for source term integration.
+   * \param[in] val_destruction - Value of the Destruction.
+   */
+  void SetDestruction(su2double val_destruction);
+  
+  /*!
+   * \brief Residual for source term integration.
+   * \param[in] val_crossproduction - Value of the CrossProduction.
+   */
+  void SetCrossProduction(su2double val_crossproduction);
+  
+  /*!
+   * \brief ______________.
+   */
+  su2double GetProduction(void);
+  
+  /*!
+   * \brief  ______________.
+   */
+  su2double GetDestruction(void);
+  
+  /*!
+   * \brief  ______________.
+   */
+  su2double GetCrossProduction(void);
+};
+
+/*!
+ * \class CSourcePieceWise_TurbML
+ * \brief Class for integrating the source terms of the Spalart-Allmaras turbulence model equation.
+ * \ingroup SourceDiscr
+ * \author A. Bueno.
+ * \version 4.0.0 "Cardinal"
+ */
+class CSourcePieceWise_TurbML : public CNumerics {
+private:
+	su2double cv1_3;
+	su2double k2;
+	su2double cb1;
+	su2double cw2;
+	su2double cw3_6;
+  su2double cb2_sigma;
+	su2double sigma;
+	su2double cb2;
+	su2double cw1;
+	su2double DivVelocity, Vorticity;
+	unsigned short iDim;
+	su2double nu, Ji, fv1, fv2, Omega, S, Shat, inv_Shat, dist_i_2, Ji_2, Ji_3, inv_k2_d2;
+	su2double r, g, g_6, glim;
+	su2double norm2_Grad;
+	su2double dfv1, dfv2, dShat;
+	su2double dr, dg, dfw;;
+	su2double nu_hat_i;
+	su2double grad_nu_hat;
+	su2double prod_grads;
+	bool incompressible;
+  bool transition;
+  bool rotating_frame;
+  su2double div, StrainMag;
+  su2double beta, gamma_sep, gamma_eff, intermittency;
+  su2double Freattach, r_t, s1;
+  su2double Production, Destruction, CrossProduction;
+  CScalePredictor* MLModel;
+  
+  su2double uInfinity;
+
+  
+  SpalartAllmarasInputs* SAInputs;
+  SpalartAllmarasConstants* SAConstants;
+
+  int nResidual;
+  int nJacobian;
+  
+  string featureset;
+  
+  //su2double* testResidual;
+  //su2double* testJacobian;
+  su2double** DUiDXj;
+  su2double* DNuhatDXj;
+  
+public:
+  
+  bool isInBL;
+  su2double fw;
+  su2double fWake;
+  SpalartAllmarasOtherOutputs* SAOtherOutputs;
+  
+  su2double *SAResidual;
+  su2double * SANondimResidual;
+  su2double* Residual;
+  su2double * NondimResidual;
+  su2double *ResidualDiff;
+  su2double *NondimResidualDiff;
+  su2double* SAJacobian;
+  CSANondimInputs* SANondimInputs;
+  su2double NuhatGradNorm;
+  
+	/*!
+	 * \brief Constructor of the class.
+	 * \param[in] val_nDim - Number of dimensions of the problem.
+	 * \param[in] val_nVar - Number of variables of the problem.
+	 * \param[in] config - Definition of the particular problem.
+	 */
+	CSourcePieceWise_TurbML(unsigned short val_nDim, unsigned short val_nVar, CConfig *config);
+  
+	/*!
+	 * \brief Destructor of the class.
+	 */
+	~CSourcePieceWise_TurbML(void);
+  
+	/*!
+	 * \brief Residual for source term integration.
+	 * \param[out] val_residual - Pointer to the total residual.
+	 * \param[out] val_Jacobian_i - Jacobian of the numerical method at node i (implicit computation).
+	 * \param[out] val_Jacobian_j - Jacobian of the numerical method at node j (implicit computation).
+	 * \param[in] config - Definition of the particular problem.
+	 */
+	void ComputeResidual(su2double *val_residual, su2double **val_Jacobian_i, su2double **val_Jacobian_j, CConfig *config);
+  
+	/*!
+	 * \brief Residual for source term integration.
+	 * \param[in] intermittency_in - Value of the intermittency.
+	 */
+  void SetIntermittency(su2double intermittency_in);
+  
+  /*!
+	 * \brief Residual for source term integration.
+	 * \param[in] val_production - Value of the Production.
+	 */
+  void SetProduction(su2double val_production);
+  
+  /*!
+	 * \brief Residual for source term integration.
+	 * \param[in] val_destruction - Value of the Destruction.
+	 */
+  void SetDestruction(su2double val_destruction);
+  
+  /*!
+	 * \brief Residual for source term integration.
+	 * \param[in] val_crossproduction - Value of the CrossProduction.
+	 */
+  void SetCrossProduction(su2double val_crossproduction);
+  
+  /*!
+	 * \brief Residual for source term integration.
+	 * \param[in] val_production - Value of the Production.
+	 */
+  su2double GetProduction(void);
+  
+  /*!
+	 * \brief Residual for source term integration.
+	 * \param[in] val_destruction - Value of the Destruction.
+	 */
+  su2double GetDestruction(void);
+  
+  /*!
+	 * \brief Residual for source term integration.
+	 * \param[in] val_crossproduction - Value of the CrossProduction.
+	 */
+  su2double GetCrossProduction(void);
+  
+  su2double SAProduction, SADestruction, SACrossProduction, SASource, MLProduction, MLDestruction, MLCrossProduction, MLSource, SourceDiff;
+  
+  int NumResidual();
+};
+
+/*!
+ * \class CSourcePieceWise_TransLM
+ * \brief Class for integrating the source terms of the Spalart-Allmaras turbulence model equation.
+ * \ingroup SourceDiscr
+ * \author A. Bueno.
+ * \version 4.0.0 "Cardinal"
+ */
+class CSourcePieceWise_TransLM : public CNumerics {
+private:
+  
+  /*-- SA model constants --*/
+  su2double cv1_3;
+  su2double k2;
+  su2double cb1;
+  su2double cw2;
+  su2double cw3_6;
+  su2double sigma;
+  su2double cb2;
+  su2double cw1;
+  
+  /*-- gamma-theta model constants --*/
+  su2double c_e1;
+  su2double c_a1;
+  su2double c_e2;
+  su2double c_a2;
+  su2double sigmaf;
+  su2double s1;
+  su2double c_theta;
+  su2double sigmat;
+  su2double REth_Inf;
+  
+  /*-- Correlation constants --*/
+  su2double flen_global;
+  su2double alpha_global;
+  su2double DivVelocity, Vorticity;
+  unsigned short iDim;
+  su2double nu, Ji, fv1, fv2, Omega, Shat, dist_0_2, Ji_2, Ji_3;
+  su2double r, g, g_6, glim, fw;
+  su2double norm2_Grad;
+  su2double dfv1, dfv2, dShat;
+  su2double dr, dg, dfw;;
+  su2double nu_hat_i;
+  su2double grad_nu_hat;
+  su2double prod_grads;
+  bool implicit;
+  
+public:
+  bool debugme; // For debugging only, remove this. -AA
+  
+  /*!
+   * \brief Constructor of the class.
+   * \param[in] val_nDim - Number of dimensions of the problem.
+   * \param[in] val_nVar - Number of variables of the problem.
+   * \param[in] config - Definition of the particular problem.
+   */
+  CSourcePieceWise_TransLM(unsigned short val_nDim, unsigned short val_nVar, CConfig *config);
+  
+  /*!
+   * \brief Destructor of the class.
+   */
+  ~CSourcePieceWise_TransLM(void);
+  
+  /*!
+   * \brief Residual for source term integration.
+   * \param[out] val_residual - Pointer to the total residual.
+   * \param[out] val_Jacobian_i - Jacobian of the numerical method at node i (implicit computation).
+   * \param[out] val_Jacobian_j - Jacobian of the numerical method at node j (implicit computation).
+   * \param[in] config - Definition of the particular problem.
+   */
+  void ComputeResidual_TransLM(su2double *val_residual, su2double **val_Jacobian_i, su2double **val_Jacobian_j, CConfig *config, su2double &gamma_sep);
+  
+  void CSourcePieceWise_TransLM__ComputeResidual_TransLM_d(su2double *TransVar_i, su2double *TransVar_id, su2double *val_residual, su2double *val_residuald, CConfig *config);
+};
+
+/*!
+ * \class CSourcePieceWise_TurbSST
+ * \brief Class for integrating the source terms of the Menter SST turbulence model equations.
+ * \ingroup SourceDiscr
+ * \author A. Campos.
+ * \version 4.0.0 "Cardinal"
+ */
+class CSourcePieceWise_TurbSST : public CNumerics {
+private:
+	su2double F1_i,
+	F1_j,
+	F2_i,
+	F2_j;
+    
+	su2double alfa_1,
+	alfa_2,
+	beta_1,
+	beta_2,
+	sigma_omega_1,
+	sigma_omega_2,
+	beta_star,
+	a1;
+    
+	su2double CDkw_i, CDkw_j,
+	norm2_Grad;
+    
+	bool incompressible;
+    
+public:
+    
+	/*!
+	 * \brief Constructor of the class.
+	 * \param[in] val_nDim - Number of dimensions of the problem.
+	 * \param[in] val_nVar - Number of variables of the problem.
+	 * \param[in] config - Definition of the particular problem.
+	 */
+	CSourcePieceWise_TurbSST(unsigned short val_nDim, unsigned short val_nVar, su2double* constants, CConfig *config);
+    
+	/*!
+	 * \brief Destructor of the class.
+	 */
+	~CSourcePieceWise_TurbSST(void);
+    
+	/*!
+	 * \brief Set the value of the first blending function.
+	 * \param[in] val_F1_i - Value of the first blending function at point i.
+	 * \param[in] val_F1_j - Value of the first blending function at point j.
+	 */
+	void SetF1blending(su2double val_F1_i, su2double val_F1_j);
+    
+	/*!
+	 * \brief Set the value of the second blending function.
+	 * \param[in] val_F2_i - Value of the second blending function at point i.
+	 * \param[in] val_F2_j - Value of the second blending function at point j.
+	 */
+	void SetF2blending(su2double val_F2_i, su2double val_F2_j);
+  
+	/*!
+	 * \brief Set the value of the cross diffusion for the SST model.
+	 * \param[in] val_CDkw_i - Value of the cross diffusion at point i.
+	 * \param[in] val_CDkw_j - Value of the cross diffusion at point j.
+	 */
+	virtual void SetCrossDiff(su2double val_CDkw_i, su2double val_CDkw_j);
+    
+	/*!
+	 * \brief Residual for source term integration.
+	 * \param[out] val_residual - Pointer to the total residual.
+	 * \param[out] val_Jacobian_i - Jacobian of the numerical method at node i (implicit computation).
+	 * \param[out] val_Jacobian_j - Jacobian of the numerical method at node j (implicit computation).
+	 * \param[in] config - Definition of the particular problem.
+	 */
+	void ComputeResidual(su2double *val_residual, su2double **val_Jacobian_i, su2double **val_Jacobian_j, CConfig *config);
+  
+};
+
+/*!
+ * \class CSourcePieceWise_FreeSurface
+ * \brief Class for the source term integration of the gravity force.
+ * \ingroup SourceDiscr
+ * \author F. Palacios
+ * \version 4.0.0 "Cardinal"
+ */
+class CSourcePieceWise_FreeSurface : public CNumerics {
+	su2double U_ref, L_ref, Froude;
+	bool implicit, incompressible;
+    
+public:
+    
+	/*!
+	 * \param[in] val_nDim - Number of dimensions of the problem.
+	 * \param[in] val_nVar - Number of variables of the problem.
+	 * \param[in] config - Definition of the particular problem.
+	 */
+	CSourcePieceWise_FreeSurface(unsigned short val_nDim, unsigned short val_nVar, CConfig *config);
+    
+	/*!
+	 * \brief Destructor of the class.
+	 */
+	~CSourcePieceWise_FreeSurface(void);
+    
+	/*!
+	 * \brief Source term integration for the poissonal potential.
+	 * \param[out] val_residual - Pointer to the total residual.
+	 * \param[out] val_Jacobian_i - Jacobian of the numerical method at node i (implicit computation).
+	 * \param[out] val_Jacobian_j - Jacobian of the numerical method at node j (implicit computation).
+	 * \param[in] config - Definition of the particular problem.
+	 */
+	void ComputeResidual(su2double *val_residual, su2double **val_Jacobian_i, su2double **val_Jacobian_j,  CConfig *config);
+};
+
+/*!
+ * \class CSourceGravity
+ * \brief Class for the source term integration of the gravity force.
+ * \ingroup SourceDiscr
+ * \author F. Palacios
+ * \version 4.0.0 "Cardinal"
+ */
+class CSourceGravity : public CNumerics {
+	su2double Froude;
+	bool compressible, incompressible, freesurface;
+    
+public:
+    
+	/*!
+	 * \param[in] val_nDim - Number of dimensions of the problem.
+	 * \param[in] val_nVar - Number of variables of the problem.
+	 * \param[in] config - Definition of the particular problem.
+	 */
+	CSourceGravity(unsigned short val_nDim, unsigned short val_nVar, CConfig *config);
+    
+	/*!
+	 * \brief Destructor of the class.
+	 */
+	~CSourceGravity(void);
+    
+	/*!
+	 * \brief Source term integration for the poissonal potential.
+	 * \param[out] val_residual - Pointer to the total residual.
+	 * \param[in] config - Definition of the particular problem.
+	 */
+	void ComputeResidual(su2double *val_residual, CConfig *config);
+};
+
+/*!
+ * \class CSourceViscous_AdjFlow
+ * \brief Class for source term integration in adjoint problem.
+ * \ingroup SourceDiscr
+ * \author F. Palacios
+ * \version 4.0.0 "Cardinal"
+ */
+class CSourceViscous_AdjFlow : public CNumerics {
+private:
+	su2double *Velocity, *GradDensity, *GradInvDensity, *dPoDensity2, *alpha, *beta, *Sigma_5_vec;
+	su2double **GradVel_o_Rho, **sigma, **Sigma_phi, **Sigma_5_Tensor, **Sigma;
+    
+public:
+    
+	/*!
+	 * \brief Constructor of the class.
+	 * \param[in] val_nDim - Number of dimensions of the problem.
+	 * \param[in] val_nVar - Number of variables of the problem.
+	 * \param[in] config - Definition of the particular problem.
+	 */
+	CSourceViscous_AdjFlow(unsigned short val_nDim, unsigned short val_nVar, CConfig *config);
+    
+	/*!
+	 * \brief Destructor of the class.
+	 */
+	~CSourceViscous_AdjFlow(void);
+    
+	/*!
+	 * \brief Source term integration of the flow adjoint equation.
+	 * \param[out] val_residual - Pointer to the total residual.
+	 * \param[in] config - Definition of the particular problem.
+	 */
+	void ComputeResidual (su2double *val_residual, CConfig *config);
+    
+	/*!
+	 * \brief A virtual member.
+	 * \param[in] val_phi - Value of the adjoint velocity.
+	 */
+	void SetPhi_Old(su2double *val_phi);
+    
+};
+
+/*!
+ * \class CSourcePieceWise_AdjTurb
+ * \brief Class for source term integration of the adjoint turbulent equation.
+ * \ingroup SourceDiscr
+ * \author A. Bueno.
+ * \version 4.0.0 "Cardinal"
+ */
+class CSourcePieceWise_AdjTurb : public CNumerics {
+private:
+	su2double **tau, *Velocity;
+    
+public:
+    
+	/*!
+	 * \brief Constructor of the class.
+	 * \param[in] val_nDim - Number of dimensions of the problem.
+	 * \param[in] val_nVar - Number of variables of the problem.
+	 * \param[in] config - Definition of the particular problem.
+	 */
+	CSourcePieceWise_AdjTurb(unsigned short val_nDim, unsigned short val_nVar, CConfig *config);
+    
+	/*!
+	 * \brief Destructor of the class.
+	 */
+	~CSourcePieceWise_AdjTurb(void);
+    
+	/*!
+	 * \brief Source term integration of the adjoint turbulence equation.
+	 * \param[out] val_residual - Pointer to the total residual.
+	 * \param[out] val_Jacobian_i - Jacobian of the numerical method at node i (implicit computation).
+	 * \param[out] val_Jacobian_j - Jacobian of the numerical method at node j (implicit computation).
+	 * \param[in] config - Definition of the particular problem.
+	 */
+	void ComputeResidual(su2double *val_residual, su2double **val_Jacobian_i, su2double **val_Jacobian_j, CConfig *config);
+};
+
+/*!
+ * \class CSourcePieceWise_AdjElec
+ * \brief Class for source term integration of the adjoint poisson potential equation.
+ * \ingroup SourceDiscr
+ * \author F. Palacios
+ * \version 4.0.0 "Cardinal"
+ */
+class CSourcePieceWise_AdjElec : public CNumerics {
+public:
+    
+	/*!
+	 * \brief Constructor of the class.
+	 * \param[in] val_nDim - Number of dimensions of the problem.
+	 * \param[in] val_nVar - Number of variables of the problem.
+	 * \param[in] config - Definition of the particular problem.
+	 */
+	CSourcePieceWise_AdjElec(unsigned short val_nDim, unsigned short val_nVar, CConfig *config);
+    
+	/*!
+	 * \brief Destructor of the class.
+	 */
+	~CSourcePieceWise_AdjElec(void);
+    
+	/*!
+	 * \brief Source term integration of the adjoint poisson potential equation.
+	 * \param[out] val_residual - Pointer to the total residual.
+	 * \param[in] config - Definition of the particular problem.
+	 */
+	void ComputeResidual(su2double *val_residual, CConfig *config);
+};
+
+/*!
+ * \class CSourcePieceWise_LevelSet
+ * \brief Class for source term integration of the adjoint level set equation.
+ * \ingroup SourceDiscr
+ * \author F. Palacios
+ * \version 4.0.0 "Cardinal"
+ */
+class CSourcePieceWise_LevelSet : public CNumerics {
+public:
+    
+	/*!
+	 * \brief Constructor of the class.
+	 * \param[in] val_nDim - Number of dimensions of the problem.
+	 * \param[in] val_nVar - Number of variables of the problem.
+	 * \param[in] config - Definition of the particular problem.
+	 */
+	CSourcePieceWise_LevelSet(unsigned short val_nDim, unsigned short val_nVar, CConfig *config);
+    
+	/*!
+	 * \brief Destructor of the class.
+	 */
+	~CSourcePieceWise_LevelSet(void);
+    
+	/*!
+	 * \brief Source term integration of the adjoint poisson potential equation.
+	 * \param[out] val_residual - Pointer to the total residual.
+	 * \param[in] config - Definition of the particular problem.
+	 */
+	void ComputeResidual(su2double *val_residual, CConfig *config);
+};
+
+/*!
+ * \class CSourcePieceWise_AdjLevelSet
+ * \brief Class for source term integration of the adjoint level set equation.
+ * \ingroup SourceDiscr
+ * \author F. Palacios
+ * \version 4.0.0 "Cardinal"
+ */
+class CSourcePieceWise_AdjLevelSet : public CNumerics {
+public:
+    
+	/*!
+	 * \brief Constructor of the class.
+	 * \param[in] val_nDim - Number of dimensions of the problem.
+	 * \param[in] val_nVar - Number of variables of the problem.
+	 * \param[in] config - Definition of the particular problem.
+	 */
+	CSourcePieceWise_AdjLevelSet(unsigned short val_nDim, unsigned short val_nVar, CConfig *config);
+    
+	/*!
+	 * \brief Destructor of the class.
+	 */
+	~CSourcePieceWise_AdjLevelSet(void);
+    
+	/*!
+	 * \brief Source term integration of the adjoint poisson potential equation.
+	 * \param[out] val_residual - Pointer to the total residual.
+	 * \param[in] config - Definition of the particular problem.
+	 */
+	void ComputeResidual(su2double *val_residual, CConfig *config);
+};
+
+/*!
+ * \class CSourcePieceWise_LinElec
+ * \brief Class for source term integration of the linearized poisson potential equation.
+ * \ingroup SourceDiscr
+ * \author F. Palacios
+ * \version 4.0.0 "Cardinal"
+ */
+class CSourcePieceWise_LinElec : public CNumerics {
+public:
+    
+	/*!
+	 * \brief Constructor of the class.
+	 * \param[in] val_nDim - Number of dimensions of the problem.
+	 * \param[in] val_nVar - Number of variables of the problem.
+	 * \param[in] config - Definition of the particular problem.
+	 */
+	CSourcePieceWise_LinElec(unsigned short val_nDim, unsigned short val_nVar, CConfig *config);
+    
+	/*!
+	 * \brief Destructor of the class.
+	 */
+	~CSourcePieceWise_LinElec(void);
+    
+	/*!
+	 * \brief Source term integration of the linearized poisson potential equation.
+	 * \param[out] val_residual - Pointer to the total residual.
+	 * \param[in] config - Definition of the particular problem.
+	 */
+	void ComputeResidual(su2double *val_residual, CConfig *config);
+};
+
+/*!
+ * \class CSourceConservative_AdjFlow
+ * \brief Class for source term integration in adjoint problem using a conservative scheme.
+ * \ingroup SourceDiscr
+ * \author F. Palacios
+ * \version 4.0.0 "Cardinal"
+ */
+class CSourceConservative_AdjFlow : public CNumerics {
+private:
+	su2double *Velocity, *Residual_i, *Residual_j, *Mean_Residual;
+	su2double **Mean_PrimVar_Grad;
+    
+public:
+    
+	/*!
+	 * \brief Constructor of the class.
+	 * \param[in] val_nDim - Number of dimensions of the problem.
+	 * \param[in] val_nVar - Number of variables of the problem.
+	 * \param[in] config - Definition of the particular problem.
+	 */
+	CSourceConservative_AdjFlow(unsigned short val_nDim, unsigned short val_nVar, CConfig *config);
+    
+	/*!
+	 * \brief Destructor of the class.
+	 */
+	~CSourceConservative_AdjFlow(void);
+    
+	/*!
+	 * \brief Source term integration using a conservative scheme.
+	 * \param[out] val_residual - Pointer to the total residual.
+	 * \param[in] config - Definition of the particular problem.
+	 */
+	void ComputeResidual(su2double *val_residual, CConfig *config);
+};
+
+/*!
+ * \class CSourceConservative_AdjTurb
+ * \brief Class for source term integration in adjoint turbulent problem using a conservative scheme.
+ * \ingroup SourceDiscr
+ * \author A. Bueno.
+ * \version 4.0.0 "Cardinal"
+ */
+class CSourceConservative_AdjTurb : public CNumerics {
+public:
+    
+	/*!
+	 * \brief Constructor of the class.
+	 * \param[in] val_nDim - Number of dimensions of the problem.
+	 * \param[in] val_nVar - Number of variables of the problem.
+	 * \param[in] config - Definition of the particular problem.
+	 */
+	CSourceConservative_AdjTurb(unsigned short val_nDim, unsigned short val_nVar, CConfig *config);
+    
+	/*!
+	 * \brief Destructor of the class.
+	 */
+	~CSourceConservative_AdjTurb(void);
+    
+	/*!
+	 * \brief Source term integration using a conservative scheme.
+	 * \param[out] val_residual - Pointer to the total residual.
+	 * \param[out] val_Jacobian_i - Jacobian of the numerical method at node i (implicit computation).
+	 * \param[out] val_Jacobian_j - Jacobian of the numerical method at node j (implicit computation).
+	 * \param[in] config - Definition of the particular problem.
+	 */
+	void ComputeResidual(su2double *val_residual, su2double **val_Jacobian_i, su2double **val_Jacobian_j, CConfig *config);
+};
+
+/*!
+ * \class CSourceRotatingFrame_Flow
+ * \brief Class for a rotating frame source term.
+ * \ingroup SourceDiscr
+ * \author F. Palacios, T. Economon.
+ * \version 4.0.0 "Cardinal"
+ */
+class CSourceRotatingFrame_Flow : public CNumerics {
+public:
+    
+	/*!
+	 * \brief Constructor of the class.
+	 * \param[in] val_nDim - Number of dimensions of the problem.
+	 * \param[in] val_nVar - Number of variables of the problem.
+	 * \param[in] config - Definition of the particular problem.
+	 */
+	CSourceRotatingFrame_Flow(unsigned short val_nDim, unsigned short val_nVar, CConfig *config);
+    
+	/*!
+	 * \brief Destructor of the class.
+	 */
+	~CSourceRotatingFrame_Flow(void);
+    
+	/*!
+	 * \brief Residual of the rotational frame source term.
+	 * \param[out] val_residual - Pointer to the total residual.
+     * \param[out] val_Jacobian_i - Jacobian of the numerical method at node i (implicit computation).
+	 * \param[in] config - Definition of the particular problem.
+	 */
+	void ComputeResidual(su2double *val_residual, su2double **val_Jacobian_i, CConfig *config);
+};
+
+/*!
+ * \class CSourceRotatingFrame_AdjFlow
+ * \brief Source term class for rotating frame adjoint.
+ * \ingroup SourceDiscr
+ * \author T. Economon.
+ * \version 4.0.0 "Cardinal"
+ */
+class CSourceRotatingFrame_AdjFlow : public CNumerics {
+public:
+    
+	/*!
+	 * \brief Constructor of the class.
+	 * \param[in] val_nDim - Number of dimensions of the problem.
+	 * \param[in] val_nVar - Number of variables of the problem.
+	 * \param[in] config - Definition of the particular problem.
+	 */
+	CSourceRotatingFrame_AdjFlow(unsigned short val_nDim, unsigned short val_nVar, CConfig *config);
+    
+	/*!
+	 * \brief Destructor of the class.
+	 */
+	~CSourceRotatingFrame_AdjFlow(void);
+    
+	/*!
+	 * \brief Residual of the adjoint rotating frame source term.
+	 * \param[out] val_residual - Pointer to the total residual.
+     * \param[out] val_Jacobian_i - Jacobian of the numerical method at node i (implicit computation).
+	 * \param[in] config - Definition of the particular problem.
+	 */
+	void ComputeResidual(su2double *val_residual, su2double **val_Jacobian_i, CConfig *config);
+};
+
+/*!
+ * \class CSourceAxisymmetric_Flow
+ * \brief Class for source term for solving axisymmetric problems.
+ * \ingroup SourceDiscr
+ * \author F. Palacios
+ * \version 4.0.0 "Cardinal"
+ */
+class CSourceAxisymmetric_Flow : public CNumerics {
+private:
+	bool compressible, incompressible, freesurface;
+    
+public:
+    
+	/*!
+	 * \brief Constructor of the class.
+	 * \param[in] val_nDim - Number of dimensions of the problem.
+	 * \param[in] val_nVar - Number of variables of the problem.
+	 * \param[in] config - Definition of the particular problem.
+	 */
+	CSourceAxisymmetric_Flow(unsigned short val_nDim, unsigned short val_nVar, CConfig *config);
+    
+	/*!
+	 * \brief Destructor of the class.
+	 */
+	~CSourceAxisymmetric_Flow(void);
+    
+	/*!
+	 * \brief Residual of the rotational frame source term.
+	 * \param[out] val_residual - Pointer to the total residual.
+	 * \param[in] config - Definition of the particular problem.
+	 */
+	void ComputeResidual(su2double *val_residual, su2double **Jacobian_i, CConfig *config);
+    
+};
+
+/*!
+ * \class CSourceAxisymmetric_AdjFlow
+ * \brief Class for source term for solving axisymmetric problems.
+ * \ingroup SourceDiscr
+ * \author F. Palacios
+ * \version 4.0.0 "Cardinal"
+ */
+class CSourceAxisymmetric_AdjFlow : public CNumerics {
+public:
+    
+	/*!
+	 * \brief Constructor of the class.
+	 * \param[in] val_nDim - Number of dimensions of the problem.
+	 * \param[in] val_nVar - Number of variables of the problem.
+	 * \param[in] config - Definition of the particular problem.
+	 */
+	CSourceAxisymmetric_AdjFlow(unsigned short val_nDim, unsigned short val_nVar, CConfig *config);
+    
+	/*!
+	 * \brief Destructor of the class.
+	 */
+	~CSourceAxisymmetric_AdjFlow(void);
+    
+	/*!
+	 * \brief Residual of the rotational frame source term.
+	 * \param[out] val_residual - Pointer to the total residual.
+	 * \param[in] config - Definition of the particular problem.
+	 */
+	void ComputeResidual(su2double *val_residual, su2double **Jacobian_i, CConfig *config);
+    
+    
+private:
+	bool incompressible;
+};
+
+/*!
+ * \class CSourceWindGust
+ * \brief Class for a source term due to a wind gust.
+ * \ingroup SourceDiscr
+ * \author S. Padrón
+ * \version 4.0.0 "Cardinal"
+ */
+class CSourceWindGust : public CNumerics {
+public:
+    
+	/*!
+	 * \brief Constructor of the class.
+	 * \param[in] val_nDim - Number of dimensions of the problem.
+	 * \param[in] val_nVar - Number of variables of the problem.
+	 * \param[in] config - Definition of the particular problem.
+	 */
+	CSourceWindGust(unsigned short val_nDim, unsigned short val_nVar, CConfig *config);
+    
+	/*!
+	 * \brief Destructor of the class.
+	 */
+	~CSourceWindGust(void);
+    
+	/*!
+	 * \brief Residual of the wind gust source term.
+	 * \param[out] val_residual - Pointer to the total residual.
+     * \param[out] val_Jacobian_i - Jacobian of the numerical method at node i (implicit computation).
+	 * \param[in] config - Definition of the particular problem.
+	 */
+	void ComputeResidual(su2double *val_residual, su2double **val_Jacobian_i, CConfig *config);
+};
+
+/*!
+ * \class CSource_Template
+ * \brief Dummy class.
+ * \ingroup SourceDiscr
+ * \author A. Lonkar.
+ * \version 4.0.0 "Cardinal"
+ */
+class CSource_Template : public CNumerics {
+public:
+    
+	/*!
+	 * \brief Constructor of the class.
+	 * \param[in] val_nDim - Number of dimensions of the problem.
+	 * \param[in] val_nVar - Number of variables of the problem.
+	 * \param[in] config -  Name of the input config file
+	 *
+	 */
+	CSource_Template(unsigned short val_nDim, unsigned short val_nVar, CConfig *config);
+    
+    
+	/*!
+	 * \brief Residual for source term integration.
+	 * \param[out] val_residual - Pointer to the total residual.
+	 * \param[out] val_Jacobian_i - Jacobian of the numerical method at node i (implicit computation).
+	 * \param[in] config - Definition of the particular problem.
+	 */
+	void ComputeResidual(su2double *val_residual, su2double **val_Jacobian_i, CConfig *config);
+    
+	/*!
+	 * \brief Destructor of the class.
+	 */
+	~CSource_Template(void);
+};
+
+/*!
+ * \class CConvectiveTemplate
+ * \brief Class for setting up new method for spatial discretization of convective terms in flow Equations
+ * \ingroup ConvDiscr
+ * \author A. Lonkar
+ * \version 4.0.0 "Cardinal"
+ */
+class CConvective_Template : public CNumerics {
+private:
+    
+	/* define private variables here */
+	bool implicit;
+	su2double *Diff_U;
+	su2double *Velocity_i, *Velocity_j, *RoeVelocity;
+	su2double *ProjFlux_i, *ProjFlux_j;
+	su2double *delta_wave, *delta_vel;
+	su2double *Lambda, *Epsilon;
+	su2double **P_Tensor, **invP_Tensor;
+	su2double sq_vel, Proj_ModJac_Tensor_ij, Density_i, Energy_i, SoundSpeed_i, Pressure_i, Enthalpy_i,
+	Density_j, Energy_j, SoundSpeed_j, Pressure_j, Enthalpy_j, R, RoeDensity, RoeEnthalpy, RoeSoundSpeed,
+	ProjVelocity, ProjVelocity_i, ProjVelocity_j, proj_delta_vel, delta_p, delta_rho;
+	unsigned short iDim, iVar, jVar, kVar;
+    
+public:
+    
+	/*!
+	 * \brief Constructor of the class.
+	 * \param[in] val_nDim - Number of dimensions of the problem.
+	 * \param[in] val_nVar - Number of variables of the problem.
+	 * \param[in] config - Definition of the particular problem.
+	 */
+	CConvective_Template(unsigned short val_nDim, unsigned short val_nVar, CConfig *config);
+    
+	/*!
+	 * \brief Destructor of the class.
+	 */
+	~CConvective_Template(void);
+    
+	/*!
+	 * \brief Compute the Roe's flux between two nodes i and j.
+	 * \param[out] val_residual - Pointer to the total residual.
+	 * \param[out] val_Jacobian_i - Jacobian of the numerical method at node i (implicit computation).
+	 * \param[out] val_Jacobian_j - Jacobian of the numerical method at node j (implicit computation).
+	 * \param[in] config - Definition of the particular problem.
+	 */
+	void ComputeResidual(su2double *val_residual, su2double **val_Jacobian_i, su2double **val_Jacobian_j, CConfig *config);
+};
+
+/*!
+ * \class CViscous_Template
+ * \brief Class for computing viscous term using average of gradients.
+ * \ingroup ViscDiscr
+ * \author F. Palacios
+ * \version 4.0.0 "Cardinal"
+ */
+class CViscous_Template : public CNumerics {
+private:
+    
+public:
+    
+	/*!
+	 * \brief Constructor of the class.
+	 * \param[in] val_nDim - Number of dimension of the problem.
+	 * \param[in] val_nVar - Number of variables of the problem.
+	 * \param[in] config - Definition of the particular problem.
+	 */
+	CViscous_Template(unsigned short val_nDim, unsigned short val_nVar, CConfig *config);
+    
+	/*!
+	 * \brief Destructor of the class.
+	 */
+	~CViscous_Template(void);
+    
+	/*!
+	 * \brief Compute the viscous flow residual using an average of gradients.
+	 * \param[out] val_residual - Pointer to the total residual.
+	 * \param[out] val_Jacobian_i - Jacobian of the numerical method at node i (implicit computation).
+	 * \param[out] val_Jacobian_j - Jacobian of the numerical method at node j (implicit computation).
+	 * \param[in] config - Definition of the particular problem.
+	 */
+	void ComputeResidual(su2double *val_residual, su2double **val_Jacobian_i, su2double **val_Jacobian_j, CConfig *config);
+};
+
+/*!
+ * \class CUpwRoe_TNE2
+ * \brief Class for evaluating the Riemann problem using Roe's scheme for a two-temperature model.
+ * \ingroup ConvDiscr
+ * \author S. R. Copeland
+ * \version 2.0.6
+ */
+class CUpwRoe_TNE2 : public CNumerics {
+private:
+	bool implicit, ionization;
+	su2double *Diff_U;
+  su2double *RoeU, *RoeV;
+	su2double *ProjFlux_i, *ProjFlux_j;
+	su2double *Lambda, *Epsilon;
+	su2double **P_Tensor, **invP_Tensor;
+  su2double RoeSoundSpeed;
+  su2double ProjVelocity, ProjVelocity_i, ProjVelocity_j;
+	su2double Proj_ModJac_Tensor_ij, R;
+  su2double *RoedPdU;
+ 	unsigned short nSpecies, nPrimVar, nPrimVarGrad, nVar, nDim;
+//  CVariable *var;
+  
+public:
+    
+	/*!
+	 * \brief Constructor of the class.
+	 * \param[in] val_nDim - Number of dimensions of the problem.
+	 * \param[in] val_nVar - Number of variables of the problem.
+	 * \param[in] config - Definition of the particular problem.
+	 */
+	CUpwRoe_TNE2(unsigned short val_nDim, unsigned short val_nVar,
+               unsigned short val_nPrimVar, unsigned short val_nPrimVarGrad,
+               CConfig *config);
+    
+	/*!
+	 * \brief Destructor of the class.
+	 */
+	~CUpwRoe_TNE2(void);
+    
+	/*!
+	 * \brief Compute the Roe's flux between two nodes i and j.
+	 * \param[out] val_residual - Pointer to the total residual.
+	 * \param[out] val_Jacobian_i - Jacobian of the numerical method at node i (implicit computation).
+	 * \param[out] val_Jacobian_j - Jacobian of the numerical method at node j (implicit computation).
+	 * \param[in] config - Definition of the particular problem.
+	 */
+	void ComputeResidual(su2double *val_residual, su2double **val_Jacobian_i, su2double **val_Jacobian_j, CConfig *config);
+  
+};
+
+
+/*!
+ * \class CUpwMSW_TNE2
+ * \brief Class for solving a flux-vector splitting method by Steger & Warming, modified version.
+ * \ingroup ConvDiscr
+ * \author S. Copeland
+ * \version 4.0.0 "Cardinal"
+ */
+class CUpwMSW_TNE2 : public CNumerics {
+private:
+	bool ionization, implicit;
+	su2double *Diff_U;
+	su2double *u_i, *u_j, *ust_i, *ust_j;
+	su2double *Fc_i, *Fc_j;
+	su2double *Lambda_i, *Lambda_j;
+  su2double *rhos_i, *rhos_j, *rhosst_i, *rhosst_j;
+  su2double *Ust_i, *Ust_j, *Vst_i, *Vst_j;
+  su2double *dPdUst_i, *dPdUst_j;
+	su2double **P_Tensor, **invP_Tensor;
+  unsigned short nSpecies, nPrimVar, nPrimVarGrad, nVar, nDim;
+  
+//  CVariable *var;
+  
+public:
+  
+	/*!
+	 * \brief Constructor of the class.
+	 * \param[in] val_nDim - Number of dimensions of the problem.
+	 * \param[in] val_nVar - Number of variables of the problem.
+	 * \param[in] val_nPrimVar
+   * \param[in] val_nPrimVarGrad
+	 * \param[in] config - Definition of the particular problem.
+	 */
+	CUpwMSW_TNE2(unsigned short val_nDim, unsigned short val_nVar,
+               unsigned short val_nPrimVar, unsigned short val_nPrimVarGrad,
+               CConfig *config);
+  
+	/*!
+	 * \brief Destructor of the class.
+	 */
+	~CUpwMSW_TNE2(void);
+  
+	/*!
+	 * \brief Compute the Roe's flux between two nodes i and j.
+	 * \param[out] val_residual - Pointer to the total residual.
+	 * \param[out] val_Jacobian_i - Jacobian of the numerical method at node i (implicit computation).
+	 * \param[out] val_Jacobian_j - Jacobian of the numerical method at node j (implicit computation).
+	 * \param[in] config - Definition of the particular problem.
+	 */
+	void ComputeResidual(su2double *val_residual, su2double **val_Jacobian_i, su2double **val_Jacobian_j, CConfig *config);
+  
+};
+
+/*!
+ * \class CUpwAUSM_TNE2
+ * \brief Class for solving an approximate Riemann AUSM.
+ * \ingroup ConvDiscr
+ * \author F. Palacios
+ * \version 2.0.6
+ */
+class CUpwAUSM_TNE2 : public CNumerics {
+private:
+	bool implicit, ionization;
+	su2double *FcL, *FcR, *FcLR;
+    su2double *dmLP, *dmRM, *dpLP, *dpRM;
+    su2double *daL, *daR;
+    su2double *rhos_i, *u_i;
+	su2double *rhos_j, *u_j;
+    su2double a_i, P_i, h_i, ProjVel_i;
+    su2double a_j, P_j, h_j, ProjVel_j;
+	su2double sq_vel, Proj_ModJac_Tensor_ij;
+ 	unsigned short nSpecies, nVar, nDim;
+    
+public:
+    
+	/*!
+	 * \brief Constructor of the class.
+	 * \param[in] val_nDim - Number of dimensions of the problem.
+	 * \param[in] val_nVar - Number of variables of the problem.
+	 * \param[in] config - Definition of the particular problem.
+	 */
+	CUpwAUSM_TNE2(unsigned short val_nDim, unsigned short val_nVar, CConfig *config);
+    
+	/*!
+	 * \brief Destructor of the class.
+	 */
+	~CUpwAUSM_TNE2(void);
+    
+	/*!
+	 * \brief Compute the Roe's flux between two nodes i and j.
+	 * \param[out] val_residual - Pointer to the total residual.
+	 * \param[out] val_Jacobian_i - Jacobian of the numerical method at node i (implicit computation).
+	 * \param[out] val_Jacobian_j - Jacobian of the numerical method at node j (implicit computation).
+	 * \param[in] config - Definition of the particular problem.
+	 */
+	void ComputeResidual(su2double *val_residual, su2double **val_Jacobian_i, su2double **val_Jacobian_j, CConfig *config);
+};
+
+/*!
+ * \class CUpwAUSM_TNE2
+ * \brief Class for solving an approximate Riemann AUSM.
+ * \ingroup ConvDiscr
+ * \author F. Palacios
+ * \version 2.0.6
+ */
+class CUpwAUSMPWplus_TNE2 : public CNumerics {
+private:
+	bool implicit, ionization;
+	su2double *FcL, *FcR;
+  su2double *dmLdL, *dmLdR, *dmRdL, *dmRdR;
+  su2double *dmLPdL, *dmLPdR, *dmRMdL, *dmRMdR;
+  su2double *dmbLPdL, *dmbLPdR, *dmbRMdL, *dmbRMdR;
+  su2double *dpLPdL, *dpLPdR, *dpRMdL, *dpRMdR;
+  su2double *dHnL, *dHnR;
+  su2double *daL, *daR;
+  su2double *rhos_i, *u_i;
+	su2double *rhos_j, *u_j;
+  su2double *dPdU_i, *dPdU_j;
+  unsigned short nSpecies, nVar, nDim;
+  
+public:
+  
+	/*!
+	 * \brief Constructor of the class.
+	 * \param[in] val_nDim - Number of dimensions of the problem.
+	 * \param[in] val_nVar - Number of variables of the problem.
+	 * \param[in] config - Definition of the particular problem.
+	 */
+	CUpwAUSMPWplus_TNE2(unsigned short val_nDim, unsigned short val_nVar, CConfig *config);
+  
+	/*!
+	 * \brief Destructor of the class.
+	 */
+	~CUpwAUSMPWplus_TNE2(void);
+  
+	/*!
+	 * \brief Compute the Roe's flux between two nodes i and j.
+	 * \param[out] val_residual - Pointer to the total residual.
+	 * \param[out] val_Jacobian_i - Jacobian of the numerical method at node i (implicit computation).
+	 * \param[out] val_Jacobian_j - Jacobian of the numerical method at node j (implicit computation).
+	 * \param[in] config - Definition of the particular problem.
+	 */
+	void ComputeResidual(su2double *val_residual, su2double **val_Jacobian_i, su2double **val_Jacobian_j, CConfig *config);
+};
+
+
+/*!
+ * \class CCentLax_TNE2
+ * \brief Class for computing the Lax-Friedrich centered scheme.
+ * \ingroup ConvDiscr
+ * \author F. Palacios
+ * \version 2.0.6
+ */
+class CCentLax_TNE2 : public CNumerics {
+private:
+	unsigned short iDim, iVar, jVar; /*!< \brief Iteration on dimension and variables. */
+	su2double *Diff_U; /*!< \brief Difference of conservative variables. */
+  su2double *MeanU, *MeanV;
+  su2double *MeandPdU;
+	su2double *ProjFlux;  /*!< \brief Projected inviscid flux tensor. */
+	su2double Param_p, Param_Kappa_0; /*!< \brief Artificial dissipation parameters. */
+	su2double Local_Lambda_i, Local_Lambda_j, MeanLambda; /*!< \brief Local eigenvalues. */
+	su2double Phi_i, Phi_j, sc0, StretchingFactor; /*!< \brief Streching parameters. */
+	su2double Epsilon_0, cte; /*!< \brief Artificial dissipation values. */
+  //    su2double *dPdrhos, dPdrhoE, dPdrhoEve; /*!< \brief Partial derivative of pressure w.r.t. conserved quantities. */
+	bool implicit; /*!< \brief Implicit time integration. */
+  bool ionization;  /*!< \brief Charged species with the mixture. */
+	bool stretching;
+  unsigned short nSpecies, nVar, nPrimVar, nPrimVarGrad, nDim;
+  
+//  CVariable *var;
+    
+public:
+    
+	/*!
+	 * \brief Constructor of the class.
+	 * \param[in] val_nDim - Number of dimension of the problem.
+	 * \param[in] val_nVar - Number of variables of the problem.
+	 * \param[in] config - Definition of the particular problem.
+	 */
+	CCentLax_TNE2(unsigned short val_nDim, unsigned short val_nVar,
+                unsigned short val_nPrimVar, unsigned short val_nPrimVarGrad,
+                CConfig *config);
+    
+	/*!
+	 * \brief Destructor of the class.
+	 */
+	~CCentLax_TNE2(void);
+    
+	/*!
+	 * \brief Compute the flow residual using a Lax method.
+	 * \param[out] val_resconv - Pointer to the convective residual.
+	 * \param[out] val_resvisc - Pointer to the artificial viscosity residual.
+	 * \param[out] val_Jacobian_i - Jacobian of the numerical method at node i (implicit computation).
+	 * \param[out] val_Jacobian_j - Jacobian of the numerical method at node j (implicit computation).
+	 * \param[in] config - Definition of the particular problem.
+	 */
+	void ComputeResidual(su2double *val_resconv, su2double *val_resvisc, su2double **val_Jacobian_i, su2double **val_Jacobian_j,
+                         CConfig *config);
+};
+
+/*!
+ * \class CAvgGrad_Flow
+ * \brief Class for computing viscous term using the average of gradients.
+ * \ingroup ViscDiscr
+ * \author S. R. Copeland
+ * \version 4.0.0 "Cardinal"
+ */
+class CAvgGrad_TNE2 : public CNumerics {
+private:
+	unsigned short iDim, iVar, nPrimVar, nPrimVarGrad;		/*!< \brief Iterators in dimension an variable. */
+	su2double *Mean_PrimVar,					/*!< \brief Mean primitive variables. */
+	*PrimVar_i, *PrimVar_j,				/*!< \brief Primitives variables at point i and 1. */
+	**Mean_GradPrimVar,						/*!< \brief Mean value of the gradient. */
+	*Mean_Diffusion_Coeff, /*!< \brief Mean value of the species diffusion coefficient. */
+    Mean_Laminar_Viscosity, /*!< \brief Mean value of the viscosity. */
+    Mean_Thermal_Conductivity, /*!< \brief Mean value of the thermal conductivity. */
+    Mean_Thermal_Conductivity_ve, /*!< \brief Mean value of the vib-el. thermal conductivity. */
+    
+	*ProjFlux,	/*!< \brief Projection of the viscous fluxes. */
+	dist_ij;						/*!< \brief Length of the edge and face. */
+	bool implicit; /*!< \brief Implicit calculus. */
+    
+public:
+    
+	/*!
+	 * \brief Constructor of the class.
+	 * \param[in] val_nDim - Number of dimension of the problem.
+	 * \param[in] val_nVar - Number of variables of the problem.
+     * \param[in] val_nPrimVar - Number of primitive variables of the problem.
+     * \param[in] val_nPrimVarGrad - Number of variables in the primitive variable gradient.
+	 * \param[in] config - Definition of the particular problem.
+	 */
+	CAvgGrad_TNE2(unsigned short val_nDim,
+                unsigned short val_nVar,
+                unsigned short val_nPrimVar,
+                unsigned short val_nPrimVarGrad,
+                CConfig *config);
+    
+	/*!
+	 * \brief Destructor of the class.
+	 */
+	~CAvgGrad_TNE2(void);
+    
+	/*!
+	 * \brief Compute the viscous flow residual using an average of gradients.
+	 * \param[out] val_residual - Pointer to the total residual.
+	 * \param[out] val_Jacobian_i - Jacobian of the numerical method at node i (implicit computation).
+	 * \param[out] val_Jacobian_j - Jacobian of the numerical method at node j (implicit computation).
+	 * \param[in] config - Definition of the particular problem.
+	 */
+	void ComputeResidual(su2double *val_residual,
+                       su2double **val_Jacobian_i,
+                       su2double **val_Jacobian_j,
+                       CConfig *config);
+};
+
+
+/*!
+ * \class CAvgGrad_Flow
+ * \brief Class for computing viscous term using the average of gradients.
+ * \ingroup ViscDiscr
+ * \author S. R. Copeland
+ * \version 4.0.0 "Cardinal"
+ */
+class CAvgGradCorrected_TNE2 : public CNumerics {
+private:
+	unsigned short iDim, iVar, nPrimVar, nPrimVarGrad;		/*!< \brief Iterators in dimension an variable. */
+	su2double *Mean_PrimVar,					/*!< \brief Mean primitive variables. */
+	*PrimVar_i, *PrimVar_j,				/*!< \brief Primitives variables at point i and 1. */
+	**Mean_GradPrimVar,						/*!< \brief Mean value of the gradient. */
+  *Edge_Vector,
+  *Proj_Mean_GradPrimVar_Edge,  /*!< \brief Mean value of the gradient. */
+	*Mean_Diffusion_Coeff, /*!< \brief Mean value of the species diffusion coefficient. */
+  Mean_Laminar_Viscosity, /*!< \brief Mean value of the viscosity. */
+  Mean_Thermal_Conductivity, /*!< \brief Mean value of the thermal conductivity. */
+  Mean_Thermal_Conductivity_ve, /*!< \brief Mean value of the vib-el. thermal conductivity. */
+  
+	*ProjFlux,	/*!< \brief Projection of the viscous fluxes. */
+	dist_ij;						/*!< \brief Length of the edge and face. */
+	bool implicit; /*!< \brief Implicit calculus. */
+  
+public:
+  
+	/*!
+	 * \brief Constructor of the class.
+	 * \param[in] val_nDim - Number of dimension of the problem.
+	 * \param[in] val_nVar - Number of variables of the problem.
+   * \param[in] val_nPrimVar - Number of primitive variables of the problem.
+   * \param[in] val_nPrimVarGrad - Number of variables in the primitive variable gradient.
+	 * \param[in] config - Definition of the particular problem.
+	 */
+	CAvgGradCorrected_TNE2(unsigned short val_nDim,
+                unsigned short val_nVar,
+                unsigned short val_nPrimVar,
+                unsigned short val_nPrimVarGrad,
+                CConfig *config);
+  
+	/*!
+	 * \brief Destructor of the class.
+	 */
+	~CAvgGradCorrected_TNE2(void);
+  
+	/*!
+	 * \brief Compute the viscous flow residual using an average of gradients.
+	 * \param[out] val_residual - Pointer to the total residual.
+	 * \param[out] val_Jacobian_i - Jacobian of the numerical method at node i (implicit computation).
+	 * \param[out] val_Jacobian_j - Jacobian of the numerical method at node j (implicit computation).
+	 * \param[in] config - Definition of the particular problem.
+	 */
+	void ComputeResidual(su2double *val_residual,
+                       su2double **val_Jacobian_i,
+                       su2double **val_Jacobian_j,
+                       CConfig *config);
+};
+
+
+/*!
+ * \class CSource_TNE2
+ * \brief Class for two-temperature model source terms.
+ * \ingroup SourceDiscr
+ * \author S. Copeland
+ * \version 2.0.6
+ */
+class CSource_TNE2 : public CNumerics {
+private:
+  bool   implicit, ionization;
+  unsigned short nSpecies, nVar, nPrimVar, nPrimVarGrad;
+  int    *alphak, *betak;
+  su2double *X; // Mole fraction
+  su2double **RxnConstantTable;
+  su2double *dkf, *dkb, *dRfok, *dRbok, *A;
+  su2double *eves, *Cvvs, *Cves;
+//  CVariable *var;
+
+public:
+  
+	/*!
+	 * \brief Constructor of the class.
+	 * \param[in] val_nDim - Number of dimensions of the problem.
+	 * \param[in] val_nVar - Number of variables of the problem.
+	 * \param[in] config - Definition of the particular problem.
+	 */
+	CSource_TNE2(unsigned short val_nDim,
+               unsigned short val_nVar,
+               unsigned short val_nPrimVar,
+               unsigned short val_nPrimVarGrad,
+               CConfig *config);
+  
+	/*!
+	 * \brief Destructor of the class.
+	 */
+	~CSource_TNE2(void);
+    
+    /*!
+	 * \brief Source residual of the chemistry.
+	 * \param[out] val_residual - Pointer to the total residual.
+     * \param[out] val_Jacobian_i - Jacobian of the numerical method at node i (implicit computation).
+	 * \param[in] config - Definition of the particular problem.
+	 */
+    void ComputeChemistry(su2double *val_residual, su2double **val_Jacobian_i, CConfig *config);
+    
+    /*!
+	 * \brief Calculates constants used for Keq correlation.
+	 * \param[out] A - Pointer to coefficient array.
+     * \param[in] val_reaction - Reaction number indicator.
+	 * \param[in] config - Definition of the particular problem.
+	 */
+    void GetKeqConstants(su2double *A, unsigned short val_reaction, CConfig *config);
+    
+	/*!
+	 * \brief Residual of the rotational frame source term.
+	 * \param[out] val_residual - Pointer to the total residual.
+     * \param[out] val_Jacobian_i - Jacobian of the numerical method at node i (implicit computation).
+	 * \param[in] config - Definition of the particular problem.
+	 */
+	void ComputeVibRelaxation(su2double *val_residual, su2double **val_Jacobian_i, CConfig *config);
+};
+
+
+/*!
+ * \class CUpwRoe_AdjTNE2
+ * \brief Class for solving an approximate Riemann solver of Roe
+ *        for the adjoint flow equations.
+ * \ingroup ConvDiscr
+ * \author F. Palacios
+ * \version 2.0.6
+ */
+class CUpwRoe_AdjTNE2 : public CNumerics {
+private:
+  bool implicit;
+  unsigned short nVar, nPrimVar, nPrimVarGrad, nSpecies;
+  su2double *MeanU, *MeanV, *MeandPdU;
+  su2double *DiffPsi;
+  su2double *UnitNormal;
+  su2double *Lambda;
+  su2double **Ai, **Aj;
+  su2double **P, **invP, **PLPinv;
+  
+//  CVariable *var;
+  
+public:
+    
+	/*!
+	 * \brief Constructor of the class.
+	 * \param[in] val_nDim - Number of dimensions of the problem.
+	 * \param[in] val_nVar - Number of variables of the problem.
+	 * \param[in] config - Definition of the particular problem.
+	 */
+	CUpwRoe_AdjTNE2(unsigned short val_nDim, unsigned short val_nVar,
+                  unsigned short val_nPrimVar, unsigned short val_nPrimVarGrad,
+                  CConfig *config);
+    
+	/*!
+	 * \brief Destructor of the class.
+	 */
+	~CUpwRoe_AdjTNE2(void);
+    
+	/*!
+	 * \brief Compute the adjoint Roe's flux between two nodes i and j.
+	 * \param[out] val_residual_i - Pointer to the total residual at point i.
+	 * \param[out] val_residual_j - Pointer to the total residual at point j.
+	 * \param[out] val_Jacobian_ii - Jacobian of the numerical method at node i (implicit computation) from node i.
+	 * \param[out] val_Jacobian_ij - Jacobian of the numerical method at node i (implicit computation) from node j.
+	 * \param[out] val_Jacobian_ji - Jacobian of the numerical method at node j (implicit computation) from node i.
+	 * \param[out] val_Jacobian_jj - Jacobian of the numerical method at node j (implicit computation) from node j.
+	 * \param[in] config - Definition of the particular problem.
+	 */
+	void ComputeResidual(su2double *val_residual_i, su2double *val_residual_j,
+                       su2double **val_Jacobian_ii, su2double **val_Jacobian_ij,
+                       su2double **val_Jacobian_ji, su2double **val_Jacobian_jj,
+                       CConfig *config);
+};
+
+/*!
+ * \class CUpwSW_AdjTNE2
+ * \brief Class for solving an approximate Riemann solver of Roe
+ *        for the adjoint flow equations.
+ * \ingroup ConvDiscr
+ * \author F. Palacios
+ * \version 2.0.6
+ */
+class CUpwSW_AdjTNE2 : public CNumerics {
+private:
+  bool implicit;
+  unsigned short nVar, nPrimVar, nPrimVarGrad, nSpecies;
+  su2double *DiffPsi;
+  su2double *UnitNormal;
+  su2double *Lambda_i, *Lambda_j;
+  su2double **P, **invP, **PLPinv;
+  su2double **Ai, **Aj;
+  
+  //  CVariable *var;
+  
+public:
+  
+	/*!
+	 * \brief Constructor of the class.
+	 * \param[in] val_nDim - Number of dimensions of the problem.
+	 * \param[in] val_nVar - Number of variables of the problem.
+	 * \param[in] config - Definition of the particular problem.
+	 */
+	CUpwSW_AdjTNE2(unsigned short val_nDim, unsigned short val_nVar,
+                  unsigned short val_nPrimVar, unsigned short val_nPrimVarGrad,
+                  CConfig *config);
+  
+	/*!
+	 * \brief Destructor of the class.
+	 */
+	~CUpwSW_AdjTNE2(void);
+  
+	/*!
+	 * \brief Compute the adjoint Roe's flux between two nodes i and j.
+	 * \param[out] val_residual_i - Pointer to the total residual at point i.
+	 * \param[out] val_residual_j - Pointer to the total residual at point j.
+	 * \param[out] val_Jacobian_ii - Jacobian of the numerical method at node i (implicit computation) from node i.
+	 * \param[out] val_Jacobian_ij - Jacobian of the numerical method at node i (implicit computation) from node j.
+	 * \param[out] val_Jacobian_ji - Jacobian of the numerical method at node j (implicit computation) from node i.
+	 * \param[out] val_Jacobian_jj - Jacobian of the numerical method at node j (implicit computation) from node j.
+	 * \param[in] config - Definition of the particular problem.
+	 */
+	void ComputeResidual(su2double *val_residual_i, su2double *val_residual_j,
+                       su2double **val_Jacobian_ii, su2double **val_Jacobian_ij,
+                       su2double **val_Jacobian_ji, su2double **val_Jacobian_jj,
+                       CConfig *config);
+};
+
+
+/*!
+ * \class CCentJST_AdjTNE2
+ * \brief Class for and adjoint centered scheme - JST.
+ * \ingroup ConvDiscr
+ * \author F. Palacios
+ * \version 2.0.6
+ */
+class CCentJST_AdjTNE2 : public CNumerics {
+private:
+	su2double *Diff_Psi, *Diff_Lapl;
+	su2double *Velocity_i, *Velocity_j;
+	su2double *MeanPhi;
+	unsigned short iDim, jDim, iVar, jVar;
+	su2double Residual, ProjVelocity_i, ProjVelocity_j, ProjPhi, ProjPhi_Vel, sq_vel, phis1, phis2;
+	su2double MeanPsiRho, MeanPsiE, Param_p, Param_Kappa_4, Param_Kappa_2, Local_Lambda_i, Local_Lambda_j, MeanLambda;
+	su2double Phi_i, Phi_j, sc4, StretchingFactor, Epsilon_4, Epsilon_2;
+	bool implicit, stretching, grid_movement, rotating_frame;
+    
+public:
+    
+	/*!
+	 * \brief Constructor of the class.
+	 * \param[in] val_nDim - Number of dimensions of the problem.
+	 * \param[in] val_nVar - Number of variables of the problem.
+	 * \param[in] config - Definition of the particular problem.
+	 */
+	CCentJST_AdjTNE2(unsigned short val_nDim, unsigned short val_nVar, CConfig *config);
+    
+	/*!
+	 * \brief Destructor of the class.
+	 */
+	~CCentJST_AdjTNE2(void);
+    
+	/*!
+	 * \brief Compute the adjoint flow residual using a JST method.
+	 * \param[out] val_resconv_i - Pointer to the convective residual at point i.
+	 * \param[out] val_resvisc_i - Pointer to the artificial viscosity residual at point i.
+	 * \param[out] val_resconv_j - Pointer to the convective residual at point j.
+	 * \param[out] val_resvisc_j - Pointer to the artificial viscosity residual at point j.
+	 * \param[out] val_Jacobian_ii - Jacobian of the numerical method at node i (implicit computation) from node i.
+	 * \param[out] val_Jacobian_ij - Jacobian of the numerical method at node i (implicit computation) from node j.
+	 * \param[out] val_Jacobian_ji - Jacobian of the numerical method at node j (implicit computation) from node i.
+	 * \param[out] val_Jacobian_jj - Jacobian of the numerical method at node j (implicit computation) from node j.
+	 * \param[in] config - Definition of the particular problem.
+	 */
+	void ComputeResidual (su2double *val_resconv_i, su2double *val_resvisc_i, su2double *val_resconv_j, su2double *val_resvisc_j,
+                          su2double **val_Jacobian_ii, su2double **val_Jacobian_ij, su2double **val_Jacobian_ji, su2double **val_Jacobian_jj,
+                          CConfig *config);
+};
+
+
+/*!
+ * \class CCentLax_AdjTNE2
+ * \brief Class for computing the Lax-Friedrich adjoint centered scheme.
+ * \ingroup ConvDiscr
+ * \author F. Palacios
+ * \version 2.0.6
+ */
+class CCentLax_AdjTNE2 : public CNumerics {
+private:
+  bool implicit;
+  unsigned short nVar, nPrimVar, nPrimVarGrad, nSpecies, nDim;
+	su2double *DiffPsi, *MeanPsi;
+  su2double Param_p, Param_Kappa_0;
+  su2double **Proj_Jac_Tensor_i, **Proj_Jac_Tensor_j;
+    
+public:
+    
+	/*!
+	 * \brief Constructor of the class.
+	 * \param[in] val_nDim - Number of dimensions of the problem.
+	 * \param[in] val_nVar - Number of variables of the problem.
+	 * \param[in] config - Definition of the particular problem.
+	 */
+	CCentLax_AdjTNE2(unsigned short val_nDim, unsigned short val_nVar,
+                   unsigned short val_nPrimVar, unsigned short val_nPrimVarGrad,
+                   CConfig *config);
+    
+	/*!
+	 * \brief Destructor of the class.
+	 */
+	~CCentLax_AdjTNE2(void);
+    
+	/*!
+	 * \brief Compute the adjoint flow residual using a Lax method.
+	 * \param[out] val_resconv_i - Pointer to the convective residual at point i.
+	 * \param[out] val_resvisc_i - Pointer to the artificial viscosity residual at point i.
+	 * \param[out] val_resconv_j - Pointer to the convective residual at point j.
+	 * \param[out] val_resvisc_j - Pointer to the artificial viscosity residual at point j.
+	 * \param[out] val_Jacobian_ii - Jacobian of the numerical method at node i (implicit computation) from node i.
+	 * \param[out] val_Jacobian_ij - Jacobian of the numerical method at node i (implicit computation) from node j.
+	 * \param[out] val_Jacobian_ji - Jacobian of the numerical method at node j (implicit computation) from node i.
+	 * \param[out] val_Jacobian_jj - Jacobian of the numerical method at node j (implicit computation) from node j.
+	 * \param[in] config - Definition of the particular problem.
+	 */
+	void ComputeResidual (su2double *val_resconv_i, su2double *val_resvisc_i,
+                        su2double *val_resconv_j, su2double *val_resvisc_j,
+                        su2double **val_Jacobian_ii, su2double **val_Jacobian_ij,
+                        su2double **val_Jacobian_ji, su2double **val_Jacobian_jj,
+                        CConfig *config);
+};
+
+/*!
+ * \class CAvgGrad_AdjTNE2
+ * \brief Class for computing the adjoint viscous terms.
+ * \ingroup ViscDiscr
+ * \author F. Palacios
+ * \version 4.0.0 "Cardinal"
+ */
+class CAvgGrad_AdjTNE2 : public CNumerics {
+private:
+  su2double *vel, *vel_i, *vel_j;
+	su2double *Mean_GradPsiE;	/*!< \brief Mean gradient in the adjoint  energy between nodes i and j. */
+  su2double *Mean_GradPsiEve; /*!< \brief Mean gradient in the adjoint vibrational energy between nodes i and j. */
+	su2double **Mean_GradPhi;	/*!< \brief Counter for dimensions of the problem. */
+  su2double **Mean_GPsi;  /*!< \brief Mean gradient of the adjoint variables. */
+	su2double *Edge_Vector;	/*!< \brief Vector going from node i to node j. */
+  su2double **SigmaPhi;
+  su2double **SigmaPsiE;
+  bool implicit;			/*!< \brief Implicit calculus. */
+public:
+  
+	/*!
+	 * \brief Constructor of the class.
+	 * \param[in] val_nDim - Number of dimensions of the problem.
+	 * \param[in] val_nVar - Number of variables of the problem.
+	 * \param[in] config - Definition of the particular problem.
+	 */
+	CAvgGrad_AdjTNE2(unsigned short val_nDim, unsigned short val_nVar, CConfig *config);
+  
+	/*!
+	 * \brief Destructor of the class.
+	 */
+	~CAvgGrad_AdjTNE2(void);
+  
+	/*!
+	 * \brief Residual computation.
+	 * \param[out] val_residual_i - Pointer to the total residual at point i.
+	 * \param[out] val_residual_j - Pointer to the total residual at point j.
+	 */
+	void ComputeResidual(su2double *val_residual_i, su2double *val_residual_j,
+                       su2double **val_Jacobian_ii, su2double **val_Jacobian_ij,
+                       su2double **val_Jacobian_ji, su2double **val_Jacobian_jj, CConfig *config);
+};
+
+/*!
+ * \class CSource_AdjTNE2
+ * \brief Class for adjoint two-temperature model source terms.
+ * \ingroup SourceDiscr
+ * \author S. Copeland
+ * \version 2.0.6
+ */
+class CSource_AdjTNE2 : public CNumerics {
+private:
+  bool   implicit;
+  unsigned short nSpecies, nVar, nPrimVar, nPrimVarGrad;
+  su2double *rhos, *vel;
+  su2double *GInvRho, **GVeloRho, **tau, **eta, **pi, **zeta;
+  su2double *GPhiGInvRho, *GPsiEZetaTau;
+  su2double **Av2, **Av3, **Av4;
+public:
+  
+	/*!
+	 * \brief Constructor of the class.
+	 * \param[in] val_nDim - Number of dimensions of the problem.
+	 * \param[in] val_nVar - Number of variables of the problem.
+	 * \param[in] config - Definition of the particular problem.
+	 */
+	CSource_AdjTNE2(unsigned short val_nDim,
+                  unsigned short val_nVar,
+                  unsigned short val_nPrimVar,
+                  unsigned short val_nPrimVarGrad,
+                  CConfig *config);
+  
+	/*!
+	 * \brief Destructor of the class.
+	 */
+	~CSource_AdjTNE2(void);
+  
+  /*!
+	 * \brief Source residual of the chemistry.
+	 * \param[out] val_residual - Pointer to the total residual.
+	 * \param[in] config - Definition of the particular problem.
+	 */
+  void ComputeSourceViscous(su2double *val_residual, CConfig *config);
+  
+	/*!
+	 * \brief Residual of the rotational frame source term.
+	 * \param[out] val_residual - Pointer to the total residual.
+	 * \param[in] config - Definition of the particular problem.
+	 */
+	void ComputeSourceConservative(su2double *val_residual, CConfig *config);
+};
+
+
+#include "numerics_structure.inl"
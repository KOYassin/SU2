--- conflicted
+++ resolved
@@ -125,44 +125,6 @@
   template<ENUM_TIME_INT IntegrationType>
   void Explicit_Iteration(CGeometry *geometry, CSolver **solver_container, CConfig *config, unsigned short iRKStep);
 
-  /*!
-   * \brief Compute the preconditioner for low-Mach flows.
-   * \param[in] iPoint - Index of the grid point
-   * \param[in] config - Definition of the particular problem.
-   */
-  void SetPreconditioner(const CConfig *config, unsigned long iPoint);
-
-  /*!
-   * \brief Compute a pressure sensor switch.
-   * \param[in] geometry - Geometrical definition of the problem.
-   * \param[in] solver_container - Container vector with all the solutions.
-   * \param[in] config - Definition of the particular problem.
-   */
-  void SetCentered_Dissipation_Sensor(CGeometry *geometry, const CConfig *config);
-
-  /*!
-   * \brief Compute the undivided laplacian for the solution, except the energy equation.
-   * \param[in] geometry - Geometrical definition of the problem.
-   * \param[in] config - Definition of the particular problem.
-   */
-  void SetUndivided_Laplacian(CGeometry *geometry, const CConfig *config);
-
-  /*!
-   * \brief Compute the max eigenvalue.
-   * \param[in] geometry - Geometrical definition of the problem.
-   * \param[in] config - Definition of the particular problem.
-   */
-  void SetMax_Eigenvalue(CGeometry *geometry, const CConfig *config);
-
-  /*!
-   * \brief Compute the velocity^2, SoundSpeed, Pressure, Enthalpy, Viscosity.
-   * \param[in] solver_container - Container vector with all the solutions.
-   * \param[in] config - Definition of the particular problem.
-   * \param[in] Output - boolean to determine whether to print output.
-   * \return - The number of non-physical points.
-   */
-  unsigned long SetPrimitive_Variables(CSolver **solver_container, CConfig *config, bool Output);
-
 public:
   /*!
    * \brief Constructor of the class.
@@ -334,22 +296,6 @@
                  unsigned short val_marker) final;
 
   /*!
-<<<<<<< HEAD
-   * \brief compare to values.
-   * \param[in] a - value 1.
-   * \param[in] b - value 2.
-   */
-  static bool Compareval(std::vector<su2double> a,std::vector<su2double> b);
-
-  /*!
-   * \brief Generic implementation of explicit iterations with preconditioner.
-   */
-  template<ENUM_TIME_INT IntegrationType>
-  void Explicit_Iteration(CGeometry *geometry, CSolver **solver_container, CConfig *config, unsigned short iRKStep);
-
-  /*!
-=======
->>>>>>> 0baf91d9
    * \brief Update the solution using a Runge-Kutta scheme.
    * \param[in] geometry - Geometrical definition of the problem.
    * \param[in] solver_container - Container vector with all the solutions.
@@ -438,31 +384,7 @@
    * \brief Set the solution using the Freestream values.
    * \param[in] config - Definition of the particular problem.
    */
-<<<<<<< HEAD
-  void SetFreeStream_Solution(CConfig *config) final;
-
-  /*!
-   * \brief Update the Beta parameter for the incompressible preconditioner.
-   * \param[in] geometry - Geometrical definition of the problem.
-   * \param[in] solver_container - Container vector with all the solutions.
-   * \param[in] config - Definition of the particular problem.
-   * \param[in] iMesh - current mesh level for the multigrid.
-   */
-  void SetBeta_Parameter(CGeometry *geometry,
-                         CSolver **solver_container,
-                         CConfig *config,
-                         unsigned short iMesh) final;
-
-  /*!
-   * \brief A virtual member.
-   */
-  void GetOutlet_Properties(CGeometry *geometry,
-                            CConfig *config,
-                            unsigned short iMesh,
-                            bool Output) final;
-=======
   void SetFreeStream_Solution(const CConfig *config) final;
->>>>>>> 0baf91d9
 
   /*!
    * \brief Print verification error to screen.

/*!
 * \file driver_structure.hpp
 * \brief Headers of the main subroutines for driving single or multi-zone problems.
 *        The subroutines and functions are in the <i>driver_structure.cpp</i> file.
 * \author T. Economon, H. Kline, R. Sanchez
 * \version 5.0.0 "Raven"
 *
 * SU2 Original Developers: Dr. Francisco D. Palacios.
 *                          Dr. Thomas D. Economon.
 *
 * SU2 Developers: Prof. Juan J. Alonso's group at Stanford University.
 *                 Prof. Piero Colonna's group at Delft University of Technology.
 *                 Prof. Nicolas R. Gauger's group at Kaiserslautern University of Technology.
 *                 Prof. Alberto Guardone's group at Polytechnic University of Milan.
 *                 Prof. Rafael Palacios' group at Imperial College London.
 *                 Prof. Edwin van der Weide's group at the University of Twente.
 *                 Prof. Vincent Terrapon's group at the University of Liege.
 *
 * Copyright (C) 2012-2017 SU2, the open-source CFD code.
 *
 * SU2 is free software; you can redistribute it and/or
 * modify it under the terms of the GNU Lesser General Public
 * License as published by the Free Software Foundation; either
 * version 2.1 of the License, or (at your option) any later version.
 *
 * SU2 is distributed in the hope that it will be useful,
 * but WITHOUT ANY WARRANTY; without even the implied warranty of
 * MERCHANTABILITY or FITNESS FOR A PARTICULAR PURPOSE. See the GNU
 * Lesser General Public License for more details.
 *
 * You should have received a copy of the GNU Lesser General Public
 * License along with SU2. If not, see <http://www.gnu.org/licenses/>.
 */

#pragma once

#include "../../Common/include/mpi_structure.hpp"
#include "iteration_structure.hpp"
#include "solver_structure.hpp"
#include "integration_structure.hpp"
#include "output_structure.hpp"
#include "numerics_structure.hpp"
#include "transfer_structure.hpp"
#include "../../Common/include/geometry_structure.hpp"
#include "../../Common/include/grid_movement_structure.hpp"
#include "../../Common/include/config_structure.hpp"
#include "../../Common/include/interpolation_structure.hpp"

using namespace std;

/*! 
 * \class CDriver
 * \brief Parent class for driving an iteration of a single or multi-zone problem.
 * \author T. Economon
 * \version 5.0.0 "Raven"
 */
class CDriver {
protected:
  char* config_file_name;                       /*!< \brief Configuration file name of the problem.*/
  char runtime_file_name[MAX_STRING_SIZE];
  su2double StartTime,                          /*!< \brief Start point of the timer for performance benchmarking.*/
            StopTime,                           /*!< \brief Stop point of the timer for performance benchmarking.*/
            UsedTime;                           /*!< \brief Elapsed time between Start and Stop point of the timer.*/
  unsigned long ExtIter;                        /*!< \brief External iteration.*/
  ofstream *ConvHist_file;                       /*!< \brief Convergence history file.*/
  unsigned short iMesh,                         /*!< \brief Iterator on mesh levels.*/
                iZone,                          /*!< \brief Iterator on zones.*/
                nZone,                          /*!< \brief Total number of zones in the problem. */
                nDim;                           /*!< \brief Number of dimensions.*/
  bool StopCalc,                                /*!< \brief Stop computation flag.*/
       mixingplane,                             /*!< \brief mixing-plane simulation flag.*/
       fsi;                                     /*!< \brief FSI simulation flag.*/
  CIteration **iteration_container;             /*!< \brief Container vector with all the iteration methods. */
  COutput *output;                              /*!< \brief Pointer to the COutput class. */
  CIntegration ***integration_container;        /*!< \brief Container vector with all the integration methods. */
  CGeometry ***geometry_container;              /*!< \brief Geometrical definition of the problem. */
  CSolver ****solver_container;                 /*!< \brief Container vector with all the solutions. */
  CNumerics *****numerics_container;            /*!< \brief Description of the numerical method (the way in which the equations are solved). */
  CConfig **config_container;                   /*!< \brief Definition of the particular problem. */
  CSurfaceMovement **surface_movement;          /*!< \brief Surface movement classes of the problem. */
  CVolumetricMovement **grid_movement;          /*!< \brief Volume grid movement classes of the problem. */
  CFreeFormDefBox*** FFDBox;                    /*!< \brief FFD FFDBoxes of the problem. */
  CInterpolator ***interpolator_container;      /*!< \brief Definition of the interpolation method between non-matching discretizations of the interface. */
  CTransfer ***transfer_container;              /*!< \brief Definition of the transfer of information and the physics involved in the interface. */
  su2double APIVarCoord[3];                     /*!< \brief This is used to store the VarCoord of each node. */
  su2double APINodalForce[3];                   /*!< \brief This is used to store the force at each node. */
  su2double APINodalForceDensity[3];            /*!< \brief This is used to store the force density at each node. */

public:
	
  /*! 
   * \brief Constructor of the class.
   * \param[in] confFile - Configuration file name.
   * \param[in] val_nZone - Total number of zones.
   * \param[in] val_nDim - Number of dimensions.
   * \param[in] MPICommunicator - MPI communicator for SU2.
   */
  CDriver(char* confFile,
          unsigned short val_nZone,
          unsigned short val_nDim,
          SU2_Comm MPICommunicator);

  /*!
   * \brief Destructor of the class.
   */
  virtual ~CDriver(void);

  /*!
   * \brief A virtual member.
   */  
  virtual void Run() { };

  /*!
   * \brief Construction of the edge-based data structure and the multigrid structure.
   */
  void Geometrical_Preprocessing();

  /*!
   * \brief Definition of the physics iteration class or within a single zone.
   * \param[in] iteration_container - Pointer to the iteration container to be instantiated.
   * \param[in] config - Definition of the particular problem.
   * \param[in] iZone - Index of the zone.
   */
  void Iteration_Preprocessing();

  /*!
   * \brief Definition and allocation of all solution classes.
   * \param[in] solver_container - Container vector with all the solutions.
   * \param[in] geometry - Geometrical definition of the problem.
   * \param[in] config - Definition of the particular problem.
   */
  void Solver_Preprocessing(CSolver ***solver_container, CGeometry **geometry, CConfig *config);

  /*!
   * \brief Definition and allocation of all solution classes.
   * \param[in] solver_container - Container vector with all the solutions.
   * \param[in] geometry - Geometrical definition of the problem.
   * \param[in] config - Definition of the particular problem.
   */
  void Solver_Postprocessing(CSolver ***solver_container, CGeometry **geometry, CConfig *config);

  /*!
   * \brief Definition and allocation of all integration classes.
   * \param[in] integration_container - Container vector with all the integration methods.
   * \param[in] geometry - Geometrical definition of the problem.
   * \param[in] config - Definition of the particular problem.
   */
  void Integration_Preprocessing(CIntegration **integration_container, CGeometry **geometry, CConfig *config);

  /*!
   * \brief Definition and allocation of all integration classes.
   * \param[in] integration_container - Container vector with all the integration methods.
   * \param[in] geometry - Geometrical definition of the problem.
   * \param[in] config - Definition of the particular problem.
   */
  void Integration_Postprocessing(CIntegration **integration_container, CGeometry **geometry, CConfig *config);

  /*!
   * \brief Definition and allocation of all interface classes.
   */
  void Interface_Preprocessing();

  /*!
   * \brief Definition and allocation of all solver classes.
   * \param[in] numerics_container - Description of the numerical method (the way in which the equations are solved).
   * \param[in] solver_container - Container vector with all the solutions.
   * \param[in] geometry - Geometrical definition of the problem.
   * \param[in] config - Definition of the particular problem.
   */
  void Numerics_Preprocessing(CNumerics ****numerics_container, CSolver ***solver_container, CGeometry **geometry, CConfig *config);

  /*!
   * \brief Definition and allocation of all solver classes.
   * \param[in] numerics_container - Description of the numerical method (the way in which the equations are solved).
   * \param[in] solver_container - Container vector with all the solutions.
   * \param[in] geometry - Geometrical definition of the problem.
   * \param[in] config - Definition of the particular problem.
   */
  void Numerics_Postprocessing(CNumerics ****numerics_container, CSolver ***solver_container, CGeometry **geometry, CConfig *config);

  /*!
   * \brief Deallocation routine
   */
  void Postprocessing();

  /*!
   * \brief Initiate value for static mesh movement such as the gridVel for the ROTATING frame.
   */
  void InitStaticMeshMovement();

  /*!
   * \brief Initiate value for static mesh movement such as the gridVel for the ROTATING frame.
   */
  void TurbomachineryPreprocessing(void);

  /*!
   * \brief A virtual member.
   * \param[in] donorZone - zone in which the displacements will be predicted.
   * \param[in] targetZone - zone which receives the predicted displacements.
   */
  virtual void Predict_Displacements(unsigned short donorZone, unsigned short targetZone) {};

  /*!
   * \brief A virtual member.
   * \param[in] donorZone - zone in which the tractions will be predicted.
   * \param[in] targetZone - zone which receives the predicted traction.
   */
  virtual void Predict_Tractions(unsigned short donorZone, unsigned short targetZone) {};

  /*!
   * \brief A virtual member.
   * \param[in] donorZone - zone in which the displacements will be transferred.
   * \param[in] targetZone - zone which receives the tractions transferred.
   */
  virtual void Transfer_Displacements(unsigned short donorZone, unsigned short targetZone) {};

  /*!
   * \brief A virtual member.
   * \param[in] donorZone - zone from which the tractions will be transferred.
   * \param[in] targetZone - zone which receives the tractions transferred.
   */
  virtual void Transfer_Tractions(unsigned short donorZone, unsigned short targetZone) {};

  /*!
   * \brief A virtual member.
   * \param[in] donorZone - origin of the information.
   * \param[in] targetZone - destination of the information.
   * \param[in] iFSIIter - Fluid-Structure Interaction subiteration.
   */
  virtual void Relaxation_Displacements(unsigned short donorZone, unsigned short targetZone, unsigned long iFSIIter) {};

  /*!
   * \brief A virtual member.
   * \param[in] donorZone - origin of the information.
   * \param[in] targetZone - destination of the information.
   * \param[in] iFSIIter - Fluid-Structure Interaction subiteration.
   */
  virtual void Relaxation_Tractions(unsigned short donorZone, unsigned short targetZone, unsigned long iFSIIter) {};

  /*!
   * \brief A virtual member.
   */
  virtual void Update() {};

  /*!
   * \brief Launch the computation for all zones and all physics.
   */
  void StartSolver();

  /*!
   * \brief A virtual member.
   */
  virtual void ResetConvergence() { };

  /*!
   * \brief Perform some pre-processing before an iteration of the physics.
   */
  void PreprocessExtIter(unsigned long ExtIter);

  /*!
   * \brief Monitor the computation.
   */
  virtual bool Monitor(unsigned long ExtIter);

  /*!
   * \brief Output the solution in solution file.
   */
  void Output(unsigned long ExtIter);

  /*!
   * \brief Perform a dynamic mesh deformation, including grid velocity computation and update of the multigrid structure.
   */
  virtual void DynamicMeshUpdate(unsigned long ExtIter) { };

  /*!
   * \brief Perform a static mesh deformation, without considering grid velocity.
   */
  virtual void StaticMeshUpdate() { };

  /*!
   * \brief Perform a mesh deformation as initial condition.
   */
  virtual void SetInitialMesh() { };

  /*!
   * \brief Get the total drag.
   * \return Total drag.
   */
  su2double Get_Drag();

  /*!
   * \brief Get the total lift.
   * \return Total lift.
   */
  su2double Get_Lift();

  /*!
   * \brief Get the total x moment.
   * \return Total x moment.
   */
  su2double Get_Mx();

  /*!
   * \brief Get the total y moment.
   * \return Total y moment.
   */
  su2double Get_My();

  /*!
   * \brief Get the total z moment.
   * \return Total z moment.
   */
  su2double Get_Mz();

  /*!
   * \brief Get the total drag coefficient.
   * \return Total drag coefficient.
   */
  su2double Get_DragCoeff();

  /*!
   * \brief Get the total lift coefficient.
   * \return Total lift coefficient.
   */
  su2double Get_LiftCoeff();

  /*!
   * \brief Get the moving marker identifier.
   * \return Moving marker identifier.
   */
  unsigned short GetMovingMarker();

  /*!
   * \brief Get the number of vertices (halo nodes included) from a specified marker.
   * \param[in] iMarker -  Marker identifier.
   * \return Number of vertices.
   */
  unsigned long GetNumberVertices(unsigned short iMarker);

  /*!
   * \brief Get the number of halo vertices from a specified marker.
   * \param[in] iMarker - Marker identifier.
   * \return Number of vertices.
   */
  unsigned long GetNumberHaloVertices(unsigned short iMarker);

  /*!
   * \brief Check if a vertex is physical or not (halo node) on a specified marker.
   * \param[in] iMarker - Marker identifier.
   * \param[in] iVertex - Vertex identifier.
   * \return True if the specified vertex is a halo node.
   */
  bool IsAHaloNode(unsigned short iMarker, unsigned short iVertex);

  /*!
   * \brief Get the number of external iterations.
   * \return Number of external iterations.
   */
  unsigned long GetnExtIter();

  /*!
   * \brief Get the global index of a vertex on a specified marker.
   * \param[in] iMarker - Marker identifier.
   * \param[in] iVertex - Vertex identifier.
   * \return Vertex global index.
   */
  unsigned long GetVertexGlobalIndex(unsigned short iMarker, unsigned short iVertex);

  /*!
   * \brief Get the x coordinate of a vertex on a specified marker.
   * \param[in] iMarker - Marker identifier.
   * \param[in] iVertex - Vertex identifier.
   * \return x coordinate of the vertex.
   */
  su2double GetVertexCoordX(unsigned short iMarker, unsigned short iVertex);

  /*!
   * \brief Get the y coordinate of a vertex on a specified marker.
   * \param[in] iMarker - Marker identifier.
   * \param[in] iVertex - Vertex identifier.
   * \return y coordinate of the vertex.
   */
  su2double GetVertexCoordY(unsigned short iMarker, unsigned short iVertex);

  /*!
   * \brief Get the z coordinate of a vertex on a specified marker.
   * \param[in] iMarker - Marker identifier.
   * \param[in] iVertex - Vertex identifier.
   * \return z coordinate of the vertex.
   */
  su2double GetVertexCoordZ(unsigned short iMarker, unsigned short iVertex);

  /*!
   * \brief Compute the total force (pressure and shear stress) at a vertex on a specified marker (3 components).
   * \param[in] iMarker - Marker identifier.
   * \param[in] iVertex - Vertex identifier.
   * \return True if the vertex is a halo node (non physical force).
   */
  bool ComputeVertexForces(unsigned short iMarker, unsigned short iVertex);

  /*!
   * \brief Get the x component of the force at a vertex on a specified marker.
   * \param[in] iMarker - Marker identifier.
   * \param[in] iVertex - Vertex identifier.
   * \return x component of the force at the vertex.
   */
  su2double GetVertexForceX(unsigned short iMarker, unsigned short iVertex);

  /*!
   * \brief Get the y component of the force at a vertex on a specified marker.
   * \param[in] iMarker - Marker identifier.
   * \param[in] iVertex - Vertex identifier.
   * \return y component of the force at the vertex.
   */
  su2double GetVertexForceY(unsigned short iMarker, unsigned short iVertex);

  /*!
   * \brief Get the z component of the force at a vertex on a specified marker.
   * \param[in] iMarker - Marker identifier.
   * \param[in] iVertex - Vertex identifier.
   * \return z component of the force at the vertex.
   */
  su2double GetVertexForceZ(unsigned short iMarker, unsigned short iVertex);

  /*!
   * \brief Get the x component of the force density at a vertex on a specified marker.
   * \param[in] iMarker - Marker identifier.
   * \param[in] iVertex - Vertex identifier.
   * \return x component of the force density at the vertex.
   */
  su2double GetVertexForceDensityX(unsigned short iMarker, unsigned short iVertex);

  /*!
   * \brief Get the y component of the force density at a vertex on a specified marker.
   * \param[in] iMarker - Marker identifier.
   * \param[in] iVertex - Vertex identifier.
   * \return y component of the force density at the vertex.
   */
  su2double GetVertexForceDensityY(unsigned short iMarker, unsigned short iVertex);

  /*!
   * \brief Get the z component of the force density at a vertex on a specified marker.
   * \param[in] iMarker - Marker identifier.
   * \param[in] iVertex - Vertex identifier.
   * \return z component of the force density at the vertex.
   */
  su2double GetVertexForceDensityZ(unsigned short iMarker, unsigned short iVertex);

  /*!
   * \brief Set the x coordinate of a vertex on a specified marker.
   * \param[in] iMarker - Marker identifier.
   * \param[in] iVertex - Vertex identifier.
   * \param[in] newPosX - New x coordinate of the vertex.
   */
  void SetVertexCoordX(unsigned short iMarker, unsigned short iVertex, su2double newPosX);

  /*!
   * \brief Set the y coordinate of a vertex on a specified marker.
   * \param[in] iMarker - Marker identifier.
   * \param[in] iVertex - Vertex identifier.
   * \param[in] newPosY - New y coordinate of the vertex.
   */
  void SetVertexCoordY(unsigned short iMarker, unsigned short iVertex, su2double newPosY);

  /*!
   * \brief Set the z coordinate of a vertex on a specified marker.
   * \param[in] iMarker - Marker identifier.
   * \param[in] iVertex - Vertex identifier.
   * \param[in] newPosZ - New z coordinate of the vertex.
   */
  void SetVertexCoordZ(unsigned short iMarker, unsigned short iVertex, su2double newPosZ);

  /*!
   * \brief Set the VarCoord of a vertex on a specified marker.
   * \param[in] iMarker - Marker identifier.
   * \param[in] iVertex - Vertex identifier.
   * \return Norm of the VarCoord.
   */
  su2double SetVertexVarCoord(unsigned short iMarker, unsigned short iVertex);

};

/*!
 * \class CGeneralDriver
 * \brief Class for driving a structural iteration of the physics within multiple zones.
 * \author T. Economon
 * \version 5.0.0 "Raven"
 */
class CGeneralDriver : public CDriver {
public:
  
  /*! 
   * \brief Constructor of the class.
   * \param[in] confFile - Configuration file name.
   * \param[in] val_nZone - Total number of zones.
   * \param[in] val_nDim - Number of dimensions.
   * \param[in] MPICommunicator - MPI communicator for SU2.
   */
  CGeneralDriver(char* confFile,
                 unsigned short val_nZone,
                 unsigned short val_nDim,
                 SU2_Comm MPICommunicator);

  /*!
   * \brief Destructor of the class.
   */
  ~CGeneralDriver(void);

  /*! 
   * \brief Run a single iteration of the physics within a single zone.
   */  
  void Run();

  /*!
   * \brief Update the dual-time solution for a single zone.
   */
  void Update();

  /*!
   * \brief Reset the convergence flag (set to false) of the single zone solver.
   */
  void ResetConvergence();

  /*!
   * \brief Perform a dynamic mesh deformation, included grid velocity computation and the update of the multigrid structure (single zone).
   */
  void DynamicMeshUpdate(unsigned long ExtIter);

  /*!
   * \brief Perform a static mesh deformation, without considering grid velocity (single zone).
   */
  void StaticMeshUpdate();

  /*!
   * \brief Perform a mesh deformation as initial condition (single zone).
   */
  void SetInitialMesh();
};


/*!
 * \class CFluidDriver
 * \brief Class for driving an iteration of the physics within multiple zones.
 * \author T. Economon, G. Gori
 * \version 5.0.0 "Raven"
 */
class CFluidDriver : public CDriver {
public:
  
  /*!
   * \brief Constructor of the class.
   * \param[in] confFile - Configuration file name.
   * \param[in] val_nZone - Total number of zones.
   * \param[in] val_nDim - Number of dimensions.
   * \param[in] MPICommunicator - MPI communicator for SU2.
   */
  CFluidDriver(char* confFile,
               unsigned short val_nZone,
               unsigned short val_nDim,
               SU2_Comm MPICommunicator);

  /*!
   * \brief Destructor of the class.
   */
  ~CFluidDriver(void);

  /*!
   * \brief Run a single iteration of the physics within multiple zones.
   */
  void Run();

  /*!
   * \brief Update the dual-time solution within multiple zones.
   */
  void Update();

  /*!
   * \brief Reset the convergence flag (set to false) of the multizone solver.
   */
  void ResetConvergence();

  /*!
   * \brief Perform a dynamic mesh deformation, included grid velocity computation and the update of the multigrid structure (multiple zone).
   */
  void DynamicMeshUpdate(unsigned long ExtIter);

  /*!
   * \brief Perform a static mesh deformation, without considering grid velocity (multiple zone).
   */
  void StaticMeshUpdate();

  /*!
   * \brief Perform a mesh deformation as initial condition (multiple zone).
   */
  void SetInitialMesh();

  /*!
   * \brief Transfer data among different zones (multiple zone).
   */
  void Transfer_Data(unsigned short donorZone, unsigned short targetZone);
};


/*!
<<<<<<< HEAD
 * \class CDiscAdjMultiZoneDriver
 * \brief Class for driving an iteration of the discrete adjoint within multiple zones.
 * \author T. Albring
 * \version 4.3.0 "Cardinal"
=======
 * \class CTurbomachineryDriver
 * \brief Class for driving an iteration for turbomachinery flow analysis.
 * \author S. Vitale
 * \version 5.0.0 "Raven"
 */
class CTurbomachineryDriver : public CFluidDriver {
public:

  /*!
   * \brief Constructor of the class.
   * \param[in] confFile - Configuration file name.
   * \param[in] val_nZone - Total number of zones.
   * \param[in] val_nDim - Number of dimensions.
   */
  CTurbomachineryDriver(char* confFile,
                        unsigned short val_nZone,
                        unsigned short val_nDim,
                        SU2_Comm MPICommunicator);

  /*!
   * \brief Destructor of the class.
   */
  ~CTurbomachineryDriver(void);

  /*!
   * \brief Run a single iteration of the physics within multiple zones.
   */

  void Run();

  /*!
   * \brief Set Mixing Plane interface within multiple zones.
   */
  void SetMixingPlane(unsigned short iZone);

  /*!
   * \brief Set Mixing Plane interface within multiple zones.
   */
  void SetTurboPerformance(unsigned short targetZone);

  /*!
   * \brief Monitor the computation.
   */
  bool Monitor(unsigned long ExtIter);



};


/*!
 * \class CDiscAdjMultiZoneDriver
 * \brief Class for driving an iteration of the discrete adjoint within multiple zones.
 * \author T. Albring
 * \version 5.0.0 "Raven"
>>>>>>> d07e72e9
 */
class CDiscAdjFluidDriver : public CFluidDriver {

protected:
<<<<<<< HEAD
  unsigned short RecordingState;

  su2double ObjFunc;

  CIteration** direct_iteration;
=======
  unsigned short RecordingState; /*!< \brief The kind of recording the tape currently holds.*/
  su2double ObjFunc;             /*!< \brief The value of the objective function.*/
  CIteration** direct_iteration; /*!< \brief A pointer to the direct iteration.*/
>>>>>>> d07e72e9

public:

  /*!
    * \brief Constructor of the class.
    * \param[in] confFile - Configuration file name.
    * \param[in] val_nZone - Total number of zones.
    * \param[in] val_nDim - Number of dimensions.
    */
  CDiscAdjFluidDriver(char* confFile,
                   unsigned short val_nZone,
                   unsigned short val_nDim,
                   SU2_Comm MPICommunicator);

  /*!
   * \brief Destructor of the class.
   */
  ~CDiscAdjFluidDriver(void);

  /*!
<<<<<<< HEAD
   * \brief Run a single iteration of the physics within multiple zones.
=======
   * \brief Run a single iteration of the discrete adjoint solver within multiple zones.
>>>>>>> d07e72e9
   */

  void Run();

<<<<<<< HEAD
  void SetRecording(unsigned short kind_recording);

  void SetSensitivity(unsigned short kind_sensitivity);

  virtual void DirectRun();

  virtual void SetObjFunction();

=======
  /*!
   * \brief Record one iteration of a flow iteration in within multiple zones.
   * \param[in] kind_recording - Type of recording (either CONS_VARS, MESH_COORDS, COMBINED or NONE)
   */

  void SetRecording(unsigned short kind_recording);

  /*!
   * \brief Run one iteration of the solver. It is virtual because it depends on the kind of physics.
   */
  virtual void DirectRun();

  /*!
   * \brief Set the objective function. It is virtual because it depends on the kind of physics.
   */
  virtual void SetObjFunction();

  /*!
   * \brief Initialize the adjoint value of the objective function.
   */
>>>>>>> d07e72e9
  void SetAdj_ObjFunction();
};

/*!
<<<<<<< HEAD
=======
 * \class CDiscAdjTurbomachineryDriver
 * \brief Class for driving an iteration of the discrete adjoint within multiple zones.
 * \author S. Vitale, T. Albring
 * \version 5.0.0 "Raven"
 */
class CDiscAdjTurbomachineryDriver : public  CDiscAdjFluidDriver {

public:

	 /*!
	   * \brief Constructor of the class.
	   * \param[in] confFile - Configuration file name.
	   * \param[in] val_nZone - Total number of zones.
	   * \param[in] val_nDim - Number of dimensions.
	   */
  CDiscAdjTurbomachineryDriver(char* confFile,
                   unsigned short val_nZone,
                   unsigned short val_nDim, SU2_Comm MPICommunicator);

  /*!
   * \brief Destructor of the class.
   */
  ~CDiscAdjTurbomachineryDriver(void);

  /*!
   * \brief Run a single iteration of the direct solver.
   */
  void DirectRun();

  /*!
   * \brief Set Obj.Function for turbomachinery design.
   */
  void SetObjFunction();

  /*!
   * \brief Set Mixing Plane interface within multiple zones.
   */
  void SetMixingPlane(unsigned short iZone);

  /*!
   * \brief Set Mixing Plane interface within multiple zones.
   */
  void SetTurboPerformance(unsigned short targetZone);


};
/*!
>>>>>>> d07e72e9
 * \class CHBDriver
 * \brief Class for driving an iteration of Harmonic Balance (HB) method problem using multiple time zones.
 * \author T. Economon
 * \version 5.0.0 "Raven"
 */
class CHBDriver : public CDriver {

private:

  su2double **D; /*!< \brief Harmonic Balance operator. */

public:

  /*!
   * \brief Constructor of the class.
   * \param[in] confFile - Configuration file name.
   * \param[in] val_nZone - Total number of zones.
   * \param[in] val_nDim - Number of dimensions.
   * \param[in] MPICommunicator - MPI communicator for SU2.
   */
  CHBDriver(char* confFile,
            unsigned short val_nZone,
            unsigned short val_nDim,
            SU2_Comm MPICommunicator);

  /*!
   * \brief Destructor of the class.
   */
  ~CHBDriver(void);

  /*!
   * \brief Run a single iteration of a Harmonic Balance problem.
   */
  void Run();

  /*!
   * \brief Computation and storage of the Harmonic Balance method source terms.
   * \author T. Economon, K. Naik
   * \param[in] iZone - Current zone number.
   */
  void SetHarmonicBalance(unsigned short iZone);

  /*!
   * \brief Computation of the Harmonic Balance operator matrix for harmonic balance.
   * \author A. Rubino, S. Nimmagadda
   */
  void ComputeHB_Operator();

  /*!
   * \brief Update the solution for the Harmonic Balance.
   */
  void Update();

  /*!
   * \brief Reset the convergence flag (set to false) of the solver for the Harmonic Balance.
   */
  void ResetConvergence();
};


/*!
 * \class CFSIDriver
 * \brief Class for driving a BGS iteration for a fluid-structure interaction problem in multiple zones.
 * \author R. Sanchez.
 * \version 5.0.0 "Raven"
 */
class CFSIDriver : public CDriver {
public:

  /*!
   * \brief Constructor of the class.
   * \param[in] confFile - Configuration file name.
   * \param[in] val_nZone - Total number of zones.
   * \param[in] MPICommunicator - MPI communicator for SU2.
   */
  CFSIDriver(char* confFile,
             unsigned short val_nZone,
             unsigned short val_nDim,
             SU2_Comm MPICommunicator);

  /*!
   * \brief Destructor of the class.
   */
  ~CFSIDriver(void);

  /*!
   * \brief Run a Block Gauss-Seidel iteration of the FSI problem.
   */
  void Run();

  /*!
   * \brief Predict the structural displacements to pass them into the fluid solver on a BGS implementation.
   * \param[in] donorZone - zone in which the displacements will be predicted.
   * \param[in] targetZone - zone which receives the predicted displacements.
   */
  void Predict_Displacements(unsigned short donorZone, unsigned short targetZone);

  /*!
   * \brief Predict the fluid tractions to pass them into the structural solver on a BGS implementation.
   * \param[in] donorZone - zone in which the tractions will be predicted.
   * \param[in] targetZone - zone which receives the predicted traction.
   */
  void Predict_Tractions(unsigned short donorZone, unsigned short targetZone);

  /*!
   * \brief Transfer the displacements computed on the structural solver into the fluid solver.
   * \param[in] donorZone - zone in which the displacements will be transferred.
   * \param[in] targetZone - zone which receives the tractions transferred.
   */
  void Transfer_Displacements(unsigned short donorZone, unsigned short targetZone);

  /*!
   * \brief Transfer the tractions computed on the fluid solver into the structural solver.
   * \param[in] donorZone - zone from which the tractions will be transferred.
   * \param[in] targetZone - zone which receives the tractions transferred.
   */
  void Transfer_Tractions(unsigned short donorZone, unsigned short targetZone);

  /*!
   * \brief Apply a relaxation method into the computed displacements.
   * \param[in] donorZone - origin of the information.
   * \param[in] targetZone - destination of the information.
   * \param[in] iFSIIter - Fluid-Structure Interaction subiteration.
   */
  void Relaxation_Displacements(unsigned short donorZone, unsigned short targetZone, unsigned long iFSIIter);

  /*!
   * \brief Apply a relaxation method into the computed tractions.
   * \param[in] donorZone - origin of the information.
   * \param[in] targetZone - destination of the information.
   * \param[in] iFSIIter - Fluid-Structure Interaction subiteration.
   */
  void Relaxation_Tractions(unsigned short donorZone, unsigned short targetZone, unsigned long iFSIIter);

  /*!
   * \brief Enforce the coupling condition at the end of the time step
   * \param[in] zoneFlow - zone of the flow equations.
   * \param[in] zoneStruct - zone of the structural equations.
   */
  void Update(unsigned short zoneFlow, unsigned short zoneStruct);
  using CDriver::Update;
};<|MERGE_RESOLUTION|>--- conflicted
+++ resolved
@@ -602,12 +602,6 @@
 
 
 /*!
-<<<<<<< HEAD
- * \class CDiscAdjMultiZoneDriver
- * \brief Class for driving an iteration of the discrete adjoint within multiple zones.
- * \author T. Albring
- * \version 4.3.0 "Cardinal"
-=======
  * \class CTurbomachineryDriver
  * \brief Class for driving an iteration for turbomachinery flow analysis.
  * \author S. Vitale
@@ -663,22 +657,13 @@
  * \brief Class for driving an iteration of the discrete adjoint within multiple zones.
  * \author T. Albring
  * \version 5.0.0 "Raven"
->>>>>>> d07e72e9
  */
 class CDiscAdjFluidDriver : public CFluidDriver {
 
 protected:
-<<<<<<< HEAD
-  unsigned short RecordingState;
-
-  su2double ObjFunc;
-
-  CIteration** direct_iteration;
-=======
   unsigned short RecordingState; /*!< \brief The kind of recording the tape currently holds.*/
   su2double ObjFunc;             /*!< \brief The value of the objective function.*/
   CIteration** direct_iteration; /*!< \brief A pointer to the direct iteration.*/
->>>>>>> d07e72e9
 
 public:
 
@@ -699,25 +684,11 @@
   ~CDiscAdjFluidDriver(void);
 
   /*!
-<<<<<<< HEAD
-   * \brief Run a single iteration of the physics within multiple zones.
-=======
    * \brief Run a single iteration of the discrete adjoint solver within multiple zones.
->>>>>>> d07e72e9
    */
 
   void Run();
 
-<<<<<<< HEAD
-  void SetRecording(unsigned short kind_recording);
-
-  void SetSensitivity(unsigned short kind_sensitivity);
-
-  virtual void DirectRun();
-
-  virtual void SetObjFunction();
-
-=======
   /*!
    * \brief Record one iteration of a flow iteration in within multiple zones.
    * \param[in] kind_recording - Type of recording (either CONS_VARS, MESH_COORDS, COMBINED or NONE)
@@ -738,13 +709,10 @@
   /*!
    * \brief Initialize the adjoint value of the objective function.
    */
->>>>>>> d07e72e9
   void SetAdj_ObjFunction();
 };
 
 /*!
-<<<<<<< HEAD
-=======
  * \class CDiscAdjTurbomachineryDriver
  * \brief Class for driving an iteration of the discrete adjoint within multiple zones.
  * \author S. Vitale, T. Albring
@@ -792,7 +760,6 @@
 
 };
 /*!
->>>>>>> d07e72e9
  * \class CHBDriver
  * \brief Class for driving an iteration of Harmonic Balance (HB) method problem using multiple time zones.
  * \author T. Economon

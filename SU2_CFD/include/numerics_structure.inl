/*!
 * \file numerics_structure.inl
 * \brief In-Line subroutines of the <i>numerics_structure.hpp</i> file.
 * \author F. Palacios, T. Economon
 * \version 5.0.0 "Raven"
 *
 * SU2 Original Developers: Dr. Francisco D. Palacios.
 *                          Dr. Thomas D. Economon.
 *
 * SU2 Developers: Prof. Juan J. Alonso's group at Stanford University.
 *                 Prof. Piero Colonna's group at Delft University of Technology.
 *                 Prof. Nicolas R. Gauger's group at Kaiserslautern University of Technology.
 *                 Prof. Alberto Guardone's group at Polytechnic University of Milan.
 *                 Prof. Rafael Palacios' group at Imperial College London.
 *                 Prof. Edwin van der Weide's group at the University of Twente.
 *                 Prof. Vincent Terrapon's group at the University of Liege.
 *
 * Copyright (C) 2012-2017 SU2, the open-source CFD code.
 *
 * SU2 is free software; you can redistribute it and/or
 * modify it under the terms of the GNU Lesser General Public
 * License as published by the Free Software Foundation; either
 * version 2.1 of the License, or (at your option) any later version.
 *
 * SU2 is distributed in the hope that it will be useful,
 * but WITHOUT ANY WARRANTY; without even the implied warranty of
 * MERCHANTABILITY or FITNESS FOR A PARTICULAR PURPOSE. See the GNU
 * Lesser General Public License for more details.
 *
 * You should have received a copy of the GNU Lesser General Public
 * License along with SU2. If not, see <http://www.gnu.org/licenses/>.
 */

#pragma once

inline su2double CNumerics::Determinant_3x3(su2double A00,
                                            su2double A01,
                                            su2double A02,
                                            su2double A10,
                                            su2double A11,
                                            su2double A12,
                                            su2double A20,
                                            su2double A21,
                                            su2double A22) {
  
  return A00*(A11*A22-A12*A21) - A01*(A10*A22-A12*A20) + A02*(A10*A21-A11*A20);
  
}

inline void CNumerics::Compute_Mass_Matrix(CElement *element_container, CConfig *config) { }

inline void CNumerics::Compute_Dead_Load(CElement *element_container, CConfig *config) { }

inline void CNumerics::Compute_Tangent_Matrix(CElement *element_container, CConfig *config) { }

inline void CFEM_Elasticity::Compute_Tangent_Matrix(CElement *element_container, CConfig *config) { }

inline void CNumerics::Compute_MeanDilatation_Term(CElement *element_container, CConfig *config) { }

inline void CFEM_Elasticity::Compute_MeanDilatation_Term(CElement *element_container, CConfig *config) { }

inline void CNumerics::Compute_NodalStress_Term(CElement *element_container, CConfig *config) { }

inline void CFEM_Elasticity::Compute_NodalStress_Term(CElement *element_container, CConfig *config) { }

inline void CNumerics::Compute_Averaged_NodalStress(CElement *element_container, CConfig *config) { }

inline void CFEM_Elasticity::Compute_Averaged_NodalStress(CElement *element_container, CConfig *config) { }

inline void CNumerics::Compute_Plane_Stress_Term(CElement *element_container, CConfig *config) { }

inline void CFEM_Elasticity::Compute_Plane_Stress_Term(CElement *element_container, CConfig *config) { }

inline void CFEM_NonlinearElasticity::Compute_Plane_Stress_Term(CElement *element_container, CConfig *config) { }

inline su2double CFEM_NonlinearElasticity::deltaij(unsigned short iVar, unsigned short jVar) {
	if (iVar == jVar) return 1.0; else return 0.0;
}

inline void CNumerics::SetElement_Properties(CElement *element_container, CConfig *config){ }

inline void CNumerics::ReadDV(CConfig *config){ }

inline void CNumerics::Set_DV_Val(unsigned short i_DV, su2double val_DV) { }

inline su2double CNumerics::Get_DV_Val(unsigned short i_DV) { return 0.0; }

inline void CFEM_Elasticity::Set_DV_Val(unsigned short i_DV, su2double val_DV){ DV_Val[i_DV] = val_DV;}

inline su2double CFEM_Elasticity::Get_DV_Val(unsigned short i_DV){ return DV_Val[i_DV]; }

inline void CNumerics::Add_MaxwellStress(CElement *element_container, CConfig *config){ }

inline void CFEM_Elasticity::Add_MaxwellStress(CElement *element_container, CConfig *config){ }

inline void CNumerics::SetElectric_Properties(CElement *element_container, CConfig *config) { }

inline void CFEM_Elasticity::SetElectric_Properties(CElement *element_container, CConfig *config) { }

inline void CNumerics::Set_ElectricField(unsigned short i_DV, su2double val_EField){ }

inline void CFEM_Elasticity::Set_ElectricField(unsigned short i_DV, su2double val_EField){ }

inline void CFEM_NonlinearElasticity::Set_ElectricField(unsigned short i_DV, su2double val_EField){ 
  EField_Ref_Mod[i_DV] = val_EField; }

inline void CNumerics::Set_YoungModulus(unsigned short i_DV, su2double val_Young){ }

inline void CNumerics::SetMaterial_Properties(unsigned short iVal, su2double val_E, su2double val_Nu){ }

inline void CNumerics::SetMaterial_Density(unsigned short iVal, su2double val_Rho, su2double val_Rho_DL){ }

inline void CFEM_Elasticity::Set_YoungModulus(unsigned short i_DV, su2double val_Young){
  E_i[0] = val_Young; 
}

inline void CFEM_NonlinearElasticity::Set_YoungModulus(unsigned short i_DV, su2double val_Young){ 
  E_i[0] = val_Young; 
}

inline void CFEM_Elasticity::SetMaterial_Properties(unsigned short iVal, su2double val_E, su2double val_Nu){ 
  E_i[iVal] = val_E; 
  Nu_i[iVal] = val_Nu; 
}

inline void CFEM_NonlinearElasticity::SetMaterial_Properties(unsigned short iVal, su2double val_E, su2double val_Nu){ 
  E_i[iVal] = val_E; 
  Nu_i[iVal] = val_Nu; 
}

inline void CFEM_Elasticity::SetMaterial_Density(unsigned short iVal, su2double val_Rho, su2double val_Rho_DL){ 
  Rho_s_i[iVal] = val_Rho; 
  Rho_s_DL_i[iVal] = val_Rho_DL;}

inline void CFEM_NonlinearElasticity::SetMaterial_Density(unsigned short iVal, su2double val_Rho, su2double val_Rho_DL){ 
  Rho_s_i[iVal] = val_Rho; 
  Rho_s_DL_i[iVal] = val_Rho_DL;}

inline void CNumerics::Compute_Constitutive_Matrix(CElement *element_container, CConfig *config) { }

inline void CFEM_Elasticity::Compute_Constitutive_Matrix(CElement *element_container, CConfig *config) { }

inline void CFEM_NonlinearElasticity::Compute_Constitutive_Matrix(CElement *element_container, CConfig *config) { }

inline void CNumerics::Compute_Stress_Tensor(CElement *element_container, CConfig *config) { }

inline void CFEM_Elasticity::Compute_Stress_Tensor(CElement *element_container, CConfig *config) { }

inline void CFEM_NonlinearElasticity::Compute_Stress_Tensor(CElement *element_container, CConfig *config) { }

inline void CNumerics::ComputeResidual(su2double *val_residual, CConfig *config) { }

inline void CNumerics::ComputeResidual(su2double *val_residual_i, su2double *val_residual_j) { }

inline void CNumerics::ComputeResidual(su2double *val_residual_i, su2double *val_residual_j, CConfig *config) { }

inline void CNumerics::ComputeResidual(su2double **val_Jacobian_i, su2double **val_Jacobian_j, CConfig *config) { }

inline void CNumerics::ComputeResidual(su2double *val_residual, su2double **val_Jacobian_i, su2double **val_Jacobian_j, 
                                   CConfig *config) { }

inline void CNumerics::ComputeResidual(su2double *val_residual, su2double **val_Jacobian_i, su2double **val_Jacobian_j,
                                   su2double **val_JacobianMeanFlow_i, su2double **val_JacobianMeanFlow_j, CConfig *config) { }

inline void CNumerics::ComputeResidual(su2double *val_resconv, su2double *val_resvisc, su2double **val_Jacobian_i, 
                   su2double **val_Jacobian_j, CConfig *config) { }

inline void CNumerics::ComputeResidual(su2double *val_residual_i, su2double *val_residual_j, 
                   su2double **val_Jacobian_ii, su2double **val_Jacobian_ij, 
                   su2double **val_Jacobian_ji, su2double **val_Jacobian_jj, CConfig *config) { }
              
inline void CNumerics::ComputeResidual(su2double *val_resconv_i, su2double *val_resvisc_i, su2double *val_resconv_j, 
                   su2double *val_resvisc_j, su2double **val_Jacobian_ii, su2double **val_Jacobian_ij, 
                   su2double **val_Jacobian_ji, su2double **val_Jacobian_jj, CConfig *config) { }
              
inline void CNumerics::ComputeResidual(su2double **val_stiffmatrix_elem, CConfig *config) { }

inline void CNumerics::GetEq_Rxn_Coefficients(su2double **EqnRxnConstants, CConfig *config) { };
                            
inline void CNumerics::ComputeResidual(su2double *val_residual, su2double **val_Jacobian_i, CConfig *config) { }

inline void CNumerics::ComputeResidual_TransLM(su2double *val_residual, su2double **val_Jacobian_i, su2double **val_Jacobian_j, CConfig *config, su2double &gamma_sep) {}

inline void CNumerics::ComputeResidual_Axisymmetric(su2double *val_residual, CConfig *config) { }

inline void CNumerics::ComputeResidual_Axisymmetric_ad(su2double *val_residual, su2double *val_residuald, CConfig *config) { }

inline void CNumerics::SetJacobian_Axisymmetric(su2double **val_Jacobian_i, CConfig *config) { }

inline void CNumerics::ComputeVibRelaxation(su2double *val_residual, su2double **val_Jacobian_i, CConfig *config) { }

inline void CNumerics::ComputeChemistry(su2double *val_residual, su2double **val_Jacobian_i, CConfig *config) { }

inline void CNumerics::GetKeqConstants(su2double *A, unsigned short val_reaction, CConfig *config) { }

inline su2double CNumerics::GetPrecond_Beta() { return 0; }

inline void CNumerics::SetUndivided_Laplacian(su2double *val_und_lapl_i, su2double *val_und_lapl_j) {
  Und_Lapl_i = val_und_lapl_i; 
  Und_Lapl_j = val_und_lapl_j; 
}

inline void CNumerics::SetSensor( su2double val_sensor_i, su2double val_sensor_j) {
  Sensor_i = val_sensor_i;
  Sensor_j = val_sensor_j;
}

inline void CNumerics::SetConservative(su2double *val_u_i, su2double *val_u_j) {
  U_i = val_u_i;
  U_j = val_u_j;
}

inline void CNumerics::SetConservative_ZeroOrder(su2double *val_u_i, su2double *val_u_j) {
  UZeroOrder_i = val_u_i;
  UZeroOrder_j = val_u_j;
}

inline void CNumerics::SetPrimitive(su2double *val_v_i, su2double *val_v_j) {
  V_i = val_v_i;
  V_j = val_v_j;
}

inline void CNumerics::SetSecondary(su2double *val_s_i, su2double *val_s_j) {
    S_i = val_s_i;
    S_j = val_s_j;
}

inline void CNumerics::SetConservative(su2double *val_u_0, su2double *val_u_1, su2double *val_u_2) {
  U_0 = val_u_0;
  U_1 = val_u_1;
  U_2 = val_u_2;
}

inline void CNumerics::SetConservative(su2double *val_u_0, su2double *val_u_1, su2double *val_u_2, su2double *val_u_3) {
  U_0 = val_u_0;
  U_1 = val_u_1;
  U_2 = val_u_2;
  U_3 = val_u_3;
}

inline void CNumerics::SetVelocity2_Inf(su2double velocity2) {
  vel2_inf = velocity2;
}

inline void CNumerics::SetVorticity(su2double *val_vorticity_i, su2double *val_vorticity_j) {
  Vorticity_i = val_vorticity_i;
  Vorticity_j = val_vorticity_j;
}

inline void CNumerics::SetStrainMag(su2double val_strainmag_i, su2double val_strainmag_j) {
  StrainMag_i = val_strainmag_i;
  StrainMag_j = val_strainmag_j;
}

inline void CNumerics::SetTimeStep(su2double val_timestep) {TimeStep = val_timestep;}

inline void CNumerics::SetLaminarViscosity(su2double val_lam_viscosity_i, su2double val_lam_viscosity_j) {
  Laminar_Viscosity_i = val_lam_viscosity_i;
  Laminar_Viscosity_j = val_lam_viscosity_j;
}

inline void CNumerics::SetThermalConductivity(su2double val_therm_conductivity_i, su2double val_therm_conductivity_j) {
  Thermal_Conductivity_i = val_therm_conductivity_i;
  Thermal_Conductivity_j = val_therm_conductivity_j;
}

inline void CNumerics::SetThermalConductivity_ve(su2double val_therm_conductivity_ve_i, su2double val_therm_conductivity_ve_j) {
  Thermal_Conductivity_ve_i = val_therm_conductivity_ve_i;
  Thermal_Conductivity_ve_j = val_therm_conductivity_ve_j;
}

inline void CNumerics::SetDiffusionCoeff(su2double* val_diffusioncoeff_i, su2double* val_diffusioncoeff_j) {
  Diffusion_Coeff_i = val_diffusioncoeff_i;
  Diffusion_Coeff_j = val_diffusioncoeff_j;
}

inline void CNumerics::SetEddyViscosity(su2double val_eddy_viscosity_i, su2double val_eddy_viscosity_j) {
  Eddy_Viscosity_i = val_eddy_viscosity_i;
  Eddy_Viscosity_j = val_eddy_viscosity_j;
}

inline void CNumerics::SetIntermittency(su2double intermittency_in) { }

inline void CNumerics::SetProduction(su2double val_production) { }

inline void CNumerics::SetDestruction(su2double val_destruction) { }

inline void CNumerics::SetCrossProduction(su2double val_crossproduction) { }

inline su2double CNumerics::GetProduction(void) { return 0; }

inline su2double CNumerics::GetDestruction(void) { return 0; }

inline su2double CNumerics::GetCrossProduction(void) { return 0; }

inline su2double CNumerics::GetGammaBC(void) { return 0.0; }

inline void CNumerics::SetTurbKineticEnergy(su2double val_turb_ke_i, su2double val_turb_ke_j) {
  turb_ke_i = val_turb_ke_i;
  turb_ke_j = val_turb_ke_j;
}

inline void CNumerics::SetDistance(su2double val_dist_i, su2double val_dist_j) {
  dist_i = val_dist_i;
  dist_j = val_dist_j;
}

inline void CNumerics::SetAdjointVar(su2double *val_psi_i, su2double *val_psi_j) {
  Psi_i = val_psi_i;
  Psi_j = val_psi_j;
}

inline void CNumerics::SetAdjointVarGradient(su2double **val_psivar_grad_i, su2double **val_psivar_grad_j) {
  PsiVar_Grad_i = val_psivar_grad_i;
  PsiVar_Grad_j = val_psivar_grad_j;
}

inline void CNumerics::SetTurbVar(su2double *val_turbvar_i, su2double *val_turbvar_j) {
  TurbVar_i = val_turbvar_i;
  TurbVar_j = val_turbvar_j;
}

inline void CNumerics::SetTransVar(su2double *val_transvar_i, su2double *val_transvar_j) {
  TransVar_i = val_transvar_i;
  TransVar_j = val_transvar_j;
}

inline void CNumerics::SetTurbVarGradient(su2double **val_turbvar_grad_i, su2double **val_turbvar_grad_j) {
  TurbVar_Grad_i = val_turbvar_grad_i;
  TurbVar_Grad_j = val_turbvar_grad_j;
}

inline void CNumerics::SetTransVarGradient(su2double **val_transvar_grad_i, su2double **val_transvar_grad_j) {
  TransVar_Grad_i = val_transvar_grad_i;
  TransVar_Grad_j = val_transvar_grad_j;
}

inline void CNumerics::SetPrimVarGradient(su2double **val_primvar_grad_i, su2double **val_primvar_grad_j) {
  PrimVar_Grad_i = val_primvar_grad_i;
  PrimVar_Grad_j = val_primvar_grad_j;
}


inline void CNumerics::SetConsVarGradient(su2double **val_consvar_grad_i, su2double **val_consvar_grad_j) {
  ConsVar_Grad_i = val_consvar_grad_i;
  ConsVar_Grad_j = val_consvar_grad_j;
}

inline void CNumerics::SetConsVarGradient(su2double **val_consvar_grad_0, su2double **val_consvar_grad_1, su2double **val_consvar_grad_2) {
  ConsVar_Grad_0 = val_consvar_grad_0;
  ConsVar_Grad_1 = val_consvar_grad_1;
  ConsVar_Grad_2 = val_consvar_grad_2;
}

inline void CNumerics::SetConsVarGradient(su2double **val_consvar_grad_0, su2double **val_consvar_grad_1, su2double **val_consvar_grad_2, su2double **val_consvar_grad_3) {
  ConsVar_Grad_0 = val_consvar_grad_0;
  ConsVar_Grad_1 = val_consvar_grad_1;
  ConsVar_Grad_2 = val_consvar_grad_2;
  ConsVar_Grad_3 = val_consvar_grad_3;
}

inline void CNumerics::SetConsVarGradient(su2double **val_consvar_grad) {
  ConsVar_Grad = val_consvar_grad;
}

inline void CNumerics::SetCoord(su2double *val_coord_i, su2double *val_coord_j) {
  Coord_i = val_coord_i;
  Coord_j = val_coord_j;
}

inline void CNumerics::SetCoord(su2double *val_coord_0, su2double *val_coord_1, 
                   su2double *val_coord_2) {
  Coord_0 = val_coord_0;
  Coord_1 = val_coord_1;
  Coord_2 = val_coord_2;
}

inline void CNumerics::SetCoord(su2double *val_coord_0, su2double *val_coord_1, 
                   su2double *val_coord_2, su2double *val_coord_3) {
  Coord_0 = val_coord_0;
  Coord_1 = val_coord_1;
  Coord_2 = val_coord_2;
  Coord_3 = val_coord_3;  
}

inline void CNumerics::SetGridVel(su2double *val_gridvel_i, su2double *val_gridvel_j) {
  GridVel_i = val_gridvel_i;
  GridVel_j = val_gridvel_j;
}

inline void CNumerics::SetWindGust(su2double *val_windgust_i, su2double *val_windgust_j) {
  WindGust_i = val_windgust_i;
  WindGust_j = val_windgust_j;
}

inline void CNumerics::SetWindGustDer(su2double *val_windgustder_i, su2double *val_windgustder_j) {
  WindGustDer_i = val_windgustder_i;
  WindGustDer_j = val_windgustder_j;
}

inline void CNumerics::SetPressure(su2double val_pressure_i, su2double val_pressure_j) {
  Pressure_i = val_pressure_i;
  Pressure_j = val_pressure_j;
}

inline void CNumerics::SetDensity(su2double val_densityinc_i, su2double val_densityinc_j) {
  DensityInc_i = val_densityinc_i;
  DensityInc_j = val_densityinc_j;
}

inline void CNumerics::SetBetaInc2(su2double val_betainc2_i, su2double val_betainc2_j) {
  BetaInc2_i = val_betainc2_i;
  BetaInc2_j = val_betainc2_j;
}

inline void CNumerics::SetSoundSpeed(su2double val_soundspeed_i, su2double val_soundspeed_j) {
  SoundSpeed_i = val_soundspeed_i;
  SoundSpeed_j = val_soundspeed_j;
}

inline void CNumerics::SetEnthalpy(su2double val_enthalpy_i, su2double val_enthalpy_j) {
  Enthalpy_i = val_enthalpy_i;
  Enthalpy_j = val_enthalpy_j;
}

inline void CNumerics::SetLambda(su2double val_lambda_i, su2double val_lambda_j) {
  Lambda_i = val_lambda_i;
  Lambda_j = val_lambda_j;
}

inline void CNumerics::SetNeighbor(unsigned short val_neighbor_i, unsigned short val_neighbor_j) {
  Neighbor_i = val_neighbor_i;
  Neighbor_j = val_neighbor_j;
}

inline void CNumerics::SetTurbAdjointVar(su2double *val_turbpsivar_i, su2double *val_turbpsivar_j) {
  TurbPsi_i = val_turbpsivar_i;
  TurbPsi_j = val_turbpsivar_j;
}

inline void CNumerics::SetTurbAdjointGradient(su2double **val_turbpsivar_grad_i, su2double **val_turbpsivar_grad_j) {
  TurbPsi_Grad_i = val_turbpsivar_grad_i;
  TurbPsi_Grad_j = val_turbpsivar_grad_j;
}

inline void CNumerics::SetTemperature(su2double val_temp_i, su2double val_temp_j) {
  Temp_i = val_temp_i;
  Temp_j = val_temp_j;
}

inline void CNumerics::SetAuxVarGrad(su2double *val_auxvargrad_i, su2double *val_auxvargrad_j) {
  AuxVar_Grad_i = val_auxvargrad_i;
  AuxVar_Grad_j = val_auxvargrad_j;
}

inline void CNumerics::SetNormal(su2double *val_normal) { Normal = val_normal; }

inline void CNumerics::SetVolume(su2double val_volume) { Volume = val_volume; }

<<<<<<< HEAD
inline void CNumerics::SetRoeDissipation(su2double val_dissipation) { dissipation = val_dissipation; }
=======
inline void CNumerics::SetDissipation(su2double diss_i, su2double diss_j) {
  Dissipation_i = diss_i;
  Dissipation_j = diss_j;
}

inline su2double CNumerics::GetDissipation(){
  return Dissipation_ij;
}
>>>>>>> 1871448d

inline void CSourcePieceWise_TurbSST::SetF1blending(su2double val_F1_i, su2double val_F1_j) { 
  F1_i = val_F1_i; 
  F1_j = val_F1_j;
}

inline void CSourcePieceWise_TurbSST::SetF2blending(su2double val_F2_i, su2double val_F2_j) { 
  F2_i = val_F2_i; 
  F2_j = val_F2_j;
}

inline void CSourcePieceWise_TurbSST::SetCrossDiff(su2double val_CDkw_i, su2double val_CDkw_j) {
  CDkw_i = val_CDkw_i;
  CDkw_j = val_CDkw_j;
}      

inline void CSourcePieceWise_TurbSA::SetIntermittency(su2double intermittency_in) { intermittency = intermittency_in; }

inline void CSourcePieceWise_TurbSA::SetProduction(su2double val_production) { Production = val_production; }

inline void CSourcePieceWise_TurbSA::SetDestruction(su2double val_destruction) { Destruction = val_destruction; }

inline void CSourcePieceWise_TurbSA::SetCrossProduction(su2double val_crossproduction) { CrossProduction = val_crossproduction; }

inline su2double CSourcePieceWise_TurbSA::GetProduction(void) { return Production; }

inline su2double CSourcePieceWise_TurbSA::GetGammaBC(void) { return gamma_BC; }

inline su2double CSourcePieceWise_TurbSA::GetDestruction(void) { return Destruction; }

inline su2double CSourcePieceWise_TurbSA::GetCrossProduction(void) { return CrossProduction; }

inline void CSourcePieceWise_TurbSA_E::SetIntermittency(su2double intermittency_in) { intermittency = intermittency_in; }

inline void CSourcePieceWise_TurbSA_E::SetProduction(su2double val_production) { Production = val_production; }

inline void CSourcePieceWise_TurbSA_E::SetDestruction(su2double val_destruction) { Destruction = val_destruction; }

inline void CSourcePieceWise_TurbSA_E::SetCrossProduction(su2double val_crossproduction) { CrossProduction = val_crossproduction; }

inline su2double CSourcePieceWise_TurbSA_E::GetProduction(void) { return Production; }

inline su2double CSourcePieceWise_TurbSA_E::GetDestruction(void) { return Destruction; }

inline su2double CSourcePieceWise_TurbSA_E::GetCrossProduction(void) { return CrossProduction; }

inline void CSourcePieceWise_TurbSA_E_COMP::SetIntermittency(su2double intermittency_in) { intermittency = intermittency_in; }

inline void CSourcePieceWise_TurbSA_E_COMP::SetProduction(su2double val_production) { Production = val_production; }

inline void CSourcePieceWise_TurbSA_E_COMP::SetDestruction(su2double val_destruction) { Destruction = val_destruction; }

inline void CSourcePieceWise_TurbSA_E_COMP::SetCrossProduction(su2double val_crossproduction) { CrossProduction = val_crossproduction; }

inline su2double CSourcePieceWise_TurbSA_E_COMP::GetProduction(void) { return Production; }

inline su2double CSourcePieceWise_TurbSA_E_COMP::GetDestruction(void) { return Destruction; }

inline su2double CSourcePieceWise_TurbSA_E_COMP::GetCrossProduction(void) { return CrossProduction; }

inline void CSourcePieceWise_TurbSA_COMP::SetIntermittency(su2double intermittency_in) { intermittency = intermittency_in; }

inline void CSourcePieceWise_TurbSA_COMP::SetProduction(su2double val_production) { Production = val_production; }

inline void CSourcePieceWise_TurbSA_COMP::SetDestruction(su2double val_destruction) { Destruction = val_destruction; }

inline void CSourcePieceWise_TurbSA_COMP::SetCrossProduction(su2double val_crossproduction) { CrossProduction = val_crossproduction; }

inline su2double CSourcePieceWise_TurbSA_COMP::GetProduction(void) { return Production; }

inline su2double CSourcePieceWise_TurbSA_COMP::GetDestruction(void) { return Destruction; }

inline su2double CSourcePieceWise_TurbSA_COMP::GetCrossProduction(void) { return CrossProduction; }

inline void CSourcePieceWise_TurbSA_Neg::SetIntermittency(su2double intermittency_in) { intermittency = intermittency_in; }

inline void CSourcePieceWise_TurbSA_Neg::SetProduction(su2double val_production) { Production = val_production; }

inline void CSourcePieceWise_TurbSA_Neg::SetDestruction(su2double val_destruction) { Destruction = val_destruction; }

inline void CSourcePieceWise_TurbSA_Neg::SetCrossProduction(su2double val_crossproduction) { CrossProduction = val_crossproduction; }

inline su2double CSourcePieceWise_TurbSA_Neg::GetProduction(void) { return Production; }

inline su2double CSourcePieceWise_TurbSA_Neg::GetDestruction(void) { return Destruction; }

inline su2double CSourcePieceWise_TurbSA_Neg::GetCrossProduction(void) { return CrossProduction; }

inline su2double CUpwTurkel_Flow::GetPrecond_Beta() { return Beta; }

inline void CNumerics::ComputeResidual(su2double **val_Jacobian_i, su2double *val_Jacobian_mui, su2double ***val_Jacobian_gradi, CConfig *config) { }

inline void CNumerics::ComputeResidual(su2double **val_Jacobian_i, su2double *val_Jacobian_mui, su2double ***val_Jacobian_gradi, 
                  su2double **val_Jacobian_j, su2double *val_Jacobian_muj, su2double ***val_Jacobian_gradj, CConfig *config) { }<|MERGE_RESOLUTION|>--- conflicted
+++ resolved
@@ -457,9 +457,6 @@
 
 inline void CNumerics::SetVolume(su2double val_volume) { Volume = val_volume; }
 
-<<<<<<< HEAD
-inline void CNumerics::SetRoeDissipation(su2double val_dissipation) { dissipation = val_dissipation; }
-=======
 inline void CNumerics::SetDissipation(su2double diss_i, su2double diss_j) {
   Dissipation_i = diss_i;
   Dissipation_j = diss_j;
@@ -468,7 +465,6 @@
 inline su2double CNumerics::GetDissipation(){
   return Dissipation_ij;
 }
->>>>>>> 1871448d
 
 inline void CSourcePieceWise_TurbSST::SetF1blending(su2double val_F1_i, su2double val_F1_j) { 
   F1_i = val_F1_i; 

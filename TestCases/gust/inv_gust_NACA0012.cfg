%%%%%%%%%%%%%%%%%%%%%%%%%%%%%%%%%%%%%%%%%%%%%%%%%%%%%%%%%%%%%%%%%%%%%%%%%%%%%%%%
%                                                                              %
% SU2 configuration file                                                       %
% Case description: Sine Gust flow NACA0012 airfoil                            %
% Author: Santiago Padron                                                      %
% Institution: Stanford University                                             %
% Date: 06-26-2015                                                             %
% File Version 6.2.0 "Falcon"                                                %
%                                                                              %
%%%%%%%%%%%%%%%%%%%%%%%%%%%%%%%%%%%%%%%%%%%%%%%%%%%%%%%%%%%%%%%%%%%%%%%%%%%%%%%%

% ------------- DIRECT, ADJOINT, AND LINEARIZED PROBLEM DEFINITION ------------%
%
% Physical governing equations (EULER, NAVIER_STOKES,
%                               WAVE_EQUATION, HEAT_EQUATION, FEM_ELASTICITY,
%                               POISSON_EQUATION)
SOLVER= EULER
%
% Mathematical problem (DIRECT, CONTINUOUS_ADJOINT)
MATH_PROBLEM= DIRECT
%
<<<<<<< HEAD
% Regime type (COMPRESSIBLE, INCOMPRESSIBLE)
REGIME_TYPE= COMPRESSIBLE
%
% New singlezone driver
SINGLEZONE_DRIVER=YES
=======
>>>>>>> 254db36c

% -------------------- COMPRESSIBLE FREE-STREAM DEFINITION --------------------%
%
% Mach number (non-dimensional, based on the free-stream values)
MACH_NUMBER= 0.2
%
% Angle of attack (degrees, only for compressible flows)
AOA= 0.0
%
% Free-stream pressure (101325.0 N/m^2, 2116.216 psf by default)
FREESTREAM_PRESSURE= 101325.0
%
% Free-stream temperature (288.15 K, 518.67 R by default)
FREESTREAM_TEMPERATURE= 288.15

% ---------------------- REFERENCE VALUE DEFINITION ---------------------------%
%
% Reference origin for moment computation (m or in)
REF_ORIGIN_MOMENT_X = 0.25
REF_ORIGIN_MOMENT_Y = 0.00
REF_ORIGIN_MOMENT_Z = 0.00
%
% Reference length for pitching, rolling, and yawing non-dimensional
% moment (m or in)
REF_LENGTH= 1.0
%
% Reference area for force coefficients (0 implies automatic
% calculation) (m^2 or in^2)
REF_AREA= 1.0
%
% Flow non-dimensionalization (DIMENSIONAL, FREESTREAM_PRESS_EQ_ONE,
%                              FREESTREAM_VEL_EQ_MACH, FREESTREAM_VEL_EQ_ONE)
REF_DIMENSIONALIZATION= DIMENSIONAL

% ------------------------- UNSTEADY SIMULATION -------------------------------%
%
% Enable time domain
TIME_DOMAIN=YES
% Unsteady simulation (NO, TIME_STEPPING, DUAL_TIME_STEPPING-1ST_ORDER, 
%                      DUAL_TIME_STEPPING-2ND_ORDER, SPECTRAL_METHOD)
UNSTEADY_SIMULATION= DUAL_TIME_STEPPING-2ND_ORDER
%
% Time Step for dual time stepping simulations (s)
TIME_STEP= 0.001469304
% Corresponds to a ds of 0.2
%
% Total Physical Time for dual time stepping simulations (s)
MAX_TIME= 50.0
%
% Number of internal iterations (dual time method)
INNER_ITER= 100

% ----------------------- DYNAMIC MESH DEFINITION -----------------------------%
%
% Type of dynamic mesh (NONE, RIGID_MOTION, DEFORMING, ROTATING_FRAME,
%                       MOVING_WALL, FLUID_STRUCTURE, AEROELASTIC, ELASTICITY,
%                       EXTERNAL, AEROELASTIC_RIGID_MOTION)
GRID_MOVEMENT= GUST
%
% Motion mach number (non-dimensional). Used for initializing a viscous flow
% with the Reynolds number and for computing force coeffs. with dynamic meshes.
MACH_MOTION= 0.2

% --------------------------- GUST SIMULATION ---------------------------------%
%
% The gust simulation requires the GRID_MOVEMENT flag to be set to YES.
% and the GRID_MOVEMENT_KIND to be set to GUST or any of the other options. 
% Apply a wind gust (NO, YES)
WIND_GUST = YES
%
% Type of gust (NONE, TOP_HAT, SINE, ONE_M_COSINE, VORTEX, EOG)
GUST_TYPE = SINE
%
% Direction of the gust (X_DIR or Y_DIR)
GUST_DIR = Y_DIR
%
% Gust wavelenght (meters)
GUST_WAVELENGTH= 25.0
%
% Number of gust periods
GUST_PERIODS= 1.0
%
% Gust amplitude (m/s)
GUST_AMPL= 2.37668682
% Corresponds to 2 deg AoA.
%
% Time at which to begin the gust (sec)
GUST_BEGIN_TIME= 0.0
%
% Location at which the gust begins (meters) */
GUST_BEGIN_LOC= -25.0

% -------------------- BOUNDARY CONDITION DEFINITION --------------------------%
%
% Euler wall boundary marker(s) (NONE = no marker)
MARKER_EULER= ( airfoil )
%
% Far-field boundary marker(s) (NONE = no marker)
MARKER_FAR= ( farfield )

% ------------------------ SURFACES IDENTIFICATION ----------------------------%
%
% Marker(s) of the surface in the surface flow solution file
MARKER_PLOTTING = ( airfoil )
%
% Marker(s) of the surface where the non-dimensional coefficients are evaluated.
MARKER_MONITORING = ( airfoil )

% ------------- COMMON PARAMETERS DEFINING THE NUMERICAL METHOD ---------------%
%
% Numerical method for spatial gradients (GREEN_GAUSS, WEIGHTED_LEAST_SQUARES)
NUM_METHOD_GRAD= GREEN_GAUSS
%
% CFL number (stating value for the adaptive CFL number)
CFL_NUMBER= 10.0

% ----------------------- SLOPE LIMITER DEFINITION ----------------------------%
%
% Coefficient for the limiter
VENKAT_LIMITER_COEFF= 0.03
%
% Freeze the value of the limiter after a number of iterations
LIMITER_ITER= 999999
%
% Coefficient for the sharp edges limiter
ADJ_SHARP_LIMITER_COEFF= 3.0
%
% Reference coefficient (sensitivity) for detecting sharp edges.
REF_SHARP_EDGES= 3.0
%
% Remove sharp edges from the sensitivity evaluation (NO, YES)
SENS_REMOVE_SHARP= NO

% ------------------------ LINEAR SOLVER DEFINITION ---------------------------%
%
% Linear solver or smoother for implicit formulations (BCGSTAB, FGMRES, SMOOTHER)
LINEAR_SOLVER= FGMRES
%
% Preconditioner of the Krylov linear solver (ILU, LU_SGS, LINELET, JACOBI)
LINEAR_SOLVER_PREC= LU_SGS
%
% Minimum error of the linear solver for implicit formulations
LINEAR_SOLVER_ERROR= 1E-4
%
% Max number of iterations of the linear solver for the implicit formulation
LINEAR_SOLVER_ITER= 2

% -------------------------- MULTIGRID PARAMETERS -----------------------------%
%
% Multi-grid levels (0 = no multi-grid)
MGLEVEL= 3
%
% Multi-grid cycle (V_CYCLE, W_CYCLE, FULLMG_CYCLE)
MGCYCLE= W_CYCLE
%
% Multi-grid pre-smoothing level
MG_PRE_SMOOTH= ( 1, 2, 3, 3 )
%
% Multi-grid post-smoothing level
MG_POST_SMOOTH= ( 0, 0, 0, 0 )
%
% Jacobi implicit smoothing of the correction
MG_CORRECTION_SMOOTH= ( 0, 0, 0, 0 )
%
% Damping factor for the residual restriction
MG_DAMP_RESTRICTION= 0.75
%
% Damping factor for the correction prolongation
MG_DAMP_PROLONGATION= 0.75

% -------------------- FLOW NUMERICAL METHOD DEFINITION -----------------------%
%
% Convective numerical method (JST, LAX-FRIEDRICH, CUSP, ROE, AUSM, HLLC,
%                              TURKEL_PREC, MSW)
CONV_NUM_METHOD_FLOW= JST
%
% Spatial numerical order integration (1ST_ORDER, 2ND_ORDER, 2ND_ORDER_LIMITER)
MUSCL_FLOW= YES
%
% Slope limiter (VENKATAKRISHNAN, BARTH_JESPERSEN)
SLOPE_LIMITER_FLOW= VENKATAKRISHNAN
%
% Entropy fix coefficient (0.0 implies no entropy fixing, 1.0 implies scalar
%                          artificial dissipation)
ENTROPY_FIX_COEFF= 0.001
%
% 2nd and 4th order artificial dissipation coefficients
JST_SENSOR_COEFF= ( 0.5, 0.02 )
%
% Time discretization (RUNGE-KUTTA_EXPLICIT, EULER_IMPLICIT, EULER_EXPLICIT)
TIME_DISCRE_FLOW= EULER_IMPLICIT

% --------------------------- CONVERGENCE PARAMETERS --------------------------%
%
% Number of total iterations
TIME_ITER= 401
%
% Convergence criteria (CAUCHY, RESIDUAL)
%
CONV_CRITERIA= RESIDUAL
%
% Residual reduction (order of magnitude with respect to the initial value)
RESIDUAL_REDUCTION= 5
%
% Min value of the residual (log10 of the residual)
RESIDUAL_MINVAL= -8
%
% Start convergence criteria at iteration number
STARTCONV_ITER= 0
%
% Number of elements to apply the criteria
CAUCHY_ELEMS= 100
%
% Epsilon to control the series convergence
CAUCHY_EPS= 1E-10
%
% Direct function to apply the convergence criteria (LIFT, DRAG, NEARFIELD_PRESS)
CAUCHY_FUNC_FLOW= DRAG

% ------------------------- INPUT/OUTPUT INFORMATION --------------------------%
%
% Mesh input file
MESH_FILENAME= mesh_NACA0012_inv.su2
%
% Mesh input file format (SU2, CGNS)
MESH_FORMAT= SU2
%
% Restart flow input file
SOLUTION_FILENAME= solution_flow.dat
%
% Output file format (TECPLOT, TECPLOT_BINARY, PARAVIEW,
%                     FIELDVIEW, FIELDVIEW_BINARY)
OUTPUT_FORMAT= TECPLOT
%
% Output file convergence history (w/o extension) 
CONV_FILENAME= history
%
% Output file with the forces breakdown
BREAKDOWN_FILENAME= forces_breakdown.dat
%
% Output file restart flow
RESTART_FILENAME= restart_flow.dat
%
% Output file flow (w/o extension) variables
VOLUME_FILENAME= flow
%
% Output file surface flow coefficient (w/o extension)
SURFACE_FILENAME= surface_flow
%
% Writing solution file frequency
WRT_SOL_FREQ= 1000
%
% Writing solution file frequency for physical time steps (dual time)
WRT_SOL_FREQ_DUALTIME= 1000
%
% Writing convergence history frequency
WRT_CON_FREQ= 1
%
% Writing convergence history frequency (dual time, only written to screen)
WRT_CON_FREQ_DUALTIME= 1
%
% Screen output
SCREEN_OUTPUT= (TIME_ITER, INNER_ITER, RMS_DENSITY, RMS_ENERGY, LIFT, DRAG)<|MERGE_RESOLUTION|>--- conflicted
+++ resolved
@@ -19,14 +19,8 @@
 % Mathematical problem (DIRECT, CONTINUOUS_ADJOINT)
 MATH_PROBLEM= DIRECT
 %
-<<<<<<< HEAD
-% Regime type (COMPRESSIBLE, INCOMPRESSIBLE)
-REGIME_TYPE= COMPRESSIBLE
-%
 % New singlezone driver
 SINGLEZONE_DRIVER=YES
-=======
->>>>>>> 254db36c
 
 % -------------------- COMPRESSIBLE FREE-STREAM DEFINITION --------------------%
 %

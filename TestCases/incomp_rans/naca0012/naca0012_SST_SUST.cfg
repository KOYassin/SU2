--- conflicted
+++ resolved
@@ -3,14 +3,10 @@
 % SU2 configuration file                                                       %
 % Case description: 2D NACA 0012 Airfoil Validation Case (incompressible)      %
 %                   http://turbmodels.larc.nasa.gov/naca0012_val_sa.html       %
-% Author: Francisco Palacios	                                               %
+% Author: Francisco Palacios	                                                 %
 % Institution: Stanford University                                             %
 % Date: Feb 18th, 2013                                                         %
-<<<<<<< HEAD
-% File version 7.1.1 "Blackbird"                                                %
-=======
-% File Version 7.1.1 "Blackbird"                                                %
->>>>>>> 14d77240
+% File Version 7.1.1 "Blackbird"                                               %
 %                                                                              %
 %%%%%%%%%%%%%%%%%%%%%%%%%%%%%%%%%%%%%%%%%%%%%%%%%%%%%%%%%%%%%%%%%%%%%%%%%%%%%%%%
 
